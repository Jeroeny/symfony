{
    "name": "symfony/http-kernel",
    "type": "library",
    "description": "Symfony HttpKernel Component",
    "keywords": [],
    "homepage": "http://symfony.com",
    "license": "MIT",
    "authors": [
        {
            "name": "Fabien Potencier",
            "email": "fabien@symfony.com"
        },
        {
            "name": "Symfony Community",
            "homepage": "http://symfony.com/contributors"
        }
    ],
    "require": {
        "php": ">=5.5.9",
        "symfony/event-dispatcher": "~2.7|~3.0",
        "symfony/http-foundation": "~2.7|~3.0",
        "symfony/debug": "~2.7|~3.0",
        "psr/log": "~1.0"
    },
    "require-dev": {
<<<<<<< HEAD
        "symfony/phpunit-bridge": "~2.7|~3.0",
        "symfony/browser-kit": "~2.7|~3.0",
        "symfony/class-loader": "~2.7|~3.0",
        "symfony/config": "~2.7|~3.0",
        "symfony/console": "~2.7|~3.0",
        "symfony/css-selector": "~2.7|~3.0",
        "symfony/dependency-injection": "~2.7|~3.0",
        "symfony/dom-crawler": "~2.7|~3.0",
        "symfony/expression-language": "~2.7|~3.0",
        "symfony/finder": "~2.7|~3.0",
        "symfony/process": "~2.7|~3.0",
        "symfony/routing": "~2.7|~3.0",
        "symfony/stopwatch": "~2.7|~3.0",
        "symfony/templating": "~2.7|~3.0",
        "symfony/translation": "~2.7|~3.0",
        "symfony/var-dumper": "~2.7|~3.0"
=======
        "symfony/phpunit-bridge": "~2.7|~3.0.0",
        "symfony/browser-kit": "~2.3|~3.0.0",
        "symfony/class-loader": "~2.1|~3.0.0",
        "symfony/config": "~2.7",
        "symfony/console": "~2.3|~3.0.0",
        "symfony/css-selector": "~2.0,>=2.0.5|~3.0.0",
        "symfony/dependency-injection": "~2.2|~3.0.0",
        "symfony/dom-crawler": "~2.0,>=2.0.5|~3.0.0",
        "symfony/expression-language": "~2.4|~3.0.0",
        "symfony/finder": "~2.0,>=2.0.5|~3.0.0",
        "symfony/process": "~2.0,>=2.0.5|~3.0.0",
        "symfony/routing": "~2.2|~3.0.0",
        "symfony/stopwatch": "~2.3|~3.0.0",
        "symfony/templating": "~2.2|~3.0.0",
        "symfony/translation": "~2.0,>=2.0.5|~3.0.0",
        "symfony/var-dumper": "~2.6|~3.0.0"
>>>>>>> c0ddd3da
    },
    "conflict": {
        "symfony/config": "<2.7"
    },
    "suggest": {
        "symfony/browser-kit": "",
        "symfony/class-loader": "",
        "symfony/config": "",
        "symfony/console": "",
        "symfony/dependency-injection": "",
        "symfony/finder": "",
        "symfony/var-dumper": ""
    },
    "autoload": {
        "psr-0": { "Symfony\\Component\\HttpKernel\\": "" }
    },
    "target-dir": "Symfony/Component/HttpKernel",
    "minimum-stability": "dev",
    "extra": {
        "branch-alias": {
            "dev-master": "3.0-dev"
        }
    }
}<|MERGE_RESOLUTION|>--- conflicted
+++ resolved
@@ -23,7 +23,6 @@
         "psr/log": "~1.0"
     },
     "require-dev": {
-<<<<<<< HEAD
         "symfony/phpunit-bridge": "~2.7|~3.0",
         "symfony/browser-kit": "~2.7|~3.0",
         "symfony/class-loader": "~2.7|~3.0",
@@ -40,24 +39,6 @@
         "symfony/templating": "~2.7|~3.0",
         "symfony/translation": "~2.7|~3.0",
         "symfony/var-dumper": "~2.7|~3.0"
-=======
-        "symfony/phpunit-bridge": "~2.7|~3.0.0",
-        "symfony/browser-kit": "~2.3|~3.0.0",
-        "symfony/class-loader": "~2.1|~3.0.0",
-        "symfony/config": "~2.7",
-        "symfony/console": "~2.3|~3.0.0",
-        "symfony/css-selector": "~2.0,>=2.0.5|~3.0.0",
-        "symfony/dependency-injection": "~2.2|~3.0.0",
-        "symfony/dom-crawler": "~2.0,>=2.0.5|~3.0.0",
-        "symfony/expression-language": "~2.4|~3.0.0",
-        "symfony/finder": "~2.0,>=2.0.5|~3.0.0",
-        "symfony/process": "~2.0,>=2.0.5|~3.0.0",
-        "symfony/routing": "~2.2|~3.0.0",
-        "symfony/stopwatch": "~2.3|~3.0.0",
-        "symfony/templating": "~2.2|~3.0.0",
-        "symfony/translation": "~2.0,>=2.0.5|~3.0.0",
-        "symfony/var-dumper": "~2.6|~3.0.0"
->>>>>>> c0ddd3da
     },
     "conflict": {
         "symfony/config": "<2.7"
