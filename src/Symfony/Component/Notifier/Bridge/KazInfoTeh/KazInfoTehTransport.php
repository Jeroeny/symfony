<?php

/*
 * This file is part of the Symfony package.
 *
 * (c) Fabien Potencier <fabien@symfony.com>
 *
 * For the full copyright and license information, please view the LICENSE
 * file that was distributed with this source code.
 */

namespace Symfony\Component\Notifier\Bridge\KazInfoTeh;

use Symfony\Component\Notifier\Exception\TransportException;
use Symfony\Component\Notifier\Exception\UnsupportedMessageTypeException;
use Symfony\Component\Notifier\Message\MessageInterface;
use Symfony\Component\Notifier\Message\SentMessage;
use Symfony\Component\Notifier\Message\SmsMessage;
use Symfony\Component\Notifier\Transport\AbstractTransport;
use Symfony\Contracts\EventDispatcher\EventDispatcherInterface;
use Symfony\Contracts\HttpClient\Exception\TransportExceptionInterface;
use Symfony\Contracts\HttpClient\HttpClientInterface;

/**
 * @author Egor Taranov <dev@taranovegor.com>
 */
class KazInfoTehTransport extends AbstractTransport
{
    protected const HOST = 'kazinfoteh.org';

<<<<<<< HEAD
    public function __construct(
        private string $username,
        #[\SensitiveParameter] private string $password,
        private string $sender,
        HttpClientInterface $client = null,
        EventDispatcherInterface $dispatcher = null,
    ) {
=======
    private string $username;
    private string $password;
    private string $sender;

    public function __construct(string $username, #[\SensitiveParameter] string $password, string $sender, ?HttpClientInterface $client = null, ?EventDispatcherInterface $dispatcher = null)
    {
        $this->username = $username;
        $this->password = $password;
        $this->sender = $sender;

>>>>>>> 6cd40eaa
        parent::__construct($client, $dispatcher);
    }

    public function __toString(): string
    {
        return sprintf('kaz-info-teh://%s?sender=%s', $this->getEndpoint(), $this->sender);
    }

    public function supports(MessageInterface $message): bool
    {
        return $message instanceof SmsMessage
            && str_starts_with($message->getPhone(), '77')
            && 11 === \strlen($message->getPhone())
        ;
    }

    protected function doSend(MessageInterface $message): SentMessage
    {
        if (!$message instanceof SmsMessage || !$this->supports($message)) {
            throw new UnsupportedMessageTypeException(__CLASS__, SmsMessage::class, $message);
        }

        $endpoint = sprintf('http://%s/api', $this->getEndpoint());
        $response = $this->client->request('POST', $endpoint, [
            'query' => [
                'action' => 'sendmessage',
                'username' => $this->username,
                'password' => $this->password,
                'recipient' => $message->getPhone(),
                'messagetype' => 'SMS:TEXT',
                'originator' => $message->getFrom() ?: $this->sender,
                'messagedata' => $message->getSubject(),
            ],
        ]);

        try {
            $statusCode = $response->getStatusCode();
        } catch (TransportExceptionInterface $e) {
            throw new TransportException('Could not reach the remote KazInfoTeh server.', $response, 0, $e);
        }

        try {
            $content = new \SimpleXMLElement($response->getContent(false));
        } catch (\Exception $e) {
            throw new TransportException('Unable to send the SMS: "Couldn\'t read response".', $response, previous: $e);
        }

        if (200 !== $statusCode || '0' !== (string) $content->statuscode) {
            $error = (string) $content->statusmessage ?: $content->errormessage ?: 'unknown error';

            throw new TransportException(sprintf('Unable to send the SMS: "%s".', $error), $response);
        }

        return new SentMessage($message, (string) $this);
    }

    protected function getEndpoint(): string
    {
        $endpoint = $this->host ?: $this->getDefaultHost();
        if ($this->getDefaultHost() === $endpoint && null === $this->port) {
            $endpoint .= ':9507';
        } elseif (null !== $this->port) {
            $endpoint .= ':'.$this->port;
        }

        return $endpoint;
    }
}<|MERGE_RESOLUTION|>--- conflicted
+++ resolved
@@ -28,26 +28,13 @@
 {
     protected const HOST = 'kazinfoteh.org';
 
-<<<<<<< HEAD
     public function __construct(
         private string $username,
         #[\SensitiveParameter] private string $password,
         private string $sender,
-        HttpClientInterface $client = null,
-        EventDispatcherInterface $dispatcher = null,
+        ?HttpClientInterface $client = null,
+        ?EventDispatcherInterface $dispatcher = null,
     ) {
-=======
-    private string $username;
-    private string $password;
-    private string $sender;
-
-    public function __construct(string $username, #[\SensitiveParameter] string $password, string $sender, ?HttpClientInterface $client = null, ?EventDispatcherInterface $dispatcher = null)
-    {
-        $this->username = $username;
-        $this->password = $password;
-        $this->sender = $sender;
-
->>>>>>> 6cd40eaa
         parent::__construct($client, $dispatcher);
     }
 
