<?php

/*
 * This file is part of the Symfony package.
 *
 * (c) Fabien Potencier <fabien@symfony.com>
 *
 * For the full copyright and license information, please view the LICENSE
 * file that was distributed with this source code.
 */

namespace Symfony\Bundle\FrameworkBundle\Routing;

use Symfony\Component\Config\Exception\LoaderLoadException;
use Symfony\Component\Config\Loader\DelegatingLoader as BaseDelegatingLoader;
use Symfony\Component\Config\Loader\LoaderResolverInterface;
use Symfony\Component\Routing\RouteCollection;

/**
 * DelegatingLoader delegates route loading to other loaders using a loader resolver.
 *
 * This implementation resolves the _controller attribute from the short notation
 * to the fully-qualified form (from a:b:c to class::method).
 *
 * @author Fabien Potencier <fabien@symfony.com>
 *
 * @final
 */
class DelegatingLoader extends BaseDelegatingLoader
{
    private bool $loading = false;
    private array $defaultOptions;
    private array $defaultRequirements;

    public function __construct(LoaderResolverInterface $resolver, array $defaultOptions = [], array $defaultRequirements = [])
    {
        $this->defaultOptions = $defaultOptions;
        $this->defaultRequirements = $defaultRequirements;

        parent::__construct($resolver);
    }

<<<<<<< HEAD
    public function load(mixed $resource, string $type = null): RouteCollection
=======
    /**
     * {@inheritdoc}
     */
    public function load($resource, ?string $type = null): RouteCollection
>>>>>>> 2a31f2dd
    {
        if ($this->loading) {
            // This can happen if a fatal error occurs in parent::load().
            // Here is the scenario:
            // - while routes are being loaded by parent::load() below, a fatal error
            //   occurs (e.g. parse error in a controller while loading annotations);
            // - PHP abruptly empties the stack trace, bypassing all catch/finally blocks;
            //   it then calls the registered shutdown functions;
            // - the ErrorHandler catches the fatal error and re-injects it for rendering
            //   thanks to HttpKernel->terminateWithException() (that calls handleException());
            // - at this stage, if we try to load the routes again, we must prevent
            //   the fatal error from occurring a second time,
            //   otherwise the PHP process would be killed immediately;
            // - while rendering the exception page, the router can be required
            //   (by e.g. the web profiler that needs to generate a URL);
            // - this handles the case and prevents the second fatal error
            //   by triggering an exception beforehand.

            throw new LoaderLoadException($resource, null, 0, null, $type);
        }
        $this->loading = true;

        try {
            $collection = parent::load($resource, $type);
        } finally {
            $this->loading = false;
        }

        foreach ($collection->all() as $route) {
            if ($this->defaultOptions) {
                $route->setOptions($route->getOptions() + $this->defaultOptions);
            }
            if ($this->defaultRequirements) {
                $route->setRequirements($route->getRequirements() + $this->defaultRequirements);
            }
            if (!\is_string($controller = $route->getDefault('_controller'))) {
                continue;
            }

            if (str_contains($controller, '::')) {
                continue;
            }

            $route->setDefault('_controller', $controller);
        }

        return $collection;
    }
}<|MERGE_RESOLUTION|>--- conflicted
+++ resolved
@@ -40,14 +40,7 @@
         parent::__construct($resolver);
     }
 
-<<<<<<< HEAD
-    public function load(mixed $resource, string $type = null): RouteCollection
-=======
-    /**
-     * {@inheritdoc}
-     */
-    public function load($resource, ?string $type = null): RouteCollection
->>>>>>> 2a31f2dd
+    public function load(mixed $resource, ?string $type = null): RouteCollection
     {
         if ($this->loading) {
             // This can happen if a fatal error occurs in parent::load().
