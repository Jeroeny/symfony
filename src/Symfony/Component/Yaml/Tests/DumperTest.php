--- conflicted
+++ resolved
@@ -184,19 +184,6 @@
         $this->assertEquals('{ foo: !php/object \'O:30:"Symfony\Component\Yaml\Tests\A":1:{s:1:"a";s:3:"foo";}\', bar: 1 }', $dump, '->dump() is able to dump objects');
     }
 
-<<<<<<< HEAD
-=======
-    /**
-     * @group legacy
-     */
-    public function testObjectSupportEnabledPassingTrue()
-    {
-        $dump = $this->dumper->dump(array('foo' => new A(), 'bar' => 1), 0, 0, false, true);
-
-        $this->assertEquals('{ foo: !php/object \'O:30:"Symfony\Component\Yaml\Tests\A":1:{s:1:"a";s:3:"foo";}\', bar: 1 }', $dump, '->dump() is able to dump objects');
-    }
-
->>>>>>> 978eca9f
     public function testObjectSupportDisabledButNoExceptions()
     {
         $dump = $this->dumper->dump(array('foo' => new A(), 'bar' => 1));
