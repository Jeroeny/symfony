<?php

/*
 * This file is part of the Symfony package.
 *
 * (c) Fabien Potencier <fabien@symfony.com>
 *
 * For the full copyright and license information, please view the LICENSE
 * file that was distributed with this source code.
 */

namespace Symfony\Component\Ldap;

@trigger_error('The '.__NAMESPACE__.'\LdapClient class is deprecated since Symfony 3.1 and will be removed in 4.0. Use the Ldap class directly instead.', E_USER_DEPRECATED);

/**
 * @author Grégoire Pineau <lyrixx@lyrixx.info>
 * @author Francis Besset <francis.besset@gmail.com>
 * @author Charles Sarrazin <charles@sarraz.in>
 *
 * @deprecated since version 3.1, to be removed in 4.0. Use the Ldap class instead.
 */
final class LdapClient implements LdapClientInterface
{
    private $ldap;

    public function __construct($host = null, $port = 389, $version = 3, $useSsl = false, $useStartTls = false, $optReferrals = false, LdapInterface $ldap = null)
    {
<<<<<<< HEAD
        $config = $this->normalizeConfig($host, $port, $version, $useSsl, $useStartTls, $optReferrals);
=======
        if (!\extension_loaded('ldap')) {
            throw new LdapException('The ldap module is needed.');
        }
>>>>>>> 82d13dae

        $this->ldap = null !== $ldap ? $ldap : Ldap::create('ext_ldap', $config);
    }

    /**
     * {@inheritdoc}
     */
    public function bind($dn = null, $password = null)
    {
        $this->ldap->bind($dn, $password);
    }

    /**
     * {@inheritdoc}
     */
    public function query($dn, $query, array $options = array())
    {
        return $this->ldap->query($dn, $query, $options);
    }

    /**
     * {@inheritdoc}
     */
    public function getEntryManager()
    {
        return $this->ldap->getEntryManager();
    }

    /**
     * {@inheritdoc}
     */
    public function find($dn, $query, $filter = '*')
    {
<<<<<<< HEAD
        @trigger_error('The "find" method is deprecated since Symfony 3.1 and will be removed in 4.0. Use the "query" method instead.', E_USER_DEPRECATED);

        $query = $this->ldap->query($dn, $query, array('filter' => $filter));
        $entries = $query->execute();
        $result = array(
            'count' => 0,
        );

        foreach ($entries as $entry) {
            $resultEntry = array();

            foreach ($entry->getAttributes() as $attribute => $values) {
                $resultAttribute = array(
                    'count' => count($values),
                );

                foreach ($values as $val) {
                    $resultAttribute[] = $val;
                }
                $attributeName = strtolower($attribute);

                $resultAttribute['count'] = count($values);
                $resultEntry[$attributeName] = $resultAttribute;
                $resultEntry[] = $attributeName;
            }
=======
        if (!\is_array($filter)) {
            $filter = array($filter);
        }

        $search = ldap_search($this->connection, $dn, $query, $filter);

        if (false === $search) {
            throw new LdapException(ldap_error($this->connection));
        }

        $infos = ldap_get_entries($this->connection, $search);
>>>>>>> 82d13dae

            $resultEntry['count'] = count($resultEntry) / 2;
            $resultEntry['dn'] = $entry->getDn();
            $result[] = $resultEntry;
        }

        $result['count'] = count($result) - 1;

        return $result;
    }

    /**
     * {@inheritdoc}
     */
    public function escape($subject, $ignore = '', $flags = 0)
    {
<<<<<<< HEAD
        return $this->ldap->escape($subject, $ignore, $flags);
=======
        $value = ldap_escape($subject, $ignore, $flags);

        // Per RFC 4514, leading/trailing spaces should be encoded in DNs, as well as carriage returns.
        if ((int) $flags & LDAP_ESCAPE_DN) {
            if (!empty($value) && ' ' === $value[0]) {
                $value = '\\20'.substr($value, 1);
            }
            if (!empty($value) && ' ' === $value[\strlen($value) - 1]) {
                $value = substr($value, 0, -1).'\\20';
            }
            $value = str_replace("\r", '\0d', $value);
        }

        return $value;
    }

    private function connect()
    {
        if (!$this->connection) {
            $host = $this->host;

            if ($this->useSsl) {
                $host = 'ldaps://'.$host;
            }

            $this->connection = ldap_connect($host, $this->port);

            ldap_set_option($this->connection, LDAP_OPT_PROTOCOL_VERSION, $this->version);
            ldap_set_option($this->connection, LDAP_OPT_REFERRALS, $this->optReferrals);

            if ($this->useStartTls) {
                ldap_start_tls($this->connection);
            }
        }
>>>>>>> 82d13dae
    }

    private function normalizeConfig($host, $port, $version, $useSsl, $useStartTls, $optReferrals)
    {
<<<<<<< HEAD
        if ((bool) $useSsl) {
            $encryption = 'ssl';
        } elseif ((bool) $useStartTls) {
            $encryption = 'tls';
        } else {
            $encryption = 'none';
=======
        if ($this->connection && \is_resource($this->connection)) {
            ldap_unbind($this->connection);
>>>>>>> 82d13dae
        }

        return array(
            'host' => $host,
            'port' => $port,
            'encryption' => $encryption,
            'options' => array(
                'protocol_version' => $version,
                'referrals' => (bool) $optReferrals,
            ),
        );
    }
}<|MERGE_RESOLUTION|>--- conflicted
+++ resolved
@@ -26,13 +26,7 @@
 
     public function __construct($host = null, $port = 389, $version = 3, $useSsl = false, $useStartTls = false, $optReferrals = false, LdapInterface $ldap = null)
     {
-<<<<<<< HEAD
         $config = $this->normalizeConfig($host, $port, $version, $useSsl, $useStartTls, $optReferrals);
-=======
-        if (!\extension_loaded('ldap')) {
-            throw new LdapException('The ldap module is needed.');
-        }
->>>>>>> 82d13dae
 
         $this->ldap = null !== $ldap ? $ldap : Ldap::create('ext_ldap', $config);
     }
@@ -66,7 +60,6 @@
      */
     public function find($dn, $query, $filter = '*')
     {
-<<<<<<< HEAD
         @trigger_error('The "find" method is deprecated since Symfony 3.1 and will be removed in 4.0. Use the "query" method instead.', E_USER_DEPRECATED);
 
         $query = $this->ldap->query($dn, $query, array('filter' => $filter));
@@ -80,7 +73,7 @@
 
             foreach ($entry->getAttributes() as $attribute => $values) {
                 $resultAttribute = array(
-                    'count' => count($values),
+                    'count' => \count($values),
                 );
 
                 foreach ($values as $val) {
@@ -88,30 +81,17 @@
                 }
                 $attributeName = strtolower($attribute);
 
-                $resultAttribute['count'] = count($values);
+                $resultAttribute['count'] = \count($values);
                 $resultEntry[$attributeName] = $resultAttribute;
                 $resultEntry[] = $attributeName;
             }
-=======
-        if (!\is_array($filter)) {
-            $filter = array($filter);
-        }
 
-        $search = ldap_search($this->connection, $dn, $query, $filter);
-
-        if (false === $search) {
-            throw new LdapException(ldap_error($this->connection));
-        }
-
-        $infos = ldap_get_entries($this->connection, $search);
->>>>>>> 82d13dae
-
-            $resultEntry['count'] = count($resultEntry) / 2;
+            $resultEntry['count'] = \count($resultEntry) / 2;
             $resultEntry['dn'] = $entry->getDn();
             $result[] = $resultEntry;
         }
 
-        $result['count'] = count($result) - 1;
+        $result['count'] = \count($result) - 1;
 
         return $result;
     }
@@ -121,59 +101,17 @@
      */
     public function escape($subject, $ignore = '', $flags = 0)
     {
-<<<<<<< HEAD
         return $this->ldap->escape($subject, $ignore, $flags);
-=======
-        $value = ldap_escape($subject, $ignore, $flags);
-
-        // Per RFC 4514, leading/trailing spaces should be encoded in DNs, as well as carriage returns.
-        if ((int) $flags & LDAP_ESCAPE_DN) {
-            if (!empty($value) && ' ' === $value[0]) {
-                $value = '\\20'.substr($value, 1);
-            }
-            if (!empty($value) && ' ' === $value[\strlen($value) - 1]) {
-                $value = substr($value, 0, -1).'\\20';
-            }
-            $value = str_replace("\r", '\0d', $value);
-        }
-
-        return $value;
-    }
-
-    private function connect()
-    {
-        if (!$this->connection) {
-            $host = $this->host;
-
-            if ($this->useSsl) {
-                $host = 'ldaps://'.$host;
-            }
-
-            $this->connection = ldap_connect($host, $this->port);
-
-            ldap_set_option($this->connection, LDAP_OPT_PROTOCOL_VERSION, $this->version);
-            ldap_set_option($this->connection, LDAP_OPT_REFERRALS, $this->optReferrals);
-
-            if ($this->useStartTls) {
-                ldap_start_tls($this->connection);
-            }
-        }
->>>>>>> 82d13dae
     }
 
     private function normalizeConfig($host, $port, $version, $useSsl, $useStartTls, $optReferrals)
     {
-<<<<<<< HEAD
         if ((bool) $useSsl) {
             $encryption = 'ssl';
         } elseif ((bool) $useStartTls) {
             $encryption = 'tls';
         } else {
             $encryption = 'none';
-=======
-        if ($this->connection && \is_resource($this->connection)) {
-            ldap_unbind($this->connection);
->>>>>>> 82d13dae
         }
 
         return array(
