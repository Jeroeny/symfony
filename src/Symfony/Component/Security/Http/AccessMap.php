<?php

/*
 * This file is part of the Symfony package.
 *
 * (c) Fabien Potencier <fabien@symfony.com>
 *
 * For the full copyright and license information, please view the LICENSE
 * file that was distributed with this source code.
 */

namespace Symfony\Component\Security\Http;

use Symfony\Component\HttpFoundation\Request;
use Symfony\Component\HttpFoundation\RequestMatcherInterface;

/**
 * AccessMap allows configuration of different access control rules for
 * specific parts of the website.
 *
 * @author Fabien Potencier <fabien@symfony.com>
 */
class AccessMap implements AccessMapInterface
{
    private array $map = [];

    /**
     * @param array       $attributes An array of attributes to pass to the access decision manager (like roles)
     * @param string|null $channel    The channel to enforce (http, https, or null)
     */
<<<<<<< HEAD
    public function add(RequestMatcherInterface $requestMatcher, array $attributes = [], string $channel = null): void
=======
    public function add(RequestMatcherInterface $requestMatcher, array $attributes = [], ?string $channel = null)
>>>>>>> 115fb5be
    {
        $this->map[] = [$requestMatcher, $attributes, $channel];
    }

    public function getPatterns(Request $request): array
    {
        foreach ($this->map as $elements) {
            if (null === $elements[0] || $elements[0]->matches($request)) {
                return [$elements[1], $elements[2]];
            }
        }

        return [null, null];
    }
}<|MERGE_RESOLUTION|>--- conflicted
+++ resolved
@@ -28,11 +28,7 @@
      * @param array       $attributes An array of attributes to pass to the access decision manager (like roles)
      * @param string|null $channel    The channel to enforce (http, https, or null)
      */
-<<<<<<< HEAD
-    public function add(RequestMatcherInterface $requestMatcher, array $attributes = [], string $channel = null): void
-=======
-    public function add(RequestMatcherInterface $requestMatcher, array $attributes = [], ?string $channel = null)
->>>>>>> 115fb5be
+    public function add(RequestMatcherInterface $requestMatcher, array $attributes = [], ?string $channel = null): void
     {
         $this->map[] = [$requestMatcher, $attributes, $channel];
     }
