--- conflicted
+++ resolved
@@ -38,9 +38,5 @@
         "psr-4": { "Symfony\\Component\\Workflow\\": "" }
     },
     "minimum-stability": "dev",
-<<<<<<< HEAD
-    "version": "5.1-dev"
-=======
-    "version": "4.4.x-dev"
->>>>>>> 55396f90
+    "version": "5.1.x-dev"
 }