<?php

/*
 * This file is part of the Symfony package.
 *
 * (c) Fabien Potencier <fabien@symfony.com>
 *
 * For the full copyright and license information, please view the LICENSE
 * file that was distributed with this source code.
 */

namespace Symfony\Bundle\FrameworkBundle\Console\Descriptor;

use Symfony\Component\Console\Exception\LogicException;
use Symfony\Component\Console\Exception\RuntimeException;
use Symfony\Component\DependencyInjection\Alias;
use Symfony\Component\DependencyInjection\ContainerBuilder;
use Symfony\Component\DependencyInjection\Definition;
use Symfony\Component\DependencyInjection\ParameterBag\ParameterBag;
use Symfony\Component\DependencyInjection\Reference;
use Symfony\Component\EventDispatcher\EventDispatcherInterface;
use Symfony\Component\Routing\Route;
use Symfony\Component\Routing\RouteCollection;

/**
 * @author Jean-François Simon <jeanfrancois.simon@sensiolabs.com>
 *
 * @internal
 */
class MarkdownDescriptor extends Descriptor
{
    protected function describeRouteCollection(RouteCollection $routes, array $options = []): void
    {
        $first = true;
        foreach ($routes->all() as $name => $route) {
            if ($first) {
                $first = false;
            } else {
                $this->write("\n\n");
            }
            $this->describeRoute($route, ['name' => $name]);
        }
        $this->write("\n");
    }

    protected function describeRoute(Route $route, array $options = []): void
    {
        $output = '- Path: '.$route->getPath()
            ."\n".'- Path Regex: '.$route->compile()->getRegex()
            ."\n".'- Host: '.('' !== $route->getHost() ? $route->getHost() : 'ANY')
            ."\n".'- Host Regex: '.('' !== $route->getHost() ? $route->compile()->getHostRegex() : '')
            ."\n".'- Scheme: '.($route->getSchemes() ? implode('|', $route->getSchemes()) : 'ANY')
            ."\n".'- Method: '.($route->getMethods() ? implode('|', $route->getMethods()) : 'ANY')
            ."\n".'- Class: '.$route::class
            ."\n".'- Defaults: '.$this->formatRouterConfig($route->getDefaults())
            ."\n".'- Requirements: '.($route->getRequirements() ? $this->formatRouterConfig($route->getRequirements()) : 'NO CUSTOM')
            ."\n".'- Options: '.$this->formatRouterConfig($route->getOptions());

        if ('' !== $route->getCondition()) {
            $output .= "\n".'- Condition: '.$route->getCondition();
        }

        $this->write(isset($options['name'])
            ? $options['name']."\n".str_repeat('-', \strlen($options['name']))."\n\n".$output
            : $output);
        $this->write("\n");
    }

    protected function describeContainerParameters(ParameterBag $parameters, array $options = []): void
    {
        $this->write("Container parameters\n====================\n");
        foreach ($this->sortParameters($parameters) as $key => $value) {
            $this->write(sprintf("\n- `%s`: `%s`", $key, $this->formatParameter($value)));
        }
    }

    protected function describeContainerTags(ContainerBuilder $container, array $options = []): void
    {
        $showHidden = isset($options['show_hidden']) && $options['show_hidden'];
        $this->write("Container tags\n==============");

        foreach ($this->findDefinitionsByTag($container, $showHidden) as $tag => $definitions) {
            $this->write("\n\n".$tag."\n".str_repeat('-', \strlen($tag)));
            foreach ($definitions as $serviceId => $definition) {
                $this->write("\n\n");
                $this->describeContainerDefinition($definition, ['omit_tags' => true, 'id' => $serviceId], $container);
            }
        }
    }

<<<<<<< HEAD
    protected function describeContainerService(object $service, array $options = [], ContainerBuilder $container = null): void
=======
    protected function describeContainerService(object $service, array $options = [], ?ContainerBuilder $builder = null)
>>>>>>> 2a31f2dd
    {
        if (!isset($options['id'])) {
            throw new \InvalidArgumentException('An "id" option must be provided.');
        }

        $childOptions = array_merge($options, ['id' => $options['id'], 'as_array' => true]);

        if ($service instanceof Alias) {
            $this->describeContainerAlias($service, $childOptions, $container);
        } elseif ($service instanceof Definition) {
            $this->describeContainerDefinition($service, $childOptions, $container);
        } else {
            $this->write(sprintf('**`%s`:** `%s`', $options['id'], $service::class));
        }
    }

    protected function describeContainerDeprecations(ContainerBuilder $container, array $options = []): void
    {
        $containerDeprecationFilePath = sprintf('%s/%sDeprecations.log', $container->getParameter('kernel.build_dir'), $container->getParameter('kernel.container_class'));
        if (!file_exists($containerDeprecationFilePath)) {
            throw new RuntimeException('The deprecation file does not exist, please try warming the cache first.');
        }

        $logs = unserialize(file_get_contents($containerDeprecationFilePath));
        if (0 === \count($logs)) {
            $this->write("## There are no deprecations in the logs!\n");

            return;
        }

        $formattedLogs = [];
        $remainingCount = 0;
        foreach ($logs as $log) {
            $formattedLogs[] = sprintf("- %sx: \"%s\" in %s:%s\n", $log['count'], $log['message'], $log['file'], $log['line']);
            $remainingCount += $log['count'];
        }

        $this->write(sprintf("## Remaining deprecations (%s)\n\n", $remainingCount));
        foreach ($formattedLogs as $formattedLog) {
            $this->write($formattedLog);
        }
    }

    protected function describeContainerServices(ContainerBuilder $container, array $options = []): void
    {
        $showHidden = isset($options['show_hidden']) && $options['show_hidden'];

        $title = $showHidden ? 'Hidden services' : 'Services';
        if (isset($options['tag'])) {
            $title .= ' with tag `'.$options['tag'].'`';
        }
        $this->write($title."\n".str_repeat('=', \strlen($title)));

        $serviceIds = isset($options['tag']) && $options['tag']
            ? $this->sortTaggedServicesByPriority($container->findTaggedServiceIds($options['tag']))
            : $this->sortServiceIds($container->getServiceIds());
        $showArguments = isset($options['show_arguments']) && $options['show_arguments'];
        $services = ['definitions' => [], 'aliases' => [], 'services' => []];

        if (isset($options['filter'])) {
            $serviceIds = array_filter($serviceIds, $options['filter']);
        }

        foreach ($serviceIds as $serviceId) {
            $service = $this->resolveServiceDefinition($container, $serviceId);

            if ($showHidden xor '.' === ($serviceId[0] ?? null)) {
                continue;
            }

            if ($service instanceof Alias) {
                $services['aliases'][$serviceId] = $service;
            } elseif ($service instanceof Definition) {
                if ($service->hasTag('container.excluded')) {
                    continue;
                }
                $services['definitions'][$serviceId] = $service;
            } else {
                $services['services'][$serviceId] = $service;
            }
        }

        if (!empty($services['definitions'])) {
            $this->write("\n\nDefinitions\n-----------\n");
            foreach ($services['definitions'] as $id => $service) {
                $this->write("\n");
                $this->describeContainerDefinition($service, ['id' => $id, 'show_arguments' => $showArguments], $container);
            }
        }

        if (!empty($services['aliases'])) {
            $this->write("\n\nAliases\n-------\n");
            foreach ($services['aliases'] as $id => $service) {
                $this->write("\n");
                $this->describeContainerAlias($service, ['id' => $id]);
            }
        }

        if (!empty($services['services'])) {
            $this->write("\n\nServices\n--------\n");
            foreach ($services['services'] as $id => $service) {
                $this->write("\n");
                $this->write(sprintf('- `%s`: `%s`', $id, $service::class));
            }
        }
    }

    protected function describeContainerDefinition(Definition $definition, array $options = [], ContainerBuilder $container = null): void
    {
        $output = '';

        if ('' !== $classDescription = $this->getClassDescription((string) $definition->getClass())) {
            $output .= '- Description: `'.$classDescription.'`'."\n";
        }

        $output .= '- Class: `'.$definition->getClass().'`'
            ."\n".'- Public: '.($definition->isPublic() && !$definition->isPrivate() ? 'yes' : 'no')
            ."\n".'- Synthetic: '.($definition->isSynthetic() ? 'yes' : 'no')
            ."\n".'- Lazy: '.($definition->isLazy() ? 'yes' : 'no')
            ."\n".'- Shared: '.($definition->isShared() ? 'yes' : 'no')
            ."\n".'- Abstract: '.($definition->isAbstract() ? 'yes' : 'no')
            ."\n".'- Autowired: '.($definition->isAutowired() ? 'yes' : 'no')
            ."\n".'- Autoconfigured: '.($definition->isAutoconfigured() ? 'yes' : 'no')
        ;

        if ($definition->isDeprecated()) {
            $output .= "\n".'- Deprecated: yes';
            $output .= "\n".'- Deprecation message: '.$definition->getDeprecation($options['id'])['message'];
        } else {
            $output .= "\n".'- Deprecated: no';
        }

        if (isset($options['show_arguments']) && $options['show_arguments']) {
            $output .= "\n".'- Arguments: '.($definition->getArguments() ? 'yes' : 'no');
        }

        if ($definition->getFile()) {
            $output .= "\n".'- File: `'.$definition->getFile().'`';
        }

        if ($factory = $definition->getFactory()) {
            if (\is_array($factory)) {
                if ($factory[0] instanceof Reference) {
                    $output .= "\n".'- Factory Service: `'.$factory[0].'`';
                } elseif ($factory[0] instanceof Definition) {
                    $output .= "\n".sprintf('- Factory Service: inline factory service (%s)', $factory[0]->getClass() ? sprintf('`%s`', $factory[0]->getClass()) : 'not configured');
                } else {
                    $output .= "\n".'- Factory Class: `'.$factory[0].'`';
                }
                $output .= "\n".'- Factory Method: `'.$factory[1].'`';
            } else {
                $output .= "\n".'- Factory Function: `'.$factory.'`';
            }
        }

        $calls = $definition->getMethodCalls();
        foreach ($calls as $callData) {
            $output .= "\n".'- Call: `'.$callData[0].'`';
        }

        if (!(isset($options['omit_tags']) && $options['omit_tags'])) {
            foreach ($this->sortTagsByPriority($definition->getTags()) as $tagName => $tagData) {
                foreach ($tagData as $parameters) {
                    $output .= "\n".'- Tag: `'.$tagName.'`';
                    foreach ($parameters as $name => $value) {
                        $output .= "\n".'    - '.ucfirst($name).': '.(\is_array($value) ? $this->formatParameter($value) : $value);
                    }
                }
            }
        }

        $inEdges = null !== $container && isset($options['id']) ? $this->getServiceEdges($container, $options['id']) : [];
        $output .= "\n".'- Usages: '.($inEdges ? implode(', ', $inEdges) : 'none');

        $this->write(isset($options['id']) ? sprintf("### %s\n\n%s\n", $options['id'], $output) : $output);
    }

<<<<<<< HEAD
    protected function describeContainerAlias(Alias $alias, array $options = [], ContainerBuilder $container = null): void
=======
    protected function describeContainerAlias(Alias $alias, array $options = [], ?ContainerBuilder $builder = null)
>>>>>>> 2a31f2dd
    {
        $output = '- Service: `'.$alias.'`'
            ."\n".'- Public: '.($alias->isPublic() && !$alias->isPrivate() ? 'yes' : 'no');

        if (!isset($options['id'])) {
            $this->write($output);

            return;
        }

        $this->write(sprintf("### %s\n\n%s\n", $options['id'], $output));

        if (!$container) {
            return;
        }

        $this->write("\n");
        $this->describeContainerDefinition($container->getDefinition((string) $alias), array_merge($options, ['id' => (string) $alias]), $container);
    }

    protected function describeContainerParameter(mixed $parameter, array $options = []): void
    {
        $this->write(isset($options['parameter']) ? sprintf("%s\n%s\n\n%s", $options['parameter'], str_repeat('=', \strlen($options['parameter'])), $this->formatParameter($parameter)) : $parameter);
    }

    protected function describeContainerEnvVars(array $envs, array $options = []): void
    {
        throw new LogicException('Using the markdown format to debug environment variables is not supported.');
    }

    protected function describeEventDispatcherListeners(EventDispatcherInterface $eventDispatcher, array $options = []): void
    {
        $event = $options['event'] ?? null;
        $dispatcherServiceName = $options['dispatcher_service_name'] ?? null;

        $title = 'Registered listeners';

        if (null !== $dispatcherServiceName) {
            $title .= sprintf(' of event dispatcher "%s"', $dispatcherServiceName);
        }

        if (null !== $event) {
            $title .= sprintf(' for event `%s` ordered by descending priority', $event);
            $registeredListeners = $eventDispatcher->getListeners($event);
        } else {
            // Try to see if "events" exists
            $registeredListeners = \array_key_exists('events', $options) ? array_combine($options['events'], array_map(fn ($event) => $eventDispatcher->getListeners($event), $options['events'])) : $eventDispatcher->getListeners();
        }

        $this->write(sprintf('# %s', $title)."\n");

        if (null !== $event) {
            foreach ($registeredListeners as $order => $listener) {
                $this->write("\n".sprintf('## Listener %d', $order + 1)."\n");
                $this->describeCallable($listener);
                $this->write(sprintf('- Priority: `%d`', $eventDispatcher->getListenerPriority($event, $listener))."\n");
            }
        } else {
            ksort($registeredListeners);

            foreach ($registeredListeners as $eventListened => $eventListeners) {
                $this->write("\n".sprintf('## %s', $eventListened)."\n");

                foreach ($eventListeners as $order => $eventListener) {
                    $this->write("\n".sprintf('### Listener %d', $order + 1)."\n");
                    $this->describeCallable($eventListener);
                    $this->write(sprintf('- Priority: `%d`', $eventDispatcher->getListenerPriority($eventListened, $eventListener))."\n");
                }
            }
        }
    }

    protected function describeCallable(mixed $callable, array $options = []): void
    {
        $string = '';

        if (\is_array($callable)) {
            $string .= "\n- Type: `function`";

            if (\is_object($callable[0])) {
                $string .= "\n".sprintf('- Name: `%s`', $callable[1]);
                $string .= "\n".sprintf('- Class: `%s`', $callable[0]::class);
            } else {
                if (!str_starts_with($callable[1], 'parent::')) {
                    $string .= "\n".sprintf('- Name: `%s`', $callable[1]);
                    $string .= "\n".sprintf('- Class: `%s`', $callable[0]);
                    $string .= "\n- Static: yes";
                } else {
                    $string .= "\n".sprintf('- Name: `%s`', substr($callable[1], 8));
                    $string .= "\n".sprintf('- Class: `%s`', $callable[0]);
                    $string .= "\n- Static: yes";
                    $string .= "\n- Parent: yes";
                }
            }

            $this->write($string."\n");

            return;
        }

        if (\is_string($callable)) {
            $string .= "\n- Type: `function`";

            if (!str_contains($callable, '::')) {
                $string .= "\n".sprintf('- Name: `%s`', $callable);
            } else {
                $callableParts = explode('::', $callable);

                $string .= "\n".sprintf('- Name: `%s`', $callableParts[1]);
                $string .= "\n".sprintf('- Class: `%s`', $callableParts[0]);
                $string .= "\n- Static: yes";
            }

            $this->write($string."\n");

            return;
        }

        if ($callable instanceof \Closure) {
            $string .= "\n- Type: `closure`";

            $r = new \ReflectionFunction($callable);
            if (str_contains($r->name, '{closure}')) {
                $this->write($string."\n");

                return;
            }
            $string .= "\n".sprintf('- Name: `%s`', $r->name);

            if ($class = \PHP_VERSION_ID >= 80111 ? $r->getClosureCalledClass() : $r->getClosureScopeClass()) {
                $string .= "\n".sprintf('- Class: `%s`', $class->name);
                if (!$r->getClosureThis()) {
                    $string .= "\n- Static: yes";
                }
            }

            $this->write($string."\n");

            return;
        }

        if (method_exists($callable, '__invoke')) {
            $string .= "\n- Type: `object`";
            $string .= "\n".sprintf('- Name: `%s`', $callable::class);

            $this->write($string."\n");

            return;
        }

        throw new \InvalidArgumentException('Callable is not describable.');
    }

    private function formatRouterConfig(array $array): string
    {
        if (!$array) {
            return 'NONE';
        }

        $string = '';
        ksort($array);
        foreach ($array as $name => $value) {
            $string .= "\n".'    - `'.$name.'`: '.$this->formatValue($value);
        }

        return $string;
    }
}<|MERGE_RESOLUTION|>--- conflicted
+++ resolved
@@ -88,11 +88,7 @@
         }
     }
 
-<<<<<<< HEAD
-    protected function describeContainerService(object $service, array $options = [], ContainerBuilder $container = null): void
-=======
-    protected function describeContainerService(object $service, array $options = [], ?ContainerBuilder $builder = null)
->>>>>>> 2a31f2dd
+    protected function describeContainerService(object $service, array $options = [], ?ContainerBuilder $container = null): void
     {
         if (!isset($options['id'])) {
             throw new \InvalidArgumentException('An "id" option must be provided.');
@@ -200,7 +196,7 @@
         }
     }
 
-    protected function describeContainerDefinition(Definition $definition, array $options = [], ContainerBuilder $container = null): void
+    protected function describeContainerDefinition(Definition $definition, array $options = [], ?ContainerBuilder $container = null): void
     {
         $output = '';
 
@@ -270,11 +266,7 @@
         $this->write(isset($options['id']) ? sprintf("### %s\n\n%s\n", $options['id'], $output) : $output);
     }
 
-<<<<<<< HEAD
-    protected function describeContainerAlias(Alias $alias, array $options = [], ContainerBuilder $container = null): void
-=======
-    protected function describeContainerAlias(Alias $alias, array $options = [], ?ContainerBuilder $builder = null)
->>>>>>> 2a31f2dd
+    protected function describeContainerAlias(Alias $alias, array $options = [], ?ContainerBuilder $container = null): void
     {
         $output = '- Service: `'.$alias.'`'
             ."\n".'- Public: '.($alias->isPublic() && !$alias->isPrivate() ? 'yes' : 'no');
