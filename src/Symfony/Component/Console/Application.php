--- conflicted
+++ resolved
@@ -125,14 +125,7 @@
             $output = new ConsoleOutput();
         }
 
-<<<<<<< HEAD
         $renderException = function (\Throwable $e) use ($output) {
-=======
-        $renderException = function ($e) use ($output) {
-            if (!$e instanceof \Exception) {
-                $e = class_exists(FatalThrowableError::class) ? new FatalThrowableError($e) : new \ErrorException($e->getMessage(), $e->getCode(), \E_ERROR, $e->getFile(), $e->getLine());
-            }
->>>>>>> 4351a706
             if ($output instanceof ConsoleOutputInterface) {
                 $this->renderThrowable($e, $output->getErrorOutput());
             } else {
@@ -148,13 +141,6 @@
             }
         }
 
-<<<<<<< HEAD
-=======
-        if (null !== $this->dispatcher && $this->dispatcher->hasListeners(ConsoleEvents::EXCEPTION)) {
-            @trigger_error(sprintf('The "ConsoleEvents::EXCEPTION" event is deprecated since Symfony 3.3 and will be removed in 4.0. Listen to the "ConsoleEvents::ERROR" event instead.'), \E_USER_DEPRECATED);
-        }
-
->>>>>>> 4351a706
         $this->configureIO($input, $output);
 
         try {
@@ -733,7 +719,7 @@
         $command = $this->get(reset($commands));
 
         if ($command->isHidden()) {
-            @trigger_error(sprintf('Command "%s" is hidden, finding it using an abbreviation is deprecated since Symfony 4.4, use its full name instead.', $command->getName()), E_USER_DEPRECATED);
+            @trigger_error(sprintf('Command "%s" is hidden, finding it using an abbreviation is deprecated since Symfony 4.4, use its full name instead.', $command->getName()), \E_USER_DEPRECATED);
         }
 
         return $command;
@@ -812,7 +798,7 @@
      */
     public function renderException(\Exception $e, OutputInterface $output)
     {
-        @trigger_error(sprintf('The "%s::renderException()" method is deprecated since Symfony 4.4, use "renderThrowable()" instead.', __CLASS__), E_USER_DEPRECATED);
+        @trigger_error(sprintf('The "%s::renderException()" method is deprecated since Symfony 4.4, use "renderThrowable()" instead.', __CLASS__), \E_USER_DEPRECATED);
 
         $output->writeln('', OutputInterface::VERBOSITY_QUIET);
 
@@ -824,10 +810,10 @@
     public function renderThrowable(\Throwable $e, OutputInterface $output): void
     {
         if (__CLASS__ !== static::class && __CLASS__ === (new \ReflectionMethod($this, 'renderThrowable'))->getDeclaringClass()->getName() && __CLASS__ !== (new \ReflectionMethod($this, 'renderException'))->getDeclaringClass()->getName()) {
-            @trigger_error(sprintf('The "%s::renderException()" method is deprecated since Symfony 4.4, use "renderThrowable()" instead.', __CLASS__), E_USER_DEPRECATED);
+            @trigger_error(sprintf('The "%s::renderException()" method is deprecated since Symfony 4.4, use "renderThrowable()" instead.', __CLASS__), \E_USER_DEPRECATED);
 
             if (!$e instanceof \Exception) {
-                $e = class_exists(FatalThrowableError::class) ? new FatalThrowableError($e) : new \ErrorException($e->getMessage(), $e->getCode(), E_ERROR, $e->getFile(), $e->getLine());
+                $e = class_exists(FatalThrowableError::class) ? new FatalThrowableError($e) : new \ErrorException($e->getMessage(), $e->getCode(), \E_ERROR, $e->getFile(), $e->getLine());
             }
 
             $this->renderException($e, $output);
@@ -855,7 +841,7 @@
      */
     protected function doRenderException(\Exception $e, OutputInterface $output)
     {
-        @trigger_error(sprintf('The "%s::doRenderException()" method is deprecated since Symfony 4.4, use "doRenderThrowable()" instead.', __CLASS__), E_USER_DEPRECATED);
+        @trigger_error(sprintf('The "%s::doRenderException()" method is deprecated since Symfony 4.4, use "doRenderThrowable()" instead.', __CLASS__), \E_USER_DEPRECATED);
 
         $this->doActuallyRenderThrowable($e, $output);
     }
@@ -863,10 +849,10 @@
     protected function doRenderThrowable(\Throwable $e, OutputInterface $output): void
     {
         if (__CLASS__ !== static::class && __CLASS__ === (new \ReflectionMethod($this, 'doRenderThrowable'))->getDeclaringClass()->getName() && __CLASS__ !== (new \ReflectionMethod($this, 'doRenderException'))->getDeclaringClass()->getName()) {
-            @trigger_error(sprintf('The "%s::doRenderException()" method is deprecated since Symfony 4.4, use "doRenderThrowable()" instead.', __CLASS__), E_USER_DEPRECATED);
+            @trigger_error(sprintf('The "%s::doRenderException()" method is deprecated since Symfony 4.4, use "doRenderThrowable()" instead.', __CLASS__), \E_USER_DEPRECATED);
 
             if (!$e instanceof \Exception) {
-                $e = class_exists(FatalThrowableError::class) ? new FatalThrowableError($e) : new \ErrorException($e->getMessage(), $e->getCode(), E_ERROR, $e->getFile(), $e->getLine());
+                $e = class_exists(FatalThrowableError::class) ? new FatalThrowableError($e) : new \ErrorException($e->getMessage(), $e->getCode(), \E_ERROR, $e->getFile(), $e->getLine());
             }
 
             $this->doRenderException($e, $output);
@@ -889,20 +875,13 @@
                 $len = 0;
             }
 
-<<<<<<< HEAD
             if (false !== strpos($message, "@anonymous\0")) {
                 $message = preg_replace_callback('/[a-zA-Z_\x7f-\xff][\\\\a-zA-Z0-9_\x7f-\xff]*+@anonymous\x00.*?\.php(?:0x?|:[0-9]++\$)[0-9a-fA-F]++/', function ($m) {
                     return class_exists($m[0], false) ? (get_parent_class($m[0]) ?: key(class_implements($m[0])) ?: 'class').'@anonymous' : $m[0];
                 }, $message);
-=======
+            }
+
             $width = $this->terminal->getWidth() ? $this->terminal->getWidth() - 1 : \PHP_INT_MAX;
-            // HHVM only accepts 32 bits integer in str_split, even when PHP_INT_MAX is a 64 bit integer: https://github.com/facebook/hhvm/issues/1327
-            if (\defined('HHVM_VERSION') && $width > 1 << 31) {
-                $width = 1 << 31;
->>>>>>> 4351a706
-            }
-
-            $width = $this->terminal->getWidth() ? $this->terminal->getWidth() - 1 : PHP_INT_MAX;
             $lines = [];
             foreach ('' !== $message ? preg_split('/\r?\n/', $message) : [] as $line) {
                 foreach ($this->splitStringByWidth($line, $width - 4) as $line) {
@@ -959,73 +938,6 @@
     }
 
     /**
-<<<<<<< HEAD
-=======
-     * Tries to figure out the terminal width in which this application runs.
-     *
-     * @return int|null
-     *
-     * @deprecated since version 3.2, to be removed in 4.0. Create a Terminal instance instead.
-     */
-    protected function getTerminalWidth()
-    {
-        @trigger_error(sprintf('The "%s()" method is deprecated as of 3.2 and will be removed in 4.0. Create a Terminal instance instead.', __METHOD__), \E_USER_DEPRECATED);
-
-        return $this->terminal->getWidth();
-    }
-
-    /**
-     * Tries to figure out the terminal height in which this application runs.
-     *
-     * @return int|null
-     *
-     * @deprecated since version 3.2, to be removed in 4.0. Create a Terminal instance instead.
-     */
-    protected function getTerminalHeight()
-    {
-        @trigger_error(sprintf('The "%s()" method is deprecated as of 3.2 and will be removed in 4.0. Create a Terminal instance instead.', __METHOD__), \E_USER_DEPRECATED);
-
-        return $this->terminal->getHeight();
-    }
-
-    /**
-     * Tries to figure out the terminal dimensions based on the current environment.
-     *
-     * @return array Array containing width and height
-     *
-     * @deprecated since version 3.2, to be removed in 4.0. Create a Terminal instance instead.
-     */
-    public function getTerminalDimensions()
-    {
-        @trigger_error(sprintf('The "%s()" method is deprecated as of 3.2 and will be removed in 4.0. Create a Terminal instance instead.', __METHOD__), \E_USER_DEPRECATED);
-
-        return [$this->terminal->getWidth(), $this->terminal->getHeight()];
-    }
-
-    /**
-     * Sets terminal dimensions.
-     *
-     * Can be useful to force terminal dimensions for functional tests.
-     *
-     * @param int $width  The width
-     * @param int $height The height
-     *
-     * @return $this
-     *
-     * @deprecated since version 3.2, to be removed in 4.0. Set the COLUMNS and LINES env vars instead.
-     */
-    public function setTerminalDimensions($width, $height)
-    {
-        @trigger_error(sprintf('The "%s()" method is deprecated as of 3.2 and will be removed in 4.0. Set the COLUMNS and LINES env vars instead.', __METHOD__), \E_USER_DEPRECATED);
-
-        putenv('COLUMNS='.$width);
-        putenv('LINES='.$height);
-
-        return $this;
-    }
-
-    /**
->>>>>>> 4351a706
      * Configures the input and output instances based on the user arguments and options.
      */
     protected function configureIO(InputInterface $input, OutputInterface $output)
