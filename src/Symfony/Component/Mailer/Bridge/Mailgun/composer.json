{
    "name": "symfony/mailgun-mailer",
    "type": "symfony-bridge",
    "description": "Symfony Mailgun Mailer Bridge",
    "keywords": [],
    "homepage": "https://symfony.com",
    "license": "MIT",
    "authors": [
        {
            "name": "Fabien Potencier",
            "email": "fabien@symfony.com"
        },
        {
            "name": "Symfony Community",
            "homepage": "https://symfony.com/contributors"
        }
    ],
    "require": {
        "php": ">=7.2.5",
        "symfony/mailer": "^5.1"
    },
    "require-dev": {
        "symfony/http-client": "^4.4|^5.0"
    },
    "autoload": {
        "psr-4": { "Symfony\\Component\\Mailer\\Bridge\\Mailgun\\": "" },
        "exclude-from-classmap": [
            "/Tests/"
        ]
    },
    "minimum-stability": "dev",
    "extra": {
<<<<<<< HEAD
        "branch-version": "5.2-dev"
=======
        "branch-version": "5.1"
>>>>>>> 1a0ea4d2
    }
}<|MERGE_RESOLUTION|>--- conflicted
+++ resolved
@@ -30,10 +30,6 @@
     },
     "minimum-stability": "dev",
     "extra": {
-<<<<<<< HEAD
-        "branch-version": "5.2-dev"
-=======
-        "branch-version": "5.1"
->>>>>>> 1a0ea4d2
+        "branch-version": "5.2"
     }
 }