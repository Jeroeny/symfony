--- conflicted
+++ resolved
@@ -16,14 +16,9 @@
         }
     ],
     "require": {
-<<<<<<< HEAD
         "php": ">=8.2",
         "symfony/http-client": "^6.4|^7.0",
-=======
-        "php": ">=8.1",
-        "symfony/http-client": "^6.3|^7.0",
-        "symfony/mime": "^5.4|^6.3|^7.0",
->>>>>>> dd281726
+        "symfony/mime": "^6.4|^7.0",
         "symfony/notifier": "^6.4|^7.0"
     },
     "autoload": {
