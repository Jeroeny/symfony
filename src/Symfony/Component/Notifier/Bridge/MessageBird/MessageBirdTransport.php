--- conflicted
+++ resolved
@@ -28,19 +28,12 @@
 {
     protected const HOST = 'rest.messagebird.com';
 
-<<<<<<< HEAD
     public function __construct(
         #[\SensitiveParameter] private string $token,
         private string $from,
-        HttpClientInterface $client = null,
-        EventDispatcherInterface $dispatcher = null,
+        ?HttpClientInterface $client = null,
+        ?EventDispatcherInterface $dispatcher = null,
 )
-=======
-    private string $token;
-    private string $from;
-
-    public function __construct(#[\SensitiveParameter] string $token, string $from, ?HttpClientInterface $client = null, ?EventDispatcherInterface $dispatcher = null)
->>>>>>> 6cd40eaa
     {
         parent::__construct($client, $dispatcher);
     }
