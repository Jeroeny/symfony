{
    "name": "symfony/phpunit-bridge",
    "type": "symfony-bridge",
    "description": "Provides utilities for PHPUnit, especially user deprecation notices management",
    "keywords": [],
    "homepage": "https://symfony.com",
    "license": "MIT",
    "authors": [
        {
            "name": "Nicolas Grekas",
            "email": "p@tchwork.com"
        },
        {
            "name": "Symfony Community",
            "homepage": "https://symfony.com/contributors"
        }
    ],
    "require": {
        "php": ">=7.2.5 EVEN ON LATEST SYMFONY VERSIONS TO ALLOW USING",
        "php": "THIS BRIDGE WHEN TESTING LOWEST SYMFONY VERSIONS.",
        "php": ">=7.2.5"
    },
    "require-dev": {
        "symfony/deprecation-contracts": "^2.5|^3.0",
<<<<<<< HEAD
        "symfony/error-handler": "^5.4|^6.4|^7.0",
        "symfony/polyfill-php80": "^1.27",
=======
        "symfony/error-handler": "^5.4|^6.0|^7.0",
>>>>>>> 0a6504ac
        "symfony/polyfill-php81": "^1.27"
    },
    "conflict": {
        "phpunit/phpunit": "<7.5|9.1.2"
    },
    "autoload": {
        "files": [ "bootstrap.php" ],
        "psr-4": { "Symfony\\Bridge\\PhpUnit\\": "" },
        "exclude-from-classmap": [
            "/Tests/"
        ]
    },
    "bin": [
        "bin/simple-phpunit"
    ],
    "minimum-stability": "dev",
    "extra": {
        "thanks": {
            "name": "phpunit/phpunit",
            "url": "https://github.com/sebastianbergmann/phpunit"
        }
    }
}<|MERGE_RESOLUTION|>--- conflicted
+++ resolved
@@ -22,12 +22,7 @@
     },
     "require-dev": {
         "symfony/deprecation-contracts": "^2.5|^3.0",
-<<<<<<< HEAD
         "symfony/error-handler": "^5.4|^6.4|^7.0",
-        "symfony/polyfill-php80": "^1.27",
-=======
-        "symfony/error-handler": "^5.4|^6.0|^7.0",
->>>>>>> 0a6504ac
         "symfony/polyfill-php81": "^1.27"
     },
     "conflict": {
