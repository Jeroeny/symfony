--- conflicted
+++ resolved
@@ -63,12 +63,6 @@
         $untilLastMonth = array(
             'foo/bar.tmp',
             'test.php',
-<<<<<<< HEAD
-=======
-            'toto',
-            'toto/.git',
-            '.foo',
->>>>>>> 4a9676b5
         );
 
         return array(
