<?php

/*
 * This file is part of the Symfony package.
 *
 * (c) Fabien Potencier <fabien@symfony.com>
 *
 * For the full copyright and license information, please view the LICENSE
 * file that was distributed with this source code.
 */

namespace Symfony\Component\HttpKernel\Tests\Controller\ArgumentResolver;

use PHPUnit\Framework\TestCase;
use Symfony\Component\HttpFoundation\Request;
use Symfony\Component\HttpKernel\Attribute\MapQueryString;
use Symfony\Component\HttpKernel\Attribute\MapRequestPayload;
use Symfony\Component\HttpKernel\Attribute\ValueResolver;
use Symfony\Component\HttpKernel\Controller\ArgumentResolver\RequestPayloadValueResolver;
use Symfony\Component\HttpKernel\ControllerMetadata\ArgumentMetadata;
use Symfony\Component\HttpKernel\Event\ControllerArgumentsEvent;
use Symfony\Component\HttpKernel\Exception\HttpException;
use Symfony\Component\HttpKernel\HttpKernelInterface;
use Symfony\Component\PropertyAccess\Exception\InvalidTypeException;
use Symfony\Component\Serializer\Encoder\JsonEncoder;
use Symfony\Component\Serializer\Encoder\XmlEncoder;
use Symfony\Component\Serializer\Exception\NotNormalizableValueException;
use Symfony\Component\Serializer\Exception\PartialDenormalizationException;
use Symfony\Component\Serializer\Normalizer\DenormalizerInterface;
use Symfony\Component\Serializer\Normalizer\ObjectNormalizer;
use Symfony\Component\Serializer\Serializer;
use Symfony\Component\Serializer\SerializerInterface;
use Symfony\Component\Validator\Constraints as Assert;
use Symfony\Component\Validator\ConstraintViolation;
use Symfony\Component\Validator\ConstraintViolationList;
use Symfony\Component\Validator\Exception\ValidationFailedException;
use Symfony\Component\Validator\Validator\ValidatorInterface;
use Symfony\Component\Validator\ValidatorBuilder;

class RequestPayloadValueResolverTest extends TestCase
{
    public function testNotTypedArgument()
    {
        $resolver = new RequestPayloadValueResolver(
            new Serializer(),
            $this->createMock(ValidatorInterface::class),
        );

        $argument = new ArgumentMetadata('notTyped', null, false, false, null, false, [
            MapRequestPayload::class => new MapRequestPayload(),
        ]);
        $request = Request::create('/', 'POST', server: ['HTTP_CONTENT_TYPE' => 'application/json']);

        $kernel = $this->createMock(HttpKernelInterface::class);
        $arguments = $resolver->resolve($request, $argument);
        $event = new ControllerArgumentsEvent($kernel, function () {}, $arguments, $request, HttpKernelInterface::MAIN_REQUEST);

        $this->expectException(\LogicException::class);
        $this->expectExceptionMessage('Could not resolve the "$notTyped" controller argument: argument should be typed.');

        $resolver->onKernelControllerArguments($event);
    }

    public function testDefaultValueArgument()
    {
        $payload = new RequestPayload(50);

        $validator = $this->createMock(ValidatorInterface::class);
        $validator->expects($this->never())
           ->method('validate');

        $resolver = new RequestPayloadValueResolver(new Serializer(), $validator);

        $argument = new ArgumentMetadata('valid', RequestPayload::class, false, true, $payload, false, [
            MapRequestPayload::class => new MapRequestPayload(),
        ]);
        $request = Request::create('/', 'POST', server: ['CONTENT_TYPE' => 'application/json']);

        $kernel = $this->createMock(HttpKernelInterface::class);
        $arguments = $resolver->resolve($request, $argument);
        $event = new ControllerArgumentsEvent($kernel, fn () => null, $arguments, $request, HttpKernelInterface::MAIN_REQUEST);

        $resolver->onKernelControllerArguments($event);

        $this->assertEquals([$payload], $event->getArguments());
    }

    public function testQueryDefaultValueArgument()
    {
        $payload = new RequestPayload(50);

        $validator = $this->createMock(ValidatorInterface::class);
        $validator->expects($this->never())
            ->method('validate');

        $resolver = new RequestPayloadValueResolver(new Serializer(), $validator);

        $argument = new ArgumentMetadata('valid', RequestPayload::class, false, true, $payload, false, [
            MapQueryString::class => new MapQueryString(),
        ]);
        $request = Request::create('/', 'GET');

        $kernel = $this->createMock(HttpKernelInterface::class);
        $arguments = $resolver->resolve($request, $argument);
        $event = new ControllerArgumentsEvent($kernel, fn () => null, $arguments, $request, HttpKernelInterface::MAIN_REQUEST);

        $resolver->onKernelControllerArguments($event);

        $this->assertEquals([$payload], $event->getArguments());
    }

    public function testNullableValueArgument()
    {
        $validator = $this->createMock(ValidatorInterface::class);
        $validator->expects($this->never())
            ->method('validate');

        $resolver = new RequestPayloadValueResolver(new Serializer(), $validator);

        $argument = new ArgumentMetadata('valid', RequestPayload::class, false, false, null, true, [
            MapRequestPayload::class => new MapRequestPayload(),
        ]);
        $request = Request::create('/', 'POST', server: ['CONTENT_TYPE' => 'application/json']);

        $kernel = $this->createMock(HttpKernelInterface::class);
        $arguments = $resolver->resolve($request, $argument);
        $event = new ControllerArgumentsEvent($kernel, fn () => null, $arguments, $request, HttpKernelInterface::MAIN_REQUEST);

        $resolver->onKernelControllerArguments($event);

        $this->assertSame([null], $event->getArguments());
    }

    public function testQueryNullableValueArgument()
    {
        $validator = $this->createMock(ValidatorInterface::class);
        $validator->expects($this->never())
            ->method('validate');

        $resolver = new RequestPayloadValueResolver(new Serializer(), $validator);

        $argument = new ArgumentMetadata('valid', RequestPayload::class, false, false, null, true, [
            MapQueryString::class => new MapQueryString(),
        ]);
        $request = Request::create('/', 'GET');

        $kernel = $this->createMock(HttpKernelInterface::class);
        $arguments = $resolver->resolve($request, $argument);
        $event = new ControllerArgumentsEvent($kernel, fn () => null, $arguments, $request, HttpKernelInterface::MAIN_REQUEST);

        $resolver->onKernelControllerArguments($event);

        $this->assertSame([null], $event->getArguments());
    }

    public function testNullPayloadAndNotDefaultOrNullableArgument()
    {
        $validator = $this->createMock(ValidatorInterface::class);
        $validator->expects($this->never())
            ->method('validate');

        $resolver = new RequestPayloadValueResolver(new Serializer(), $validator);

        $argument = new ArgumentMetadata('valid', RequestPayload::class, false, false, null, false, [
            MapRequestPayload::class => new MapRequestPayload(),
        ]);
        $request = Request::create('/', 'POST', server: ['CONTENT_TYPE' => 'application/json']);

        $kernel = $this->createMock(HttpKernelInterface::class);
        $arguments = $resolver->resolve($request, $argument);
        $event = new ControllerArgumentsEvent($kernel, fn () => null, $arguments, $request, HttpKernelInterface::MAIN_REQUEST);

        try {
            $resolver->onKernelControllerArguments($event);
            $this->fail(sprintf('Expected "%s" to be thrown.', HttpException::class));
        } catch (HttpException $e) {
            $this->assertSame(422, $e->getStatusCode());
        }
    }

    public function testQueryNullPayloadAndNotDefaultOrNullableArgument()
    {
        $validator = $this->createMock(ValidatorInterface::class);
        $validator->expects($this->never())
            ->method('validate');

        $resolver = new RequestPayloadValueResolver(new Serializer(), $validator);

        $argument = new ArgumentMetadata('valid', RequestPayload::class, false, false, null, false, [
            MapQueryString::class => new MapQueryString(),
        ]);
        $request = Request::create('/', 'GET');

        $kernel = $this->createMock(HttpKernelInterface::class);
        $arguments = $resolver->resolve($request, $argument);
        $event = new ControllerArgumentsEvent($kernel, fn () => null, $arguments, $request, HttpKernelInterface::MAIN_REQUEST);

        try {
            $resolver->onKernelControllerArguments($event);
            $this->fail(sprintf('Expected "%s" to be thrown.', HttpException::class));
        } catch (HttpException $e) {
            $this->assertSame(404, $e->getStatusCode());
        }
    }

    public function testWithoutValidatorAndCouldNotDenormalize()
    {
        $content = '{"price": 50, "title": ["not a string"]}';
        $serializer = new Serializer([new ObjectNormalizer()], ['json' => new JsonEncoder()]);

        $resolver = new RequestPayloadValueResolver($serializer);

        $argument = new ArgumentMetadata('invalid', RequestPayload::class, false, false, null, false, [
            MapRequestPayload::class => new MapRequestPayload(),
        ]);
        $request = Request::create('/', 'POST', server: ['CONTENT_TYPE' => 'application/json'], content: $content);

        $kernel = $this->createMock(HttpKernelInterface::class);
        $arguments = $resolver->resolve($request, $argument);
        $event = new ControllerArgumentsEvent($kernel, function () {}, $arguments, $request, HttpKernelInterface::MAIN_REQUEST);

        try {
            $resolver->onKernelControllerArguments($event);
            $this->fail(sprintf('Expected "%s" to be thrown.', HttpException::class));
        } catch (HttpException $e) {
            $this->assertInstanceOf(PartialDenormalizationException::class, $e->getPrevious());
        }
    }

    public function testValidationNotPassed()
    {
        $content = '{"price": 50, "title": ["not a string"]}';
        $serializer = new Serializer([new ObjectNormalizer()], ['json' => new JsonEncoder()]);

        $validator = $this->createMock(ValidatorInterface::class);
        $validator->expects($this->never())
            ->method('validate');

        $resolver = new RequestPayloadValueResolver($serializer, $validator);

        $argument = new ArgumentMetadata('invalid', RequestPayload::class, false, false, null, false, [
            MapRequestPayload::class => new MapRequestPayload(),
        ]);
        $request = Request::create('/', 'POST', server: ['CONTENT_TYPE' => 'application/json'], content: $content);

        $kernel = $this->createMock(HttpKernelInterface::class);
        $arguments = $resolver->resolve($request, $argument);
        $event = new ControllerArgumentsEvent($kernel, function () {}, $arguments, $request, HttpKernelInterface::MAIN_REQUEST);

        try {
            $resolver->onKernelControllerArguments($event);
            $this->fail(sprintf('Expected "%s" to be thrown.', HttpException::class));
        } catch (HttpException $e) {
            $validationFailedException = $e->getPrevious();
            $this->assertSame(422, $e->getStatusCode());
            $this->assertInstanceOf(ValidationFailedException::class, $validationFailedException);
            $this->assertSame(sprintf('This value should be of type %s.', class_exists(InvalidTypeException::class) ? 'string' : 'unknown'), $validationFailedException->getViolations()[0]->getMessage());
        }
    }

    public function testValidationNotPerformedWhenPartialDenormalizationReturnsViolation()
    {
        $content = '{"password": "abc"}';
        $serializer = new Serializer([new ObjectNormalizer()], ['json' => new JsonEncoder()]);

        $validator = $this->createMock(ValidatorInterface::class);
        $validator->expects($this->never())
            ->method('validate');

        $resolver = new RequestPayloadValueResolver($serializer, $validator);

        $argument = new ArgumentMetadata('invalid', User::class, false, false, null, false, [
            MapRequestPayload::class => new MapRequestPayload(),
        ]);
        $request = Request::create('/', 'POST', server: ['CONTENT_TYPE' => 'application/json'], content: $content);

        $kernel = $this->createMock(HttpKernelInterface::class);
        $arguments = $resolver->resolve($request, $argument);
        $event = new ControllerArgumentsEvent($kernel, function () {}, $arguments, $request, HttpKernelInterface::MAIN_REQUEST);

        try {
            $resolver->onKernelControllerArguments($event);
            $this->fail(sprintf('Expected "%s" to be thrown.', HttpException::class));
        } catch (HttpException $e) {
            $validationFailedException = $e->getPrevious();
            $this->assertInstanceOf(ValidationFailedException::class, $validationFailedException);
            $this->assertSame('This value should be of type unknown.', $validationFailedException->getViolations()[0]->getMessage());
        }
    }

    public function testUnsupportedMedia()
    {
        $serializer = new Serializer();

        $resolver = new RequestPayloadValueResolver($serializer);

        $argument = new ArgumentMetadata('invalid', \stdClass::class, false, false, null, false, [
            MapRequestPayload::class => new MapRequestPayload(),
        ]);
        $request = Request::create('/', 'POST', server: ['CONTENT_TYPE' => 'foo/bar'], content: 'foo-bar');

        $kernel = $this->createMock(HttpKernelInterface::class);
        $arguments = $resolver->resolve($request, $argument);
        $event = new ControllerArgumentsEvent($kernel, function () {}, $arguments, $request, HttpKernelInterface::MAIN_REQUEST);

        try {
            $resolver->onKernelControllerArguments($event);
            $this->fail(sprintf('Expected "%s" to be thrown.', HttpException::class));
        } catch (HttpException $e) {
            $this->assertSame(415, $e->getStatusCode());
        }
    }

    public function testRequestContentValidationPassed()
    {
        $content = '{"price": 50}';
        $payload = new RequestPayload(50);
        $serializer = new Serializer([new ObjectNormalizer()], ['json' => new JsonEncoder()]);

        $validator = $this->createMock(ValidatorInterface::class);
        $validator->expects($this->once())
            ->method('validate')
            ->willReturn(new ConstraintViolationList());

        $resolver = new RequestPayloadValueResolver($serializer, $validator);

        $argument = new ArgumentMetadata('valid', RequestPayload::class, false, false, null, false, [
            MapRequestPayload::class => new MapRequestPayload(),
        ]);
        $request = Request::create('/', 'POST', server: ['CONTENT_TYPE' => 'application/json'], content: $content);

        $kernel = $this->createMock(HttpKernelInterface::class);
        $arguments = $resolver->resolve($request, $argument);
        $event = new ControllerArgumentsEvent($kernel, function () {}, $arguments, $request, HttpKernelInterface::MAIN_REQUEST);

        $resolver->onKernelControllerArguments($event);

        $this->assertEquals([$payload], $event->getArguments());
    }

    /**
     * @testWith [null]
     *           [[]]
     */
    public function testRequestContentWithUntypedErrors(?array $types)
    {
        $this->expectException(HttpException::class);
        $this->expectExceptionMessage('This value was of an unexpected type.');
        $serializer = $this->createMock(SerializerDenormalizer::class);

        if (null === $types) {
            $exception = new NotNormalizableValueException('Error with no types');
        } else {
            $exception = NotNormalizableValueException::createForUnexpectedDataType('Error with no types', '', []);
        }
        $serializer->method('deserialize')->willThrowException(new PartialDenormalizationException([], [$exception]));

        $resolver = new RequestPayloadValueResolver($serializer, $this->createMock(ValidatorInterface::class));
        $request = Request::create('/', 'POST', server: ['CONTENT_TYPE' => 'application/json'], content: '{"price": 50}');

        $arguments = $resolver->resolve($request, new ArgumentMetadata('valid', RequestPayload::class, false, false, null, false, [
            MapRequestPayload::class => new MapRequestPayload(),
        ]));
        $event = new ControllerArgumentsEvent($this->createMock(HttpKernelInterface::class), function () {}, $arguments, $request, HttpKernelInterface::MAIN_REQUEST);

        $resolver->onKernelControllerArguments($event);
    }

    public function testQueryStringValidationPassed()
    {
        $payload = new RequestPayload(50);
        $query = ['price' => '50'];

        $serializer = new Serializer([new ObjectNormalizer()], ['json' => new JsonEncoder()]);

        $validator = $this->createMock(ValidatorInterface::class);
        $validator->expects($this->once())
            ->method('validate')
            ->willReturn(new ConstraintViolationList());

        $resolver = new RequestPayloadValueResolver($serializer, $validator);

        $argument = new ArgumentMetadata('valid', RequestPayload::class, false, false, null, false, [
            MapQueryString::class => new MapQueryString(),
        ]);
        $request = Request::create('/', 'GET', $query);

        $kernel = $this->createMock(HttpKernelInterface::class);
        $arguments = $resolver->resolve($request, $argument);
        $event = new ControllerArgumentsEvent($kernel, function () {}, $arguments, $request, HttpKernelInterface::MAIN_REQUEST);

        $resolver->onKernelControllerArguments($event);

        $this->assertEquals([$payload], $event->getArguments());
    }

    public function testRequestInputValidationPassed()
    {
        $input = ['price' => '50'];
        $payload = new RequestPayload(50);

        $serializer = new Serializer([new ObjectNormalizer()], ['json' => new JsonEncoder()]);

        $validator = $this->createMock(ValidatorInterface::class);
        $validator->expects($this->once())
            ->method('validate')
            ->willReturn(new ConstraintViolationList());

        $resolver = new RequestPayloadValueResolver($serializer, $validator);

        $argument = new ArgumentMetadata('valid', RequestPayload::class, false, false, null, false, [
            MapRequestPayload::class => new MapRequestPayload(),
        ]);
        $request = Request::create('/', 'POST', $input);

        $kernel = $this->createMock(HttpKernelInterface::class);
        $arguments = $resolver->resolve($request, $argument);
        $event = new ControllerArgumentsEvent($kernel, function () {}, $arguments, $request, HttpKernelInterface::MAIN_REQUEST);

        $resolver->onKernelControllerArguments($event);

        $this->assertEquals([$payload], $event->getArguments());
    }

    public function testItThrowsOnVariadicArgument()
    {
        $serializer = new Serializer();
        $validator = $this->createMock(ValidatorInterface::class);
        $resolver = new RequestPayloadValueResolver($serializer, $validator);

        $argument = new ArgumentMetadata('variadic', RequestPayload::class, true, false, null, false, [
            MapRequestPayload::class => new MapRequestPayload(),
        ]);
        $request = Request::create('/', 'POST');

        $this->expectException(\LogicException::class);
        $this->expectExceptionMessage('Mapping variadic argument "$variadic" is not supported.');
        $resolver->resolve($request, $argument);
    }

    /**
     * @dataProvider provideMatchedFormatContext
     */
    public function testAcceptFormatPassed(mixed $acceptFormat, string $contentType, string $content)
    {
        $encoders = ['json' => new JsonEncoder(), 'xml' => new XmlEncoder()];
        $serializer = new Serializer([new ObjectNormalizer()], $encoders);
        $validator = (new ValidatorBuilder())->getValidator();
        $resolver = new RequestPayloadValueResolver($serializer, $validator);

        $request = Request::create('/', 'POST', server: ['CONTENT_TYPE' => $contentType], content: $content);

        $argument = new ArgumentMetadata('valid', RequestPayload::class, false, false, null, false, [
            MapRequestPayload::class => new MapRequestPayload(acceptFormat: $acceptFormat),
        ]);

        $kernel = $this->createMock(HttpKernelInterface::class);
        $arguments = $resolver->resolve($request, $argument);
        $event = new ControllerArgumentsEvent($kernel, function () {}, $arguments, $request, HttpKernelInterface::MAIN_REQUEST);

        $resolver->onKernelControllerArguments($event);

        $this->assertEquals([new RequestPayload(50)], $event->getArguments());
    }

    public static function provideMatchedFormatContext(): iterable
    {
        yield 'configure with json as string, sends json' => [
            'acceptFormat' => 'json',
            'contentType' => 'application/json',
            'content' => '{"price": 50}',
        ];

        yield 'configure with json as array, sends json' => [
            'acceptFormat' => ['json'],
            'contentType' => 'application/json',
            'content' => '{"price": 50}',
        ];

        yield 'configure with xml as string, sends xml' => [
            'acceptFormat' => 'xml',
            'contentType' => 'application/xml',
            'content' => '<?xml version="1.0"?><request><price>50</price></request>',
        ];

        yield 'configure with xml as array, sends xml' => [
            'acceptFormat' => ['xml'],
            'contentType' => 'application/xml',
            'content' => '<?xml version="1.0"?><request><price>50</price></request>',
        ];

        yield 'configure with json or xml, sends json' => [
            'acceptFormat' => ['json', 'xml'],
            'contentType' => 'application/json',
            'content' => '{"price": 50}',
        ];

        yield 'configure with json or xml, sends xml' => [
            'acceptFormat' => ['json', 'xml'],
            'contentType' => 'application/xml',
            'content' => '<?xml version="1.0"?><request><price>50</price></request>',
        ];
    }

    /**
     * @dataProvider provideMismatchedFormatContext
     */
    public function testAcceptFormatNotPassed(mixed $acceptFormat, string $contentType, string $content, string $expectedExceptionMessage)
    {
        $serializer = new Serializer([new ObjectNormalizer()]);
        $validator = (new ValidatorBuilder())->getValidator();
        $resolver = new RequestPayloadValueResolver($serializer, $validator);

        $request = Request::create('/', 'POST', server: ['CONTENT_TYPE' => $contentType], content: $content);

        $argument = new ArgumentMetadata('valid', RequestPayload::class, false, false, null, false, [
            MapRequestPayload::class => new MapRequestPayload(acceptFormat: $acceptFormat),
        ]);

        $kernel = $this->createMock(HttpKernelInterface::class);
        $arguments = $resolver->resolve($request, $argument);
        $event = new ControllerArgumentsEvent($kernel, function () {}, $arguments, $request, HttpKernelInterface::MAIN_REQUEST);

        try {
            $resolver->onKernelControllerArguments($event);
            $this->fail(sprintf('Expected "%s" to be thrown.', HttpException::class));
        } catch (HttpException $e) {
            $this->assertSame(415, $e->getStatusCode());
            $this->assertSame($expectedExceptionMessage, $e->getMessage());
        }
    }

    public static function provideMismatchedFormatContext(): iterable
    {
        yield 'configure with json as string, sends xml' => [
            'acceptFormat' => 'json',
            'contentType' => 'application/xml',
            'content' => '<?xml version="1.0"?><request><price>50</price></request>',
            'expectedExceptionMessage' => 'Unsupported format, expects "json", but "xml" given.',
        ];

        yield 'configure with json as array, sends xml' => [
            'acceptFormat' => ['json'],
            'contentType' => 'application/xml',
            'content' => '<?xml version="1.0"?><request><price>50</price></request>',
            'expectedExceptionMessage' => 'Unsupported format, expects "json", but "xml" given.',
        ];

        yield 'configure with xml as string, sends json' => [
            'acceptFormat' => 'xml',
            'contentType' => 'application/json',
            'content' => '{"price": 50}',
            'expectedExceptionMessage' => 'Unsupported format, expects "xml", but "json" given.',
        ];

        yield 'configure with xml as array, sends json' => [
            'acceptFormat' => ['xml'],
            'contentType' => 'application/json',
            'content' => '{"price": 50}',
            'expectedExceptionMessage' => 'Unsupported format, expects "xml", but "json" given.',
        ];

        yield 'configure with json or xml, sends jsonld' => [
            'acceptFormat' => ['json', 'xml'],
            'contentType' => 'application/ld+json',
            'content' => '{"@context": "https://schema.org", "@type": "FakeType", "price": 50}',
            'expectedExceptionMessage' => 'Unsupported format, expects "json", "xml", but "jsonld" given.',
        ];
    }

    /**
     * @dataProvider provideValidationGroupsOnManyTypes
     */
    public function testValidationGroupsPassed(string $method, ValueResolver $attribute)
    {
        $input = ['price' => '50', 'title' => 'A long title, so the validation passes'];

        $payload = new RequestPayload(50);
        $payload->title = 'A long title, so the validation passes';

        $serializer = new Serializer([new ObjectNormalizer()]);
        $validator = (new ValidatorBuilder())->enableAttributeMapping()->getValidator();
        $resolver = new RequestPayloadValueResolver($serializer, $validator);

        $request = Request::create('/', $method, $input);

        $argument = new ArgumentMetadata('valid', RequestPayload::class, false, false, null, false, [
            $attribute::class => $attribute,
        ]);

        $kernel = $this->createMock(HttpKernelInterface::class);
        $arguments = $resolver->resolve($request, $argument);
        $event = new ControllerArgumentsEvent($kernel, function () {}, $arguments, $request, HttpKernelInterface::MAIN_REQUEST);

        $resolver->onKernelControllerArguments($event);

        $this->assertEquals([$payload], $event->getArguments());
    }

    /**
     * @dataProvider provideValidationGroupsOnManyTypes
     */
    public function testValidationGroupsNotPassed(string $method, ValueResolver $attribute)
    {
        $input = ['price' => '50', 'title' => 'Too short'];

        $serializer = new Serializer([new ObjectNormalizer()]);
        $validator = (new ValidatorBuilder())->enableAttributeMapping()->getValidator();
        $resolver = new RequestPayloadValueResolver($serializer, $validator);

        $argument = new ArgumentMetadata('valid', RequestPayload::class, false, false, null, false, [
            $attribute::class => $attribute,
        ]);
        $request = Request::create('/', $method, $input);

        $kernel = $this->createMock(HttpKernelInterface::class);
        $arguments = $resolver->resolve($request, $argument);
        $event = new ControllerArgumentsEvent($kernel, function () {}, $arguments, $request, HttpKernelInterface::MAIN_REQUEST);

        try {
            $resolver->onKernelControllerArguments($event);
            $this->fail(sprintf('Expected "%s" to be thrown.', HttpException::class));
        } catch (HttpException $e) {
            $validationFailedException = $e->getPrevious();
            $this->assertInstanceOf(ValidationFailedException::class, $validationFailedException);
            $this->assertSame('title', $validationFailedException->getViolations()[0]->getPropertyPath());
            $this->assertSame('This value is too short. It should have 10 characters or more.', $validationFailedException->getViolations()[0]->getMessage());
        }
    }

    public static function provideValidationGroupsOnManyTypes(): iterable
    {
        yield 'request payload with validation group as string' => [
            'POST',
            new MapRequestPayload(validationGroups: 'strict'),
        ];

        yield 'request payload with validation group as array' => [
            'POST',
            new MapRequestPayload(validationGroups: ['strict']),
        ];

        yield 'request payload with validation group as GroupSequence' => [
            'POST',
            new MapRequestPayload(validationGroups: new Assert\GroupSequence(['strict'])),
        ];

        yield 'query with validation group as string' => [
            'GET',
            new MapQueryString(validationGroups: 'strict'),
        ];

        yield 'query with validation group as array' => [
            'GET',
            new MapQueryString(validationGroups: ['strict']),
        ];

        yield 'query with validation group as GroupSequence' => [
            'GET',
            new MapQueryString(validationGroups: new Assert\GroupSequence(['strict'])),
        ];
    }

    public function testQueryValidationErrorCustomStatusCode()
    {
        $serializer = new Serializer([new ObjectNormalizer()], []);

        $validator = $this->createMock(ValidatorInterface::class);

        $validator->expects($this->once())
            ->method('validate')
            ->willReturn(new ConstraintViolationList([new ConstraintViolation('Page is invalid', null, [], '', null, '')]));

        $resolver = new RequestPayloadValueResolver($serializer, $validator);

        $argument = new ArgumentMetadata('page', QueryPayload::class, false, false, null, false, [
            MapQueryString::class => new MapQueryString(validationFailedStatusCode: 400),
        ]);
        $request = Request::create('/?page=123');

        $kernel = $this->createMock(HttpKernelInterface::class);
        $arguments = $resolver->resolve($request, $argument);
        $event = new ControllerArgumentsEvent($kernel, function () {}, $arguments, $request, HttpKernelInterface::MAIN_REQUEST);

        try {
            $resolver->onKernelControllerArguments($event);
            $this->fail(sprintf('Expected "%s" to be thrown.', HttpException::class));
        } catch (HttpException $e) {
            $validationFailedException = $e->getPrevious();
            $this->assertSame(400, $e->getStatusCode());
            $this->assertInstanceOf(ValidationFailedException::class, $validationFailedException);
            $this->assertSame('Page is invalid', $validationFailedException->getViolations()[0]->getMessage());
        }
    }

    public function testRequestPayloadValidationErrorCustomStatusCode()
    {
        $content = '{"price": 50, "title": ["not a string"]}';
        $serializer = new Serializer([new ObjectNormalizer()], ['json' => new JsonEncoder()]);

        $validator = $this->createMock(ValidatorInterface::class);
        $validator->expects($this->never())
            ->method('validate');

        $resolver = new RequestPayloadValueResolver($serializer, $validator);

        $argument = new ArgumentMetadata('invalid', RequestPayload::class, false, false, null, false, [
            MapRequestPayload::class => new MapRequestPayload(validationFailedStatusCode: 400),
        ]);
        $request = Request::create('/', 'POST', server: ['CONTENT_TYPE' => 'application/json'], content: $content);

        $kernel = $this->createMock(HttpKernelInterface::class);
        $arguments = $resolver->resolve($request, $argument);
        $event = new ControllerArgumentsEvent($kernel, function () {}, $arguments, $request, HttpKernelInterface::MAIN_REQUEST);

        try {
            $resolver->onKernelControllerArguments($event);
            $this->fail(sprintf('Expected "%s" to be thrown.', HttpException::class));
        } catch (HttpException $e) {
            $validationFailedException = $e->getPrevious();
            $this->assertSame(400, $e->getStatusCode());
            $this->assertInstanceOf(ValidationFailedException::class, $validationFailedException);
            $this->assertSame(sprintf('This value should be of type %s.', class_exists(InvalidTypeException::class) ? 'string' : 'unknown'), $validationFailedException->getViolations()[0]->getMessage());
        }
    }
}

class RequestPayload
{
    #[Assert\Length(min: 10, groups: ['strict'])]
    public string $title;

    public function __construct(public readonly float $price)
    {
    }
}

<<<<<<< HEAD
class QueryPayload
{
    public function __construct(public readonly float $page)
    {
    }
=======
interface SerializerDenormalizer extends SerializerInterface, DenormalizerInterface
{
>>>>>>> 78f82b9d
}

class User
{
    public function __construct(
        #[Assert\NotBlank, Assert\Email]
        private string $email,
        #[Assert\NotBlank]
        private string $password,
    ) {
    }

    public function getEmail(): string
    {
        return $this->email;
    }

    public function getPassword(): string
    {
        return $this->password;
    }
}<|MERGE_RESOLUTION|>--- conflicted
+++ resolved
@@ -735,16 +735,15 @@
     }
 }
 
-<<<<<<< HEAD
+interface SerializerDenormalizer extends SerializerInterface, DenormalizerInterface
+{
+}
+
 class QueryPayload
 {
     public function __construct(public readonly float $page)
     {
     }
-=======
-interface SerializerDenormalizer extends SerializerInterface, DenormalizerInterface
-{
->>>>>>> 78f82b9d
 }
 
 class User
