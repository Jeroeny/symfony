<?php

/*
 * This file is part of the Symfony package.
 *
 * (c) Fabien Potencier <fabien@symfony.com>
 *
 * For the full copyright and license information, please view the LICENSE
 * file that was distributed with this source code.
 */

namespace Symfony\Component\Security\Core\Authentication\Provider;

use Symfony\Component\Security\Core\Exception\AuthenticationServiceException;
use Symfony\Component\Security\Core\Exception\UsernameNotFoundException;
use Symfony\Component\Security\Core\User\UserChecker;
use Symfony\Component\Security\Core\User\UserCheckerInterface;
use Symfony\Component\Security\Core\User\UserInterface;
use Symfony\Component\Security\Core\User\UserProviderInterface;
use Symfony\Component\Security\Core\Authentication\Token\TokenInterface;
use Symfony\Component\Security\Core\Authentication\SimpleAuthenticatorInterface;
use Symfony\Component\Security\Core\Exception\AuthenticationException;

/**
 * @author Jordi Boggiano <j.boggiano@seld.be>
 */
class SimpleAuthenticationProvider implements AuthenticationProviderInterface
{
    private $simpleAuthenticator;
    private $userProvider;
    private $providerKey;
    private $userChecker;

    public function __construct(SimpleAuthenticatorInterface $simpleAuthenticator, UserProviderInterface $userProvider, $providerKey, UserCheckerInterface $userChecker = null)
    {
        $this->simpleAuthenticator = $simpleAuthenticator;
        $this->userProvider = $userProvider;
        $this->providerKey = $providerKey;
        $this->userChecker = $userChecker ?: new UserChecker();
    }

    public function authenticate(TokenInterface $token)
    {
        $authToken = $this->simpleAuthenticator->authenticateToken($token, $this->userProvider, $this->providerKey);

        if (!$authToken instanceof TokenInterface) {
            throw new AuthenticationException('Simple authenticator failed to return an authenticated token.');
        }

        $user = $authToken->getUser();

        if (!$user instanceof UserInterface) {
<<<<<<< HEAD
            try {
                $user = $this->userProvider->loadUserByUsername($user);

                if (!$user instanceof UserInterface) {
                    throw new AuthenticationServiceException('The user provider must return a UserInterface object.');
                }
            } catch (UsernameNotFoundException $e) {
                $e->setUsername($user);
                throw $e;
            } catch (\Exception $e) {
                $e = new AuthenticationServiceException($e->getMessage(), 0, $e);
                $e->setToken($token);
                throw $e;
            }
=======
            return $authToken;
>>>>>>> bf8ed0a3
        }

        $this->userChecker->checkPreAuth($user);
        $this->userChecker->checkPostAuth($user);

        return $authToken;
    }

    public function supports(TokenInterface $token)
    {
        return $this->simpleAuthenticator->supportsToken($token, $this->providerKey);
    }
}<|MERGE_RESOLUTION|>--- conflicted
+++ resolved
@@ -50,12 +50,11 @@
         $user = $authToken->getUser();
 
         if (!$user instanceof UserInterface) {
-<<<<<<< HEAD
             try {
                 $user = $this->userProvider->loadUserByUsername($user);
 
                 if (!$user instanceof UserInterface) {
-                    throw new AuthenticationServiceException('The user provider must return a UserInterface object.');
+                    return $authToken;
                 }
             } catch (UsernameNotFoundException $e) {
                 $e->setUsername($user);
@@ -65,9 +64,6 @@
                 $e->setToken($token);
                 throw $e;
             }
-=======
-            return $authToken;
->>>>>>> bf8ed0a3
         }
 
         $this->userChecker->checkPreAuth($user);
