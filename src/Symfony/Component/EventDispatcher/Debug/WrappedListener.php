--- conflicted
+++ resolved
@@ -34,11 +34,7 @@
     private ?int $priority = null;
     private static bool $hasClassStub;
 
-<<<<<<< HEAD
-    public function __construct(callable|array $listener, ?string $name, Stopwatch $stopwatch, EventDispatcherInterface $dispatcher = null, int $priority = null)
-=======
     public function __construct(callable|array $listener, ?string $name, Stopwatch $stopwatch, ?EventDispatcherInterface $dispatcher = null, ?int $priority = null)
->>>>>>> a44829e2
     {
         $this->listener = $listener;
         $this->optimizedListener = $listener instanceof \Closure ? $listener : (\is_callable($listener) ? $listener(...) : null);
