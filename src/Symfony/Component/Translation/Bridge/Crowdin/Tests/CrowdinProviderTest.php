<?php

/*
 * This file is part of the Symfony package.
 *
 * (c) Fabien Potencier <fabien@symfony.com>
 *
 * For the full copyright and license information, please view the LICENSE
 * file that was distributed with this source code.
 */

namespace Symfony\Component\Translation\Bridge\Crowdin\Tests;

use Psr\Log\LoggerInterface;
use Psr\Log\NullLogger;
use Symfony\Component\HttpClient\MockHttpClient;
use Symfony\Component\HttpClient\Response\JsonMockResponse;
use Symfony\Component\HttpClient\Response\MockResponse;
use Symfony\Component\Translation\Bridge\Crowdin\CrowdinProvider;
use Symfony\Component\Translation\Dumper\XliffFileDumper;
use Symfony\Component\Translation\Exception\ProviderException;
use Symfony\Component\Translation\Loader\ArrayLoader;
use Symfony\Component\Translation\Loader\LoaderInterface;
use Symfony\Component\Translation\MessageCatalogue;
use Symfony\Component\Translation\Provider\ProviderInterface;
use Symfony\Component\Translation\Test\ProviderTestCase;
use Symfony\Component\Translation\TranslatorBag;
use Symfony\Component\Translation\TranslatorBagInterface;
use Symfony\Contracts\HttpClient\HttpClientInterface;
use Symfony\Contracts\HttpClient\ResponseInterface;

class CrowdinProviderTest extends ProviderTestCase
{
<<<<<<< HEAD
    public static function createProvider(HttpClientInterface $client, LoaderInterface $loader, LoggerInterface $logger, string $defaultLocale, string $endpoint, TranslatorBagInterface $translatorBag = null): ProviderInterface
=======
    public static function createProvider(HttpClientInterface $client, LoaderInterface $loader, LoggerInterface $logger, string $defaultLocale, string $endpoint, ?TranslatorBagInterface $translatorBag = null): ProviderInterface
>>>>>>> a44829e2
    {
        return new CrowdinProvider($client, $loader, $logger, new XliffFileDumper(), $defaultLocale, $endpoint);
    }

    public static function toStringProvider(): iterable
    {
        yield [
            self::createProvider((new MockHttpClient())->withOptions([
                'base_uri' => 'https://api.crowdin.com/api/v2/projects/1/',
                'auth_bearer' => 'API_TOKEN',
            ]), new ArrayLoader(), new NullLogger(), 'en', 'api.crowdin.com'),
            'crowdin://api.crowdin.com',
        ];

        yield [
            self::createProvider((new MockHttpClient())->withOptions([
                'base_uri' => 'https://domain.api.crowdin.com/api/v2/projects/1/',
                'auth_bearer' => 'API_TOKEN',
            ]), new ArrayLoader(), new NullLogger(), 'en', 'domain.api.crowdin.com'),
            'crowdin://domain.api.crowdin.com',
        ];

        yield [
            self::createProvider((new MockHttpClient())->withOptions([
                'base_uri' => 'https://api.crowdin.com:99/api/v2/projects/1/',
                'auth_bearer' => 'API_TOKEN',
            ]), new ArrayLoader(), new NullLogger(), 'en', 'api.crowdin.com:99'),
            'crowdin://api.crowdin.com:99',
        ];
    }

    public function testCompleteWriteProcessAddFiles()
    {
        $this->xliffFileDumper = new XliffFileDumper();

        $expectedMessagesFileContent = <<<'XLIFF'
<?xml version="1.0" encoding="utf-8"?>
<xliff xmlns="urn:oasis:names:tc:xliff:document:1.2" version="1.2">
  <file source-language="en" target-language="en" datatype="plaintext" original="file.ext">
    <header>
      <tool tool-id="symfony" tool-name="Symfony"/>
    </header>
    <body>
      <trans-unit id="%s" resname="a">
        <source>a</source>
        <target>trans_en_a</target>
      </trans-unit>
    </body>
  </file>
</xliff>

XLIFF;

        $expectedValidatorsFileContent = <<<'XLIFF'
<?xml version="1.0" encoding="utf-8"?>
<xliff xmlns="urn:oasis:names:tc:xliff:document:1.2" version="1.2">
  <file source-language="en" target-language="en" datatype="plaintext" original="file.ext">
    <header>
      <tool tool-id="symfony" tool-name="Symfony"/>
    </header>
    <body>
      <trans-unit id="%s" resname="post.num_comments">
        <source>post.num_comments</source>
        <target>{count, plural, one {# comment} other {# comments}}</target>
      </trans-unit>
    </body>
  </file>
</xliff>

XLIFF;

        $responses = [
            'listFiles' => function (string $method, string $url, array $options = []): ResponseInterface {
                $this->assertSame('GET', $method);
                $this->assertSame('https://api.crowdin.com/api/v2/projects/1/files', $url);
                $this->assertSame('Authorization: Bearer API_TOKEN', $options['normalized_headers']['authorization'][0]);

                return new JsonMockResponse(['data' => []]);
            },
            'getProject' => function (string $method, string $url): ResponseInterface {
                $this->assertSame('GET', $method);
                $this->assertSame('https://api.crowdin.com/api/v2/projects/1/', $url);

                return new MockResponse(json_encode(['data' => ['languageMapping' => []]]));
            },
            'getProject' => function (string $method, string $url): ResponseInterface {
                $this->assertSame('GET', $method);
                $this->assertSame('https://api.crowdin.com/api/v2/projects/1/', $url);

                return new MockResponse(json_encode(['data' => ['languageMapping' => []]]));
            },
            'addStorage' => function (string $method, string $url, array $options = []) use ($expectedMessagesFileContent): ResponseInterface {
                $this->assertSame('POST', $method);
                $this->assertSame('https://api.crowdin.com/api/v2/storages', $url);
                $this->assertSame('Content-Type: application/octet-stream', $options['normalized_headers']['content-type'][0]);
                $this->assertSame('Crowdin-API-FileName: messages.xlf', $options['normalized_headers']['crowdin-api-filename'][0]);
                $this->assertStringMatchesFormat($expectedMessagesFileContent, $options['body']);

                return new JsonMockResponse(['data' => ['id' => 19]], ['http_code' => 201]);
            },
            'addFile' => function (string $method, string $url, array $options = []): ResponseInterface {
                $this->assertSame('POST', $method);
                $this->assertSame('https://api.crowdin.com/api/v2/projects/1/files', $url);
                $this->assertSame('{"storageId":19,"name":"messages.xlf"}', $options['body']);

                return new JsonMockResponse(['data' => ['id' => 199, 'name' => 'messages.xlf']]);
            },
            'addStorage2' => function (string $method, string $url, array $options = []) use ($expectedValidatorsFileContent): ResponseInterface {
                $this->assertSame('POST', $method);
                $this->assertSame('https://api.crowdin.com/api/v2/storages', $url);
                $this->assertSame('Content-Type: application/octet-stream', $options['normalized_headers']['content-type'][0]);
                $this->assertSame('Crowdin-API-FileName: validators.xlf', $options['normalized_headers']['crowdin-api-filename'][0]);
                $this->assertStringMatchesFormat($expectedValidatorsFileContent, $options['body']);

                return new JsonMockResponse(['data' => ['id' => 19]], ['http_code' => 201]);
            },
            'addFile2' => function (string $method, string $url, array $options = []): ResponseInterface {
                $this->assertSame('POST', $method);
                $this->assertSame('https://api.crowdin.com/api/v2/projects/1/files', $url);
                $this->assertSame('{"storageId":19,"name":"validators.xlf"}', $options['body']);

                return new JsonMockResponse(['data' => ['id' => 200, 'name' => 'validators.xlf']]);
            },
        ];

        $translatorBag = new TranslatorBag();
        $translatorBag->addCatalogue(new MessageCatalogue('en', [
            'messages' => ['a' => 'trans_en_a'],
            'validators' => ['post.num_comments' => '{count, plural, one {# comment} other {# comments}}'],
        ]));

        $provider = self::createProvider((new MockHttpClient($responses))->withOptions([
            'base_uri' => 'https://api.crowdin.com/api/v2/projects/1/',
            'auth_bearer' => 'API_TOKEN',
        ]), $this->getLoader(), $this->getLogger(), $this->getDefaultLocale(), 'api.crowdin.com/api/v2/projects/1/');

        $provider->write($translatorBag);
    }

    public function testWriteAddFileServerError()
    {
        $this->xliffFileDumper = new XliffFileDumper();

        $expectedMessagesFileContent = <<<'XLIFF'
<?xml version="1.0" encoding="utf-8"?>
<xliff xmlns="urn:oasis:names:tc:xliff:document:1.2" version="1.2">
  <file source-language="en" target-language="en" datatype="plaintext" original="file.ext">
    <header>
      <tool tool-id="symfony" tool-name="Symfony"/>
    </header>
    <body>
      <trans-unit id="%s" resname="a">
        <source>a</source>
        <target>trans_en_a</target>
      </trans-unit>
    </body>
  </file>
</xliff>

XLIFF;

        $responses = [
            'listFiles' => function (string $method, string $url, array $options = []): ResponseInterface {
                $this->assertSame('GET', $method);
                $this->assertSame('https://api.crowdin.com/api/v2/projects/1/files', $url);
                $this->assertSame('Authorization: Bearer API_TOKEN', $options['normalized_headers']['authorization'][0]);

                return new JsonMockResponse(['data' => []]);
            },
            'getProject' => function (string $method, string $url): ResponseInterface {
                $this->assertSame('GET', $method);
                $this->assertSame('https://api.crowdin.com/api/v2/projects/1/', $url);

                return new MockResponse(json_encode(['data' => ['languageMapping' => []]]));
            },
            'getProject' => function (string $method, string $url): ResponseInterface {
                $this->assertSame('GET', $method);
                $this->assertSame('https://api.crowdin.com/api/v2/projects/1/', $url);

                return new MockResponse(json_encode(['data' => ['languageMapping' => []]]));
            },
            'addStorage' => function (string $method, string $url, array $options = []) use ($expectedMessagesFileContent): ResponseInterface {
                $this->assertSame('POST', $method);
                $this->assertSame('https://api.crowdin.com/api/v2/storages', $url);
                $this->assertSame('Content-Type: application/octet-stream', $options['normalized_headers']['content-type'][0]);
                $this->assertSame('Crowdin-API-FileName: messages.xlf', $options['normalized_headers']['crowdin-api-filename'][0]);
                $this->assertStringMatchesFormat($expectedMessagesFileContent, $options['body']);

                return new JsonMockResponse(['data' => ['id' => 19]], ['http_code' => 201]);
            },
            'addFile' => function (string $method, string $url, array $options = []): ResponseInterface {
                $this->assertSame('POST', $method);
                $this->assertSame('https://api.crowdin.com/api/v2/projects/1/files', $url);
                $this->assertSame('{"storageId":19,"name":"messages.xlf"}', $options['body']);

                return new MockResponse('', ['http_code' => 500]);
            },
        ];

        $translatorBag = new TranslatorBag();
        $translatorBag->addCatalogue(new MessageCatalogue('en', [
            'messages' => ['a' => 'trans_en_a'],
            'validators' => ['post.num_comments' => '{count, plural, one {# comment} other {# comments}}'],
        ]));

        $provider = self::createProvider((new MockHttpClient($responses))->withOptions([
            'base_uri' => 'https://api.crowdin.com/api/v2/projects/1/',
            'auth_bearer' => 'API_TOKEN',
        ]), $this->getLoader(), $this->getLogger(), $this->getDefaultLocale(), 'api.crowdin.com/api/v2/projects/1/');

        $this->expectException(ProviderException::class);
        $this->expectExceptionMessage('Unable to create a File in Crowdin for domain "messages".');

        $provider->write($translatorBag);
    }

    public function testWriteUpdateFileServerError()
    {
        $this->xliffFileDumper = new XliffFileDumper();

        $expectedMessagesFileContent = <<<'XLIFF'
<?xml version="1.0" encoding="utf-8"?>
<xliff xmlns="urn:oasis:names:tc:xliff:document:1.2" version="1.2">
  <file source-language="en" target-language="en" datatype="plaintext" original="file.ext">
    <header>
      <tool tool-id="symfony" tool-name="Symfony"/>
    </header>
    <body>
      <trans-unit id="%s" resname="a">
        <source>a</source>
        <target>trans_en_a</target>
      </trans-unit>
    </body>
  </file>
</xliff>

XLIFF;

        $responses = [
            'listFiles' => function (string $method, string $url, array $options = []): ResponseInterface {
                $this->assertSame('GET', $method);
                $this->assertSame('https://api.crowdin.com/api/v2/projects/1/files', $url);
                $this->assertSame('Authorization: Bearer API_TOKEN', $options['normalized_headers']['authorization'][0]);

                return new MockResponse(json_encode([
                    'data' => [
                        ['data' => [
                            'id' => 12,
                            'name' => 'messages.xlf',
                        ]],
                    ],
                ]));
            },
            'getProject' => function (string $method, string $url): ResponseInterface {
                $this->assertSame('GET', $method);
                $this->assertSame('https://api.crowdin.com/api/v2/projects/1/', $url);

                return new MockResponse(json_encode(['data' => ['languageMapping' => []]]));
            },
            'addStorage' => function (string $method, string $url, array $options = []) use ($expectedMessagesFileContent): ResponseInterface {
                $this->assertSame('POST', $method);
                $this->assertSame('https://api.crowdin.com/api/v2/storages', $url);
                $this->assertSame('Content-Type: application/octet-stream', $options['normalized_headers']['content-type'][0]);
                $this->assertSame('Crowdin-API-FileName: messages.xlf', $options['normalized_headers']['crowdin-api-filename'][0]);
                $this->assertStringMatchesFormat($expectedMessagesFileContent, $options['body']);

                return new JsonMockResponse(['data' => ['id' => 19]], ['http_code' => 201]);
            },
            'UpdateFile' => function (string $method, string $url, array $options = []): ResponseInterface {
                $this->assertSame('PUT', $method);
                $this->assertSame('https://api.crowdin.com/api/v2/projects/1/files/12', $url);
                $this->assertSame('{"storageId":19}', $options['body']);

                return new MockResponse('', ['http_code' => 500]);
            },
        ];

        $translatorBag = new TranslatorBag();
        $translatorBag->addCatalogue(new MessageCatalogue('en', [
            'messages' => ['a' => 'trans_en_a'],
            'validators' => ['post.num_comments' => '{count, plural, one {# comment} other {# comments}}'],
        ]));

        $provider = self::createProvider((new MockHttpClient($responses))->withOptions([
            'base_uri' => 'https://api.crowdin.com/api/v2/projects/1/',
            'auth_bearer' => 'API_TOKEN',
        ]), $this->getLoader(), $this->getLogger(), $this->getDefaultLocale(), 'api.crowdin.com/api/v2/projects/1/');

        $this->expectException(ProviderException::class);
        $this->expectExceptionMessage('Unable to update file in Crowdin for file ID "12" and domain "messages".');

        $provider->write($translatorBag);
    }

    public function testWriteUploadTranslationsServerError()
    {
        $this->xliffFileDumper = new XliffFileDumper();

        $expectedMessagesTranslationsContent = <<<'XLIFF'
<?xml version="1.0" encoding="utf-8"?>
<xliff xmlns="urn:oasis:names:tc:xliff:document:1.2" version="1.2">
  <file source-language="en" target-language="fr" datatype="plaintext" original="file.ext">
    <header>
      <tool tool-id="symfony" tool-name="Symfony"/>
    </header>
    <body>
      <trans-unit id="%s" resname="a">
        <source>a</source>
        <target>trans_fr_a</target>
      </trans-unit>
    </body>
  </file>
</xliff>

XLIFF;

        $expectedMessagesFileContent = <<<'XLIFF'
<?xml version="1.0" encoding="utf-8"?>
<xliff xmlns="urn:oasis:names:tc:xliff:document:1.2" version="1.2">
  <file source-language="en" target-language="en" datatype="plaintext" original="file.ext">
    <header>
      <tool tool-id="symfony" tool-name="Symfony"/>
    </header>
    <body>
      <trans-unit id="%s" resname="a">
        <source>a</source>
        <target>trans_en_a</target>
      </trans-unit>
    </body>
  </file>
</xliff>

XLIFF;

        $responses = [
            'listFiles' => function (string $method, string $url): ResponseInterface {
                $this->assertSame('GET', $method);
                $this->assertSame('https://api.crowdin.com/api/v2/projects/1/files', $url);

                return new JsonMockResponse([
                    'data' => [
                        ['data' => [
                            'id' => 12,
                            'name' => 'messages.xlf',
                        ]],
                    ],
                ]);
            },
            'getProject' => function (string $method, string $url): ResponseInterface {
                $this->assertSame('GET', $method);
                $this->assertSame('https://api.crowdin.com/api/v2/projects/1/', $url);

                return new MockResponse(json_encode(['data' => ['languageMapping' => []]]));
            },
            'getProject' => function (string $method, string $url): ResponseInterface {
                $this->assertSame('GET', $method);
                $this->assertSame('https://api.crowdin.com/api/v2/projects/1/', $url);

                return new MockResponse(json_encode(['data' => ['languageMapping' => []]]));
            },
            'addStorage' => function (string $method, string $url, array $options = []) use ($expectedMessagesFileContent): ResponseInterface {
                $this->assertSame('POST', $method);
                $this->assertSame('https://api.crowdin.com/api/v2/storages', $url);
                $this->assertSame('Content-Type: application/octet-stream', $options['normalized_headers']['content-type'][0]);
                $this->assertSame('Crowdin-API-FileName: messages.xlf', $options['normalized_headers']['crowdin-api-filename'][0]);
                $this->assertStringMatchesFormat($expectedMessagesFileContent, $options['body']);

                return new JsonMockResponse(['data' => ['id' => 19]], ['http_code' => 201]);
            },
            'updateFile' => function (string $method, string $url, array $options = []): ResponseInterface {
                $this->assertSame('PUT', $method);
                $this->assertSame('https://api.crowdin.com/api/v2/projects/1/files/12', $url);
                $this->assertSame('{"storageId":19}', $options['body']);

                return new JsonMockResponse(['data' => ['id' => 12, 'name' => 'messages.xlf']]);
            },
            'addStorage2' => function (string $method, string $url, array $options = []) use ($expectedMessagesTranslationsContent): ResponseInterface {
                $this->assertSame('POST', $method);
                $this->assertSame('https://api.crowdin.com/api/v2/storages', $url);
                $this->assertSame('Content-Type: application/octet-stream', $options['normalized_headers']['content-type'][0]);
                $this->assertSame('Crowdin-API-FileName: messages.xlf', $options['normalized_headers']['crowdin-api-filename'][0]);
                $this->assertStringMatchesFormat($expectedMessagesTranslationsContent, $options['body']);

                return new JsonMockResponse(['data' => ['id' => 19]], ['http_code' => 201]);
            },
            'UploadTranslations' => function (string $method, string $url, array $options = []): ResponseInterface {
                $this->assertSame('POST', $method);
                $this->assertSame(sprintf('https://api.crowdin.com/api/v2/projects/1/translations/%s', 'fr'), $url);
                $this->assertSame('{"storageId":19,"fileId":12}', $options['body']);

                return new MockResponse('', ['http_code' => 500]);
            },
        ];

        $translatorBag = new TranslatorBag();
        $translatorBag->addCatalogue(new MessageCatalogue('en', [
            'messages' => ['a' => 'trans_en_a'],
        ]));
        $translatorBag->addCatalogue(new MessageCatalogue('fr', [
            'messages' => ['a' => 'trans_fr_a'],
        ]));

        $provider = self::createProvider((new MockHttpClient($responses))->withOptions([
            'base_uri' => 'https://api.crowdin.com/api/v2/projects/1/',
            'auth_bearer' => 'API_TOKEN',
        ]), $this->getLoader(), $this->getLogger(), $this->getDefaultLocale(), 'api.crowdin.com/api/v2/projects/1/');

        $this->expectException(ProviderException::class);
        $this->expectExceptionMessage('Unable to upload translations to Crowdin.');

        $provider->write($translatorBag);
    }

    public function testCompleteWriteProcessUpdateFiles()
    {
        $this->xliffFileDumper = new XliffFileDumper();

        $expectedMessagesFileContent = <<<'XLIFF'
<?xml version="1.0" encoding="utf-8"?>
<xliff xmlns="urn:oasis:names:tc:xliff:document:1.2" version="1.2">
  <file source-language="en" target-language="en" datatype="plaintext" original="file.ext">
    <header>
      <tool tool-id="symfony" tool-name="Symfony"/>
    </header>
    <body>
      <trans-unit id="%s" resname="a">
        <source>a</source>
        <target>trans_en_a</target>
      </trans-unit>
      <trans-unit id="%s" resname="b">
        <source>b</source>
        <target>trans_en_b</target>
      </trans-unit>
    </body>
  </file>
</xliff>

XLIFF;

        $responses = [
            'listFiles' => function (string $method, string $url): ResponseInterface {
                $this->assertSame('GET', $method);
                $this->assertSame('https://api.crowdin.com/api/v2/projects/1/files', $url);

                return new JsonMockResponse([
                    'data' => [
                        ['data' => [
                            'id' => 12,
                            'name' => 'messages.xlf',
                        ]],
                    ],
                ]);
            },
            'getProject' => function (string $method, string $url): ResponseInterface {
                $this->assertSame('GET', $method);
                $this->assertSame('https://api.crowdin.com/api/v2/projects/1/', $url);

                return new MockResponse(json_encode(['data' => ['languageMapping' => []]]));
            },
            'getProject' => function (string $method, string $url): ResponseInterface {
                $this->assertSame('GET', $method);
                $this->assertSame('https://api.crowdin.com/api/v2/projects/1/', $url);

                return new MockResponse(json_encode(['data' => ['languageMapping' => []]]));
            },
            'addStorage' => function (string $method, string $url, array $options = []) use ($expectedMessagesFileContent): ResponseInterface {
                $this->assertSame('POST', $method);
                $this->assertSame('https://api.crowdin.com/api/v2/storages', $url);
                $this->assertSame('Content-Type: application/octet-stream', $options['normalized_headers']['content-type'][0]);
                $this->assertSame('Crowdin-API-FileName: messages.xlf', $options['normalized_headers']['crowdin-api-filename'][0]);
                $this->assertStringMatchesFormat($expectedMessagesFileContent, $options['body']);

                return new JsonMockResponse(['data' => ['id' => 19]], ['http_code' => 201]);
            },
            'UpdateFile' => function (string $method, string $url, array $options = []): ResponseInterface {
                $this->assertSame('PUT', $method);
                $this->assertSame('https://api.crowdin.com/api/v2/projects/1/files/12', $url);
                $this->assertSame('{"storageId":19}', $options['body']);

                return new JsonMockResponse(['data' => ['id' => 199, 'name' => 'messages.xlf']]);
            },
        ];

        $translatorBag = new TranslatorBag();
        $translatorBag->addCatalogue(new MessageCatalogue('en', [
            'messages' => ['a' => 'trans_en_a', 'b' => 'trans_en_b'],
        ]));

        $provider = self::createProvider((new MockHttpClient($responses))->withOptions([
            'base_uri' => 'https://api.crowdin.com/api/v2/projects/1/',
            'auth_bearer' => 'API_TOKEN',
        ]), $this->getLoader(), $this->getLogger(), $this->getDefaultLocale(), 'api.crowdin.com/api/v2/projects/1/');

        $provider->write($translatorBag);
    }

    /**
     * @dataProvider getResponsesForProcessAddFileAndUploadTranslations
     */
    public function testCompleteWriteProcessAddFileAndUploadTranslations(TranslatorBag $translatorBag, string $expectedLocale, string $expectedMessagesTranslationsContent)
    {
        $this->xliffFileDumper = new XliffFileDumper();

        $expectedMessagesFileContent = <<<'XLIFF'
<?xml version="1.0" encoding="utf-8"?>
<xliff xmlns="urn:oasis:names:tc:xliff:document:1.2" version="1.2">
  <file source-language="en" target-language="en" datatype="plaintext" original="file.ext">
    <header>
      <tool tool-id="symfony" tool-name="Symfony"/>
    </header>
    <body>
      <trans-unit id="%s" resname="a">
        <source>a</source>
        <target>trans_en_a</target>
      </trans-unit>
    </body>
  </file>
</xliff>

XLIFF;

        $responses = [
            'listFiles' => function (string $method, string $url): ResponseInterface {
                $this->assertSame('GET', $method);
                $this->assertSame('https://api.crowdin.com/api/v2/projects/1/files', $url);

                return new JsonMockResponse([
                    'data' => [
                        ['data' => [
                            'id' => 12,
                            'name' => 'messages.xlf',
                        ]],
                    ],
                ]);
            },
            'getProject' => function (string $method, string $url): ResponseInterface {
                $this->assertSame('GET', $method);
                $this->assertSame('https://api.crowdin.com/api/v2/projects/1/', $url);

                return new MockResponse(json_encode([
                    'data' => [
                        'languageMapping' => [
                            'pt-PT' => [
                                'locale' => 'pt',
                            ],
                        ],
                    ],
                ]));
            },
            'getProject' => function (string $method, string $url): ResponseInterface {
                $this->assertSame('GET', $method);
                $this->assertSame('https://api.crowdin.com/api/v2/projects/1/', $url);

                return new MockResponse(json_encode([
                    'data' => [
                        'languageMapping' => [
                            'pt-PT' => [
                                'locale' => 'pt',
                            ],
                        ],
                    ],
                ]));
            },
            'addStorage' => function (string $method, string $url, array $options = []) use ($expectedMessagesFileContent): ResponseInterface {
                $this->assertSame('POST', $method);
                $this->assertSame('https://api.crowdin.com/api/v2/storages', $url);
                $this->assertSame('Content-Type: application/octet-stream', $options['normalized_headers']['content-type'][0]);
                $this->assertSame('Crowdin-API-FileName: messages.xlf', $options['normalized_headers']['crowdin-api-filename'][0]);
                $this->assertStringMatchesFormat($expectedMessagesFileContent, $options['body']);

                return new JsonMockResponse(['data' => ['id' => 19]], ['http_code' => 201]);
            },
            'updateFile' => function (string $method, string $url, array $options = []): ResponseInterface {
                $this->assertSame('PUT', $method);
                $this->assertSame('https://api.crowdin.com/api/v2/projects/1/files/12', $url);
                $this->assertSame('{"storageId":19}', $options['body']);

                return new JsonMockResponse(['data' => ['id' => 12, 'name' => 'messages.xlf']]);
            },
            'addStorage2' => function (string $method, string $url, array $options = []) use ($expectedMessagesTranslationsContent): ResponseInterface {
                $this->assertSame('POST', $method);
                $this->assertSame('https://api.crowdin.com/api/v2/storages', $url);
                $this->assertSame('Content-Type: application/octet-stream', $options['normalized_headers']['content-type'][0]);
                $this->assertSame('Crowdin-API-FileName: messages.xlf', $options['normalized_headers']['crowdin-api-filename'][0]);
                $this->assertStringMatchesFormat($expectedMessagesTranslationsContent, $options['body']);

                return new JsonMockResponse(['data' => ['id' => 19]], ['http_code' => 201]);
            },
            'uploadTranslations' => function (string $method, string $url, array $options = []) use ($expectedLocale): ResponseInterface {
                $this->assertSame('POST', $method);
                $this->assertSame(sprintf('https://api.crowdin.com/api/v2/projects/1/translations/%s', $expectedLocale), $url);
                $this->assertSame('{"storageId":19,"fileId":12}', $options['body']);

                return new MockResponse();
            },
            'addStorage3' => function (string $method, string $url, array $options = []) use ($expectedMessagesTranslationsContent): ResponseInterface {
                $this->assertSame('POST', $method);
                $this->assertSame('https://api.crowdin.com/api/v2/storages', $url);
                $this->assertSame('Content-Type: application/octet-stream', $options['normalized_headers']['content-type'][0]);
                $this->assertSame('Crowdin-API-FileName: messages.xlf', $options['normalized_headers']['crowdin-api-filename'][0]);
                $this->assertStringMatchesFormat($expectedMessagesTranslationsContent, $options['body']);

                return new MockResponse(json_encode(['data' => ['id' => 19]], ['http_code' => 201]));
            },
            'uploadTranslations2' => function (string $method, string $url, array $options = []) use ($expectedLocale): ResponseInterface {
                $this->assertSame('POST', $method);
                $this->assertSame(sprintf('https://api.crowdin.com/api/v2/projects/1/translations/%s', $expectedLocale), $url);
                $this->assertSame('{"storageId":19,"fileId":12}', $options['body']);

                return new MockResponse();
            },
            'addStorage3' => function (string $method, string $url, array $options = []) use ($expectedMessagesTranslationsContent): ResponseInterface {
                $this->assertSame('POST', $method);
                $this->assertSame('https://api.crowdin.com/api/v2/storages', $url);
                $this->assertSame('Content-Type: application/octet-stream', $options['normalized_headers']['content-type'][0]);
                $this->assertSame('Crowdin-API-FileName: messages.xlf', $options['normalized_headers']['crowdin-api-filename'][0]);
                $this->assertStringMatchesFormat($expectedMessagesTranslationsContent, $options['body']);

                return new MockResponse(json_encode(['data' => ['id' => 19]], ['http_code' => 201]));
            },
            'uploadTranslations2' => function (string $method, string $url, array $options = []) use ($expectedLocale): ResponseInterface {
                $this->assertSame('POST', $method);
                $this->assertSame(sprintf('https://api.crowdin.com/api/v2/projects/1/translations/%s', $expectedLocale), $url);
                $this->assertSame('{"storageId":19,"fileId":12}', $options['body']);

                return new MockResponse();
            },
        ];

        $provider = self::createProvider((new MockHttpClient($responses))->withOptions([
            'base_uri' => 'https://api.crowdin.com/api/v2/projects/1/',
            'auth_bearer' => 'API_TOKEN',
        ]), $this->getLoader(), $this->getLogger(), $this->getDefaultLocale(), 'api.crowdin.com/api/v2/projects/1/');

        $provider->write($translatorBag);
    }

    public static function getResponsesForProcessAddFileAndUploadTranslations(): \Generator
    {
        $arrayLoader = new ArrayLoader();

        $translatorBagFr = new TranslatorBag();
        $translatorBagFr->addCatalogue($arrayLoader->load([
            'a' => 'trans_en_a',
        ], 'en'));
        $translatorBagFr->addCatalogue($arrayLoader->load([
            'a' => 'trans_fr_a',
        ], 'fr'));

        yield [$translatorBagFr, 'fr', <<<'XLIFF'
<?xml version="1.0" encoding="utf-8"?>
<xliff xmlns="urn:oasis:names:tc:xliff:document:1.2" version="1.2">
  <file source-language="en" target-language="fr" datatype="plaintext" original="file.ext">
    <header>
      <tool tool-id="symfony" tool-name="Symfony"/>
    </header>
    <body>
      <trans-unit id="%s" resname="a">
        <source>a</source>
        <target>trans_fr_a</target>
      </trans-unit>
    </body>
  </file>
</xliff>

XLIFF
        ];

        $translatorBagPt = new TranslatorBag();
        $translatorBagPt->addCatalogue($arrayLoader->load([
            'a' => 'trans_en_a',
        ], 'en'));
        $translatorBagPt->addCatalogue($arrayLoader->load([
            'a' => 'trans_pt_a',
        ], 'pt'));

        yield [$translatorBagPt, 'pt-PT', <<<'XLIFF'
<?xml version="1.0" encoding="utf-8"?>
<xliff xmlns="urn:oasis:names:tc:xliff:document:1.2" version="1.2">
  <file source-language="en" target-language="pt" datatype="plaintext" original="file.ext">
    <header>
      <tool tool-id="symfony" tool-name="Symfony"/>
    </header>
    <body>
<<<<<<< HEAD
      <trans-unit id="%s" resname="a">
=======
      <trans-unit id="ypeBEso" resname="a">
>>>>>>> a44829e2
        <source>a</source>
        <target>trans_pt_a</target>
      </trans-unit>
    </body>
  </file>
</xliff>

XLIFF
        ];

        $translatorBagEnGb = new TranslatorBag();
        $translatorBagEnGb->addCatalogue($arrayLoader->load([
            'a' => 'trans_en_a',
        ], 'en'));
        $translatorBagEnGb->addCatalogue($arrayLoader->load([
            'a' => 'trans_en_gb_a',
        ], 'en_GB'));

        yield [$translatorBagEnGb, 'en-GB', <<<'XLIFF'
<?xml version="1.0" encoding="utf-8"?>
<xliff xmlns="urn:oasis:names:tc:xliff:document:1.2" version="1.2">
  <file source-language="en" target-language="en-GB" datatype="plaintext" original="file.ext">
    <header>
      <tool tool-id="symfony" tool-name="Symfony"/>
    </header>
    <body>
      <trans-unit id="%s" resname="a">
        <source>a</source>
        <target>trans_en_gb_a</target>
      </trans-unit>
    </body>
  </file>
</xliff>

XLIFF
        ];
    }

    /**
     * @dataProvider getResponsesForOneLocaleAndOneDomain
     */
    public function testReadForOneLocaleAndOneDomain(string $locale, string $domain, string $responseContent, TranslatorBag $expectedTranslatorBag, string $expectedTargetLanguageId)
    {
        $responses = [
            'listFiles' => function (string $method, string $url): ResponseInterface {
                $this->assertSame('GET', $method);
                $this->assertSame('https://api.crowdin.com/api/v2/projects/1/files', $url);

                return new JsonMockResponse([
                    'data' => [
                        ['data' => [
                            'id' => 12,
                            'name' => 'messages.xlf',
                        ]],
                    ],
                ]);
            },
            'getProject' => function (string $method, string $url): ResponseInterface {
                $this->assertSame('GET', $method);
                $this->assertSame('https://api.crowdin.com/api/v2/projects/1/', $url);

                return new JsonMockResponse([
                    'data' => [
                        'languageMapping' => [
                            'pt-PT' => [
                                'locale' => 'pt',
                            ],
                        ],
                    ],
                ]);
            },
            'getProject' => function (string $method, string $url): ResponseInterface {
                $this->assertSame('GET', $method);
                $this->assertSame('https://api.crowdin.com/api/v2/projects/1/', $url);

                return new MockResponse(json_encode([
                    'data' => [
                        'languageMapping' => [
                            'pt-PT' => [
                                'locale' => 'pt',
                            ],
                        ],
                    ],
                ]));
            },
            'exportProjectTranslations' => function (string $method, string $url, array $options = []) use ($expectedTargetLanguageId): ResponseInterface {
                $this->assertSame('POST', $method);
                $this->assertSame('https://api.crowdin.com/api/v2/projects/1/translations/exports', $url);
                $this->assertSame(sprintf('{"targetLanguageId":"%s","fileIds":[12]}', $expectedTargetLanguageId), $options['body']);

                return new JsonMockResponse(['data' => ['url' => 'https://file.url']]);
            },
            'downloadFile' => function (string $method, string $url) use ($responseContent): ResponseInterface {
                $this->assertSame('GET', $method);
                $this->assertSame('https://file.url/', $url);

                return new MockResponse($responseContent);
            },
        ];

        $loader = $this->getLoader();
        $loader->expects($this->once())
            ->method('load')
            ->willReturn($expectedTranslatorBag->getCatalogue($locale));

        $crowdinProvider = self::createProvider((new MockHttpClient($responses))->withOptions([
            'base_uri' => 'https://api.crowdin.com/api/v2/projects/1/',
            'auth_bearer' => 'API_TOKEN',
        ]), $this->getLoader(), $this->getLogger(), $this->getDefaultLocale(), 'api.crowdin.com/api/v2');

        $translatorBag = $crowdinProvider->read([$domain], [$locale]);

        $this->assertEquals($expectedTranslatorBag->getCatalogues(), $translatorBag->getCatalogues());
    }

    public static function getResponsesForOneLocaleAndOneDomain(): \Generator
    {
        $arrayLoader = new ArrayLoader();

        $expectedTranslatorBagFr = new TranslatorBag();
        $expectedTranslatorBagFr->addCatalogue($arrayLoader->load([
            'index.hello' => 'Bonjour',
            'index.greetings' => 'Bienvenue, {firstname} !',
        ], 'fr'));

        yield ['fr', 'messages', <<<'XLIFF'
<?xml version="1.0" encoding="UTF-8"?>
<xliff xmlns="urn:oasis:names:tc:xliff:document:1.2" version="1.2">
  <file source-language="en" target-language="fr" datatype="database" tool-id="crowdin">
    <header>
      <tool tool-id="crowdin" tool-name="Crowdin" tool-version="1.0.25 20201211-1" tool-company="Crowdin"/>
    </header>
    <body>
      <trans-unit id="crowdin:5fd89b853ee27904dd6c5f67" resname="index.hello" datatype="plaintext">
        <source>index.hello</source>
        <target state="translated">Bonjour</target>
      </trans-unit>
      <trans-unit id="crowdin:5fd89b8542e5aa5cc27457e2" resname="index.greetings" datatype="plaintext" extradata="crowdin:format=icu">
        <source>index.greetings</source>
        <target state="translated">Bienvenue, {firstname} !</target>
      </trans-unit>
    </body>
  </file>
</xliff>
XLIFF
            ,
            $expectedTranslatorBagFr, 'fr',
        ];

        $expectedTranslatorBagEnUs = new TranslatorBag();
        $expectedTranslatorBagEnUs->addCatalogue($arrayLoader->load([
            'index.hello' => 'Hello',
            'index.greetings' => 'Welcome, {firstname}!',
        ], 'en_GB'));

        yield ['en_GB', 'messages', <<<'XLIFF'
<?xml version="1.0" encoding="UTF-8"?>
<xliff xmlns="urn:oasis:names:tc:xliff:document:1.2" version="1.2">
  <file source-language="en" target-language="en_GB" datatype="database" tool-id="crowdin">
    <header>
      <tool tool-id="crowdin" tool-name="Crowdin" tool-version="1.0.25 20201211-1" tool-company="Crowdin"/>
    </header>
    <body>
      <trans-unit id="crowdin:5fd89b853ee27904dd6c5f67" resname="index.hello" datatype="plaintext">
        <source>index.hello</source>
        <target state="translated">Hello</target>
      </trans-unit>
      <trans-unit id="crowdin:5fd89b8542e5aa5cc27457e2" resname="index.greetings" datatype="plaintext" extradata="crowdin:format=icu">
        <source>index.greetings</source>
        <target state="translated">Welcome, {firstname}!</target>
      </trans-unit>
    </body>
  </file>
</xliff>
XLIFF
            ,
            $expectedTranslatorBagEnUs, 'en-GB',
        ];
    }

    /**
     * @dataProvider getResponsesForDefaultLocaleAndOneDomain
     */
    public function testReadForDefaultLocaleAndOneDomain(string $locale, string $domain, string $responseContent, TranslatorBag $expectedTranslatorBag)
    {
        $responses = [
            'listFiles' => function (string $method, string $url): ResponseInterface {
                $this->assertSame('GET', $method);
                $this->assertSame('https://api.crowdin.com/api/v2/projects/1/files', $url);

                return new JsonMockResponse([
                    'data' => [
                        ['data' => [
                            'id' => 12,
                            'name' => 'messages.xlf',
                        ]],
                    ],
                ]);
            },
            'getProject' => function (string $method, string $url): ResponseInterface {
                $this->assertSame('GET', $method);
                $this->assertSame('https://api.crowdin.com/api/v2/projects/1/', $url);

                return new JsonMockResponse([
                    'data' => [
                        'languageMapping' => [
                            'pt-PT' => [
                                'locale' => 'pt',
                            ],
                        ],
                    ],
                ]);
            },
            'getProject' => function (string $method, string $url): ResponseInterface {
                $this->assertSame('GET', $method);
                $this->assertSame('https://api.crowdin.com/api/v2/projects/1/', $url);

                return new MockResponse(json_encode([
                    'data' => [
                        'languageMapping' => [
                            'pt-PT' => [
                                'locale' => 'pt',
                            ],
                        ],
                    ],
                ]));
            },
            'downloadSource' => function (string $method, string $url): ResponseInterface {
                $this->assertSame('GET', $method);
                $this->assertSame('https://api.crowdin.com/api/v2/projects/1/files/12/download', $url);

                return new JsonMockResponse(['data' => ['url' => 'https://file.url']]);
            },
            'downloadFile' => function (string $method, string $url) use ($responseContent): ResponseInterface {
                $this->assertSame('GET', $method);
                $this->assertSame('https://file.url/', $url);

                return new MockResponse($responseContent);
            },
        ];

        $loader = $this->getLoader();
        $loader->expects($this->once())
            ->method('load')
            ->willReturn($expectedTranslatorBag->getCatalogue($locale));

        $crowdinProvider = self::createProvider((new MockHttpClient($responses))->withOptions([
            'base_uri' => 'https://api.crowdin.com/api/v2/projects/1/',
            'auth_bearer' => 'API_TOKEN',
        ]), $this->getLoader(), $this->getLogger(), $this->getDefaultLocale(), 'api.crowdin.com/api/v2');

        $translatorBag = $crowdinProvider->read([$domain], [$locale]);

        $this->assertEquals($expectedTranslatorBag->getCatalogues(), $translatorBag->getCatalogues());
    }

    public static function getResponsesForDefaultLocaleAndOneDomain(): \Generator
    {
        $arrayLoader = new ArrayLoader();

        $expectedTranslatorBagEn = new TranslatorBag();
        $expectedTranslatorBagEn->addCatalogue($arrayLoader->load([
            'index.hello' => 'Hello',
            'index.greetings' => 'Welcome, {firstname} !',
        ], 'en', 'messages'));

        yield ['en', 'messages', <<<'XLIFF'
<?xml version="1.0" encoding="UTF-8"?>
<xliff xmlns="urn:oasis:names:tc:xliff:document:1.2" version="1.2">
  <file source-language="en" target-language="fr" datatype="plaintext" tool-id="crowdin">
    <header>
      <tool tool-id="symfony" tool-name="Symfony"/>
    </header>
    <body>
      <trans-unit id="crowdin:5fd89b853ee27904dd6c5f67" resname="index.hello" datatype="plaintext">
        <source>index.hello</source>
        <target state="translated">Hello</target>
      </trans-unit>
      <trans-unit id="crowdin:5fd89b8542e5aa5cc27457e2" resname="index.greetings" datatype="plaintext" extradata="crowdin:format=icu">
        <source>index.greetings</source>
        <target state="translated">Welcome, {firstname} !</target>
      </trans-unit>
    </body>
  </file>
</xliff>
XLIFF
            ,
            $expectedTranslatorBagEn,
        ];
    }

    public function testReadServerException()
    {
        $responses = [
            'listFiles' => function (string $method, string $url): ResponseInterface {
                $this->assertSame('GET', $method);
                $this->assertSame('https://api.crowdin.com/api/v2/projects/1/files', $url);

                return new JsonMockResponse([
                    'data' => [
                        ['data' => [
                            'id' => 12,
                            'name' => 'messages.xlf',
                        ]],
                    ],
                ]);
            },
            'getProject' => function (string $method, string $url): ResponseInterface {
                $this->assertSame('GET', $method);
                $this->assertSame('https://api.crowdin.com/api/v2/projects/1/', $url);

                return new JsonMockResponse([
                    'data' => [
                        'languageMapping' => [
                            'pt-PT' => [
                                'locale' => 'pt',
                            ],
                        ],
                    ],
                ]);
            },
            'getProject' => function (string $method, string $url): ResponseInterface {
                $this->assertSame('GET', $method);
                $this->assertSame('https://api.crowdin.com/api/v2/projects/1/', $url);

                return new MockResponse(json_encode([
                    'data' => [
                        'languageMapping' => [
                            'pt-PT' => [
                                'locale' => 'pt',
                            ],
                        ],
                    ],
                ]));
            },
            'exportProjectTranslations' => function (string $method, string $url, array $options = []): ResponseInterface {
                $this->assertSame('POST', $method);
                $this->assertSame('https://api.crowdin.com/api/v2/projects/1/translations/exports', $url);

                return new MockResponse('', ['http_code' => 500]);
            },
        ];

        $crowdinProvider = self::createProvider((new MockHttpClient($responses))->withOptions([
            'base_uri' => 'https://api.crowdin.com/api/v2/projects/1/',
            'auth_bearer' => 'API_TOKEN',
        ]), $this->getLoader(), $this->getLogger(), $this->getDefaultLocale(), 'api.crowdin.com/api/v2');

        $this->expectException(ProviderException::class);
        $this->expectExceptionMessage('Unable to export file.');

        $crowdinProvider->read(['messages'], ['fr']);
    }

    public function testReadDownloadServerException()
    {
        $responses = [
            'listFiles' => function (string $method, string $url): ResponseInterface {
                $this->assertSame('GET', $method);
                $this->assertSame('https://api.crowdin.com/api/v2/projects/1/files', $url);

                return new JsonMockResponse([
                    'data' => [
                        ['data' => [
                            'id' => 12,
                            'name' => 'messages.xlf',
                        ]],
                    ],
                ]);
            },
            'getProject' => function (string $method, string $url): ResponseInterface {
                $this->assertSame('GET', $method);
                $this->assertSame('https://api.crowdin.com/api/v2/projects/1/', $url);

                return new JsonMockResponse([
                    'data' => [
                        'languageMapping' => [
                            'pt-PT' => [
                                'locale' => 'pt',
                            ],
                        ],
                    ],
                ]);
            },
            'getProject' => function (string $method, string $url): ResponseInterface {
                $this->assertSame('GET', $method);
                $this->assertSame('https://api.crowdin.com/api/v2/projects/1/', $url);

                return new MockResponse(json_encode([
                    'data' => [
                        'languageMapping' => [
                            'pt-PT' => [
                                'locale' => 'pt',
                            ],
                        ],
                    ],
                ]));
            },
            'exportProjectTranslations' => function (string $method, string $url, array $options = []): ResponseInterface {
                $this->assertSame('POST', $method);
                $this->assertSame('https://api.crowdin.com/api/v2/projects/1/translations/exports', $url);

                return new JsonMockResponse(['data' => ['url' => 'https://file.url']]);
            },
            'downloadFile' => function (string $method, string $url): ResponseInterface {
                $this->assertSame('GET', $method);
                $this->assertSame('https://file.url/', $url);

                return new MockResponse('', ['http_code' => 500]);
            },
        ];

        $crowdinProvider = self::createProvider((new MockHttpClient($responses))->withOptions([
            'base_uri' => 'https://api.crowdin.com/api/v2/projects/1/',
            'auth_bearer' => 'API_TOKEN',
        ]), $this->getLoader(), $this->getLogger(), $this->getDefaultLocale(), 'api.crowdin.com/api/v2');

        $this->expectException(ProviderException::class);
        $this->expectExceptionMessage('Unable to download file content.');

        $crowdinProvider->read(['messages'], ['fr']);
    }

    public function testDelete()
    {
        $responses = [
            'listFiles' => function (string $method, string $url): ResponseInterface {
                $this->assertSame('GET', $method);
                $this->assertSame('https://api.crowdin.com/api/v2/projects/1/files', $url);

                return new JsonMockResponse([
                    'data' => [
                        ['data' => [
                            'id' => 12,
                            'name' => 'messages.xlf',
                        ]],
                    ],
                ]);
            },
            'listStrings1' => function (string $method, string $url): ResponseInterface {
                $this->assertSame('GET', $method);
                $this->assertSame('https://api.crowdin.com/api/v2/projects/1/strings?fileId=12&limit=500&offset=0', $url);

                return new JsonMockResponse([
                    'data' => [
                        ['data' => ['id' => 1, 'text' => 'en a']],
                        ['data' => ['id' => 2, 'text' => 'en b']],
                    ],
                ]);
            },
            'listStrings2' => function (string $method, string $url): ResponseInterface {
                $this->assertSame('GET', $method);
                $this->assertSame('https://api.crowdin.com/api/v2/projects/1/strings?fileId=12&limit=500&offset=500', $url);

                $response = $this->createMock(ResponseInterface::class);
                $response->expects($this->any())
                    ->method('getContent')
                    ->with(false)
                    ->willReturn(json_encode(['data' => []]));

                return $response;
            },
            'deleteString1' => function (string $method, string $url): ResponseInterface {
                $this->assertSame('DELETE', $method);
                $this->assertSame('https://api.crowdin.com/api/v2/projects/1/strings/1', $url);

                return new MockResponse('', ['http_code' => 204]);
            },
            'deleteString2' => function (string $method, string $url): ResponseInterface {
                $this->assertSame('DELETE', $method);
                $this->assertSame('https://api.crowdin.com/api/v2/projects/1/strings/2', $url);

                return new MockResponse('', ['http_code' => 204]);
            },
        ];

        $translatorBag = new TranslatorBag();
        $translatorBag->addCatalogue(new MessageCatalogue('en', [
            'messages' => [
                'en a' => 'en a',
                'en b' => 'en b',
            ],
        ]));

        $provider = self::createProvider((new MockHttpClient($responses))->withOptions([
            'base_uri' => 'https://api.crowdin.com/api/v2/projects/1/',
            'auth_bearer' => 'API_TOKEN',
        ]), $this->getLoader(), $this->getLogger(), $this->getDefaultLocale(), 'api.crowdin.com/api/v2/projects/1/');

        $provider->delete($translatorBag);
    }

    public function testDeleteListStringServerException()
    {
        $responses = [
            'listFiles' => function (string $method, string $url): ResponseInterface {
                $this->assertSame('GET', $method);
                $this->assertSame('https://api.crowdin.com/api/v2/projects/1/files', $url);

                return new JsonMockResponse([
                    'data' => [
                        ['data' => [
                            'id' => 12,
                            'name' => 'messages.xlf',
                        ]],
                    ],
                ]);
            },
            'listStrings' => function (string $method, string $url): ResponseInterface {
                $this->assertSame('GET', $method);
                $this->assertSame('https://api.crowdin.com/api/v2/projects/1/strings?fileId=12&limit=500&offset=0', $url);

                return new MockResponse('', ['http_code' => 500]);
            },
        ];

        $translatorBag = new TranslatorBag();
        $translatorBag->addCatalogue(new MessageCatalogue('en', [
            'messages' => [
                'en a' => 'en a',
            ],
        ]));

        $provider = self::createProvider((new MockHttpClient($responses))->withOptions([
            'base_uri' => 'https://api.crowdin.com/api/v2/projects/1/',
            'auth_bearer' => 'API_TOKEN',
        ]), $this->getLoader(), $this->getLogger(), $this->getDefaultLocale(), 'api.crowdin.com/api/v2/projects/1/');

        $this->expectException(ProviderException::class);
        $this->expectExceptionMessage('Unable to list strings for file "12".');

        $provider->delete($translatorBag);
    }

    public function testDeleteDeleteStringServerException()
    {
        $responses = [
            'listFiles' => function (string $method, string $url): ResponseInterface {
                $this->assertSame('GET', $method);
                $this->assertSame('https://api.crowdin.com/api/v2/projects/1/files', $url);

                return new JsonMockResponse([
                    'data' => [
                        ['data' => [
                            'id' => 12,
                            'name' => 'messages.xlf',
                        ]],
                    ],
                ]);
            },
            'listStrings' => function (string $method, string $url): ResponseInterface {
                $this->assertSame('GET', $method);
                $this->assertSame('https://api.crowdin.com/api/v2/projects/1/strings?fileId=12&limit=500&offset=0', $url);

                return new JsonMockResponse([
                    'data' => [
                        ['data' => ['id' => 1, 'text' => 'en a']],
                        ['data' => ['id' => 2, 'text' => 'en b']],
                    ],
                ]);
            },
            'listStrings2' => function (string $method, string $url): ResponseInterface {
                $this->assertSame('GET', $method);
                $this->assertSame('https://api.crowdin.com/api/v2/projects/1/strings?fileId=12&limit=500&offset=500', $url);

                $response = $this->createMock(ResponseInterface::class);
                $response->expects($this->any())
                    ->method('getContent')
                    ->with(false)
                    ->willReturn(json_encode(['data' => []]));

                return $response;
            },
            'deleteString1' => function (string $method, string $url): ResponseInterface {
                $this->assertSame('DELETE', $method);
                $this->assertSame('https://api.crowdin.com/api/v2/projects/1/strings/1', $url);

                return new MockResponse('', ['http_code' => 500]);
            },
        ];

        $translatorBag = new TranslatorBag();
        $translatorBag->addCatalogue(new MessageCatalogue('en', [
            'messages' => [
                'en a' => 'en a',
            ],
        ]));

        $provider = self::createProvider((new MockHttpClient($responses))->withOptions([
            'base_uri' => 'https://api.crowdin.com/api/v2/projects/1/',
            'auth_bearer' => 'API_TOKEN',
        ]), $this->getLoader(), $this->getLogger(), $this->getDefaultLocale(), 'api.crowdin.com/api/v2/projects/1/');

        $this->expectException(ProviderException::class);
        $this->expectExceptionMessage('Unable to delete string.');

        $provider->delete($translatorBag);
    }
}<|MERGE_RESOLUTION|>--- conflicted
+++ resolved
@@ -31,11 +31,7 @@
 
 class CrowdinProviderTest extends ProviderTestCase
 {
-<<<<<<< HEAD
-    public static function createProvider(HttpClientInterface $client, LoaderInterface $loader, LoggerInterface $logger, string $defaultLocale, string $endpoint, TranslatorBagInterface $translatorBag = null): ProviderInterface
-=======
     public static function createProvider(HttpClientInterface $client, LoaderInterface $loader, LoggerInterface $logger, string $defaultLocale, string $endpoint, ?TranslatorBagInterface $translatorBag = null): ProviderInterface
->>>>>>> a44829e2
     {
         return new CrowdinProvider($client, $loader, $logger, new XliffFileDumper(), $defaultLocale, $endpoint);
     }
@@ -121,12 +117,6 @@
 
                 return new MockResponse(json_encode(['data' => ['languageMapping' => []]]));
             },
-            'getProject' => function (string $method, string $url): ResponseInterface {
-                $this->assertSame('GET', $method);
-                $this->assertSame('https://api.crowdin.com/api/v2/projects/1/', $url);
-
-                return new MockResponse(json_encode(['data' => ['languageMapping' => []]]));
-            },
             'addStorage' => function (string $method, string $url, array $options = []) use ($expectedMessagesFileContent): ResponseInterface {
                 $this->assertSame('POST', $method);
                 $this->assertSame('https://api.crowdin.com/api/v2/storages', $url);
@@ -211,12 +201,6 @@
 
                 return new MockResponse(json_encode(['data' => ['languageMapping' => []]]));
             },
-            'getProject' => function (string $method, string $url): ResponseInterface {
-                $this->assertSame('GET', $method);
-                $this->assertSame('https://api.crowdin.com/api/v2/projects/1/', $url);
-
-                return new MockResponse(json_encode(['data' => ['languageMapping' => []]]));
-            },
             'addStorage' => function (string $method, string $url, array $options = []) use ($expectedMessagesFileContent): ResponseInterface {
                 $this->assertSame('POST', $method);
                 $this->assertSame('https://api.crowdin.com/api/v2/storages', $url);
@@ -383,12 +367,6 @@
                         ]],
                     ],
                 ]);
-            },
-            'getProject' => function (string $method, string $url): ResponseInterface {
-                $this->assertSame('GET', $method);
-                $this->assertSame('https://api.crowdin.com/api/v2/projects/1/', $url);
-
-                return new MockResponse(json_encode(['data' => ['languageMapping' => []]]));
             },
             'getProject' => function (string $method, string $url): ResponseInterface {
                 $this->assertSame('GET', $method);
@@ -495,12 +473,6 @@
 
                 return new MockResponse(json_encode(['data' => ['languageMapping' => []]]));
             },
-            'getProject' => function (string $method, string $url): ResponseInterface {
-                $this->assertSame('GET', $method);
-                $this->assertSame('https://api.crowdin.com/api/v2/projects/1/', $url);
-
-                return new MockResponse(json_encode(['data' => ['languageMapping' => []]]));
-            },
             'addStorage' => function (string $method, string $url, array $options = []) use ($expectedMessagesFileContent): ResponseInterface {
                 $this->assertSame('POST', $method);
                 $this->assertSame('https://api.crowdin.com/api/v2/storages', $url);
@@ -585,20 +557,6 @@
                     ],
                 ]));
             },
-            'getProject' => function (string $method, string $url): ResponseInterface {
-                $this->assertSame('GET', $method);
-                $this->assertSame('https://api.crowdin.com/api/v2/projects/1/', $url);
-
-                return new MockResponse(json_encode([
-                    'data' => [
-                        'languageMapping' => [
-                            'pt-PT' => [
-                                'locale' => 'pt',
-                            ],
-                        ],
-                    ],
-                ]));
-            },
             'addStorage' => function (string $method, string $url, array $options = []) use ($expectedMessagesFileContent): ResponseInterface {
                 $this->assertSame('POST', $method);
                 $this->assertSame('https://api.crowdin.com/api/v2/storages', $url);
@@ -625,22 +583,6 @@
                 return new JsonMockResponse(['data' => ['id' => 19]], ['http_code' => 201]);
             },
             'uploadTranslations' => function (string $method, string $url, array $options = []) use ($expectedLocale): ResponseInterface {
-                $this->assertSame('POST', $method);
-                $this->assertSame(sprintf('https://api.crowdin.com/api/v2/projects/1/translations/%s', $expectedLocale), $url);
-                $this->assertSame('{"storageId":19,"fileId":12}', $options['body']);
-
-                return new MockResponse();
-            },
-            'addStorage3' => function (string $method, string $url, array $options = []) use ($expectedMessagesTranslationsContent): ResponseInterface {
-                $this->assertSame('POST', $method);
-                $this->assertSame('https://api.crowdin.com/api/v2/storages', $url);
-                $this->assertSame('Content-Type: application/octet-stream', $options['normalized_headers']['content-type'][0]);
-                $this->assertSame('Crowdin-API-FileName: messages.xlf', $options['normalized_headers']['crowdin-api-filename'][0]);
-                $this->assertStringMatchesFormat($expectedMessagesTranslationsContent, $options['body']);
-
-                return new MockResponse(json_encode(['data' => ['id' => 19]], ['http_code' => 201]));
-            },
-            'uploadTranslations2' => function (string $method, string $url, array $options = []) use ($expectedLocale): ResponseInterface {
                 $this->assertSame('POST', $method);
                 $this->assertSame(sprintf('https://api.crowdin.com/api/v2/projects/1/translations/%s', $expectedLocale), $url);
                 $this->assertSame('{"storageId":19,"fileId":12}', $options['body']);
@@ -720,11 +662,7 @@
       <tool tool-id="symfony" tool-name="Symfony"/>
     </header>
     <body>
-<<<<<<< HEAD
       <trans-unit id="%s" resname="a">
-=======
-      <trans-unit id="ypeBEso" resname="a">
->>>>>>> a44829e2
         <source>a</source>
         <target>trans_pt_a</target>
       </trans-unit>
@@ -796,11 +734,125 @@
                     ],
                 ]);
             },
+            'exportProjectTranslations' => function (string $method, string $url, array $options = []) use ($expectedTargetLanguageId): ResponseInterface {
+                $this->assertSame('POST', $method);
+                $this->assertSame('https://api.crowdin.com/api/v2/projects/1/translations/exports', $url);
+                $this->assertSame(sprintf('{"targetLanguageId":"%s","fileIds":[12]}', $expectedTargetLanguageId), $options['body']);
+
+                return new JsonMockResponse(['data' => ['url' => 'https://file.url']]);
+            },
+            'downloadFile' => function (string $method, string $url) use ($responseContent): ResponseInterface {
+                $this->assertSame('GET', $method);
+                $this->assertSame('https://file.url/', $url);
+
+                return new MockResponse($responseContent);
+            },
+        ];
+
+        $loader = $this->getLoader();
+        $loader->expects($this->once())
+            ->method('load')
+            ->willReturn($expectedTranslatorBag->getCatalogue($locale));
+
+        $crowdinProvider = self::createProvider((new MockHttpClient($responses))->withOptions([
+            'base_uri' => 'https://api.crowdin.com/api/v2/projects/1/',
+            'auth_bearer' => 'API_TOKEN',
+        ]), $this->getLoader(), $this->getLogger(), $this->getDefaultLocale(), 'api.crowdin.com/api/v2');
+
+        $translatorBag = $crowdinProvider->read([$domain], [$locale]);
+
+        $this->assertEquals($expectedTranslatorBag->getCatalogues(), $translatorBag->getCatalogues());
+    }
+
+    public static function getResponsesForOneLocaleAndOneDomain(): \Generator
+    {
+        $arrayLoader = new ArrayLoader();
+
+        $expectedTranslatorBagFr = new TranslatorBag();
+        $expectedTranslatorBagFr->addCatalogue($arrayLoader->load([
+            'index.hello' => 'Bonjour',
+            'index.greetings' => 'Bienvenue, {firstname} !',
+        ], 'fr'));
+
+        yield ['fr', 'messages', <<<'XLIFF'
+<?xml version="1.0" encoding="UTF-8"?>
+<xliff xmlns="urn:oasis:names:tc:xliff:document:1.2" version="1.2">
+  <file source-language="en" target-language="fr" datatype="database" tool-id="crowdin">
+    <header>
+      <tool tool-id="crowdin" tool-name="Crowdin" tool-version="1.0.25 20201211-1" tool-company="Crowdin"/>
+    </header>
+    <body>
+      <trans-unit id="crowdin:5fd89b853ee27904dd6c5f67" resname="index.hello" datatype="plaintext">
+        <source>index.hello</source>
+        <target state="translated">Bonjour</target>
+      </trans-unit>
+      <trans-unit id="crowdin:5fd89b8542e5aa5cc27457e2" resname="index.greetings" datatype="plaintext" extradata="crowdin:format=icu">
+        <source>index.greetings</source>
+        <target state="translated">Bienvenue, {firstname} !</target>
+      </trans-unit>
+    </body>
+  </file>
+</xliff>
+XLIFF
+            ,
+            $expectedTranslatorBagFr, 'fr',
+        ];
+
+        $expectedTranslatorBagEnUs = new TranslatorBag();
+        $expectedTranslatorBagEnUs->addCatalogue($arrayLoader->load([
+            'index.hello' => 'Hello',
+            'index.greetings' => 'Welcome, {firstname}!',
+        ], 'en_GB'));
+
+        yield ['en_GB', 'messages', <<<'XLIFF'
+<?xml version="1.0" encoding="UTF-8"?>
+<xliff xmlns="urn:oasis:names:tc:xliff:document:1.2" version="1.2">
+  <file source-language="en" target-language="en_GB" datatype="database" tool-id="crowdin">
+    <header>
+      <tool tool-id="crowdin" tool-name="Crowdin" tool-version="1.0.25 20201211-1" tool-company="Crowdin"/>
+    </header>
+    <body>
+      <trans-unit id="crowdin:5fd89b853ee27904dd6c5f67" resname="index.hello" datatype="plaintext">
+        <source>index.hello</source>
+        <target state="translated">Hello</target>
+      </trans-unit>
+      <trans-unit id="crowdin:5fd89b8542e5aa5cc27457e2" resname="index.greetings" datatype="plaintext" extradata="crowdin:format=icu">
+        <source>index.greetings</source>
+        <target state="translated">Welcome, {firstname}!</target>
+      </trans-unit>
+    </body>
+  </file>
+</xliff>
+XLIFF
+            ,
+            $expectedTranslatorBagEnUs, 'en-GB',
+        ];
+    }
+
+    /**
+     * @dataProvider getResponsesForDefaultLocaleAndOneDomain
+     */
+    public function testReadForDefaultLocaleAndOneDomain(string $locale, string $domain, string $responseContent, TranslatorBag $expectedTranslatorBag)
+    {
+        $responses = [
+            'listFiles' => function (string $method, string $url): ResponseInterface {
+                $this->assertSame('GET', $method);
+                $this->assertSame('https://api.crowdin.com/api/v2/projects/1/files', $url);
+
+                return new JsonMockResponse([
+                    'data' => [
+                        ['data' => [
+                            'id' => 12,
+                            'name' => 'messages.xlf',
+                        ]],
+                    ],
+                ]);
+            },
             'getProject' => function (string $method, string $url): ResponseInterface {
                 $this->assertSame('GET', $method);
                 $this->assertSame('https://api.crowdin.com/api/v2/projects/1/', $url);
 
-                return new MockResponse(json_encode([
+                return new JsonMockResponse([
                     'data' => [
                         'languageMapping' => [
                             'pt-PT' => [
@@ -808,12 +860,11 @@
                             ],
                         ],
                     ],
-                ]));
-            },
-            'exportProjectTranslations' => function (string $method, string $url, array $options = []) use ($expectedTargetLanguageId): ResponseInterface {
-                $this->assertSame('POST', $method);
-                $this->assertSame('https://api.crowdin.com/api/v2/projects/1/translations/exports', $url);
-                $this->assertSame(sprintf('{"targetLanguageId":"%s","fileIds":[12]}', $expectedTargetLanguageId), $options['body']);
+                ]);
+            },
+            'downloadSource' => function (string $method, string $url): ResponseInterface {
+                $this->assertSame('GET', $method);
+                $this->assertSame('https://api.crowdin.com/api/v2/projects/1/files/12/download', $url);
 
                 return new JsonMockResponse(['data' => ['url' => 'https://file.url']]);
             },
@@ -840,52 +891,22 @@
         $this->assertEquals($expectedTranslatorBag->getCatalogues(), $translatorBag->getCatalogues());
     }
 
-    public static function getResponsesForOneLocaleAndOneDomain(): \Generator
+    public static function getResponsesForDefaultLocaleAndOneDomain(): \Generator
     {
         $arrayLoader = new ArrayLoader();
 
-        $expectedTranslatorBagFr = new TranslatorBag();
-        $expectedTranslatorBagFr->addCatalogue($arrayLoader->load([
-            'index.hello' => 'Bonjour',
-            'index.greetings' => 'Bienvenue, {firstname} !',
-        ], 'fr'));
-
-        yield ['fr', 'messages', <<<'XLIFF'
+        $expectedTranslatorBagEn = new TranslatorBag();
+        $expectedTranslatorBagEn->addCatalogue($arrayLoader->load([
+            'index.hello' => 'Hello',
+            'index.greetings' => 'Welcome, {firstname} !',
+        ], 'en', 'messages'));
+
+        yield ['en', 'messages', <<<'XLIFF'
 <?xml version="1.0" encoding="UTF-8"?>
 <xliff xmlns="urn:oasis:names:tc:xliff:document:1.2" version="1.2">
-  <file source-language="en" target-language="fr" datatype="database" tool-id="crowdin">
-    <header>
-      <tool tool-id="crowdin" tool-name="Crowdin" tool-version="1.0.25 20201211-1" tool-company="Crowdin"/>
-    </header>
-    <body>
-      <trans-unit id="crowdin:5fd89b853ee27904dd6c5f67" resname="index.hello" datatype="plaintext">
-        <source>index.hello</source>
-        <target state="translated">Bonjour</target>
-      </trans-unit>
-      <trans-unit id="crowdin:5fd89b8542e5aa5cc27457e2" resname="index.greetings" datatype="plaintext" extradata="crowdin:format=icu">
-        <source>index.greetings</source>
-        <target state="translated">Bienvenue, {firstname} !</target>
-      </trans-unit>
-    </body>
-  </file>
-</xliff>
-XLIFF
-            ,
-            $expectedTranslatorBagFr, 'fr',
-        ];
-
-        $expectedTranslatorBagEnUs = new TranslatorBag();
-        $expectedTranslatorBagEnUs->addCatalogue($arrayLoader->load([
-            'index.hello' => 'Hello',
-            'index.greetings' => 'Welcome, {firstname}!',
-        ], 'en_GB'));
-
-        yield ['en_GB', 'messages', <<<'XLIFF'
-<?xml version="1.0" encoding="UTF-8"?>
-<xliff xmlns="urn:oasis:names:tc:xliff:document:1.2" version="1.2">
-  <file source-language="en" target-language="en_GB" datatype="database" tool-id="crowdin">
-    <header>
-      <tool tool-id="crowdin" tool-name="Crowdin" tool-version="1.0.25 20201211-1" tool-company="Crowdin"/>
+  <file source-language="en" target-language="fr" datatype="plaintext" tool-id="crowdin">
+    <header>
+      <tool tool-id="symfony" tool-name="Symfony"/>
     </header>
     <body>
       <trans-unit id="crowdin:5fd89b853ee27904dd6c5f67" resname="index.hello" datatype="plaintext">
@@ -894,21 +915,18 @@
       </trans-unit>
       <trans-unit id="crowdin:5fd89b8542e5aa5cc27457e2" resname="index.greetings" datatype="plaintext" extradata="crowdin:format=icu">
         <source>index.greetings</source>
-        <target state="translated">Welcome, {firstname}!</target>
+        <target state="translated">Welcome, {firstname} !</target>
       </trans-unit>
     </body>
   </file>
 </xliff>
 XLIFF
             ,
-            $expectedTranslatorBagEnUs, 'en-GB',
-        ];
-    }
-
-    /**
-     * @dataProvider getResponsesForDefaultLocaleAndOneDomain
-     */
-    public function testReadForDefaultLocaleAndOneDomain(string $locale, string $domain, string $responseContent, TranslatorBag $expectedTranslatorBag)
+            $expectedTranslatorBagEn,
+        ];
+    }
+
+    public function testReadServerException()
     {
         $responses = [
             'listFiles' => function (string $method, string $url): ResponseInterface {
@@ -938,11 +956,46 @@
                     ],
                 ]);
             },
+            'exportProjectTranslations' => function (string $method, string $url, array $options = []): ResponseInterface {
+                $this->assertSame('POST', $method);
+                $this->assertSame('https://api.crowdin.com/api/v2/projects/1/translations/exports', $url);
+
+                return new MockResponse('', ['http_code' => 500]);
+            },
+        ];
+
+        $crowdinProvider = self::createProvider((new MockHttpClient($responses))->withOptions([
+            'base_uri' => 'https://api.crowdin.com/api/v2/projects/1/',
+            'auth_bearer' => 'API_TOKEN',
+        ]), $this->getLoader(), $this->getLogger(), $this->getDefaultLocale(), 'api.crowdin.com/api/v2');
+
+        $this->expectException(ProviderException::class);
+        $this->expectExceptionMessage('Unable to export file.');
+
+        $crowdinProvider->read(['messages'], ['fr']);
+    }
+
+    public function testReadDownloadServerException()
+    {
+        $responses = [
+            'listFiles' => function (string $method, string $url): ResponseInterface {
+                $this->assertSame('GET', $method);
+                $this->assertSame('https://api.crowdin.com/api/v2/projects/1/files', $url);
+
+                return new JsonMockResponse([
+                    'data' => [
+                        ['data' => [
+                            'id' => 12,
+                            'name' => 'messages.xlf',
+                        ]],
+                    ],
+                ]);
+            },
             'getProject' => function (string $method, string $url): ResponseInterface {
                 $this->assertSame('GET', $method);
                 $this->assertSame('https://api.crowdin.com/api/v2/projects/1/', $url);
 
-                return new MockResponse(json_encode([
+                return new JsonMockResponse([
                     'data' => [
                         'languageMapping' => [
                             'pt-PT' => [
@@ -950,178 +1003,7 @@
                             ],
                         ],
                     ],
-                ]));
-            },
-            'downloadSource' => function (string $method, string $url): ResponseInterface {
-                $this->assertSame('GET', $method);
-                $this->assertSame('https://api.crowdin.com/api/v2/projects/1/files/12/download', $url);
-
-                return new JsonMockResponse(['data' => ['url' => 'https://file.url']]);
-            },
-            'downloadFile' => function (string $method, string $url) use ($responseContent): ResponseInterface {
-                $this->assertSame('GET', $method);
-                $this->assertSame('https://file.url/', $url);
-
-                return new MockResponse($responseContent);
-            },
-        ];
-
-        $loader = $this->getLoader();
-        $loader->expects($this->once())
-            ->method('load')
-            ->willReturn($expectedTranslatorBag->getCatalogue($locale));
-
-        $crowdinProvider = self::createProvider((new MockHttpClient($responses))->withOptions([
-            'base_uri' => 'https://api.crowdin.com/api/v2/projects/1/',
-            'auth_bearer' => 'API_TOKEN',
-        ]), $this->getLoader(), $this->getLogger(), $this->getDefaultLocale(), 'api.crowdin.com/api/v2');
-
-        $translatorBag = $crowdinProvider->read([$domain], [$locale]);
-
-        $this->assertEquals($expectedTranslatorBag->getCatalogues(), $translatorBag->getCatalogues());
-    }
-
-    public static function getResponsesForDefaultLocaleAndOneDomain(): \Generator
-    {
-        $arrayLoader = new ArrayLoader();
-
-        $expectedTranslatorBagEn = new TranslatorBag();
-        $expectedTranslatorBagEn->addCatalogue($arrayLoader->load([
-            'index.hello' => 'Hello',
-            'index.greetings' => 'Welcome, {firstname} !',
-        ], 'en', 'messages'));
-
-        yield ['en', 'messages', <<<'XLIFF'
-<?xml version="1.0" encoding="UTF-8"?>
-<xliff xmlns="urn:oasis:names:tc:xliff:document:1.2" version="1.2">
-  <file source-language="en" target-language="fr" datatype="plaintext" tool-id="crowdin">
-    <header>
-      <tool tool-id="symfony" tool-name="Symfony"/>
-    </header>
-    <body>
-      <trans-unit id="crowdin:5fd89b853ee27904dd6c5f67" resname="index.hello" datatype="plaintext">
-        <source>index.hello</source>
-        <target state="translated">Hello</target>
-      </trans-unit>
-      <trans-unit id="crowdin:5fd89b8542e5aa5cc27457e2" resname="index.greetings" datatype="plaintext" extradata="crowdin:format=icu">
-        <source>index.greetings</source>
-        <target state="translated">Welcome, {firstname} !</target>
-      </trans-unit>
-    </body>
-  </file>
-</xliff>
-XLIFF
-            ,
-            $expectedTranslatorBagEn,
-        ];
-    }
-
-    public function testReadServerException()
-    {
-        $responses = [
-            'listFiles' => function (string $method, string $url): ResponseInterface {
-                $this->assertSame('GET', $method);
-                $this->assertSame('https://api.crowdin.com/api/v2/projects/1/files', $url);
-
-                return new JsonMockResponse([
-                    'data' => [
-                        ['data' => [
-                            'id' => 12,
-                            'name' => 'messages.xlf',
-                        ]],
-                    ],
-                ]);
-            },
-            'getProject' => function (string $method, string $url): ResponseInterface {
-                $this->assertSame('GET', $method);
-                $this->assertSame('https://api.crowdin.com/api/v2/projects/1/', $url);
-
-                return new JsonMockResponse([
-                    'data' => [
-                        'languageMapping' => [
-                            'pt-PT' => [
-                                'locale' => 'pt',
-                            ],
-                        ],
-                    ],
-                ]);
-            },
-            'getProject' => function (string $method, string $url): ResponseInterface {
-                $this->assertSame('GET', $method);
-                $this->assertSame('https://api.crowdin.com/api/v2/projects/1/', $url);
-
-                return new MockResponse(json_encode([
-                    'data' => [
-                        'languageMapping' => [
-                            'pt-PT' => [
-                                'locale' => 'pt',
-                            ],
-                        ],
-                    ],
-                ]));
-            },
-            'exportProjectTranslations' => function (string $method, string $url, array $options = []): ResponseInterface {
-                $this->assertSame('POST', $method);
-                $this->assertSame('https://api.crowdin.com/api/v2/projects/1/translations/exports', $url);
-
-                return new MockResponse('', ['http_code' => 500]);
-            },
-        ];
-
-        $crowdinProvider = self::createProvider((new MockHttpClient($responses))->withOptions([
-            'base_uri' => 'https://api.crowdin.com/api/v2/projects/1/',
-            'auth_bearer' => 'API_TOKEN',
-        ]), $this->getLoader(), $this->getLogger(), $this->getDefaultLocale(), 'api.crowdin.com/api/v2');
-
-        $this->expectException(ProviderException::class);
-        $this->expectExceptionMessage('Unable to export file.');
-
-        $crowdinProvider->read(['messages'], ['fr']);
-    }
-
-    public function testReadDownloadServerException()
-    {
-        $responses = [
-            'listFiles' => function (string $method, string $url): ResponseInterface {
-                $this->assertSame('GET', $method);
-                $this->assertSame('https://api.crowdin.com/api/v2/projects/1/files', $url);
-
-                return new JsonMockResponse([
-                    'data' => [
-                        ['data' => [
-                            'id' => 12,
-                            'name' => 'messages.xlf',
-                        ]],
-                    ],
-                ]);
-            },
-            'getProject' => function (string $method, string $url): ResponseInterface {
-                $this->assertSame('GET', $method);
-                $this->assertSame('https://api.crowdin.com/api/v2/projects/1/', $url);
-
-                return new JsonMockResponse([
-                    'data' => [
-                        'languageMapping' => [
-                            'pt-PT' => [
-                                'locale' => 'pt',
-                            ],
-                        ],
-                    ],
-                ]);
-            },
-            'getProject' => function (string $method, string $url): ResponseInterface {
-                $this->assertSame('GET', $method);
-                $this->assertSame('https://api.crowdin.com/api/v2/projects/1/', $url);
-
-                return new MockResponse(json_encode([
-                    'data' => [
-                        'languageMapping' => [
-                            'pt-PT' => [
-                                'locale' => 'pt',
-                            ],
-                        ],
-                    ],
-                ]));
+                ]);
             },
             'exportProjectTranslations' => function (string $method, string $url, array $options = []): ResponseInterface {
                 $this->assertSame('POST', $method);
