<?php

/*
 * This file is part of the Symfony package.
 *
 * (c) Fabien Potencier <fabien@symfony.com>
 *
 * For the full copyright and license information, please view the LICENSE
 * file that was distributed with this source code.
 */

namespace Symfony\Bundle\FrameworkBundle\DependencyInjection;

use Doctrine\Common\Annotations\Reader;
use Symfony\Component\Cache\Adapter\AdapterInterface;
use Symfony\Component\DependencyInjection\ContainerBuilder;
use Symfony\Component\DependencyInjection\ContainerInterface;
use Symfony\Component\DependencyInjection\Definition;
use Symfony\Component\DependencyInjection\DefinitionDecorator;
use Symfony\Component\DependencyInjection\Exception\LogicException;
use Symfony\Component\DependencyInjection\Reference;
use Symfony\Component\DependencyInjection\Loader\XmlFileLoader;
use Symfony\Component\Config\Resource\FileResource;
use Symfony\Component\Config\Resource\DirectoryResource;
use Symfony\Component\Finder\Finder;
use Symfony\Component\HttpKernel\DependencyInjection\Extension;
use Symfony\Component\Config\FileLocator;
use Symfony\Component\PropertyAccess\PropertyAccessor;
<<<<<<< HEAD
use Symfony\Component\Serializer\Encoder\YamlEncoder;
=======
use Symfony\Component\Serializer\Encoder\CsvEncoder;
>>>>>>> e71f5bea
use Symfony\Component\Serializer\Mapping\Factory\CacheClassMetadataFactory;
use Symfony\Component\Serializer\Normalizer\DataUriNormalizer;
use Symfony\Component\Serializer\Normalizer\DateTimeNormalizer;
use Symfony\Component\Serializer\Normalizer\JsonSerializableNormalizer;
use Symfony\Component\Workflow;
use Symfony\Component\Yaml\Yaml;

/**
 * FrameworkExtension.
 *
 * @author Fabien Potencier <fabien@symfony.com>
 * @author Jeremy Mikola <jmikola@gmail.com>
 * @author Kévin Dunglas <dunglas@gmail.com>
 * @author Grégoire Pineau <lyrixx@lyrixx.info>
 */
class FrameworkExtension extends Extension
{
    private $formConfigEnabled = false;
    private $translationConfigEnabled = false;
    private $sessionConfigEnabled = false;

    /**
     * @var string|null
     */
    private $kernelRootHash;

    /**
     * Responds to the app.config configuration parameter.
     *
     * @param array            $configs
     * @param ContainerBuilder $container
     *
     * @throws LogicException
     */
    public function load(array $configs, ContainerBuilder $container)
    {
        $loader = new XmlFileLoader($container, new FileLocator(__DIR__.'/../Resources/config'));

        $loader->load('web.xml');
        $loader->load('services.xml');
        $loader->load('fragment_renderer.xml');

        // A translator must always be registered (as support is included by
        // default in the Form component). If disabled, an identity translator
        // will be used and everything will still work as expected.
        $loader->load('translation.xml');

        // Property access is used by both the Form and the Validator component
        $loader->load('property_access.xml');

        // Load Cache configuration first as it is used by other components
        $loader->load('cache.xml');

        $configuration = $this->getConfiguration($configs, $container);
        $config = $this->processConfiguration($configuration, $configs);

        if (isset($config['secret'])) {
            $container->setParameter('kernel.secret', $config['secret']);
        }

        $container->setParameter('kernel.http_method_override', $config['http_method_override']);
        $container->setParameter('kernel.trusted_hosts', $config['trusted_hosts']);
        $container->setParameter('kernel.trusted_proxies', $config['trusted_proxies']);
        $container->setParameter('kernel.default_locale', $config['default_locale']);

        if (!$container->hasParameter('debug.file_link_format')) {
            if (!$container->hasParameter('templating.helper.code.file_link_format')) {
                $links = array(
                    'textmate' => 'txmt://open?url=file://%%f&line=%%l',
                    'macvim' => 'mvim://open?url=file://%%f&line=%%l',
                    'emacs' => 'emacs://open?url=file://%%f&line=%%l',
                    'sublime' => 'subl://open?url=file://%%f&line=%%l',
                );
                $ide = $config['ide'];

                $container->setParameter('templating.helper.code.file_link_format', str_replace('%', '%%', ini_get('xdebug.file_link_format') ?: get_cfg_var('xdebug.file_link_format')) ?: (isset($links[$ide]) ? $links[$ide] : $ide));
            }
            $container->setParameter('debug.file_link_format', '%templating.helper.code.file_link_format%');
        }

        if (!empty($config['test'])) {
            $loader->load('test.xml');
        }

        if ($this->isConfigEnabled($container, $config['session'])) {
            $this->sessionConfigEnabled = true;
            $this->registerSessionConfiguration($config['session'], $container, $loader);
        }

        if ($this->isConfigEnabled($container, $config['request'])) {
            $this->registerRequestConfiguration($config['request'], $container, $loader);
        }

        if ($this->isConfigEnabled($container, $config['form'])) {
            $this->formConfigEnabled = true;
            $this->registerFormConfiguration($config, $container, $loader);
            $config['validation']['enabled'] = true;

            if (!class_exists('Symfony\Component\Validator\Validation')) {
                throw new LogicException('The Validator component is required to use the Form component.');
            }
        }

        $this->registerSecurityCsrfConfiguration($config['csrf_protection'], $container, $loader);

        if ($this->isConfigEnabled($container, $config['assets'])) {
            $this->registerAssetsConfiguration($config['assets'], $container, $loader);
        }

        if ($this->isConfigEnabled($container, $config['templating'])) {
            $this->registerTemplatingConfiguration($config['templating'], $container, $loader);
        }

        $this->registerValidationConfiguration($config['validation'], $container, $loader);
        $this->registerEsiConfiguration($config['esi'], $container, $loader);
        $this->registerSsiConfiguration($config['ssi'], $container, $loader);
        $this->registerFragmentsConfiguration($config['fragments'], $container, $loader);
        $this->registerTranslatorConfiguration($config['translator'], $container);
        $this->registerProfilerConfiguration($config['profiler'], $container, $loader);
        $this->registerCacheConfiguration($config['cache'], $container);
        $this->registerWorkflowConfiguration($config['workflows'], $container, $loader);
        $this->registerDebugConfiguration($config['php_errors'], $container, $loader);

        if ($this->isConfigEnabled($container, $config['router'])) {
            $this->registerRouterConfiguration($config['router'], $container, $loader);
        }

        $this->registerAnnotationsConfiguration($config['annotations'], $container, $loader);
        $this->registerPropertyAccessConfiguration($config['property_access'], $container);

        if ($this->isConfigEnabled($container, $config['serializer'])) {
            $this->registerSerializerConfiguration($config['serializer'], $container, $loader);
        }

        if ($this->isConfigEnabled($container, $config['property_info'])) {
            $this->registerPropertyInfoConfiguration($config['property_info'], $container, $loader);
        }

        $this->addAnnotatedClassesToCompile(array(
            '**Bundle\\Controller\\',
            '**Bundle\\Entity\\',

            // Added explicitly so that we don't rely on the class map being dumped to make it work
            'Symfony\\Bundle\\FrameworkBundle\\Controller\\Controller',
        ));

        $this->addClassesToCompile(array(
            'Symfony\\Component\\Config\\ConfigCache',
            'Symfony\\Component\\Config\\FileLocator',

            'Symfony\\Component\\Debug\\ErrorHandler',

            'Symfony\\Component\\DependencyInjection\\ContainerAwareInterface',
            'Symfony\\Component\\DependencyInjection\\Container',

            'Symfony\\Component\\EventDispatcher\\Event',
            'Symfony\\Component\\EventDispatcher\\ContainerAwareEventDispatcher',

            'Symfony\\Component\\HttpFoundation\\Response',
            'Symfony\\Component\\HttpFoundation\\ResponseHeaderBag',

            'Symfony\\Component\\HttpKernel\\EventListener\\ResponseListener',
            'Symfony\\Component\\HttpKernel\\EventListener\\RouterListener',
            'Symfony\\Component\\HttpKernel\\Bundle\\Bundle',
            'Symfony\\Component\\HttpKernel\\Controller\\ControllerResolver',
            'Symfony\\Component\\HttpKernel\\Controller\\ArgumentResolver',
            'Symfony\\Component\\HttpKernel\\ControllerMetadata\\ArgumentMetadata',
            'Symfony\\Component\\HttpKernel\\ControllerMetadata\\ArgumentMetadataFactory',
            'Symfony\\Component\\HttpKernel\\Event\\KernelEvent',
            'Symfony\\Component\\HttpKernel\\Event\\FilterControllerEvent',
            'Symfony\\Component\\HttpKernel\\Event\\FilterResponseEvent',
            'Symfony\\Component\\HttpKernel\\Event\\GetResponseEvent',
            'Symfony\\Component\\HttpKernel\\Event\\GetResponseForControllerResultEvent',
            'Symfony\\Component\\HttpKernel\\Event\\GetResponseForExceptionEvent',
            'Symfony\\Component\\HttpKernel\\HttpKernel',
            'Symfony\\Component\\HttpKernel\\KernelEvents',
            'Symfony\\Component\\HttpKernel\\Config\\FileLocator',

            'Symfony\\Bundle\\FrameworkBundle\\Controller\\ControllerNameParser',
            'Symfony\\Bundle\\FrameworkBundle\\Controller\\ControllerResolver',

            // Cannot be included because annotations will parse the big compiled class file
            // 'Symfony\\Bundle\\FrameworkBundle\\Controller\\Controller',

            // cannot be included as commands are discovered based on the path to this class via Reflection
            // 'Symfony\\Bundle\\FrameworkBundle\\FrameworkBundle',
        ));
    }

    /**
     * {@inheritdoc}
     */
    public function getConfiguration(array $config, ContainerBuilder $container)
    {
        return new Configuration($container->getParameter('kernel.debug'));
    }

    /**
     * Loads Form configuration.
     *
     * @param array            $config    A configuration array
     * @param ContainerBuilder $container A ContainerBuilder instance
     * @param XmlFileLoader    $loader    An XmlFileLoader instance
     *
     * @throws \LogicException
     */
    private function registerFormConfiguration($config, ContainerBuilder $container, XmlFileLoader $loader)
    {
        $loader->load('form.xml');
        if (null === $config['form']['csrf_protection']['enabled']) {
            $config['form']['csrf_protection']['enabled'] = $config['csrf_protection']['enabled'];
        }

        if ($this->isConfigEnabled($container, $config['form']['csrf_protection'])) {
            $loader->load('form_csrf.xml');

            $container->setParameter('form.type_extension.csrf.enabled', true);
            $container->setParameter('form.type_extension.csrf.field_name', $config['form']['csrf_protection']['field_name']);
        } else {
            $container->setParameter('form.type_extension.csrf.enabled', false);
        }
    }

    /**
     * Loads the ESI configuration.
     *
     * @param array            $config    An ESI configuration array
     * @param ContainerBuilder $container A ContainerBuilder instance
     * @param XmlFileLoader    $loader    An XmlFileLoader instance
     */
    private function registerEsiConfiguration(array $config, ContainerBuilder $container, XmlFileLoader $loader)
    {
        if (!$this->isConfigEnabled($container, $config)) {
            return;
        }

        $loader->load('esi.xml');
    }

    /**
     * Loads the SSI configuration.
     *
     * @param array            $config    An SSI configuration array
     * @param ContainerBuilder $container A ContainerBuilder instance
     * @param XmlFileLoader    $loader    An XmlFileLoader instance
     */
    private function registerSsiConfiguration(array $config, ContainerBuilder $container, XmlFileLoader $loader)
    {
        if (!$this->isConfigEnabled($container, $config)) {
            return;
        }

        $loader->load('ssi.xml');
    }

    /**
     * Loads the fragments configuration.
     *
     * @param array            $config    A fragments configuration array
     * @param ContainerBuilder $container A ContainerBuilder instance
     * @param XmlFileLoader    $loader    An XmlFileLoader instance
     */
    private function registerFragmentsConfiguration(array $config, ContainerBuilder $container, XmlFileLoader $loader)
    {
        if (!$this->isConfigEnabled($container, $config)) {
            return;
        }

        $loader->load('fragment_listener.xml');
        $container->setParameter('fragment.path', $config['path']);
    }

    /**
     * Loads the profiler configuration.
     *
     * @param array            $config    A profiler configuration array
     * @param ContainerBuilder $container A ContainerBuilder instance
     * @param XmlFileLoader    $loader    An XmlFileLoader instance
     *
     * @throws \LogicException
     */
    private function registerProfilerConfiguration(array $config, ContainerBuilder $container, XmlFileLoader $loader)
    {
        if (!$this->isConfigEnabled($container, $config)) {
            // this is needed for the WebProfiler to work even if the profiler is disabled
            $container->setParameter('data_collector.templates', array());

            return;
        }

        $loader->load('profiling.xml');
        $loader->load('collectors.xml');

        if ($this->formConfigEnabled) {
            $loader->load('form_debug.xml');
        }

        if ($this->translationConfigEnabled) {
            $loader->load('translation_debug.xml');
            $container->getDefinition('translator.data_collector')->setDecoratedService('translator');
        }

        $container->setParameter('profiler_listener.only_exceptions', $config['only_exceptions']);
        $container->setParameter('profiler_listener.only_master_requests', $config['only_master_requests']);

        // Choose storage class based on the DSN
        list($class) = explode(':', $config['dsn'], 2);
        if ('file' !== $class) {
            throw new \LogicException(sprintf('Driver "%s" is not supported for the profiler.', $class));
        }

        $container->setParameter('profiler.storage.dsn', $config['dsn']);

        if ($this->isConfigEnabled($container, $config['matcher'])) {
            if (isset($config['matcher']['service'])) {
                $container->setAlias('profiler.request_matcher', $config['matcher']['service']);
            } elseif (isset($config['matcher']['ip']) || isset($config['matcher']['path']) || isset($config['matcher']['ips'])) {
                $definition = $container->register('profiler.request_matcher', 'Symfony\\Component\\HttpFoundation\\RequestMatcher');
                $definition->setPublic(false);

                if (isset($config['matcher']['ip'])) {
                    $definition->addMethodCall('matchIp', array($config['matcher']['ip']));
                }

                if (isset($config['matcher']['ips'])) {
                    $definition->addMethodCall('matchIps', array($config['matcher']['ips']));
                }

                if (isset($config['matcher']['path'])) {
                    $definition->addMethodCall('matchPath', array($config['matcher']['path']));
                }
            }
        }

        if (!$config['collect']) {
            $container->getDefinition('profiler')->addMethodCall('disable', array());
        }
    }

    /**
     * Loads the workflow configuration.
     *
     * @param array            $workflows A workflow configuration array
     * @param ContainerBuilder $container A ContainerBuilder instance
     * @param XmlFileLoader    $loader    An XmlFileLoader instance
     */
    private function registerWorkflowConfiguration(array $workflows, ContainerBuilder $container, XmlFileLoader $loader)
    {
        if (!$workflows) {
            return;
        }

        $loader->load('workflow.xml');

        $registryDefinition = $container->getDefinition('workflow.registry');

        foreach ($workflows as $name => $workflow) {
            $definitionDefinition = new Definition(Workflow\Definition::class);
            $definitionDefinition->addMethodCall('addPlaces', array($workflow['places']));
            foreach ($workflow['transitions'] as $transitionName => $transition) {
                $definitionDefinition->addMethodCall('addTransition', array(new Definition(Workflow\Transition::class, array($transitionName, $transition['from'], $transition['to']))));
            }

            if (isset($workflow['marking_store']['type'])) {
                $markingStoreDefinition = new DefinitionDecorator('workflow.marking_store.'.$workflow['marking_store']['type']);
                foreach ($workflow['marking_store']['arguments'] as $argument) {
                    $markingStoreDefinition->addArgument($argument);
                }
            } else {
                $markingStoreDefinition = new Reference($workflow['marking_store']['service']);
            }

            $workflowDefinition = new DefinitionDecorator('workflow.abstract');
            $workflowDefinition->replaceArgument(0, $definitionDefinition);
            $workflowDefinition->replaceArgument(1, $markingStoreDefinition);
            $workflowDefinition->replaceArgument(3, $name);

            $workflowId = 'workflow.'.$name;

            $container->setDefinition($workflowId, $workflowDefinition);

            foreach ($workflow['supports'] as $supportedClass) {
                $registryDefinition->addMethodCall('add', array(new Reference($workflowId), $supportedClass));
            }
        }
    }

    /**
     * Loads the debug configuration.
     *
     * @param array            $config    A php errors configuration array
     * @param ContainerBuilder $container A ContainerBuilder instance
     * @param XmlFileLoader    $loader    An XmlFileLoader instance
     */
    private function registerDebugConfiguration(array $config, ContainerBuilder $container, XmlFileLoader $loader)
    {
        $loader->load('debug_prod.xml');

        $debug = $container->getParameter('kernel.debug');

        if ($debug) {
            $loader->load('debug.xml');

            // replace the regular event_dispatcher service with the debug one
            $definition = $container->findDefinition('event_dispatcher');
            $definition->setPublic(false);
            $container->setDefinition('debug.event_dispatcher.parent', $definition);
            $container->setAlias('event_dispatcher', 'debug.event_dispatcher');
        }

        $definition = $container->findDefinition('debug.debug_handlers_listener');

        if (!$config['log']) {
            $definition->replaceArgument(1, null);
        }

        if (!$config['throw']) {
            $container->setParameter('debug.error_handler.throw_at', 0);
        }

        $definition->replaceArgument(4, $debug);
        $definition->replaceArgument(6, $debug);
    }

    /**
     * Loads the router configuration.
     *
     * @param array            $config    A router configuration array
     * @param ContainerBuilder $container A ContainerBuilder instance
     * @param XmlFileLoader    $loader    An XmlFileLoader instance
     */
    private function registerRouterConfiguration(array $config, ContainerBuilder $container, XmlFileLoader $loader)
    {
        $loader->load('routing.xml');

        $container->setParameter('router.resource', $config['resource']);
        $container->setParameter('router.cache_class_prefix', $container->getParameter('kernel.name').ucfirst($container->getParameter('kernel.environment')));
        $router = $container->findDefinition('router.default');
        $argument = $router->getArgument(2);
        $argument['strict_requirements'] = $config['strict_requirements'];
        if (isset($config['type'])) {
            $argument['resource_type'] = $config['type'];
        }
        $router->replaceArgument(2, $argument);

        $container->setParameter('request_listener.http_port', $config['http_port']);
        $container->setParameter('request_listener.https_port', $config['https_port']);

        $this->addClassesToCompile(array(
            'Symfony\\Component\\Routing\\Generator\\UrlGenerator',
            'Symfony\\Component\\Routing\\RequestContext',
            'Symfony\\Component\\Routing\\Router',
            'Symfony\\Bundle\\FrameworkBundle\\Routing\\RedirectableUrlMatcher',
            $container->findDefinition('router.default')->getClass(),
        ));
    }

    /**
     * Loads the session configuration.
     *
     * @param array            $config    A session configuration array
     * @param ContainerBuilder $container A ContainerBuilder instance
     * @param XmlFileLoader    $loader    An XmlFileLoader instance
     */
    private function registerSessionConfiguration(array $config, ContainerBuilder $container, XmlFileLoader $loader)
    {
        $loader->load('session.xml');

        // session storage
        $container->setAlias('session.storage', $config['storage_id']);
        $options = array();
        foreach (array('name', 'cookie_lifetime', 'cookie_path', 'cookie_domain', 'cookie_secure', 'cookie_httponly', 'use_cookies', 'gc_maxlifetime', 'gc_probability', 'gc_divisor') as $key) {
            if (isset($config[$key])) {
                $options[$key] = $config[$key];
            }
        }

        $container->setParameter('session.storage.options', $options);

        // session handler (the internal callback registered with PHP session management)
        if (null === $config['handler_id']) {
            // Set the handler class to be null
            $container->getDefinition('session.storage.native')->replaceArgument(1, null);
            $container->getDefinition('session.storage.php_bridge')->replaceArgument(0, null);
        } else {
            $handlerId = $config['handler_id'];

            if ($config['metadata_update_threshold'] > 0) {
                $container->getDefinition('session.handler.write_check')->addArgument(new Reference($handlerId));
                $handlerId = 'session.handler.write_check';
            }

            $container->setAlias('session.handler', $handlerId);
        }

        $container->setParameter('session.save_path', $config['save_path']);

        $this->addClassesToCompile(array(
            'Symfony\\Bundle\\FrameworkBundle\\EventListener\\SessionListener',
            'Symfony\\Component\\HttpFoundation\\Session\\Storage\\NativeSessionStorage',
            'Symfony\\Component\\HttpFoundation\\Session\\Storage\\PhpBridgeSessionStorage',
            'Symfony\\Component\\HttpFoundation\\Session\\Storage\\Handler\\NativeFileSessionHandler',
            'Symfony\\Component\\HttpFoundation\\Session\\Storage\\Proxy\\AbstractProxy',
            'Symfony\\Component\\HttpFoundation\\Session\\Storage\\Proxy\\SessionHandlerProxy',
            $container->getDefinition('session')->getClass(),
        ));

        if ($container->hasDefinition($config['storage_id'])) {
            $this->addClassesToCompile(array(
                $container->findDefinition('session.storage')->getClass(),
            ));
        }

        $container->setParameter('session.metadata.update_threshold', $config['metadata_update_threshold']);
    }

    /**
     * Loads the request configuration.
     *
     * @param array            $config    A request configuration array
     * @param ContainerBuilder $container A ContainerBuilder instance
     * @param XmlFileLoader    $loader    An XmlFileLoader instance
     */
    private function registerRequestConfiguration(array $config, ContainerBuilder $container, XmlFileLoader $loader)
    {
        if ($config['formats']) {
            $loader->load('request.xml');
            $container
                ->getDefinition('request.add_request_formats_listener')
                ->replaceArgument(0, $config['formats'])
            ;
        }
    }

    /**
     * Loads the templating configuration.
     *
     * @param array            $config    A templating configuration array
     * @param ContainerBuilder $container A ContainerBuilder instance
     * @param XmlFileLoader    $loader    An XmlFileLoader instance
     */
    private function registerTemplatingConfiguration(array $config, ContainerBuilder $container, XmlFileLoader $loader)
    {
        $loader->load('templating.xml');

        $container->setParameter('fragment.renderer.hinclude.global_template', $config['hinclude_default_template']);

        if ($container->getParameter('kernel.debug')) {
            $logger = new Reference('logger', ContainerInterface::IGNORE_ON_INVALID_REFERENCE);

            $container->getDefinition('templating.loader.cache')
                ->addTag('monolog.logger', array('channel' => 'templating'))
                ->addMethodCall('setLogger', array($logger));
            $container->getDefinition('templating.loader.chain')
                ->addTag('monolog.logger', array('channel' => 'templating'))
                ->addMethodCall('setLogger', array($logger));
        }

        if (!empty($config['loaders'])) {
            $loaders = array_map(function ($loader) { return new Reference($loader); }, $config['loaders']);

            // Use a delegation unless only a single loader was registered
            if (1 === count($loaders)) {
                $container->setAlias('templating.loader', (string) reset($loaders));
            } else {
                $container->getDefinition('templating.loader.chain')->addArgument($loaders);
                $container->setAlias('templating.loader', 'templating.loader.chain');
            }
        }

        $container->setParameter('templating.loader.cache.path', null);
        if (isset($config['cache'])) {
            // Wrap the existing loader with cache (must happen after loaders are registered)
            $container->setDefinition('templating.loader.wrapped', $container->findDefinition('templating.loader'));
            $loaderCache = $container->getDefinition('templating.loader.cache');
            $container->setParameter('templating.loader.cache.path', $config['cache']);

            $container->setDefinition('templating.loader', $loaderCache);
        }

        $this->addClassesToCompile(array(
            'Symfony\\Bundle\\FrameworkBundle\\Templating\\GlobalVariables',
            'Symfony\\Bundle\\FrameworkBundle\\Templating\\TemplateReference',
            'Symfony\\Bundle\\FrameworkBundle\\Templating\\TemplateNameParser',
            $container->findDefinition('templating.locator')->getClass(),
        ));

        $container->setParameter('templating.engines', $config['engines']);
        $engines = array_map(function ($engine) { return new Reference('templating.engine.'.$engine); }, $config['engines']);

        // Use a delegation unless only a single engine was registered
        if (1 === count($engines)) {
            $container->setAlias('templating', (string) reset($engines));
        } else {
            foreach ($engines as $engine) {
                $container->getDefinition('templating.engine.delegating')->addMethodCall('addEngine', array($engine));
            }
            $container->setAlias('templating', 'templating.engine.delegating');
        }

        $container->getDefinition('fragment.renderer.hinclude')
            ->addTag('kernel.fragment_renderer', array('alias' => 'hinclude'))
            ->replaceArgument(0, new Reference('templating'))
        ;

        // configure the PHP engine if needed
        if (in_array('php', $config['engines'], true)) {
            $loader->load('templating_php.xml');

            $container->setParameter('templating.helper.form.resources', $config['form']['resources']);

            if ($container->getParameter('kernel.debug')) {
                $loader->load('templating_debug.xml');

                $container->setDefinition('templating.engine.php', $container->findDefinition('debug.templating.engine.php'));
                $container->setAlias('debug.templating.engine.php', 'templating.engine.php');
            }

            $this->addClassesToCompile(array(
                'Symfony\\Component\\Templating\\Storage\\FileStorage',
                'Symfony\\Bundle\\FrameworkBundle\\Templating\\PhpEngine',
                'Symfony\\Bundle\\FrameworkBundle\\Templating\\Loader\\FilesystemLoader',
            ));

            if ($container->has('assets.packages')) {
                $container->getDefinition('templating.helper.assets')->replaceArgument(0, new Reference('assets.packages'));
            } else {
                $container->removeDefinition('templating.helper.assets');
            }
        }
    }

    /**
     * Loads the assets configuration.
     *
     * @param array            $config    A assets configuration array
     * @param ContainerBuilder $container A ContainerBuilder instance
     * @param XmlFileLoader    $loader    An XmlFileLoader instance
     */
    private function registerAssetsConfiguration(array $config, ContainerBuilder $container, XmlFileLoader $loader)
    {
        $loader->load('assets.xml');

        $defaultVersion = null;

        if ($config['version_strategy']) {
            $defaultVersion = new Reference($config['version_strategy']);
        } else {
            $defaultVersion = $this->createVersion($container, $config['version'], $config['version_format'], '_default');
        }

        $defaultPackage = $this->createPackageDefinition($config['base_path'], $config['base_urls'], $defaultVersion);
        $container->setDefinition('assets._default_package', $defaultPackage);

        $namedPackages = array();
        foreach ($config['packages'] as $name => $package) {
            if (null !== $package['version_strategy']) {
                $version = new Reference($package['version_strategy']);
            } elseif (!array_key_exists('version', $package)) {
                $version = $defaultVersion;
            } else {
                $format = $package['version_format'] ?: $config['version_format'];
                $version = $this->createVersion($container, $package['version'], $format, $name);
            }

            $container->setDefinition('assets._package_'.$name, $this->createPackageDefinition($package['base_path'], $package['base_urls'], $version));
            $namedPackages[$name] = new Reference('assets._package_'.$name);
        }

        $container->getDefinition('assets.packages')
            ->replaceArgument(0, new Reference('assets._default_package'))
            ->replaceArgument(1, $namedPackages)
        ;
    }

    /**
     * Returns a definition for an asset package.
     */
    private function createPackageDefinition($basePath, array $baseUrls, Reference $version)
    {
        if ($basePath && $baseUrls) {
            throw new \LogicException('An asset package cannot have base URLs and base paths.');
        }

        if (!$baseUrls) {
            $package = new DefinitionDecorator('assets.path_package');

            return $package
                ->setPublic(false)
                ->replaceArgument(0, $basePath)
                ->replaceArgument(1, $version)
            ;
        }

        $package = new DefinitionDecorator('assets.url_package');

        return $package
            ->setPublic(false)
            ->replaceArgument(0, $baseUrls)
            ->replaceArgument(1, $version)
        ;
    }

    private function createVersion(ContainerBuilder $container, $version, $format, $name)
    {
        if (null === $version) {
            return new Reference('assets.empty_version_strategy');
        }

        $def = new DefinitionDecorator('assets.static_version_strategy');
        $def
            ->replaceArgument(0, $version)
            ->replaceArgument(1, $format)
        ;
        $container->setDefinition('assets._version_'.$name, $def);

        return new Reference('assets._version_'.$name);
    }

    /**
     * Loads the translator configuration.
     *
     * @param array            $config    A translator configuration array
     * @param ContainerBuilder $container A ContainerBuilder instance
     */
    private function registerTranslatorConfiguration(array $config, ContainerBuilder $container)
    {
        if (!$this->isConfigEnabled($container, $config)) {
            return;
        }
        $this->translationConfigEnabled = true;

        // Use the "real" translator instead of the identity default
        $container->setAlias('translator', 'translator.default');
        $translator = $container->findDefinition('translator.default');
        $translator->addMethodCall('setFallbackLocales', array($config['fallbacks']));

        $container->setParameter('translator.logging', $config['logging']);

        // Discover translation directories
        $dirs = array();
        if (class_exists('Symfony\Component\Validator\Validation')) {
            $r = new \ReflectionClass('Symfony\Component\Validator\Validation');

            $dirs[] = dirname($r->getFileName()).'/Resources/translations';
        }
        if (class_exists('Symfony\Component\Form\Form')) {
            $r = new \ReflectionClass('Symfony\Component\Form\Form');

            $dirs[] = dirname($r->getFileName()).'/Resources/translations';
        }
        if (class_exists('Symfony\Component\Security\Core\Exception\AuthenticationException')) {
            $r = new \ReflectionClass('Symfony\Component\Security\Core\Exception\AuthenticationException');

            $dirs[] = dirname($r->getFileName()).'/../Resources/translations';
        }
        $rootDir = $container->getParameter('kernel.root_dir');
        foreach ($container->getParameter('kernel.bundles') as $bundle => $class) {
            $reflection = new \ReflectionClass($class);
            if (is_dir($dir = dirname($reflection->getFileName()).'/Resources/translations')) {
                $dirs[] = $dir;
            }
            if (is_dir($dir = $rootDir.sprintf('/Resources/%s/translations', $bundle))) {
                $dirs[] = $dir;
            }
        }

        foreach ($config['paths'] as $dir) {
            if (is_dir($dir)) {
                $dirs[] = $dir;
            } else {
                throw new \UnexpectedValueException(sprintf('%s defined in translator.paths does not exist or is not a directory', $dir));
            }
        }

        if (is_dir($dir = $rootDir.'/Resources/translations')) {
            $dirs[] = $dir;
        }

        // Register translation resources
        if ($dirs) {
            foreach ($dirs as $dir) {
                $container->addResource(new DirectoryResource($dir));
            }

            $files = array();
            $finder = Finder::create()
                ->files()
                ->filter(function (\SplFileInfo $file) {
                    return 2 === substr_count($file->getBasename(), '.') && preg_match('/\.\w+$/', $file->getBasename());
                })
                ->in($dirs)
            ;

            foreach ($finder as $file) {
                list(, $locale) = explode('.', $file->getBasename(), 3);
                if (!isset($files[$locale])) {
                    $files[$locale] = array();
                }

                $files[$locale][] = (string) $file;
            }

            $options = array_merge(
                $translator->getArgument(3),
                array('resource_files' => $files)
            );

            $translator->replaceArgument(3, $options);
        }
    }

    /**
     * Loads the validator configuration.
     *
     * @param array            $config    A validation configuration array
     * @param ContainerBuilder $container A ContainerBuilder instance
     * @param XmlFileLoader    $loader    An XmlFileLoader instance
     */
    private function registerValidationConfiguration(array $config, ContainerBuilder $container, XmlFileLoader $loader)
    {
        if (!$this->isConfigEnabled($container, $config)) {
            return;
        }

        $loader->load('validator.xml');

        $validatorBuilder = $container->getDefinition('validator.builder');

        $container->setParameter('validator.translation_domain', $config['translation_domain']);

        list($xmlMappings, $yamlMappings) = $this->getValidatorMappingFiles($container);
        if (count($xmlMappings) > 0) {
            $validatorBuilder->addMethodCall('addXmlMappings', array($xmlMappings));
        }

        if (count($yamlMappings) > 0) {
            $validatorBuilder->addMethodCall('addYamlMappings', array($yamlMappings));
        }

        $definition = $container->findDefinition('validator.email');
        $definition->replaceArgument(0, $config['strict_email']);

        if (array_key_exists('enable_annotations', $config) && $config['enable_annotations']) {
            $validatorBuilder->addMethodCall('enableAnnotationMapping', array(new Reference('annotation_reader')));
        }

        if (array_key_exists('static_method', $config) && $config['static_method']) {
            foreach ($config['static_method'] as $methodName) {
                $validatorBuilder->addMethodCall('addMethodMapping', array($methodName));
            }
        }

        if (isset($config['cache']) && $config['cache']) {
            @trigger_error('The "framework.validation.cache" option is deprecated since Symfony 3.2 and will be removed in 4.0. Configure the "cache.validator" service under "framework.cache.pools" instead.', E_USER_DEPRECATED);

            $container->setParameter(
                'validator.mapping.cache.prefix',
                'validator_'.$this->getKernelRootHash($container)
            );

            $validatorBuilder->addMethodCall('setMetadataCache', array(new Reference($config['cache'])));
        } elseif (!$container->getParameter('kernel.debug')) {
            $validatorBuilder->addMethodCall('setMetadataCache', array(new Reference('validator.mapping.cache.symfony')));
        }
    }

    private function getValidatorMappingFiles(ContainerBuilder $container)
    {
        $files = array(array(), array());

        if (interface_exists('Symfony\Component\Form\FormInterface')) {
            $reflClass = new \ReflectionClass('Symfony\Component\Form\FormInterface');
            $files[0][] = dirname($reflClass->getFileName()).'/Resources/config/validation.xml';
            $container->addResource(new FileResource($files[0][0]));
        }

        $bundles = $container->getParameter('kernel.bundles');
        foreach ($bundles as $bundle) {
            $reflection = new \ReflectionClass($bundle);
            $dirname = dirname($reflection->getFileName());

            if (is_file($file = $dirname.'/Resources/config/validation.xml')) {
                $files[0][] = realpath($file);
                $container->addResource(new FileResource($file));
            }

            if (is_file($file = $dirname.'/Resources/config/validation.yml')) {
                $files[1][] = realpath($file);
                $container->addResource(new FileResource($file));
            }

            if (is_dir($dir = $dirname.'/Resources/config/validation')) {
                foreach (Finder::create()->files()->in($dir)->name('*.xml') as $file) {
                    $files[0][] = $file->getRealPath();
                }
                foreach (Finder::create()->files()->in($dir)->name('*.yml') as $file) {
                    $files[1][] = $file->getRealPath();
                }

                $container->addResource(new DirectoryResource($dir));
            }
        }

        return $files;
    }

    private function registerAnnotationsConfiguration(array $config, ContainerBuilder $container, $loader)
    {
        $loader->load('annotations.xml');

        if ('none' !== $config['cache']) {
            $cacheService = $config['cache'];

            if ('php_array' === $config['cache']) {
                $cacheService = 'annotations.cache';

                // Enable warmer only if PHP array is used for cache
                $definition = $container->findDefinition('annotations.cache_warmer');
                $definition->addTag('kernel.cache_warmer');

                $this->addClassesToCompile(array(
                    'Symfony\Component\Cache\Adapter\PhpArrayAdapter',
                    'Symfony\Component\Cache\DoctrineProvider',
                ));
            } elseif ('file' === $config['cache']) {
                $cacheDir = $container->getParameterBag()->resolveValue($config['file_cache_dir']);

                if (!is_dir($cacheDir) && false === @mkdir($cacheDir, 0777, true) && !is_dir($cacheDir)) {
                    throw new \RuntimeException(sprintf('Could not create cache directory "%s".', $cacheDir));
                }

                $container
                    ->getDefinition('annotations.filesystem_cache')
                    ->replaceArgument(0, $cacheDir)
                ;

                $cacheService = 'annotations.filesystem_cache';
            }

            $container
                ->getDefinition('annotations.cached_reader')
                ->replaceArgument(1, new Reference($cacheService))
                ->replaceArgument(2, $config['debug'])
                ->addAutowiringType(Reader::class)
            ;
            $container->setAlias('annotation_reader', 'annotations.cached_reader');
        }
    }

    private function registerPropertyAccessConfiguration(array $config, ContainerBuilder $container)
    {
        $container
            ->getDefinition('property_accessor')
            ->replaceArgument(0, $config['magic_call'])
            ->replaceArgument(1, $config['throw_exception_on_invalid_index'])
        ;
    }

    /**
     * Loads the security configuration.
     *
     * @param array            $config    A CSRF configuration array
     * @param ContainerBuilder $container A ContainerBuilder instance
     * @param XmlFileLoader    $loader    An XmlFileLoader instance
     *
     * @throws \LogicException
     */
    private function registerSecurityCsrfConfiguration(array $config, ContainerBuilder $container, XmlFileLoader $loader)
    {
        if (!$this->isConfigEnabled($container, $config)) {
            return;
        }

        if (!$this->sessionConfigEnabled) {
            throw new \LogicException('CSRF protection needs sessions to be enabled.');
        }

        // Enable services for CSRF protection (even without forms)
        $loader->load('security_csrf.xml');
    }

    /**
     * Loads the serializer configuration.
     *
     * @param array            $config    A serializer configuration array
     * @param ContainerBuilder $container A ContainerBuilder instance
     * @param XmlFileLoader    $loader    An XmlFileLoader instance
     */
    private function registerSerializerConfiguration(array $config, ContainerBuilder $container, XmlFileLoader $loader)
    {
        if (class_exists('Symfony\Component\Serializer\Normalizer\DataUriNormalizer')) {
            // Run after serializer.normalizer.object
            $definition = $container->register('serializer.normalizer.data_uri', DataUriNormalizer::class);
            $definition->setPublic(false);
            $definition->addTag('serializer.normalizer', array('priority' => -920));
        }

        if (class_exists('Symfony\Component\Serializer\Normalizer\DateTimeNormalizer')) {
            // Run before serializer.normalizer.object
            $definition = $container->register('serializer.normalizer.datetime', DateTimeNormalizer::class);
            $definition->setPublic(false);
            $definition->addTag('serializer.normalizer', array('priority' => -910));
        }

        if (class_exists('Symfony\Component\Serializer\Normalizer\JsonSerializableNormalizer')) {
            // Run before serializer.normalizer.object
            $definition = $container->register('serializer.normalizer.json_serializable', JsonSerializableNormalizer::class);
            $definition->setPublic(false);
            $definition->addTag('serializer.normalizer', array('priority' => -900));
        }

<<<<<<< HEAD
        if (class_exists(YamlEncoder::class) && defined('Symfony\Component\Yaml\Yaml::DUMP_OBJECT')) {
            $definition = $container->register('serializer.encoder.yaml', YamlEncoder::class);
=======
        if (class_exists(CsvEncoder::class)) {
            $definition = $container->register('serializer.encoder.csv', CsvEncoder::class);
>>>>>>> e71f5bea
            $definition->setPublic(false);
            $definition->addTag('serializer.encoder');
        }

        $loader->load('serializer.xml');
        $chainLoader = $container->getDefinition('serializer.mapping.chain_loader');

        $serializerLoaders = array();
        if (isset($config['enable_annotations']) && $config['enable_annotations']) {
            $annotationLoader = new Definition(
                'Symfony\Component\Serializer\Mapping\Loader\AnnotationLoader',
                 array(new Reference('annotation_reader'))
            );
            $annotationLoader->setPublic(false);

            $serializerLoaders[] = $annotationLoader;
        }

        $bundles = $container->getParameter('kernel.bundles');
        foreach ($bundles as $bundle) {
            $reflection = new \ReflectionClass($bundle);
            $dirname = dirname($reflection->getFileName());

            if (is_file($file = $dirname.'/Resources/config/serialization.xml')) {
                $definition = new Definition('Symfony\Component\Serializer\Mapping\Loader\XmlFileLoader', array(realpath($file)));
                $definition->setPublic(false);

                $serializerLoaders[] = $definition;
                $container->addResource(new FileResource($file));
            }

            if (is_file($file = $dirname.'/Resources/config/serialization.yml')) {
                $definition = new Definition('Symfony\Component\Serializer\Mapping\Loader\YamlFileLoader', array(realpath($file)));
                $definition->setPublic(false);

                $serializerLoaders[] = $definition;
                $container->addResource(new FileResource($file));
            }

            if (is_dir($dir = $dirname.'/Resources/config/serialization')) {
                foreach (Finder::create()->files()->in($dir)->name('*.xml') as $file) {
                    $definition = new Definition('Symfony\Component\Serializer\Mapping\Loader\XmlFileLoader', array($file->getRealPath()));
                    $definition->setPublic(false);

                    $serializerLoaders[] = $definition;
                }
                foreach (Finder::create()->files()->in($dir)->name('*.yml') as $file) {
                    $definition = new Definition('Symfony\Component\Serializer\Mapping\Loader\YamlFileLoader', array($file->getRealPath()));
                    $definition->setPublic(false);

                    $serializerLoaders[] = $definition;
                }

                $container->addResource(new DirectoryResource($dir));
            }
        }

        $chainLoader->replaceArgument(0, $serializerLoaders);
        $container->getDefinition('serializer.mapping.cache_warmer')->replaceArgument(0, $serializerLoaders);

        if (isset($config['cache']) && $config['cache']) {
            @trigger_error('The "framework.serializer.cache" option is deprecated since Symfony 3.1 and will be removed in 4.0. Configure the "cache.serializer" service under "framework.cache.pools" instead.', E_USER_DEPRECATED);

            $container->setParameter(
                'serializer.mapping.cache.prefix',
                'serializer_'.$this->getKernelRootHash($container)
            );

            $container->getDefinition('serializer.mapping.class_metadata_factory')->replaceArgument(
                1, new Reference($config['cache'])
            );
        } elseif (!$container->getParameter('kernel.debug') && class_exists(CacheClassMetadataFactory::class)) {
            $cacheMetadataFactory = new Definition(
                CacheClassMetadataFactory::class,
                array(
                    new Reference('serializer.mapping.cache_class_metadata_factory.inner'),
                    new Reference('serializer.mapping.cache.symfony'),
                )
            );
            $cacheMetadataFactory->setPublic(false);
            $cacheMetadataFactory->setDecoratedService('serializer.mapping.class_metadata_factory');

            $container->setDefinition('serializer.mapping.cache_class_metadata_factory', $cacheMetadataFactory);
        }

        if (isset($config['name_converter']) && $config['name_converter']) {
            $container->getDefinition('serializer.normalizer.object')->replaceArgument(1, new Reference($config['name_converter']));
        }
    }

    /**
     * Loads property info configuration.
     *
     * @param array            $config
     * @param ContainerBuilder $container
     * @param XmlFileLoader    $loader
     */
    private function registerPropertyInfoConfiguration(array $config, ContainerBuilder $container, XmlFileLoader $loader)
    {
        $loader->load('property_info.xml');

        if (interface_exists('phpDocumentor\Reflection\DocBlockFactoryInterface')) {
            $definition = $container->register('property_info.php_doc_extractor', 'Symfony\Component\PropertyInfo\Extractor\PhpDocExtractor');
            $definition->addTag('property_info.description_extractor', array('priority' => -1000));
            $definition->addTag('property_info.type_extractor', array('priority' => -1001));
        }
    }

    private function registerCacheConfiguration(array $config, ContainerBuilder $container)
    {
        $version = substr(str_replace('/', '-', base64_encode(md5(uniqid(mt_rand(), true), true))), 0, -2);
        $container->getDefinition('cache.adapter.apcu')->replaceArgument(2, $version);
        $container->getDefinition('cache.adapter.system')->replaceArgument(2, $version);
        $container->getDefinition('cache.adapter.filesystem')->replaceArgument(2, $config['directory']);

        foreach (array('doctrine', 'psr6', 'redis') as $name) {
            if (isset($config[$name = 'default_'.$name.'_provider'])) {
                $container->setAlias('cache.'.$name, Compiler\CachePoolPass::getServiceProvider($container, $config[$name]));
            }
        }
        foreach (array('app', 'system') as $name) {
            $config['pools']['cache.'.$name] = array(
                'adapter' => $config[$name],
                'public' => true,
            );
        }
        foreach ($config['pools'] as $name => $pool) {
            $definition = new DefinitionDecorator($pool['adapter']);
            $definition->setPublic($pool['public']);
            unset($pool['adapter'], $pool['public']);

            $definition->addTag('cache.pool', $pool);
            $container->setDefinition($name, $definition);
        }

        if (method_exists(PropertyAccessor::class, 'createCache')) {
            $propertyAccessDefinition = $container->register('cache.property_access', AdapterInterface::class);
            $propertyAccessDefinition->setPublic(false);
            $propertyAccessDefinition->setFactory(array(PropertyAccessor::class, 'createCache'));
            $propertyAccessDefinition->setArguments(array(null, null, $version, new Reference('logger', ContainerInterface::IGNORE_ON_INVALID_REFERENCE)));
            $propertyAccessDefinition->addTag('cache.pool', array('clearer' => 'cache.default_clearer'));
            $propertyAccessDefinition->addTag('monolog.logger', array('channel' => 'cache'));
        }

        $this->addClassesToCompile(array(
            'Symfony\Component\Cache\Adapter\ApcuAdapter',
            'Symfony\Component\Cache\Adapter\FilesystemAdapter',
            'Symfony\Component\Cache\CacheItem',
        ));
    }

    /**
     * Gets a hash of the kernel root directory.
     *
     * @param ContainerBuilder $container
     *
     * @return string
     */
    private function getKernelRootHash(ContainerBuilder $container)
    {
        if (!$this->kernelRootHash) {
            $this->kernelRootHash = hash('sha256', $container->getParameter('kernel.root_dir'));
        }

        return $this->kernelRootHash;
    }

    /**
     * Returns the base path for the XSD files.
     *
     * @return string The XSD base path
     */
    public function getXsdValidationBasePath()
    {
        return __DIR__.'/../Resources/config/schema';
    }

    public function getNamespace()
    {
        return 'http://symfony.com/schema/dic/symfony';
    }
}<|MERGE_RESOLUTION|>--- conflicted
+++ resolved
@@ -26,11 +26,8 @@
 use Symfony\Component\HttpKernel\DependencyInjection\Extension;
 use Symfony\Component\Config\FileLocator;
 use Symfony\Component\PropertyAccess\PropertyAccessor;
-<<<<<<< HEAD
 use Symfony\Component\Serializer\Encoder\YamlEncoder;
-=======
 use Symfony\Component\Serializer\Encoder\CsvEncoder;
->>>>>>> e71f5bea
 use Symfony\Component\Serializer\Mapping\Factory\CacheClassMetadataFactory;
 use Symfony\Component\Serializer\Normalizer\DataUriNormalizer;
 use Symfony\Component\Serializer\Normalizer\DateTimeNormalizer;
@@ -1043,13 +1040,14 @@
             $definition->addTag('serializer.normalizer', array('priority' => -900));
         }
 
-<<<<<<< HEAD
         if (class_exists(YamlEncoder::class) && defined('Symfony\Component\Yaml\Yaml::DUMP_OBJECT')) {
             $definition = $container->register('serializer.encoder.yaml', YamlEncoder::class);
-=======
+            $definition->setPublic(false);
+            $definition->addTag('serializer.encoder');
+        }
+
         if (class_exists(CsvEncoder::class)) {
             $definition = $container->register('serializer.encoder.csv', CsvEncoder::class);
->>>>>>> e71f5bea
             $definition->setPublic(false);
             $definition->addTag('serializer.encoder');
         }
