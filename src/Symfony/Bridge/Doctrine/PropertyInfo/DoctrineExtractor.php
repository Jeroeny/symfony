--- conflicted
+++ resolved
@@ -108,11 +108,7 @@
 
                 if (isset($associationMapping['indexBy'])) {
                     /** @var ClassMetadataInfo $subMetadata */
-<<<<<<< HEAD
                     $subMetadata = $this->entityManager ? $this->entityManager->getClassMetadata($associationMapping['targetEntity']) : $this->classMetadataFactory->getMetadataFor($associationMapping['targetEntity']);
-                    $typeOfField = $subMetadata->getTypeOfField($subMetadata->getFieldForColumn($indexColumn));
-=======
-                    $subMetadata = $this->classMetadataFactory->getMetadataFor($associationMapping['targetEntity']);
 
                     // Check if indexBy value is a property
                     $fieldName = $associationMapping['indexBy'];
@@ -125,11 +121,10 @@
 
                             /** @var ClassMetadataInfo $subMetadata */
                             $indexProperty = $subMetadata->getSingleAssociationReferencedJoinColumnName($fieldName);
-                            $subMetadata = $this->classMetadataFactory->getMetadataFor($associationMapping['targetEntity']);
+                            $subMetadata = $this->entityManager ? $this->entityManager->getClassMetadata($associationMapping['targetEntity']) : $this->classMetadataFactory->getMetadataFor($associationMapping['targetEntity']);
                             $typeOfField = $subMetadata->getTypeOfField($indexProperty);
                         }
                     }
->>>>>>> 6724ca79
 
                     if (!$collectionKeyType = $this->getPhpType($typeOfField)) {
                         return null;
