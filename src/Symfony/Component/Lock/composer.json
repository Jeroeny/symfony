--- conflicted
+++ resolved
@@ -20,11 +20,7 @@
         "psr/log": "^1|^2|^3"
     },
     "require-dev": {
-<<<<<<< HEAD
-        "doctrine/dbal": "^3.6",
-=======
-        "doctrine/dbal": "^2.13|^3|^4",
->>>>>>> 1333caf8
+        "doctrine/dbal": "^3.6|^4",
         "predis/predis": "^1.1|^2.0"
     },
     "conflict": {
