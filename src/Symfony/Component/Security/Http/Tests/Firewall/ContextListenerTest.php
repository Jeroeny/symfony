<?php

/*
 * This file is part of the Symfony package.
 *
 * (c) Fabien Potencier <fabien@symfony.com>
 *
 * For the full copyright and license information, please view the LICENSE
 * file that was distributed with this source code.
 */

namespace Symfony\Component\Security\Http\Tests\Firewall;

use PHPUnit\Framework\TestCase;
use Psr\Container\ContainerInterface;
use Symfony\Component\EventDispatcher\EventDispatcher;
use Symfony\Component\EventDispatcher\EventDispatcherInterface;
use Symfony\Component\HttpFoundation\Request;
use Symfony\Component\HttpFoundation\Response;
use Symfony\Component\HttpFoundation\Session\Session;
use Symfony\Component\HttpFoundation\Session\SessionInterface;
use Symfony\Component\HttpFoundation\Session\Storage\MockArraySessionStorage;
use Symfony\Component\HttpKernel\Event\RequestEvent;
use Symfony\Component\HttpKernel\Event\ResponseEvent;
use Symfony\Component\HttpKernel\HttpKernelInterface;
use Symfony\Component\HttpKernel\KernelEvents;
use Symfony\Component\Security\Core\Authentication\Token\AnonymousToken;
use Symfony\Component\Security\Core\Authentication\Token\Storage\TokenStorage;
use Symfony\Component\Security\Core\Authentication\Token\Storage\TokenStorageInterface;
use Symfony\Component\Security\Core\Authentication\Token\Storage\UsageTrackingTokenStorage;
use Symfony\Component\Security\Core\Authentication\Token\UsernamePasswordToken;
use Symfony\Component\Security\Core\Exception\UnsupportedUserException;
use Symfony\Component\Security\Core\Exception\UsernameNotFoundException;
use Symfony\Component\Security\Core\User\User;
use Symfony\Component\Security\Core\User\UserInterface;
use Symfony\Component\Security\Core\User\UserProviderInterface;
use Symfony\Component\Security\Http\Event\DeauthenticatedEvent;
use Symfony\Component\Security\Http\Firewall\ContextListener;
use Symfony\Component\Security\Http\RememberMe\RememberMeServicesInterface;
use Symfony\Contracts\Service\ServiceLocatorTrait;

class ContextListenerTest extends TestCase
{
    public function testItRequiresContextKey()
    {
        $this->expectException('InvalidArgumentException');
        $this->expectExceptionMessage('$contextKey must not be empty');
        new ContextListener(
            $this->getMockBuilder(TokenStorageInterface::class)->getMock(),
            [],
            ''
        );
    }

    public function testUserProvidersNeedToImplementAnInterface()
    {
        $this->expectException('InvalidArgumentException');
        $this->expectExceptionMessage('User provider "stdClass" must implement "Symfony\Component\Security\Core\User\UserProviderInterface');
        $this->handleEventWithPreviousSession([new \stdClass()]);
    }

    public function testOnKernelResponseWillAddSession()
    {
        $session = $this->runSessionOnKernelResponse(
            new UsernamePasswordToken('test1', 'pass1', 'phpunit'),
            null
        );

        $token = unserialize($session->get('_security_session'));
        $this->assertInstanceOf('Symfony\Component\Security\Core\Authentication\Token\UsernamePasswordToken', $token);
        $this->assertEquals('test1', $token->getUsername());
    }

    public function testOnKernelResponseWillReplaceSession()
    {
        $session = $this->runSessionOnKernelResponse(
            new UsernamePasswordToken('test1', 'pass1', 'phpunit'),
            'C:10:"serialized"'
        );

        $token = unserialize($session->get('_security_session'));
        $this->assertInstanceOf('Symfony\Component\Security\Core\Authentication\Token\UsernamePasswordToken', $token);
        $this->assertEquals('test1', $token->getUsername());
    }

    public function testOnKernelResponseWillRemoveSession()
    {
        $session = $this->runSessionOnKernelResponse(
            null,
            'C:10:"serialized"'
        );

        $this->assertFalse($session->has('_security_session'));
    }

    public function testOnKernelResponseWillRemoveSessionOnAnonymousToken()
    {
        $session = $this->runSessionOnKernelResponse(new AnonymousToken('secret', 'anon.'), 'C:10:"serialized"');

        $this->assertFalse($session->has('_security_session'));
    }

    public function testOnKernelResponseWithoutSession()
    {
        $tokenStorage = new TokenStorage();
        $tokenStorage->setToken(new UsernamePasswordToken('test1', 'pass1', 'phpunit'));
        $request = new Request();
        $session = new Session(new MockArraySessionStorage());
        $request->setSession($session);

        $event = new ResponseEvent(
            $this->getMockBuilder(HttpKernelInterface::class)->getMock(),
            $request,
            HttpKernelInterface::MASTER_REQUEST,
            new Response()
        );

        $listener = new ContextListener($tokenStorage, [], 'session', null, new EventDispatcher());
        $listener->onKernelResponse($event);

        $this->assertTrue($session->isStarted());
    }

    public function testOnKernelResponseWithoutSessionNorToken()
    {
        $request = new Request();
        $session = new Session(new MockArraySessionStorage());
        $request->setSession($session);

        $event = new ResponseEvent(
            $this->getMockBuilder(HttpKernelInterface::class)->getMock(),
            $request,
            HttpKernelInterface::MASTER_REQUEST,
            new Response()
        );

        $listener = new ContextListener(new TokenStorage(), [], 'session', null, new EventDispatcher());
        $listener->onKernelResponse($event);

        $this->assertFalse($session->isStarted());
    }

    /**
     * @dataProvider provideInvalidToken
     */
    public function testInvalidTokenInSession($token)
    {
        $tokenStorage = $this->getMockBuilder(TokenStorageInterface::class)->getMock();
        $event = $this->getMockBuilder(RequestEvent::class)
            ->disableOriginalConstructor()
            ->getMock();
        $request = $this->getMockBuilder('Symfony\Component\HttpFoundation\Request')->getMock();
        $session = $this->getMockBuilder('Symfony\Component\HttpFoundation\Session\SessionInterface')->getMock();

        $event->expects($this->any())
            ->method('getRequest')
            ->willReturn($request);
        $request->expects($this->any())
            ->method('hasPreviousSession')
            ->willReturn(true);
        $request->expects($this->any())
            ->method('getSession')
            ->willReturn($session);
        $session->expects($this->any())
            ->method('get')
            ->with('_security_key123')
            ->willReturn($token);
        $tokenStorage->expects($this->once())
            ->method('setToken')
            ->with(null);

        $listener = new ContextListener($tokenStorage, [], 'key123');
        $listener($event);
    }

    public function provideInvalidToken()
    {
        return [
            ['foo'],
            ['O:8:"NotFound":0:{}'],
            [serialize(new \__PHP_Incomplete_Class())],
            [serialize(null)],
            [null],
        ];
    }

    public function testHandleAddsKernelResponseListener()
    {
        $tokenStorage = $this->getMockBuilder(TokenStorageInterface::class)->getMock();
        $dispatcher = $this->getMockBuilder(EventDispatcherInterface::class)->getMock();
        $event = $this->getMockBuilder(RequestEvent::class)
            ->disableOriginalConstructor()
            ->getMock();

        $listener = new ContextListener($tokenStorage, [], 'key123', null, $dispatcher);

        $event->expects($this->any())
            ->method('isMasterRequest')
            ->willReturn(true);
        $event->expects($this->any())
            ->method('getRequest')
            ->willReturn($this->getMockBuilder('Symfony\Component\HttpFoundation\Request')->getMock());

        $dispatcher->expects($this->once())
            ->method('addListener')
            ->with(KernelEvents::RESPONSE, [$listener, 'onKernelResponse']);

        $listener($event);
    }

    public function testOnKernelResponseListenerRemovesItself()
    {
        $session = $this->getMockBuilder(SessionInterface::class)->getMock();
        $tokenStorage = $this->getMockBuilder(TokenStorageInterface::class)->getMock();
        $dispatcher = $this->getMockBuilder(EventDispatcherInterface::class)->getMock();

        $listener = new ContextListener($tokenStorage, [], 'key123', null, $dispatcher);

        $request = $this->getMockBuilder('Symfony\Component\HttpFoundation\Request')->getMock();
        $request->expects($this->any())
            ->method('hasSession')
            ->willReturn(true);
        $request->expects($this->any())
            ->method('getSession')
            ->willReturn($session);

        $event = new ResponseEvent($this->createMock(HttpKernelInterface::class), $request, HttpKernelInterface::MASTER_REQUEST, new Response());

        $dispatcher->expects($this->once())
            ->method('removeListener')
            ->with(KernelEvents::RESPONSE, [$listener, 'onKernelResponse']);

        $listener->onKernelResponse($event);
    }

    public function testHandleRemovesTokenIfNoPreviousSessionWasFound()
    {
        $request = $this->getMockBuilder('Symfony\Component\HttpFoundation\Request')->getMock();
        $request->expects($this->any())->method('hasPreviousSession')->willReturn(false);

        $event = $this->getMockBuilder(RequestEvent::class)
            ->disableOriginalConstructor()
            ->getMock();
        $event->expects($this->any())->method('getRequest')->willReturn($request);

        $tokenStorage = $this->getMockBuilder(TokenStorageInterface::class)->getMock();
        $tokenStorage->expects($this->once())->method('setToken')->with(null);

        $listener = new ContextListener($tokenStorage, [], 'key123');
        $listener($event);
    }

    public function testIfTokenIsDeauthenticated()
    {
        $refreshedUser = new User('foobar', 'baz');
        $tokenStorage = $this->handleEventWithPreviousSession([new NotSupportingUserProvider(), new SupportingUserProvider($refreshedUser)]);

        $this->assertNull($tokenStorage->getToken());
    }

    public function testIfTokenIsNotDeauthenticated()
    {
        $tokenStorage = new TokenStorage();
        $badRefreshedUser = new User('foobar', 'baz');
        $goodRefreshedUser = new User('foobar', 'bar');
        $tokenStorage = $this->handleEventWithPreviousSession([new SupportingUserProvider($badRefreshedUser), new SupportingUserProvider($goodRefreshedUser)], $goodRefreshedUser);
        $this->assertSame($goodRefreshedUser, $tokenStorage->getToken()->getUser());
    }

    public function testRememberMeGetsCanceledIfTokenIsDeauthenticated()
    {
        $tokenStorage = new TokenStorage();
        $refreshedUser = new User('foobar', 'baz');

        $rememberMeServices = $this->createMock(RememberMeServicesInterface::class);
        $rememberMeServices->expects($this->once())->method('loginFail');

        $tokenStorage = $this->handleEventWithPreviousSession([new NotSupportingUserProvider(), new SupportingUserProvider($refreshedUser)], null, $rememberMeServices);

        $this->assertNull($tokenStorage->getToken());
    }

    public function testTryAllUserProvidersUntilASupportingUserProviderIsFound()
    {
        $refreshedUser = new User('foobar', 'baz');
        $tokenStorage = $this->handleEventWithPreviousSession([new NotSupportingUserProvider(), new SupportingUserProvider($refreshedUser)], $refreshedUser);

        $this->assertSame($refreshedUser, $tokenStorage->getToken()->getUser());
    }

    public function testNextSupportingUserProviderIsTriedIfPreviousSupportingUserProviderDidNotLoadTheUser()
    {
        $refreshedUser = new User('foobar', 'baz');
        $tokenStorage = $this->handleEventWithPreviousSession([new SupportingUserProvider(), new SupportingUserProvider($refreshedUser)], $refreshedUser);

        $this->assertSame($refreshedUser, $tokenStorage->getToken()->getUser());
    }

    public function testTokenIsSetToNullIfNoUserWasLoadedByTheRegisteredUserProviders()
    {
        $tokenStorage = $this->handleEventWithPreviousSession([new NotSupportingUserProvider(), new SupportingUserProvider()]);

        $this->assertNull($tokenStorage->getToken());
    }

    public function testRuntimeExceptionIsThrownIfNoSupportingUserProviderWasRegistered()
    {
        $this->expectException('RuntimeException');
        $this->handleEventWithPreviousSession([new NotSupportingUserProvider(), new NotSupportingUserProvider()]);
    }

    public function testAcceptsProvidersAsTraversable()
    {
        $refreshedUser = new User('foobar', 'baz');
        $tokenStorage = $this->handleEventWithPreviousSession(new \ArrayObject([new NotSupportingUserProvider(), new SupportingUserProvider($refreshedUser)]), $refreshedUser);

        $this->assertSame($refreshedUser, $tokenStorage->getToken()->getUser());
    }

    public function testDeauthenticatedEvent()
    {
        $tokenStorage = new TokenStorage();
        $refreshedUser = new User('foobar', 'baz');

        $user = new User('foo', 'bar');
        $session = new Session(new MockArraySessionStorage());
        $session->set('_security_context_key', serialize(new UsernamePasswordToken($user, '', 'context_key', ['ROLE_USER'])));

        $request = new Request();
        $request->setSession($session);
        $request->cookies->set('MOCKSESSID', true);

        $eventDispatcher = new EventDispatcher();
        $eventDispatcher->addListener(DeauthenticatedEvent::class, function (DeauthenticatedEvent $event) use ($user) {
            $this->assertTrue($event->getOriginalToken()->isAuthenticated());
            $this->assertEquals($event->getOriginalToken()->getUser(), $user);
            $this->assertFalse($event->getRefreshedToken()->isAuthenticated());
            $this->assertNotEquals($event->getRefreshedToken()->getUser(), $user);
        });

        $listener = new ContextListener($tokenStorage, [new NotSupportingUserProvider(), new SupportingUserProvider($refreshedUser)], 'context_key', null, $eventDispatcher);
        $listener(new RequestEvent($this->getMockBuilder(HttpKernelInterface::class)->getMock(), $request, HttpKernelInterface::MASTER_REQUEST));

        $this->assertNull($tokenStorage->getToken());
    }

    protected function runSessionOnKernelResponse($newToken, $original = null)
    {
        $session = new Session(new MockArraySessionStorage());

        if (null !== $original) {
            $session->set('_security_session', $original);
        }

        $tokenStorage = new UsageTrackingTokenStorage(new TokenStorage(), new class([
            'session' => function () use ($session) { return $session; }
        ]) implements ContainerInterface {
            use ServiceLocatorTrait;
        });

        $tokenStorage->setToken($newToken);

        $request = new Request();
        $request->setSession($session);
        $request->cookies->set('MOCKSESSID', true);

        $sessionId = $session->getId();
<<<<<<< HEAD
        $usageIndex = $session->getUsageIndex();
=======
        $usageIndex = method_exists(Request::class, 'getPreferredFormat') ? $session->getUsageIndex() : null;
>>>>>>> 23e5d1aa

        $event = new ResponseEvent(
            $this->getMockBuilder(HttpKernelInterface::class)->getMock(),
            $request,
            HttpKernelInterface::MASTER_REQUEST,
            new Response()
        );

        $listener = new ContextListener($tokenStorage, [], 'session', null, new EventDispatcher(), null, [$tokenStorage, 'enableUsageTracking']);
        $listener->onKernelResponse($event);

        if ($session->getId() === $sessionId) {
            $this->assertSame($usageIndex, $session->getUsageIndex());
        } else {
            $this->assertNotSame($usageIndex, $session->getUsageIndex());
        }

        return $session;
    }

    private function handleEventWithPreviousSession($userProviders, UserInterface $user = null, RememberMeServicesInterface $rememberMeServices = null)
    {
        $user = $user ?: new User('foo', 'bar');
        $session = new Session(new MockArraySessionStorage());
        $session->set('_security_context_key', serialize(new UsernamePasswordToken($user, '', 'context_key', ['ROLE_USER'])));

        $request = new Request();
        $request->setSession($session);
        $request->cookies->set('MOCKSESSID', true);

        $tokenStorage = new TokenStorage();
<<<<<<< HEAD
        $usageIndex = $session->getUsageIndex();
        $tokenStorage = new UsageTrackingTokenStorage($tokenStorage, new class([
            'session' => function () use ($session) { return $session; }
        ]) implements ContainerInterface {
            use ServiceLocatorTrait;
        });
        $sessionTrackerEnabler = [$tokenStorage, 'enableUsageTracking'];
=======
        $usageIndex = null;
        $sessionTrackerEnabler = null;

        if (method_exists(Request::class, 'getPreferredFormat')) {
            $usageIndex = $session->getUsageIndex();
            $tokenStorage = new UsageTrackingTokenStorage($tokenStorage, new class([
                'session' => function () use ($session) { return $session; }
            ]) implements ContainerInterface {
                use ServiceLocatorTrait;
            });
            $sessionTrackerEnabler = [$tokenStorage, 'enableUsageTracking'];
        }
>>>>>>> 23e5d1aa

        $listener = new ContextListener($tokenStorage, $userProviders, 'context_key', null, null, null, $sessionTrackerEnabler);

        if ($rememberMeServices) {
            $listener->setRememberMeServices($rememberMeServices);
        }
        $listener(new RequestEvent($this->getMockBuilder(HttpKernelInterface::class)->getMock(), $request, HttpKernelInterface::MASTER_REQUEST));

        $this->assertSame($usageIndex, $session->getUsageIndex());
        $tokenStorage->getToken();
        $this->assertSame(1 + $usageIndex, $session->getUsageIndex());

        return $tokenStorage;
    }
}

class NotSupportingUserProvider implements UserProviderInterface
{
    public function loadUserByUsername($username): UserInterface
    {
        throw new UsernameNotFoundException();
    }

    public function refreshUser(UserInterface $user): UserInterface
    {
        throw new UnsupportedUserException();
    }

    public function supportsClass($class): bool
    {
        return false;
    }
}

class SupportingUserProvider implements UserProviderInterface
{
    private $refreshedUser;

    public function __construct(User $refreshedUser = null)
    {
        $this->refreshedUser = $refreshedUser;
    }

    public function loadUserByUsername($username): UserInterface
    {
    }

    public function refreshUser(UserInterface $user): UserInterface
    {
        if (!$user instanceof User) {
            throw new UnsupportedUserException();
        }

        if (null === $this->refreshedUser) {
            throw new UsernameNotFoundException();
        }

        return $this->refreshedUser;
    }

    public function supportsClass($class): bool
    {
        return 'Symfony\Component\Security\Core\User\User' === $class;
    }
}<|MERGE_RESOLUTION|>--- conflicted
+++ resolved
@@ -365,11 +365,7 @@
         $request->cookies->set('MOCKSESSID', true);
 
         $sessionId = $session->getId();
-<<<<<<< HEAD
         $usageIndex = $session->getUsageIndex();
-=======
-        $usageIndex = method_exists(Request::class, 'getPreferredFormat') ? $session->getUsageIndex() : null;
->>>>>>> 23e5d1aa
 
         $event = new ResponseEvent(
             $this->getMockBuilder(HttpKernelInterface::class)->getMock(),
@@ -401,7 +397,6 @@
         $request->cookies->set('MOCKSESSID', true);
 
         $tokenStorage = new TokenStorage();
-<<<<<<< HEAD
         $usageIndex = $session->getUsageIndex();
         $tokenStorage = new UsageTrackingTokenStorage($tokenStorage, new class([
             'session' => function () use ($session) { return $session; }
@@ -409,20 +404,6 @@
             use ServiceLocatorTrait;
         });
         $sessionTrackerEnabler = [$tokenStorage, 'enableUsageTracking'];
-=======
-        $usageIndex = null;
-        $sessionTrackerEnabler = null;
-
-        if (method_exists(Request::class, 'getPreferredFormat')) {
-            $usageIndex = $session->getUsageIndex();
-            $tokenStorage = new UsageTrackingTokenStorage($tokenStorage, new class([
-                'session' => function () use ($session) { return $session; }
-            ]) implements ContainerInterface {
-                use ServiceLocatorTrait;
-            });
-            $sessionTrackerEnabler = [$tokenStorage, 'enableUsageTracking'];
-        }
->>>>>>> 23e5d1aa
 
         $listener = new ContextListener($tokenStorage, $userProviders, 'context_key', null, null, null, $sessionTrackerEnabler);
 
