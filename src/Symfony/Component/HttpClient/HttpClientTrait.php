<?php

/*
 * This file is part of the Symfony package.
 *
 * (c) Fabien Potencier <fabien@symfony.com>
 *
 * For the full copyright and license information, please view the LICENSE
 * file that was distributed with this source code.
 */

namespace Symfony\Component\HttpClient;

use Symfony\Component\HttpClient\Exception\InvalidArgumentException;
use Symfony\Component\HttpClient\Exception\TransportException;
use Symfony\Component\HttpClient\Response\StreamableInterface;
use Symfony\Component\HttpClient\Response\StreamWrapper;
use Symfony\Component\Mime\MimeTypes;
use Symfony\Contracts\HttpClient\HttpClientInterface;

/**
 * Provides the common logic from writing HttpClientInterface implementations.
 *
 * All private methods are static to prevent implementers from creating memory leaks via circular references.
 *
 * @author Nicolas Grekas <p@tchwork.com>
 */
trait HttpClientTrait
{
    private static int $CHUNK_SIZE = 16372;

    public function withOptions(array $options): static
    {
        $clone = clone $this;
        $clone->defaultOptions = self::mergeDefaultOptions($options, $this->defaultOptions);

        return $clone;
    }

    /**
     * Validates and normalizes method, URL and options, and merges them with defaults.
     *
     * @throws InvalidArgumentException When a not-supported option is found
     */
    private static function prepareRequest(?string $method, ?string $url, array $options, array $defaultOptions = [], bool $allowExtraOptions = false): array
    {
        if (null !== $method) {
            if (\strlen($method) !== strspn($method, 'ABCDEFGHIJKLMNOPQRSTUVWXYZ')) {
                throw new InvalidArgumentException(sprintf('Invalid HTTP method "%s", only uppercase letters are accepted.', $method));
            }
            if (!$method) {
                throw new InvalidArgumentException('The HTTP method cannot be empty.');
            }
        }

        $options = self::mergeDefaultOptions($options, $defaultOptions, $allowExtraOptions);

        $buffer = $options['buffer'] ?? true;

        if ($buffer instanceof \Closure) {
            $options['buffer'] = static function (array $headers) use ($buffer) {
                if (!\is_bool($buffer = $buffer($headers))) {
                    if (!\is_array($bufferInfo = @stream_get_meta_data($buffer))) {
                        throw new \LogicException(sprintf('The closure passed as option "buffer" must return bool or stream resource, got "%s".', get_debug_type($buffer)));
                    }

                    if (false === strpbrk($bufferInfo['mode'], 'acew+')) {
                        throw new \LogicException(sprintf('The stream returned by the closure passed as option "buffer" must be writeable, got mode "%s".', $bufferInfo['mode']));
                    }
                }

                return $buffer;
            };
        } elseif (!\is_bool($buffer)) {
            if (!\is_array($bufferInfo = @stream_get_meta_data($buffer))) {
                throw new InvalidArgumentException(sprintf('Option "buffer" must be bool, stream resource or Closure, "%s" given.', get_debug_type($buffer)));
            }

            if (false === strpbrk($bufferInfo['mode'], 'acew+')) {
                throw new InvalidArgumentException(sprintf('The stream in option "buffer" must be writeable, mode "%s" given.', $bufferInfo['mode']));
            }
        }

        if (isset($options['json'])) {
            if (isset($options['body']) && '' !== $options['body']) {
                throw new InvalidArgumentException('Define either the "json" or the "body" option, setting both is not supported.');
            }
            $options['body'] = self::jsonEncode($options['json']);
            unset($options['json']);

            if (!isset($options['normalized_headers']['content-type'])) {
                $options['normalized_headers']['content-type'] = ['Content-Type: application/json'];
            }
        }

        if (!isset($options['normalized_headers']['accept'])) {
            $options['normalized_headers']['accept'] = ['Accept: */*'];
        }

        if (isset($options['body'])) {
            $options['body'] = self::normalizeBody($options['body'], $options['normalized_headers']);

            if (\is_string($options['body'])
                && (string) \strlen($options['body']) !== substr($h = $options['normalized_headers']['content-length'][0] ?? '', 16)
                && ('' !== $h || '' !== $options['body'])
            ) {
                if ('chunked' === substr($options['normalized_headers']['transfer-encoding'][0] ?? '', \strlen('Transfer-Encoding: '))) {
                    unset($options['normalized_headers']['transfer-encoding']);
                    $options['body'] = self::dechunk($options['body']);
                }

                $options['normalized_headers']['content-length'] = [substr_replace($h ?: 'Content-Length: ', \strlen($options['body']), 16)];
            }
        }

        if (isset($options['peer_fingerprint'])) {
            $options['peer_fingerprint'] = self::normalizePeerFingerprint($options['peer_fingerprint']);
        }

        if (isset($options['crypto_method']) && !\in_array($options['crypto_method'], [
            \STREAM_CRYPTO_METHOD_TLSv1_0_CLIENT,
            \STREAM_CRYPTO_METHOD_TLSv1_1_CLIENT,
            \STREAM_CRYPTO_METHOD_TLSv1_2_CLIENT,
            \STREAM_CRYPTO_METHOD_TLSv1_3_CLIENT,
        ], true)) {
            throw new InvalidArgumentException('Option "crypto_method" must be one of "STREAM_CRYPTO_METHOD_TLSv1_*_CLIENT".');
        }

        // Validate on_progress
        if (isset($options['on_progress']) && !\is_callable($onProgress = $options['on_progress'])) {
            throw new InvalidArgumentException(sprintf('Option "on_progress" must be callable, "%s" given.', get_debug_type($onProgress)));
        }

        if (\is_array($options['auth_basic'] ?? null)) {
            $count = \count($options['auth_basic']);
            if ($count <= 0 || $count > 2) {
                throw new InvalidArgumentException(sprintf('Option "auth_basic" must contain 1 or 2 elements, "%s" given.', $count));
            }

            $options['auth_basic'] = implode(':', $options['auth_basic']);
        }

        if (!\is_string($options['auth_basic'] ?? '')) {
            throw new InvalidArgumentException(sprintf('Option "auth_basic" must be string or an array, "%s" given.', get_debug_type($options['auth_basic'])));
        }

        if (isset($options['auth_bearer'])) {
            if (!\is_string($options['auth_bearer'])) {
                throw new InvalidArgumentException(sprintf('Option "auth_bearer" must be a string, "%s" given.', get_debug_type($options['auth_bearer'])));
            }
            if (preg_match('{[^\x21-\x7E]}', $options['auth_bearer'])) {
                throw new InvalidArgumentException('Invalid character found in option "auth_bearer": '.json_encode($options['auth_bearer']).'.');
            }
        }

        if (isset($options['auth_basic'], $options['auth_bearer'])) {
            throw new InvalidArgumentException('Define either the "auth_basic" or the "auth_bearer" option, setting both is not supported.');
        }

        if (null !== $url) {
            // Merge auth with headers
            if (($options['auth_basic'] ?? false) && !($options['normalized_headers']['authorization'] ?? false)) {
                $options['normalized_headers']['authorization'] = ['Authorization: Basic '.base64_encode($options['auth_basic'])];
            }
            // Merge bearer with headers
            if (($options['auth_bearer'] ?? false) && !($options['normalized_headers']['authorization'] ?? false)) {
                $options['normalized_headers']['authorization'] = ['Authorization: Bearer '.$options['auth_bearer']];
            }

            unset($options['auth_basic'], $options['auth_bearer']);

            // Parse base URI
            if (\is_string($options['base_uri'])) {
                $options['base_uri'] = self::parseUrl($options['base_uri']);
            }

            // Validate and resolve URL
            $url = self::parseUrl($url, $options['query']);
            $url = self::resolveUrl($url, $options['base_uri'], $defaultOptions['query'] ?? []);
        }

        // Finalize normalization of options
        $options['http_version'] = (string) ($options['http_version'] ?? '') ?: null;
        if (0 > $options['timeout'] = (float) ($options['timeout'] ?? \ini_get('default_socket_timeout'))) {
            $options['timeout'] = 172800.0; // 2 days
        }

        $options['max_duration'] = isset($options['max_duration']) ? (float) $options['max_duration'] : 0;
        $options['headers'] = array_merge(...array_values($options['normalized_headers']));

        return [$url, $options];
    }

    /**
     * @throws InvalidArgumentException When an invalid option is found
     */
    private static function mergeDefaultOptions(array $options, array $defaultOptions, bool $allowExtraOptions = false): array
    {
        $options['normalized_headers'] = self::normalizeHeaders($options['headers'] ?? []);

        if ($defaultOptions['headers'] ?? false) {
            $options['normalized_headers'] += self::normalizeHeaders($defaultOptions['headers']);
        }

        $options['headers'] = array_merge(...array_values($options['normalized_headers']) ?: [[]]);

        if ($resolve = $options['resolve'] ?? false) {
            $options['resolve'] = [];
            foreach ($resolve as $k => $v) {
                $options['resolve'][substr(self::parseUrl('http://'.$k)['authority'], 2)] = (string) $v;
            }
        }

        // Option "query" is never inherited from defaults
        $options['query'] ??= [];

        $options += $defaultOptions;

        if (isset(self::$emptyDefaults)) {
            foreach (self::$emptyDefaults as $k => $v) {
                if (!isset($options[$k])) {
                    $options[$k] = $v;
                }
            }
        }

        if (isset($defaultOptions['extra'])) {
            $options['extra'] += $defaultOptions['extra'];
        }

        if ($resolve = $defaultOptions['resolve'] ?? false) {
            foreach ($resolve as $k => $v) {
                $options['resolve'] += [substr(self::parseUrl('http://'.$k)['authority'], 2) => (string) $v];
            }
        }

        if ($allowExtraOptions || !$defaultOptions) {
            return $options;
        }

        // Look for unsupported options
        foreach ($options as $name => $v) {
            if (\array_key_exists($name, $defaultOptions) || 'normalized_headers' === $name) {
                continue;
            }

            if ('auth_ntlm' === $name) {
                if (!\extension_loaded('curl')) {
                    $msg = 'try installing the "curl" extension to use "%s" instead.';
                } else {
                    $msg = 'try using "%s" instead.';
                }

                throw new InvalidArgumentException(sprintf('Option "auth_ntlm" is not supported by "%s", '.$msg, __CLASS__, CurlHttpClient::class));
            }

            if ('vars' === $name) {
                throw new InvalidArgumentException(sprintf('Option "vars" is not supported by "%s", try using "%s" instead.', __CLASS__, UriTemplateHttpClient::class));
            }

            $alternatives = [];

            foreach ($defaultOptions as $k => $v) {
                if (levenshtein($name, $k) <= \strlen($name) / 3 || str_contains($k, $name)) {
                    $alternatives[] = $k;
                }
            }

            throw new InvalidArgumentException(sprintf('Unsupported option "%s" passed to "%s", did you mean "%s"?', $name, __CLASS__, implode('", "', $alternatives ?: array_keys($defaultOptions))));
        }

        return $options;
    }

    /**
     * @return string[][]
     *
     * @throws InvalidArgumentException When an invalid header is found
     */
    private static function normalizeHeaders(array $headers): array
    {
        $normalizedHeaders = [];

        foreach ($headers as $name => $values) {
            if ($values instanceof \Stringable) {
                $values = (string) $values;
            }

            if (\is_int($name)) {
                if (!\is_string($values)) {
                    throw new InvalidArgumentException(sprintf('Invalid value for header "%s": expected string, "%s" given.', $name, get_debug_type($values)));
                }
                [$name, $values] = explode(':', $values, 2);
                $values = [ltrim($values)];
            } elseif (!is_iterable($values)) {
                if (\is_object($values)) {
                    throw new InvalidArgumentException(sprintf('Invalid value for header "%s": expected string, "%s" given.', $name, get_debug_type($values)));
                }

                $values = (array) $values;
            }

            $lcName = strtolower($name);
            $normalizedHeaders[$lcName] = [];

            foreach ($values as $value) {
                $normalizedHeaders[$lcName][] = $value = $name.': '.$value;

                if (\strlen($value) !== strcspn($value, "\r\n\0")) {
                    throw new InvalidArgumentException(sprintf('Invalid header: CR/LF/NUL found in "%s".', $value));
                }
            }
        }

        return $normalizedHeaders;
    }

    /**
     * @param array|string|resource|\Traversable|\Closure $body
     *
     * @return string|resource|\Closure
     *
     * @throws InvalidArgumentException When an invalid body is passed
     */
    private static function normalizeBody($body, array &$normalizedHeaders = [])
    {
        if (\is_array($body)) {
            static $cookie;

            $streams = [];
            array_walk_recursive($body, $caster = static function (&$v) use (&$caster, &$streams, &$cookie) {
                if (\is_resource($v) || $v instanceof StreamableInterface) {
                    $cookie = hash('xxh128', $cookie ??= random_bytes(8), true);
                    $k = substr(strtr(base64_encode($cookie), '+/', '-_'), 0, -2);
                    $streams[$k] = $v instanceof StreamableInterface ? $v->toStream(false) : $v;
                    $v = $k;
                } elseif (\is_object($v)) {
                    if ($vars = get_object_vars($v)) {
                        array_walk_recursive($vars, $caster);
                        $v = $vars;
                    } elseif ($v instanceof \Stringable) {
                        $v = (string) $v;
                    }
                }
            });

            $body = http_build_query($body, '', '&');

            if ('' === $body || !$streams && !str_contains($normalizedHeaders['content-type'][0] ?? '', 'multipart/form-data')) {
                if (!str_contains($normalizedHeaders['content-type'][0] ?? '', 'application/x-www-form-urlencoded')) {
                    $normalizedHeaders['content-type'] = ['Content-Type: application/x-www-form-urlencoded'];
                }

                return $body;
            }

            if (preg_match('{multipart/form-data; boundary=(?|"([^"\r\n]++)"|([-!#$%&\'*+.^_`|~_A-Za-z0-9]++))}', $normalizedHeaders['content-type'][0] ?? '', $boundary)) {
                $boundary = $boundary[1];
            } else {
                $boundary = substr(strtr(base64_encode($cookie ??= random_bytes(8)), '+/', '-_'), 0, -2);
                $normalizedHeaders['content-type'] = ['Content-Type: multipart/form-data; boundary='.$boundary];
            }

            $body = explode('&', $body);
            $contentLength = 0;

            foreach ($body as $i => $part) {
                [$k, $v] = explode('=', $part, 2);
                $part = ($i ? "\r\n" : '')."--{$boundary}\r\n";
                $k = str_replace(['"', "\r", "\n"], ['%22', '%0D', '%0A'], urldecode($k)); // see WHATWG HTML living standard

                if (!isset($streams[$v])) {
                    $part .= "Content-Disposition: form-data; name=\"{$k}\"\r\n\r\n".urldecode($v);
                    $contentLength += 0 <= $contentLength ? \strlen($part) : 0;
                    $body[$i] = [$k, $part, null];
                    continue;
                }
                $v = $streams[$v];

                if (!\is_array($m = @stream_get_meta_data($v))) {
                    throw new TransportException(sprintf('Invalid "%s" resource found in body part "%s".', get_resource_type($v), $k));
                }
                if (feof($v)) {
                    throw new TransportException(sprintf('Uploaded stream ended for body part "%s".', $k));
                }

                $m += stream_context_get_options($v)['http'] ?? [];
                $filename = basename($m['filename'] ?? $m['uri'] ?? 'unknown');
                $filename = str_replace(['"', "\r", "\n"], ['%22', '%0D', '%0A'], $filename);
                $contentType = $m['content_type'] ?? null;

                if (($headers = $m['wrapper_data'] ?? []) instanceof StreamWrapper) {
                    $hasContentLength = false;
                    $headers = $headers->getResponse()->getInfo('response_headers');
                } elseif ($hasContentLength = 0 < $h = fstat($v)['size'] ?? 0) {
                    $contentLength += 0 <= $contentLength ? $h : 0;
                }

                foreach (\is_array($headers) ? $headers : [] as $h) {
                    if (\is_string($h) && 0 === stripos($h, 'Content-Type: ')) {
                        $contentType ??= substr($h, 14);
                    } elseif (!$hasContentLength && \is_string($h) && 0 === stripos($h, 'Content-Length: ')) {
                        $hasContentLength = true;
                        $contentLength += 0 <= $contentLength ? substr($h, 16) : 0;
                    } elseif (\is_string($h) && 0 === stripos($h, 'Content-Encoding: ')) {
                        $contentLength = -1;
                    }
                }

                if (!$hasContentLength) {
                    $contentLength = -1;
                }
                if (null === $contentType && 'plainfile' === ($m['wrapper_type'] ?? null) && isset($m['uri'])) {
                    $mimeTypes = class_exists(MimeTypes::class) ? MimeTypes::getDefault() : false;
                    $contentType = $mimeTypes ? $mimeTypes->guessMimeType($m['uri']) : null;
                }
                $contentType ??= 'application/octet-stream';

                $part .= "Content-Disposition: form-data; name=\"{$k}\"; filename=\"{$filename}\"\r\n";
                $part .= "Content-Type: {$contentType}\r\n\r\n";

                $contentLength += 0 <= $contentLength ? \strlen($part) : 0;
                $body[$i] = [$k, $part, $v];
            }

            $body[++$i] = ['', "\r\n--{$boundary}--\r\n", null];

            if (0 < $contentLength) {
                $normalizedHeaders['content-length'] = ['Content-Length: '.($contentLength += \strlen($body[$i][1]))];
            }

            $body = static function ($size) use ($body) {
                foreach ($body as $i => [$k, $part, $h]) {
                    unset($body[$i]);

                    yield $part;

                    while (null !== $h && !feof($h)) {
                        if (false === $part = fread($h, $size)) {
                            throw new TransportException(sprintf('Error while reading uploaded stream for body part "%s".', $k));
                        }

                        yield $part;
                    }
                }
                $h = null;
            };
        }

        if (\is_string($body)) {
            return $body;
        }

        $generatorToCallable = static fn (\Generator $body): \Closure => static function () use ($body) {
            while ($body->valid()) {
                $chunk = $body->current();
                $body->next();

                if ('' !== $chunk) {
                    return $chunk;
                }
            }

            return '';
        };

        if ($body instanceof \Generator) {
            return $generatorToCallable($body);
        }

        if ($body instanceof \Traversable) {
            return $generatorToCallable((static function ($body) { yield from $body; })($body));
        }

        if ($body instanceof \Closure) {
            $r = new \ReflectionFunction($body);
            $body = $r->getClosure();

            if ($r->isGenerator()) {
                $body = $body(self::$CHUNK_SIZE);

                return $generatorToCallable($body);
            }

            return $body;
        }

        if (!\is_array(@stream_get_meta_data($body))) {
            throw new InvalidArgumentException(sprintf('Option "body" must be string, stream resource, iterable or callable, "%s" given.', get_debug_type($body)));
        }

        return $body;
    }

    private static function dechunk(string $body): string
    {
        $h = fopen('php://temp', 'w+');
        stream_filter_append($h, 'dechunk', \STREAM_FILTER_WRITE);
        fwrite($h, $body);
        $body = stream_get_contents($h, -1, 0);
        rewind($h);
        ftruncate($h, 0);

        if (fwrite($h, '-') && '' !== stream_get_contents($h, -1, 0)) {
            throw new TransportException('Request body has broken chunked encoding.');
        }

        return $body;
    }

    /**
     * @throws InvalidArgumentException When an invalid fingerprint is passed
     */
    private static function normalizePeerFingerprint(mixed $fingerprint): array
    {
        if (\is_string($fingerprint)) {
            $fingerprint = match (\strlen($fingerprint = str_replace(':', '', $fingerprint))) {
                32 => ['md5' => $fingerprint],
                40 => ['sha1' => $fingerprint],
                44 => ['pin-sha256' => [$fingerprint]],
                64 => ['sha256' => $fingerprint],
                default => throw new InvalidArgumentException(sprintf('Cannot auto-detect fingerprint algorithm for "%s".', $fingerprint)),
            };
        } elseif (\is_array($fingerprint)) {
            foreach ($fingerprint as $algo => $hash) {
                $fingerprint[$algo] = 'pin-sha256' === $algo ? (array) $hash : str_replace(':', '', $hash);
            }
        } else {
            throw new InvalidArgumentException(sprintf('Option "peer_fingerprint" must be string or array, "%s" given.', get_debug_type($fingerprint)));
        }

        return $fingerprint;
    }

    /**
     * @throws InvalidArgumentException When the value cannot be json-encoded
     */
<<<<<<< HEAD
    private static function jsonEncode(mixed $value, int $flags = null, int $maxDepth = 512): string
=======
    private static function jsonEncode(mixed $value, ?int $flags = null, int $maxDepth = 512): string
>>>>>>> a44829e2
    {
        $flags ??= \JSON_HEX_TAG | \JSON_HEX_APOS | \JSON_HEX_AMP | \JSON_HEX_QUOT | \JSON_PRESERVE_ZERO_FRACTION;

        try {
            $value = json_encode($value, $flags | \JSON_THROW_ON_ERROR, $maxDepth);
        } catch (\JsonException $e) {
            throw new InvalidArgumentException('Invalid value for "json" option: '.$e->getMessage());
        }

        return $value;
    }

    /**
     * Resolves a URL against a base URI.
     *
     * @see https://tools.ietf.org/html/rfc3986#section-5.2.2
     *
     * @throws InvalidArgumentException When an invalid URL is passed
     */
    private static function resolveUrl(array $url, ?array $base, array $queryDefaults = []): array
    {
        if (null !== $base && '' === ($base['scheme'] ?? '').($base['authority'] ?? '')) {
            throw new InvalidArgumentException(sprintf('Invalid "base_uri" option: host or scheme is missing in "%s".', implode('', $base)));
        }

        if (null === $url['scheme'] && (null === $base || null === $base['scheme'])) {
            throw new InvalidArgumentException(sprintf('Invalid URL: scheme is missing in "%s". Did you forget to add "http(s)://"?', implode('', $base ?? $url)));
        }

        if (null === $base && '' === $url['scheme'].$url['authority']) {
            throw new InvalidArgumentException(sprintf('Invalid URL: no "base_uri" option was provided and host or scheme is missing in "%s".', implode('', $url)));
        }

        if (null !== $url['scheme']) {
            $url['path'] = self::removeDotSegments($url['path'] ?? '');
        } else {
            if (null !== $url['authority']) {
                $url['path'] = self::removeDotSegments($url['path'] ?? '');
            } else {
                if (null === $url['path']) {
                    $url['path'] = $base['path'];
                    $url['query'] ??= $base['query'];
                } else {
                    if ('/' !== $url['path'][0]) {
                        if (null === $base['path']) {
                            $url['path'] = '/'.$url['path'];
                        } else {
                            $segments = explode('/', $base['path']);
                            array_splice($segments, -1, 1, [$url['path']]);
                            $url['path'] = implode('/', $segments);
                        }
                    }

                    $url['path'] = self::removeDotSegments($url['path']);
                }

                $url['authority'] = $base['authority'];

                if ($queryDefaults) {
                    $url['query'] = '?'.self::mergeQueryString(substr($url['query'] ?? '', 1), $queryDefaults, false);
                }
            }

            $url['scheme'] = $base['scheme'];
        }

        if ('' === ($url['path'] ?? '')) {
            $url['path'] = '/';
        }

        if ('?' === ($url['query'] ?? '')) {
            $url['query'] = null;
        }

        return $url;
    }

    /**
     * Parses a URL and fixes its encoding if needed.
     *
     * @throws InvalidArgumentException When an invalid URL is passed
     */
    private static function parseUrl(string $url, array $query = [], array $allowedSchemes = ['http' => 80, 'https' => 443]): array
    {
        if (false === $parts = parse_url($url)) {
            throw new InvalidArgumentException(sprintf('Malformed URL "%s".', $url));
        }

        if ($query) {
            $parts['query'] = self::mergeQueryString($parts['query'] ?? null, $query, true);
        }

        $port = $parts['port'] ?? 0;

        if (null !== $scheme = $parts['scheme'] ?? null) {
            if (!isset($allowedSchemes[$scheme = strtolower($scheme)])) {
                throw new InvalidArgumentException(sprintf('Unsupported scheme in "%s".', $url));
            }

            $port = $allowedSchemes[$scheme] === $port ? 0 : $port;
            $scheme .= ':';
        }

        if (null !== $host = $parts['host'] ?? null) {
            if (!\defined('INTL_IDNA_VARIANT_UTS46') && preg_match('/[\x80-\xFF]/', $host)) {
                throw new InvalidArgumentException(sprintf('Unsupported IDN "%s", try enabling the "intl" PHP extension or running "composer require symfony/polyfill-intl-idn".', $host));
            }

            $host = \defined('INTL_IDNA_VARIANT_UTS46') ? idn_to_ascii($host, \IDNA_DEFAULT | \IDNA_USE_STD3_RULES | \IDNA_CHECK_BIDI | \IDNA_CHECK_CONTEXTJ | \IDNA_NONTRANSITIONAL_TO_ASCII, \INTL_IDNA_VARIANT_UTS46) ?: strtolower($host) : strtolower($host);
            $host .= $port ? ':'.$port : '';
        }

        foreach (['user', 'pass', 'path', 'query', 'fragment'] as $part) {
            if (!isset($parts[$part])) {
                continue;
            }

            if (str_contains($parts[$part], '%')) {
                // https://tools.ietf.org/html/rfc3986#section-2.3
                $parts[$part] = preg_replace_callback('/%(?:2[DE]|3[0-9]|[46][1-9A-F]|5F|[57][0-9A]|7E)++/i', fn ($m) => rawurldecode($m[0]), $parts[$part]);
            }

            // https://tools.ietf.org/html/rfc3986#section-3.3
            $parts[$part] = preg_replace_callback("#[^-A-Za-z0-9._~!$&/'()[\]*+,;=:@{}%]++#", fn ($m) => rawurlencode($m[0]), $parts[$part]);
        }

        return [
            'scheme' => $scheme,
            'authority' => null !== $host ? '//'.(isset($parts['user']) ? $parts['user'].(isset($parts['pass']) ? ':'.$parts['pass'] : '').'@' : '').$host : null,
            'path' => isset($parts['path'][0]) ? $parts['path'] : null,
            'query' => isset($parts['query']) ? '?'.$parts['query'] : null,
            'fragment' => isset($parts['fragment']) ? '#'.$parts['fragment'] : null,
        ];
    }

    /**
     * Removes dot-segments from a path.
     *
     * @see https://tools.ietf.org/html/rfc3986#section-5.2.4
     *
     * @return string
     */
    private static function removeDotSegments(string $path)
    {
        $result = '';

        while (!\in_array($path, ['', '.', '..'], true)) {
            if ('.' === $path[0] && (str_starts_with($path, $p = '../') || str_starts_with($path, $p = './'))) {
                $path = substr($path, \strlen($p));
            } elseif ('/.' === $path || str_starts_with($path, '/./')) {
                $path = substr_replace($path, '/', 0, 3);
            } elseif ('/..' === $path || str_starts_with($path, '/../')) {
                $i = strrpos($result, '/');
                $result = $i ? substr($result, 0, $i) : '';
                $path = substr_replace($path, '/', 0, 4);
            } else {
                $i = strpos($path, '/', 1) ?: \strlen($path);
                $result .= substr($path, 0, $i);
                $path = substr($path, $i);
            }
        }

        return $result;
    }

    /**
     * Merges and encodes a query array with a query string.
     *
     * @throws InvalidArgumentException When an invalid query-string value is passed
     */
    private static function mergeQueryString(?string $queryString, array $queryArray, bool $replace): ?string
    {
        if (!$queryArray) {
            return $queryString;
        }

        $query = [];

        if (null !== $queryString) {
            foreach (explode('&', $queryString) as $v) {
                if ('' !== $v) {
                    $k = urldecode(explode('=', $v, 2)[0]);
                    $query[$k] = (isset($query[$k]) ? $query[$k].'&' : '').$v;
                }
            }
        }

        if ($replace) {
            foreach ($queryArray as $k => $v) {
                if (null === $v) {
                    unset($query[$k]);
                }
            }
        }

        $queryString = http_build_query($queryArray, '', '&', \PHP_QUERY_RFC3986);
        $queryArray = [];

        if ($queryString) {
            if (str_contains($queryString, '%')) {
                // https://tools.ietf.org/html/rfc3986#section-2.3 + some chars not encoded by browsers
                $queryString = strtr($queryString, [
                    '%21' => '!',
                    '%24' => '$',
                    '%28' => '(',
                    '%29' => ')',
                    '%2A' => '*',
                    '%2F' => '/',
                    '%3A' => ':',
                    '%3B' => ';',
                    '%40' => '@',
                    '%5B' => '[',
                    '%5D' => ']',
                ]);
            }

            foreach (explode('&', $queryString) as $v) {
                $queryArray[rawurldecode(explode('=', $v, 2)[0])] = $v;
            }
        }

        return implode('&', $replace ? array_replace($query, $queryArray) : ($query + $queryArray));
    }

    /**
     * Loads proxy configuration from the same environment variables as curl when no proxy is explicitly set.
     */
    private static function getProxy(?string $proxy, array $url, ?string $noProxy): ?array
    {
        if (null === $proxy = self::getProxyUrl($proxy, $url)) {
            return null;
        }

        $proxy = (parse_url($proxy) ?: []) + ['scheme' => 'http'];

        if (!isset($proxy['host'])) {
            throw new TransportException('Invalid HTTP proxy: host is missing.');
        }

        if ('http' === $proxy['scheme']) {
            $proxyUrl = 'tcp://'.$proxy['host'].':'.($proxy['port'] ?? '80');
        } elseif ('https' === $proxy['scheme']) {
            $proxyUrl = 'ssl://'.$proxy['host'].':'.($proxy['port'] ?? '443');
        } else {
            throw new TransportException(sprintf('Unsupported proxy scheme "%s": "http" or "https" expected.', $proxy['scheme']));
        }

        $noProxy ??= $_SERVER['no_proxy'] ?? $_SERVER['NO_PROXY'] ?? '';
        $noProxy = $noProxy ? preg_split('/[\s,]+/', $noProxy) : [];

        return [
            'url' => $proxyUrl,
            'auth' => isset($proxy['user']) ? 'Basic '.base64_encode(rawurldecode($proxy['user']).':'.rawurldecode($proxy['pass'] ?? '')) : null,
            'no_proxy' => $noProxy,
        ];
    }

    private static function getProxyUrl(?string $proxy, array $url): ?string
    {
        if (null !== $proxy) {
            return $proxy;
        }

        // Ignore HTTP_PROXY except on the CLI to work around httpoxy set of vulnerabilities
        $proxy = $_SERVER['http_proxy'] ?? (\in_array(\PHP_SAPI, ['cli', 'phpdbg'], true) ? $_SERVER['HTTP_PROXY'] ?? null : null) ?? $_SERVER['all_proxy'] ?? $_SERVER['ALL_PROXY'] ?? null;

        if ('https:' === $url['scheme']) {
            $proxy = $_SERVER['https_proxy'] ?? $_SERVER['HTTPS_PROXY'] ?? $proxy;
        }

        return $proxy;
    }

    private static function shouldBuffer(array $headers): bool
    {
        if (null === $contentType = $headers['content-type'][0] ?? null) {
            return false;
        }

        if (false !== $i = strpos($contentType, ';')) {
            $contentType = substr($contentType, 0, $i);
        }

        return $contentType && preg_match('#^(?:text/|application/(?:.+\+)?(?:json|xml)$)#i', $contentType);
    }
}<|MERGE_RESOLUTION|>--- conflicted
+++ resolved
@@ -535,11 +535,7 @@
     /**
      * @throws InvalidArgumentException When the value cannot be json-encoded
      */
-<<<<<<< HEAD
-    private static function jsonEncode(mixed $value, int $flags = null, int $maxDepth = 512): string
-=======
     private static function jsonEncode(mixed $value, ?int $flags = null, int $maxDepth = 512): string
->>>>>>> a44829e2
     {
         $flags ??= \JSON_HEX_TAG | \JSON_HEX_APOS | \JSON_HEX_AMP | \JSON_HEX_QUOT | \JSON_PRESERVE_ZERO_FRACTION;
 
