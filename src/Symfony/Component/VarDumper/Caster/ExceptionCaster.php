--- conflicted
+++ resolved
@@ -70,11 +70,7 @@
         if (isset($a[$xPrefix.'previous'], $a[$xPrefix.'trace']) && $a[$xPrefix.'previous'] instanceof \Exception) {
             $b = (array) $a[$xPrefix.'previous'];
             self::traceUnshift($b[$xPrefix.'trace'], get_class($a[$xPrefix.'previous']), $b[$prefix.'file'], $b[$prefix.'line']);
-<<<<<<< HEAD
             $a[$xPrefix.'trace'] = new TraceStub($b[$xPrefix.'trace'], false, 0, -count($a[$xPrefix.'trace']->value));
-=======
-            $a[$xPrefix.'trace'] = new TraceStub($b[$xPrefix.'trace'], false, 0, -1 - count($a[$xPrefix.'trace']->value));
->>>>>>> 56765262
         }
 
         unset($a[$xPrefix.'previous'], $a[$prefix.'code'], $a[$prefix.'file'], $a[$prefix.'line']);
