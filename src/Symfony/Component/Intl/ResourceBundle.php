<?php

/*
 * This file is part of the Symfony package.
 *
 * (c) Fabien Potencier <fabien@symfony.com>
 *
 * For the full copyright and license information, please view the LICENSE
 * file that was distributed with this source code.
 */

namespace Symfony\Component\Intl;

use Symfony\Component\Intl\Data\Bundle\Reader\BufferedBundleReader;
use Symfony\Component\Intl\Data\Bundle\Reader\BundleEntryReader;
use Symfony\Component\Intl\Data\Bundle\Reader\BundleEntryReaderInterface;
use Symfony\Component\Intl\Data\Bundle\Reader\PhpBundleReader;

/**
 * @author Roland Franssen <franssen.roland@gmail.com>
 *
 * @internal
 */
abstract class ResourceBundle
{
    private static BundleEntryReader $entryReader;

    abstract protected static function getPath(): string;

    /**
     * Reads an entry from a resource bundle.
     *
     * @see BundleEntryReaderInterface::readEntry()
     *
     * @param string[]    $indices  The indices to read from the bundle
     * @param string|null $locale   The locale to read
     * @param bool        $fallback Whether to merge the value with the value from
     *                              the fallback locale (e.g. "en" for "en_GB").
     *                              Only applicable if the result is multivalued
     *                              (i.e. array or \ArrayAccess) or cannot be found
     *                              in the requested locale.
     *
     * @return mixed returns an array or {@link \ArrayAccess} instance for
     *               complex data and a scalar value for simple data
     */
<<<<<<< HEAD
    final protected static function readEntry(array $indices, string $locale = null, bool $fallback = true): mixed
=======
    final protected static function readEntry(array $indices, ?string $locale = null, bool $fallback = true): mixed
>>>>>>> a44829e2
    {
        if (!isset(self::$entryReader)) {
            self::$entryReader = new BundleEntryReader(new BufferedBundleReader(
                new PhpBundleReader(),
                Intl::BUFFER_SIZE
            ));

            $localeAliases = self::$entryReader->readEntry(Intl::getDataDirectory().'/'.Intl::LOCALE_DIR, 'meta', ['Aliases']);
            self::$entryReader->setLocaleAliases($localeAliases instanceof \Traversable ? iterator_to_array($localeAliases) : $localeAliases);
        }

        return self::$entryReader->readEntry(static::getPath(), $locale ?? \Locale::getDefault(), $indices, $fallback);
    }

    final protected static function asort(iterable $list, ?string $locale = null): array
    {
        if ($list instanceof \Traversable) {
            $list = iterator_to_array($list);
        }

        $collator = new \Collator($locale ?? \Locale::getDefault());
        $collator->asort($list);

        return $list;
    }

    private function __construct()
    {
    }
}<|MERGE_RESOLUTION|>--- conflicted
+++ resolved
@@ -43,11 +43,7 @@
      * @return mixed returns an array or {@link \ArrayAccess} instance for
      *               complex data and a scalar value for simple data
      */
-<<<<<<< HEAD
-    final protected static function readEntry(array $indices, string $locale = null, bool $fallback = true): mixed
-=======
     final protected static function readEntry(array $indices, ?string $locale = null, bool $fallback = true): mixed
->>>>>>> a44829e2
     {
         if (!isset(self::$entryReader)) {
             self::$entryReader = new BundleEntryReader(new BufferedBundleReader(
