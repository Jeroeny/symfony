--- conflicted
+++ resolved
@@ -106,7 +106,7 @@
      *
      * @return array<object>
      */
-    public function getAttributes(string $name = null, int $flags = 0): array
+    public function getAttributes(?string $name = null, int $flags = 0): array
     {
         if (!$name) {
             return $this->attributes;
@@ -123,11 +123,7 @@
      *
      * @return array<T>
      */
-<<<<<<< HEAD
     public function getAttributesOfType(string $name, int $flags = 0): array
-=======
-    public function getAttributes(?string $name = null, int $flags = 0): array
->>>>>>> 2a31f2dd
     {
         $attributes = [];
         if ($flags & self::IS_INSTANCEOF) {
