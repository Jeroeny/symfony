<?php

/*
 * This file is part of the Symfony package.
 *
 * (c) Fabien Potencier <fabien@symfony.com>
 *
 * For the full copyright and license information, please view the LICENSE
 * file that was distributed with this source code.
 */

namespace Symfony\Component\Notifier\Bridge\AllMySms\Tests;

use Symfony\Component\HttpClient\MockHttpClient;
use Symfony\Component\Notifier\Bridge\AllMySms\AllMySmsOptions;
use Symfony\Component\Notifier\Bridge\AllMySms\AllMySmsTransport;
use Symfony\Component\Notifier\Message\ChatMessage;
use Symfony\Component\Notifier\Message\SmsMessage;
use Symfony\Component\Notifier\Test\TransportTestCase;
use Symfony\Component\Notifier\Tests\Transport\DummyMessage;
use Symfony\Contracts\HttpClient\HttpClientInterface;

final class AllMySmsTransportTest extends TransportTestCase
{
<<<<<<< HEAD
    public static function createTransport(HttpClientInterface $client = null, string $from = null): AllMySmsTransport
=======
    public static function createTransport(?HttpClientInterface $client = null, ?string $from = null): AllMySmsTransport
>>>>>>> a44829e2
    {
        return new AllMySmsTransport('login', 'apiKey', $from, $client ?? new MockHttpClient());
    }

    public static function toStringProvider(): iterable
    {
        yield ['allmysms://api.allmysms.com', self::createTransport()];
        yield ['allmysms://api.allmysms.com?from=TEST', self::createTransport(null, 'TEST')];
    }

    public static function supportedMessagesProvider(): iterable
    {
        yield [new SmsMessage('0611223344', 'Hello!')];
        yield [new SmsMessage('0611223344', 'Hello!', 'from', new AllMySmsOptions(['from' => 'foo']))];
    }

    public static function unsupportedMessagesProvider(): iterable
    {
        yield [new ChatMessage('Hello!')];
        yield [new DummyMessage()];
    }
}<|MERGE_RESOLUTION|>--- conflicted
+++ resolved
@@ -22,11 +22,7 @@
 
 final class AllMySmsTransportTest extends TransportTestCase
 {
-<<<<<<< HEAD
-    public static function createTransport(HttpClientInterface $client = null, string $from = null): AllMySmsTransport
-=======
     public static function createTransport(?HttpClientInterface $client = null, ?string $from = null): AllMySmsTransport
->>>>>>> a44829e2
     {
         return new AllMySmsTransport('login', 'apiKey', $from, $client ?? new MockHttpClient());
     }
