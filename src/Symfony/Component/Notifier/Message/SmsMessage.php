--- conflicted
+++ resolved
@@ -27,11 +27,7 @@
     private ?MessageOptionsInterface $options;
     private ?Notification $notification = null;
 
-<<<<<<< HEAD
-    public function __construct(string $phone, string $subject, string $from = '', MessageOptionsInterface $options = null)
-=======
     public function __construct(string $phone, string $subject, string $from = '', ?MessageOptionsInterface $options = null)
->>>>>>> a44829e2
     {
         if ('' === $phone) {
             throw new InvalidArgumentException(sprintf('"%s" needs a phone number, it cannot be empty.', __CLASS__));
