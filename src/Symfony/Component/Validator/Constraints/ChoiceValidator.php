--- conflicted
+++ resolved
@@ -47,14 +47,9 @@
         }
 
         if ($constraint->callback) {
-<<<<<<< HEAD
-            if (!is_callable($choices = array($this->context->getObject(), $constraint->callback))
-                && !is_callable($choices = array($this->context->getClassName(), $constraint->callback))
-                && !is_callable($choices = $constraint->callback)
-=======
-            if (!\is_callable($choices = array($this->context->getClassName(), $constraint->callback))
+            if (!\is_callable($choices = array($this->context->getObject(), $constraint->callback))
+                && !\is_callable($choices = array($this->context->getClassName(), $constraint->callback))
                 && !\is_callable($choices = $constraint->callback)
->>>>>>> 82d13dae
             ) {
                 throw new ConstraintDefinitionException('The Choice constraint expects a valid callback');
             }
@@ -69,29 +64,12 @@
 
         if ($constraint->multiple) {
             foreach ($value as $_value) {
-<<<<<<< HEAD
-                if (!in_array($_value, $choices, $constraint->strict)) {
+                if (!\in_array($_value, $choices, $constraint->strict)) {
                     $this->context->buildViolation($constraint->multipleMessage)
                         ->setParameter('{{ value }}', $this->formatValue($_value))
                         ->setCode(Choice::NO_SUCH_CHOICE_ERROR)
                         ->setInvalidValue($_value)
                         ->addViolation();
-=======
-                if (!\in_array($_value, $choices, $constraint->strict)) {
-                    if ($this->context instanceof ExecutionContextInterface) {
-                        $this->context->buildViolation($constraint->multipleMessage)
-                            ->setParameter('{{ value }}', $this->formatValue($_value))
-                            ->setCode(Choice::NO_SUCH_CHOICE_ERROR)
-                            ->setInvalidValue($_value)
-                            ->addViolation();
-                    } else {
-                        $this->buildViolation($constraint->multipleMessage)
-                            ->setParameter('{{ value }}', $this->formatValue($_value))
-                            ->setCode(Choice::NO_SUCH_CHOICE_ERROR)
-                            ->setInvalidValue($_value)
-                            ->addViolation();
-                    }
->>>>>>> 82d13dae
 
                     return;
                 }
@@ -118,26 +96,11 @@
 
                 return;
             }
-<<<<<<< HEAD
-        } elseif (!in_array($value, $choices, $constraint->strict)) {
+        } elseif (!\in_array($value, $choices, $constraint->strict)) {
             $this->context->buildViolation($constraint->message)
                 ->setParameter('{{ value }}', $this->formatValue($value))
                 ->setCode(Choice::NO_SUCH_CHOICE_ERROR)
                 ->addViolation();
-=======
-        } elseif (!\in_array($value, $choices, $constraint->strict)) {
-            if ($this->context instanceof ExecutionContextInterface) {
-                $this->context->buildViolation($constraint->message)
-                    ->setParameter('{{ value }}', $this->formatValue($value))
-                    ->setCode(Choice::NO_SUCH_CHOICE_ERROR)
-                    ->addViolation();
-            } else {
-                $this->buildViolation($constraint->message)
-                    ->setParameter('{{ value }}', $this->formatValue($value))
-                    ->setCode(Choice::NO_SUCH_CHOICE_ERROR)
-                    ->addViolation();
-            }
->>>>>>> 82d13dae
         }
     }
 }