--- conflicted
+++ resolved
@@ -16,13 +16,8 @@
         }
     ],
     "require": {
-<<<<<<< HEAD
         "php": ">=8.0.2",
-        "symfony/mailer": "^5.1"
-=======
-        "php": ">=7.2.5",
         "symfony/mailer": "^5.1|^6.0"
->>>>>>> 8ca07289
     },
     "require-dev": {
         "symfony/http-client": "^4.4|^5.0|^6.0"
