--- conflicted
+++ resolved
@@ -21,11 +21,7 @@
 
 final class Sms77TransportTest extends TransportTestCase
 {
-<<<<<<< HEAD
-    public static function createTransport(HttpClientInterface $client = null, string $from = null): Sms77Transport
-=======
     public static function createTransport(?HttpClientInterface $client = null, ?string $from = null): Sms77Transport
->>>>>>> a44829e2
     {
         return new Sms77Transport('apiKey', $from, $client ?? new MockHttpClient());
     }
