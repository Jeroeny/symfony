<?php

/*
 * This file is part of the Symfony package.
 *
 * (c) Fabien Potencier <fabien@symfony.com>
 *
 * For the full copyright and license information, please view the LICENSE
 * file that was distributed with this source code.
 */

namespace Symfony\Component\Yaml\Tests;

use PHPUnit\Framework\TestCase;
use Symfony\Component\Yaml\Exception\ParseException;
use Symfony\Component\Yaml\Yaml;
use Symfony\Component\Yaml\Parser;
use Symfony\Component\Yaml\Tag\TaggedValue;

class ParserTest extends TestCase
{
    /** @var Parser */
    protected $parser;

    protected function setUp()
    {
        $this->parser = new Parser();
    }

    protected function tearDown()
    {
        $this->parser = null;
    }

    /**
     * @dataProvider getDataFormSpecifications
     */
    public function testSpecifications($expected, $yaml, $comment)
    {
        $this->assertEquals($expected, var_export($this->parser->parse($yaml), true), $comment);
<<<<<<< HEAD
=======

        if ($deprecated) {
            restore_error_handler();

            $this->assertCount(1, $deprecations);
            $this->assertContains(true !== $deprecated ? $deprecated : 'Using the comma as a group separator for floats is deprecated since version 3.2 and will be removed in 4.0.', $deprecations[0]);
        }
>>>>>>> 265fc2a1
    }

    public function getDataFormSpecifications()
    {
        return $this->loadTestsFromFixtureFiles('index.yml');
    }

    /**
     * @dataProvider getNonStringMappingKeysData
     */
    public function testNonStringMappingKeys($expected, $yaml, $comment)
    {
        $this->assertSame($expected, var_export($this->parser->parse($yaml, Yaml::PARSE_KEYS_AS_STRINGS), true), $comment);
    }

    public function getNonStringMappingKeysData()
    {
        return $this->loadTestsFromFixtureFiles('nonStringKeys.yml');
    }

    public function testTabsInYaml()
    {
        // test tabs in YAML
        $yamls = array(
            "foo:\n	bar",
            "foo:\n 	bar",
            "foo:\n	 bar",
            "foo:\n 	 bar",
        );

        foreach ($yamls as $yaml) {
            try {
                $content = $this->parser->parse($yaml);

                $this->fail('YAML files must not contain tabs');
            } catch (\Exception $e) {
                $this->assertInstanceOf('\Exception', $e, 'YAML files must not contain tabs');
                $this->assertEquals('A YAML file cannot contain tabs as indentation at line 2 (near "'.strpbrk($yaml, "\t").'").', $e->getMessage(), 'YAML files must not contain tabs');
            }
        }
    }

    public function testEndOfTheDocumentMarker()
    {
        $yaml = <<<'EOF'
--- %YAML:1.0
foo
...
EOF;

        $this->assertEquals('foo', $this->parser->parse($yaml));
    }

    public function getBlockChompingTests()
    {
        $tests = array();

        $yaml = <<<'EOF'
foo: |-
    one
    two
bar: |-
    one
    two

EOF;
        $expected = array(
            'foo' => "one\ntwo",
            'bar' => "one\ntwo",
        );
        $tests['Literal block chomping strip with single trailing newline'] = array($expected, $yaml);

        $yaml = <<<'EOF'
foo: |-
    one
    two

bar: |-
    one
    two


EOF;
        $expected = array(
            'foo' => "one\ntwo",
            'bar' => "one\ntwo",
        );
        $tests['Literal block chomping strip with multiple trailing newlines'] = array($expected, $yaml);

        $yaml = <<<'EOF'
{}


EOF;
        $expected = array();
        $tests['Literal block chomping strip with multiple trailing newlines after a 1-liner'] = array($expected, $yaml);

        $yaml = <<<'EOF'
foo: |-
    one
    two
bar: |-
    one
    two
EOF;
        $expected = array(
            'foo' => "one\ntwo",
            'bar' => "one\ntwo",
        );
        $tests['Literal block chomping strip without trailing newline'] = array($expected, $yaml);

        $yaml = <<<'EOF'
foo: |
    one
    two
bar: |
    one
    two

EOF;
        $expected = array(
            'foo' => "one\ntwo\n",
            'bar' => "one\ntwo\n",
        );
        $tests['Literal block chomping clip with single trailing newline'] = array($expected, $yaml);

        $yaml = <<<'EOF'
foo: |
    one
    two

bar: |
    one
    two


EOF;
        $expected = array(
            'foo' => "one\ntwo\n",
            'bar' => "one\ntwo\n",
        );
        $tests['Literal block chomping clip with multiple trailing newlines'] = array($expected, $yaml);

        $yaml = <<<'EOF'
foo:
- bar: |
    one

    two
EOF;
        $expected = array(
            'foo' => array(
                array(
                    'bar' => "one\n\ntwo",
                ),
            ),
        );
        $tests['Literal block chomping clip with embedded blank line inside unindented collection'] = array($expected, $yaml);

        $yaml = <<<'EOF'
foo: |
    one
    two
bar: |
    one
    two
EOF;
        $expected = array(
            'foo' => "one\ntwo\n",
            'bar' => "one\ntwo",
        );
        $tests['Literal block chomping clip without trailing newline'] = array($expected, $yaml);

        $yaml = <<<'EOF'
foo: |+
    one
    two
bar: |+
    one
    two

EOF;
        $expected = array(
            'foo' => "one\ntwo\n",
            'bar' => "one\ntwo\n",
        );
        $tests['Literal block chomping keep with single trailing newline'] = array($expected, $yaml);

        $yaml = <<<'EOF'
foo: |+
    one
    two

bar: |+
    one
    two


EOF;
        $expected = array(
            'foo' => "one\ntwo\n\n",
            'bar' => "one\ntwo\n\n",
        );
        $tests['Literal block chomping keep with multiple trailing newlines'] = array($expected, $yaml);

        $yaml = <<<'EOF'
foo: |+
    one
    two
bar: |+
    one
    two
EOF;
        $expected = array(
            'foo' => "one\ntwo\n",
            'bar' => "one\ntwo",
        );
        $tests['Literal block chomping keep without trailing newline'] = array($expected, $yaml);

        $yaml = <<<'EOF'
foo: >-
    one
    two
bar: >-
    one
    two

EOF;
        $expected = array(
            'foo' => 'one two',
            'bar' => 'one two',
        );
        $tests['Folded block chomping strip with single trailing newline'] = array($expected, $yaml);

        $yaml = <<<'EOF'
foo: >-
    one
    two

bar: >-
    one
    two


EOF;
        $expected = array(
            'foo' => 'one two',
            'bar' => 'one two',
        );
        $tests['Folded block chomping strip with multiple trailing newlines'] = array($expected, $yaml);

        $yaml = <<<'EOF'
foo: >-
    one
    two
bar: >-
    one
    two
EOF;
        $expected = array(
            'foo' => 'one two',
            'bar' => 'one two',
        );
        $tests['Folded block chomping strip without trailing newline'] = array($expected, $yaml);

        $yaml = <<<'EOF'
foo: >
    one
    two
bar: >
    one
    two

EOF;
        $expected = array(
            'foo' => "one two\n",
            'bar' => "one two\n",
        );
        $tests['Folded block chomping clip with single trailing newline'] = array($expected, $yaml);

        $yaml = <<<'EOF'
foo: >
    one
    two

bar: >
    one
    two


EOF;
        $expected = array(
            'foo' => "one two\n",
            'bar' => "one two\n",
        );
        $tests['Folded block chomping clip with multiple trailing newlines'] = array($expected, $yaml);

        $yaml = <<<'EOF'
foo: >
    one
    two
bar: >
    one
    two
EOF;
        $expected = array(
            'foo' => "one two\n",
            'bar' => 'one two',
        );
        $tests['Folded block chomping clip without trailing newline'] = array($expected, $yaml);

        $yaml = <<<'EOF'
foo: >+
    one
    two
bar: >+
    one
    two

EOF;
        $expected = array(
            'foo' => "one two\n",
            'bar' => "one two\n",
        );
        $tests['Folded block chomping keep with single trailing newline'] = array($expected, $yaml);

        $yaml = <<<'EOF'
foo: >+
    one
    two

bar: >+
    one
    two


EOF;
        $expected = array(
            'foo' => "one two\n\n",
            'bar' => "one two\n\n",
        );
        $tests['Folded block chomping keep with multiple trailing newlines'] = array($expected, $yaml);

        $yaml = <<<'EOF'
foo: >+
    one
    two
bar: >+
    one
    two
EOF;
        $expected = array(
            'foo' => "one two\n",
            'bar' => 'one two',
        );
        $tests['Folded block chomping keep without trailing newline'] = array($expected, $yaml);

        return $tests;
    }

    /**
     * @dataProvider getBlockChompingTests
     */
    public function testBlockChomping($expected, $yaml)
    {
        $this->assertSame($expected, $this->parser->parse($yaml));
    }

    /**
     * Regression test for issue #7989.
     *
     * @see https://github.com/symfony/symfony/issues/7989
     */
    public function testBlockLiteralWithLeadingNewlines()
    {
        $yaml = <<<'EOF'
foo: |-


    bar

EOF;
        $expected = array(
            'foo' => "\n\nbar",
        );

        $this->assertSame($expected, $this->parser->parse($yaml));
    }

    public function testObjectSupportEnabled()
    {
        $input = <<<'EOF'
foo: !php/object:O:30:"Symfony\Component\Yaml\Tests\B":1:{s:1:"b";s:3:"foo";}
bar: 1
EOF;
        $this->assertEquals(array('foo' => new B(), 'bar' => 1), $this->parser->parse($input, Yaml::PARSE_OBJECT), '->parse() is able to parse objects');
    }

    public function testObjectSupportDisabledButNoExceptions()
    {
        $input = <<<'EOF'
foo: !php/object:O:30:"Symfony\Tests\Component\Yaml\B":1:{s:1:"b";s:3:"foo";}
bar: 1
EOF;

        $this->assertEquals(array('foo' => null, 'bar' => 1), $this->parser->parse($input), '->parse() does not parse objects');
    }

    /**
     * @dataProvider getObjectForMapTests
     */
    public function testObjectForMap($yaml, $expected, $explicitlyParseKeysAsStrings = false)
    {
        $flags = Yaml::PARSE_OBJECT_FOR_MAP;

        if ($explicitlyParseKeysAsStrings) {
            $flags |= Yaml::PARSE_KEYS_AS_STRINGS;
        }

        $this->assertEquals($expected, $this->parser->parse($yaml, $flags));
    }

    public function getObjectForMapTests()
    {
        $tests = array();

        $yaml = <<<'EOF'
foo:
    fiz: [cat]
EOF;
        $expected = new \stdClass();
        $expected->foo = new \stdClass();
        $expected->foo->fiz = array('cat');
        $tests['mapping'] = array($yaml, $expected);

        $yaml = '{ "foo": "bar", "fiz": "cat" }';
        $expected = new \stdClass();
        $expected->foo = 'bar';
        $expected->fiz = 'cat';
        $tests['inline-mapping'] = array($yaml, $expected);

        $yaml = "foo: bar\nbaz: foobar";
        $expected = new \stdClass();
        $expected->foo = 'bar';
        $expected->baz = 'foobar';
        $tests['object-for-map-is-applied-after-parsing'] = array($yaml, $expected);

        $yaml = <<<'EOT'
array:
  - key: one
  - key: two
EOT;
        $expected = new \stdClass();
        $expected->array = array();
        $expected->array[0] = new \stdClass();
        $expected->array[0]->key = 'one';
        $expected->array[1] = new \stdClass();
        $expected->array[1]->key = 'two';
        $tests['nest-map-and-sequence'] = array($yaml, $expected);

        $yaml = <<<'YAML'
map:
  1: one
  2: two
YAML;
        $expected = new \stdClass();
        $expected->map = new \stdClass();
        $expected->map->{1} = 'one';
        $expected->map->{2} = 'two';
        $tests['numeric-keys'] = array($yaml, $expected, true);

        $yaml = <<<'YAML'
map:
  0: one
  1: two
YAML;
        $expected = new \stdClass();
        $expected->map = new \stdClass();
        $expected->map->{0} = 'one';
        $expected->map->{1} = 'two';
        $tests['zero-indexed-numeric-keys'] = array($yaml, $expected, true);

        return $tests;
    }

    /**
     * @expectedException \Symfony\Component\Yaml\Exception\ParseException
     */
    public function testObjectsSupportDisabledWithExceptions()
    {
        $yaml = <<<'EOF'
foo: !php/object:O:30:"Symfony\Tests\Component\Yaml\B":1:{s:1:"b";s:3:"foo";}
bar: 1
EOF;

        $this->parser->parse($yaml, Yaml::PARSE_EXCEPTION_ON_INVALID_TYPE);
    }

    public function testCanParseContentWithTrailingSpaces()
    {
        $yaml = "items:  \n  foo: bar";

        $expected = array(
            'items' => array('foo' => 'bar'),
        );

        $this->assertSame($expected, $this->parser->parse($yaml));
    }

    /**
     * @requires extension iconv
     */
    public function testNonUtf8Exception()
    {
        $yamls = array(
            iconv('UTF-8', 'ISO-8859-1', "foo: 'äöüß'"),
            iconv('UTF-8', 'ISO-8859-15', "euro: '€'"),
            iconv('UTF-8', 'CP1252', "cp1252: '©ÉÇáñ'"),
        );

        foreach ($yamls as $yaml) {
            try {
                $this->parser->parse($yaml);

                $this->fail('charsets other than UTF-8 are rejected.');
            } catch (\Exception $e) {
                $this->assertInstanceOf('Symfony\Component\Yaml\Exception\ParseException', $e, 'charsets other than UTF-8 are rejected.');
            }
        }
    }

    /**
     * @expectedException \Symfony\Component\Yaml\Exception\ParseException
     */
    public function testUnindentedCollectionException()
    {
        $yaml = <<<'EOF'

collection:
-item1
-item2
-item3

EOF;

        $this->parser->parse($yaml);
    }

    /**
     * @expectedException \Symfony\Component\Yaml\Exception\ParseException
     */
    public function testShortcutKeyUnindentedCollectionException()
    {
        $yaml = <<<'EOF'

collection:
-  key: foo
  foo: bar

EOF;

        $this->parser->parse($yaml);
    }

    /**
     * @expectedException \Symfony\Component\Yaml\Exception\ParseException
     * @expectedExceptionMessageRegExp /^Multiple documents are not supported.+/
     */
    public function testMultipleDocumentsNotSupportedException()
    {
        Yaml::parse(<<<'EOL'
# Ranking of 1998 home runs
---
- Mark McGwire
- Sammy Sosa
- Ken Griffey

# Team ranking
---
- Chicago Cubs
- St Louis Cardinals
EOL
        );
    }

    /**
     * @expectedException \Symfony\Component\Yaml\Exception\ParseException
     */
    public function testSequenceInAMapping()
    {
        Yaml::parse(<<<'EOF'
yaml:
  hash: me
  - array stuff
EOF
        );
    }

    public function testSequenceInMappingStartedBySingleDashLine()
    {
        $yaml = <<<'EOT'
a:
-
  b:
  -
    bar: baz
- foo
d: e
EOT;
        $expected = array(
            'a' => array(
                array(
                    'b' => array(
                        array(
                            'bar' => 'baz',
                        ),
                    ),
                ),
                'foo',
            ),
            'd' => 'e',
        );

        $this->assertSame($expected, $this->parser->parse($yaml));
    }

    public function testSequenceFollowedByCommentEmbeddedInMapping()
    {
        $yaml = <<<'EOT'
a:
    b:
        - c
# comment
    d: e
EOT;
        $expected = array(
            'a' => array(
                'b' => array('c'),
                'd' => 'e',
            ),
        );

        $this->assertSame($expected, $this->parser->parse($yaml));
    }

    /**
     * @expectedException \Symfony\Component\Yaml\Exception\ParseException
     */
    public function testMappingInASequence()
    {
        Yaml::parse(<<<'EOF'
yaml:
  - array stuff
  hash: me
EOF
        );
    }

    /**
     * @expectedException \Symfony\Component\Yaml\Exception\ParseException
     * @expectedExceptionMessage missing colon
     */
    public function testScalarInSequence()
    {
        Yaml::parse(<<<'EOF'
foo:
    - bar
"missing colon"
    foo: bar
EOF
        );
    }

    /**
     * @expectedException \Symfony\Component\Yaml\Exception\ParseException
     * @expectedExceptionMessage Duplicate key "child" detected
     *
     * > It is an error for two equal keys to appear in the same mapping node.
     * > In such a case the YAML processor may continue, ignoring the second
     * > `key: value` pair and issuing an appropriate warning. This strategy
     * > preserves a consistent information model for one-pass and random access
     * > applications.
     *
     * @see http://yaml.org/spec/1.2/spec.html#id2759572
     * @see http://yaml.org/spec/1.1/#id932806
     */
    public function testMappingDuplicateKeyBlock()
    {
        $input = <<<'EOD'
parent:
    child: first
    child: duplicate
parent:
    child: duplicate
    child: duplicate
EOD;
        $expected = array(
            'parent' => array(
                'child' => 'first',
            ),
        );
        $this->assertSame($expected, Yaml::parse($input));
    }

    /**
     * @expectedException \Symfony\Component\Yaml\Exception\ParseException
     * @expectedExceptionMessage Duplicate key "child" detected
     */
    public function testMappingDuplicateKeyFlow()
    {
        $input = <<<'EOD'
parent: { child: first, child: duplicate }
parent: { child: duplicate, child: duplicate }
EOD;
        $expected = array(
            'parent' => array(
                'child' => 'first',
            ),
        );
        $this->assertSame($expected, Yaml::parse($input));
    }

    /**
     * @expectedException \Symfony\Component\Yaml\Exception\ParseException
     * @dataProvider getParseExceptionOnDuplicateData
     */
    public function testParseExceptionOnDuplicate($input, $duplicateKey, $lineNumber)
    {
        $this->expectExceptionMessage(sprintf('Duplicate key "%s" detected at line %d', $duplicateKey, $lineNumber));

        Yaml::parse($input);
    }

    public function getParseExceptionOnDuplicateData()
    {
        $tests = array();

        $yaml = <<<EOD
parent: { child: first, child: duplicate }
EOD;
        $tests[] = array($yaml, 'child', 1);

        $yaml = <<<EOD
parent:
  child: first,
  child: duplicate
EOD;
        $tests[] = array($yaml, 'child', 3);

        $yaml = <<<EOD
parent: { child: foo }
parent: { child: bar }
EOD;
        $tests[] = array($yaml, 'parent', 2);

        $yaml = <<<EOD
parent: { child_mapping: { value: bar},  child_mapping: { value: bar} }
EOD;
        $tests[] = array($yaml, 'child_mapping', 1);

        $yaml = <<<EOD
parent:
  child_mapping:
    value: bar
  child_mapping:
    value: bar
EOD;
        $tests[] = array($yaml, 'child_mapping', 4);

        $yaml = <<<EOD
parent: { child_sequence: ['key1', 'key2', 'key3'],  child_sequence: ['key1', 'key2', 'key3'] }
EOD;
        $tests[] = array($yaml, 'child_sequence', 1);

        $yaml = <<<EOD
parent:
  child_sequence:
    - key1
    - key2
    - key3
  child_sequence:
    - key1
    - key2
    - key3
EOD;
        $tests[] = array($yaml, 'child_sequence', 6);

        return $tests;
    }

    public function testEmptyValue()
    {
        $input = <<<'EOF'
hash:
EOF;

        $this->assertEquals(array('hash' => null), Yaml::parse($input));
    }

    public function testCommentAtTheRootIndent()
    {
        $this->assertEquals(array(
            'services' => array(
                'app.foo_service' => array(
                    'class' => 'Foo',
                ),
                'app/bar_service' => array(
                    'class' => 'Bar',
                ),
            ),
        ), Yaml::parse(<<<'EOF'
# comment 1
services:
# comment 2
    # comment 3
    app.foo_service:
        class: Foo
# comment 4
    # comment 5
    app/bar_service:
        class: Bar
EOF
        ));
    }

    public function testStringBlockWithComments()
    {
        $this->assertEquals(array('content' => <<<'EOT'
# comment 1
header

    # comment 2
    <body>
        <h1>title</h1>
    </body>

footer # comment3
EOT
        ), Yaml::parse(<<<'EOF'
content: |
    # comment 1
    header

        # comment 2
        <body>
            <h1>title</h1>
        </body>

    footer # comment3
EOF
        ));
    }

    public function testFoldedStringBlockWithComments()
    {
        $this->assertEquals(array(array('content' => <<<'EOT'
# comment 1
header

    # comment 2
    <body>
        <h1>title</h1>
    </body>

footer # comment3
EOT
        )), Yaml::parse(<<<'EOF'
-
    content: |
        # comment 1
        header

            # comment 2
            <body>
                <h1>title</h1>
            </body>

        footer # comment3
EOF
        ));
    }

    public function testNestedFoldedStringBlockWithComments()
    {
        $this->assertEquals(array(array(
            'title' => 'some title',
            'content' => <<<'EOT'
# comment 1
header

    # comment 2
    <body>
        <h1>title</h1>
    </body>

footer # comment3
EOT
        )), Yaml::parse(<<<'EOF'
-
    title: some title
    content: |
        # comment 1
        header

            # comment 2
            <body>
                <h1>title</h1>
            </body>

        footer # comment3
EOF
        ));
    }

    public function testReferenceResolvingInInlineStrings()
    {
        $this->assertEquals(array(
            'var' => 'var-value',
            'scalar' => 'var-value',
            'list' => array('var-value'),
            'list_in_list' => array(array('var-value')),
            'map_in_list' => array(array('key' => 'var-value')),
            'embedded_mapping' => array(array('key' => 'var-value')),
            'map' => array('key' => 'var-value'),
            'list_in_map' => array('key' => array('var-value')),
            'map_in_map' => array('foo' => array('bar' => 'var-value')),
        ), Yaml::parse(<<<'EOF'
var:  &var var-value
scalar: *var
list: [ *var ]
list_in_list: [[ *var ]]
map_in_list: [ { key: *var } ]
embedded_mapping: [ key: *var ]
map: { key: *var }
list_in_map: { key: [*var] }
map_in_map: { foo: { bar: *var } }
EOF
        ));
    }

    public function testYamlDirective()
    {
        $yaml = <<<'EOF'
%YAML 1.2
---
foo: 1
bar: 2
EOF;
        $this->assertEquals(array('foo' => 1, 'bar' => 2), $this->parser->parse($yaml));
    }

    /**
<<<<<<< HEAD
     * @expectedException \Symfony\Component\Yaml\Exception\ParseException
     * @expectedExceptionMessage Non-string mapping keys are not supported. Pass the Yaml::PARSE_KEYS_AS_STRINGS flag to cast them to strings
=======
     * @group legacy
     * @expectedDeprecation Implicit casting of numeric key to string is deprecated since version 3.3 and will throw \Symfony\Component\Yaml\Exception\ParseException in 4.0. Pass the PARSE_KEYS_AS_STRINGS flag to explicitly enable the type casts.
>>>>>>> 265fc2a1
     */
    public function testFloatKeys()
    {
        $yaml = <<<'EOF'
foo:
    1.2: "bar"
    1.3: "baz"
EOF;

        $this->parser->parse($yaml);
    }

    /**
<<<<<<< HEAD
     * @expectedException \Symfony\Component\Yaml\Exception\ParseException
     * @expectedExceptionMessage Non-string mapping keys are not supported. Pass the Yaml::PARSE_KEYS_AS_STRINGS flag to cast them to strings
=======
     * @group legacy
     * @expectedDeprecation Implicit casting of non-string key to string is deprecated since version 3.3 and will throw \Symfony\Component\Yaml\Exception\ParseException in 4.0. Pass the PARSE_KEYS_AS_STRINGS flag to explicitly enable the type casts.
>>>>>>> 265fc2a1
     */
    public function testBooleanKeys()
    {
        $yaml = <<<'EOF'
true: foo
false: bar
EOF;

        $this->parser->parse($yaml);
    }

    public function testExplicitStringCastingOfFloatKeys()
    {
        $yaml = <<<'EOF'
foo:
    1.2: "bar"
    1.3: "baz"
EOF;

        $expected = array(
            'foo' => array(
                '1.2' => 'bar',
                '1.3' => 'baz',
            ),
        );

        $this->assertEquals($expected, $this->parser->parse($yaml, Yaml::PARSE_KEYS_AS_STRINGS));
    }

    public function testExplicitStringCastingOfBooleanKeys()
    {
        $yaml = <<<'EOF'
true: foo
false: bar
EOF;

        $expected = array(
            'true' => 'foo',
            'false' => 'bar',
        );

        $this->assertEquals($expected, $this->parser->parse($yaml, Yaml::PARSE_KEYS_AS_STRINGS));
    }

    /**
     * @expectedException \Symfony\Component\Yaml\Exception\ParseException
     * @expectedExceptionMessage A colon cannot be used in an unquoted mapping value
     */
    public function testColonInMappingValueException()
    {
        $yaml = <<<'EOF'
foo: bar: baz
EOF;

        $this->parser->parse($yaml);
    }

    public function testColonInMappingValueExceptionNotTriggeredByColonInComment()
    {
        $yaml = <<<'EOT'
foo:
    bar: foobar # Note: a comment after a colon
EOT;

        $this->assertSame(array('foo' => array('bar' => 'foobar')), $this->parser->parse($yaml));
    }

    /**
     * @dataProvider getCommentLikeStringInScalarBlockData
     */
    public function testCommentLikeStringsAreNotStrippedInBlockScalars($yaml, $expectedParserResult)
    {
        $this->assertSame($expectedParserResult, $this->parser->parse($yaml));
    }

    public function getCommentLikeStringInScalarBlockData()
    {
        $tests = array();

        $yaml = <<<'EOT'
pages:
    -
        title: some title
        content: |
            # comment 1
            header

                # comment 2
                <body>
                    <h1>title</h1>
                </body>

            footer # comment3
EOT;
        $expected = array(
            'pages' => array(
                array(
                    'title' => 'some title',
                    'content' => <<<'EOT'
# comment 1
header

    # comment 2
    <body>
        <h1>title</h1>
    </body>

footer # comment3
EOT
                    ,
                ),
            ),
        );
        $tests[] = array($yaml, $expected);

        $yaml = <<<'EOT'
test: |
    foo
    # bar
    baz
collection:
    - one: |
        foo
        # bar
        baz
    - two: |
        foo
        # bar
        baz
EOT;
        $expected = array(
            'test' => <<<'EOT'
foo
# bar
baz

EOT
            ,
            'collection' => array(
                array(
                    'one' => <<<'EOT'
foo
# bar
baz

EOT
                    ,
                ),
                array(
                    'two' => <<<'EOT'
foo
# bar
baz
EOT
                    ,
                ),
            ),
        );
        $tests[] = array($yaml, $expected);

        $yaml = <<<'EOT'
foo:
  bar:
    scalar-block: >
      line1
      line2>
  baz:
# comment
    foobar: ~
EOT;
        $expected = array(
            'foo' => array(
                'bar' => array(
                    'scalar-block' => "line1 line2>\n",
                ),
                'baz' => array(
                    'foobar' => null,
                ),
            ),
        );
        $tests[] = array($yaml, $expected);

        $yaml = <<<'EOT'
a:
    b: hello
#    c: |
#        first row
#        second row
    d: hello
EOT;
        $expected = array(
            'a' => array(
                'b' => 'hello',
                'd' => 'hello',
            ),
        );
        $tests[] = array($yaml, $expected);

        return $tests;
    }

    public function testBlankLinesAreParsedAsNewLinesInFoldedBlocks()
    {
        $yaml = <<<'EOT'
test: >
    <h2>A heading</h2>

    <ul>
    <li>a list</li>
    <li>may be a good example</li>
    </ul>
EOT;

        $this->assertSame(
            array(
                'test' => <<<'EOT'
<h2>A heading</h2>
<ul> <li>a list</li> <li>may be a good example</li> </ul>
EOT
                ,
            ),
            $this->parser->parse($yaml)
        );
    }

    public function testAdditionallyIndentedLinesAreParsedAsNewLinesInFoldedBlocks()
    {
        $yaml = <<<'EOT'
test: >
    <h2>A heading</h2>

    <ul>
      <li>a list</li>
      <li>may be a good example</li>
    </ul>
EOT;

        $this->assertSame(
            array(
                'test' => <<<'EOT'
<h2>A heading</h2>
<ul>
  <li>a list</li>
  <li>may be a good example</li>
</ul>
EOT
                ,
            ),
            $this->parser->parse($yaml)
        );
    }

    /**
     * @dataProvider getBinaryData
     */
    public function testParseBinaryData($data)
    {
        $this->assertSame(array('data' => 'Hello world'), $this->parser->parse($data));
    }

    public function getBinaryData()
    {
        return array(
            'enclosed with double quotes' => array('data: !!binary "SGVsbG8gd29ybGQ="'),
            'enclosed with single quotes' => array("data: !!binary 'SGVsbG8gd29ybGQ='"),
            'containing spaces' => array('data: !!binary  "SGVs bG8gd 29ybGQ="'),
            'in block scalar' => array(
                <<<'EOT'
data: !!binary |
    SGVsbG8gd29ybGQ=
EOT
    ),
            'containing spaces in block scalar' => array(
                <<<'EOT'
data: !!binary |
    SGVs bG8gd 29ybGQ=
EOT
    ),
        );
    }

    /**
     * @dataProvider getInvalidBinaryData
     * @expectedException \Symfony\Component\Yaml\Exception\ParseException
     */
    public function testParseInvalidBinaryData($data, $expectedMessage)
    {
        if (method_exists($this, 'expectException')) {
            $this->expectExceptionMessageRegExp($expectedMessage);
        } else {
            $this->setExpectedExceptionRegExp(ParseException::class, $expectedMessage);
        }

        $this->parser->parse($data);
    }

    public function getInvalidBinaryData()
    {
        return array(
            'length not a multiple of four' => array('data: !!binary "SGVsbG8d29ybGQ="', '/The normalized base64 encoded data \(data without whitespace characters\) length must be a multiple of four \(\d+ bytes given\)/'),
            'invalid characters' => array('!!binary "SGVsbG8#d29ybGQ="', '/The base64 encoded data \(.*\) contains invalid characters/'),
            'too many equals characters' => array('data: !!binary "SGVsbG8gd29yb==="', '/The base64 encoded data \(.*\) contains invalid characters/'),
            'misplaced equals character' => array('data: !!binary "SGVsbG8gd29ybG=Q"', '/The base64 encoded data \(.*\) contains invalid characters/'),
            'length not a multiple of four in block scalar' => array(
                <<<'EOT'
data: !!binary |
    SGVsbG8d29ybGQ=
EOT
                ,
                '/The normalized base64 encoded data \(data without whitespace characters\) length must be a multiple of four \(\d+ bytes given\)/',
            ),
            'invalid characters in block scalar' => array(
                <<<'EOT'
data: !!binary |
    SGVsbG8#d29ybGQ=
EOT
                ,
                '/The base64 encoded data \(.*\) contains invalid characters/',
            ),
            'too many equals characters in block scalar' => array(
                <<<'EOT'
data: !!binary |
    SGVsbG8gd29yb===
EOT
                ,
                '/The base64 encoded data \(.*\) contains invalid characters/',
            ),
            'misplaced equals character in block scalar' => array(
                <<<'EOT'
data: !!binary |
    SGVsbG8gd29ybG=Q
EOT
                ,
                '/The base64 encoded data \(.*\) contains invalid characters/',
            ),
        );
    }

    public function testParseDateAsMappingValue()
    {
        $yaml = <<<'EOT'
date: 2002-12-14
EOT;
        $expectedDate = new \DateTime();
        $expectedDate->setTimeZone(new \DateTimeZone('UTC'));
        $expectedDate->setDate(2002, 12, 14);
        $expectedDate->setTime(0, 0, 0);

        $this->assertEquals(array('date' => $expectedDate), $this->parser->parse($yaml, Yaml::PARSE_DATETIME));
    }

    /**
     * @param $lineNumber
     * @param $yaml
     * @dataProvider parserThrowsExceptionWithCorrectLineNumberProvider
     */
    public function testParserThrowsExceptionWithCorrectLineNumber($lineNumber, $yaml)
    {
        if (method_exists($this, 'expectException')) {
            $this->expectException('\Symfony\Component\Yaml\Exception\ParseException');
            $this->expectExceptionMessage(sprintf('Unexpected characters near "," at line %d (near "bar: "123",").', $lineNumber));
        } else {
            $this->setExpectedException('\Symfony\Component\Yaml\Exception\ParseException', sprintf('Unexpected characters near "," at line %d (near "bar: "123",").', $lineNumber));
        }

        $this->parser->parse($yaml);
    }

    public function parserThrowsExceptionWithCorrectLineNumberProvider()
    {
        return array(
            array(
                4,
                <<<'YAML'
foo:
    -
        # bar
        bar: "123",
YAML
            ),
            array(
                5,
                <<<'YAML'
foo:
    -
        # bar
        # bar
        bar: "123",
YAML
            ),
            array(
                8,
                <<<'YAML'
foo:
    -
        # foobar
        baz: 123
bar:
    -
        # bar
        bar: "123",
YAML
            ),
            array(
                10,
                <<<'YAML'
foo:
    -
        # foobar
        # foobar
        baz: 123
bar:
    -
        # bar
        # bar
        bar: "123",
YAML
            ),
        );
    }

    public function testParseMultiLineQuotedString()
    {
        $yaml = <<<EOT
foo: "bar
  baz
   foobar
foo"
bar: baz
EOT;

        $this->assertSame(array('foo' => 'bar baz foobar foo', 'bar' => 'baz'), $this->parser->parse($yaml));
    }

    public function testParseMultiLineUnquotedString()
    {
        $yaml = <<<EOT
foo: bar
  baz
   foobar
  foo
bar: baz
EOT;

        $this->assertSame(array('foo' => 'bar baz foobar foo', 'bar' => 'baz'), $this->parser->parse($yaml));
    }

    public function testParseMultiLineString()
    {
        $this->assertEquals("foo bar\nbaz", $this->parser->parse("foo\nbar\n\nbaz"));
    }

    /**
     * @dataProvider multiLineDataProvider
     */
    public function testParseMultiLineMappingValue($yaml, $expected, $parseError)
    {
        $this->assertEquals($expected, $this->parser->parse($yaml));
    }

    public function multiLineDataProvider()
    {
        $tests = array();

        $yaml = <<<'EOF'
foo:
- bar:
    one

    two
    three
EOF;
        $expected = array(
            'foo' => array(
                array(
                    'bar' => "one\ntwo three",
                ),
            ),
        );

        $tests[] = array($yaml, $expected, false);

        $yaml = <<<'EOF'
bar
"foo"
EOF;
        $expected = 'bar "foo"';

        $tests[] = array($yaml, $expected, false);

        $yaml = <<<'EOF'
bar
"foo
EOF;
        $expected = 'bar "foo';

        $tests[] = array($yaml, $expected, false);

        $yaml = <<<'EOF'
bar

'foo'
EOF;
        $expected = "bar\n'foo'";

        $tests[] = array($yaml, $expected, false);

        $yaml = <<<'EOF'
bar

foo'
EOF;
        $expected = "bar\nfoo'";

        $tests[] = array($yaml, $expected, false);

        return $tests;
    }

    public function testTaggedInlineMapping()
    {
        $this->assertEquals(new TaggedValue('foo', array('foo' => 'bar')), $this->parser->parse('!foo {foo: bar}', Yaml::PARSE_CUSTOM_TAGS));
    }

    /**
     * @dataProvider taggedValuesProvider
     */
    public function testCustomTagSupport($expected, $yaml)
    {
        $this->assertEquals($expected, $this->parser->parse($yaml, Yaml::PARSE_CUSTOM_TAGS));
    }

    public function taggedValuesProvider()
    {
        return array(
            'sequences' => array(
                array(new TaggedValue('foo', array('yaml')), new TaggedValue('quz', array('bar'))),
                <<<YAML
- !foo
    - yaml
- !quz [bar]
YAML
            ),
            'mappings' => array(
                new TaggedValue('foo', array('foo' => new TaggedValue('quz', array('bar')), 'quz' => new TaggedValue('foo', array('quz' => 'bar')))),
                <<<YAML
!foo
foo: !quz [bar]
quz: !foo
   quz: bar
YAML
            ),
            'inline' => array(
                array(new TaggedValue('foo', array('foo', 'bar')), new TaggedValue('quz', array('foo' => 'bar', 'quz' => new TaggedValue('bar', array('one' => 'bar'))))),
                <<<YAML
- !foo [foo, bar]
- !quz {foo: bar, quz: !bar {one: bar}}
YAML
            ),
        );
    }

    /**
     * @expectedException \Symfony\Component\Yaml\Exception\ParseException
     * @expectedExceptionMessage Tags support is not enabled. Enable the `Yaml::PARSE_CUSTOM_TAGS` flag to use "!iterator" at line 1 (near "!iterator [foo]").
     */
    public function testCustomTagsDisabled()
    {
        $this->parser->parse('!iterator [foo]');
    }

    /**
     * @group legacy
     * @expectedDeprecation Using the unquoted scalar value "!iterator foo" is deprecated since version 3.3 and will be considered as a tagged value in 4.0. You must quote it.
     */
    public function testUnsupportedTagWithScalar()
    {
        $this->assertEquals('!iterator foo', $this->parser->parse('!iterator foo'));
    }

    /**
     * @expectedException \Symfony\Component\Yaml\Exception\ParseException
     * @expectedExceptionMessage The built-in tag "!!foo" is not implemented.
     */
    public function testExceptionWhenUsingUnsuportedBuiltInTags()
    {
        $this->parser->parse('!!foo');
    }

    /**
     * @expectedException \Symfony\Component\Yaml\Exception\ParseException
     * @expectedExceptionMessage Complex mappings are not supported at line 1 (near "? "1"").
     */
    public function testComplexMappingThrowsParseException()
    {
        $yaml = <<<YAML
? "1"
:
  name: végétalien
YAML;

        $this->parser->parse($yaml);
    }

    /**
     * @expectedException \Symfony\Component\Yaml\Exception\ParseException
     * @expectedExceptionMessage Complex mappings are not supported at line 2 (near "? "1"").
     */
    public function testComplexMappingNestedInMappingThrowsParseException()
    {
        $yaml = <<<YAML
diet:
  ? "1"
  :
    name: végétalien
YAML;

        $this->parser->parse($yaml);
    }

    /**
     * @expectedException \Symfony\Component\Yaml\Exception\ParseException
     * @expectedExceptionMessage Complex mappings are not supported at line 1 (near "- ? "1"").
     */
    public function testComplexMappingNestedInSequenceThrowsParseException()
    {
        $yaml = <<<YAML
- ? "1"
  :
    name: végétalien
YAML;

        $this->parser->parse($yaml);
    }

    /**
     * @expectedException        \Symfony\Component\Yaml\Exception\ParseException
     * @expectedExceptionMessage Unable to parse at line 1 (near "[parameters]").
     */
    public function testParsingIniThrowsException()
    {
        $ini = <<<INI
[parameters]
  foo = bar
  bar = %foo%
INI;

        $this->parser->parse($ini);
    }

    private function loadTestsFromFixtureFiles($testsFile)
    {
        $parser = new Parser();

        $tests = array();
        $files = $parser->parse(file_get_contents(__DIR__.'/Fixtures/'.$testsFile));
        foreach ($files as $file) {
            $yamls = file_get_contents(__DIR__.'/Fixtures/'.$file.'.yml');

            // split YAMLs documents
            foreach (preg_split('/^---( %YAML\:1\.0)?/m', $yamls) as $yaml) {
                if (!$yaml) {
                    continue;
                }

                $test = $parser->parse($yaml);
                if (isset($test['todo']) && $test['todo']) {
                    // TODO
                } else {
                    eval('$expected = '.trim($test['php']).';');

                    $tests[] = array(var_export($expected, true), $test['yaml'], $test['test']);
                }
            }
        }

        return $tests;
    }

    public function testCanParseVeryLongValue()
    {
        $longStringWithSpaces = str_repeat('xxxxxxxxxxxxxxxxxxxxxxxxxxxxxx ', 20000);
        $trickyVal = array('x' => $longStringWithSpaces);

        $yamlString = Yaml::dump($trickyVal);
        $arrayFromYaml = $this->parser->parse($yamlString);

        $this->assertEquals($trickyVal, $arrayFromYaml);
    }

    /**
     * @expectedException \Symfony\Component\Yaml\Exception\ParseException
     * @expectedExceptionMessage Reference "foo" does not exist at line 2
     */
    public function testParserCleansUpReferencesBetweenRuns()
    {
        $yaml = <<<YAML
foo: &foo
    baz: foobar
bar:
    <<: *foo
YAML;
        $this->parser->parse($yaml);

        $yaml = <<<YAML
bar:
    <<: *foo
YAML;
        $this->parser->parse($yaml);
    }

    public function testPhpConstantTagMappingKey()
    {
        $yaml = <<<YAML
transitions:
    !php/const:Symfony\Component\Yaml\Tests\B::FOO:
        from:
            - !php/const:Symfony\Component\Yaml\Tests\B::BAR
        to: !php/const:Symfony\Component\Yaml\Tests\B::BAZ
YAML;
        $expected = array(
            'transitions' => array(
                'foo' => array(
                    'from' => array(
                        'bar',
                    ),
                    'to' => 'baz',
                ),
            ),
        );

        $this->assertSame($expected, $this->parser->parse($yaml, Yaml::PARSE_CONSTANT));
    }

    public function testPhpConstantTagMappingKeyWithKeysCastToStrings()
    {
        $yaml = <<<YAML
transitions:
    !php/const:Symfony\Component\Yaml\Tests\B::FOO:
        from:
            - !php/const:Symfony\Component\Yaml\Tests\B::BAR
        to: !php/const:Symfony\Component\Yaml\Tests\B::BAZ
YAML;
        $expected = array(
            'transitions' => array(
                'foo' => array(
                    'from' => array(
                        'bar',
                    ),
                    'to' => 'baz',
                ),
            ),
        );

        $this->assertSame($expected, $this->parser->parse($yaml, Yaml::PARSE_CONSTANT | Yaml::PARSE_KEYS_AS_STRINGS));
    }
}

class B
{
    public $b = 'foo';

    const FOO = 'foo';
    const BAR = 'bar';
    const BAZ = 'baz';
}<|MERGE_RESOLUTION|>--- conflicted
+++ resolved
@@ -38,16 +38,6 @@
     public function testSpecifications($expected, $yaml, $comment)
     {
         $this->assertEquals($expected, var_export($this->parser->parse($yaml), true), $comment);
-<<<<<<< HEAD
-=======
-
-        if ($deprecated) {
-            restore_error_handler();
-
-            $this->assertCount(1, $deprecations);
-            $this->assertContains(true !== $deprecated ? $deprecated : 'Using the comma as a group separator for floats is deprecated since version 3.2 and will be removed in 4.0.', $deprecations[0]);
-        }
->>>>>>> 265fc2a1
     }
 
     public function getDataFormSpecifications()
@@ -1000,13 +990,8 @@
     }
 
     /**
-<<<<<<< HEAD
-     * @expectedException \Symfony\Component\Yaml\Exception\ParseException
-     * @expectedExceptionMessage Non-string mapping keys are not supported. Pass the Yaml::PARSE_KEYS_AS_STRINGS flag to cast them to strings
-=======
-     * @group legacy
-     * @expectedDeprecation Implicit casting of numeric key to string is deprecated since version 3.3 and will throw \Symfony\Component\Yaml\Exception\ParseException in 4.0. Pass the PARSE_KEYS_AS_STRINGS flag to explicitly enable the type casts.
->>>>>>> 265fc2a1
+     * @expectedException \Symfony\Component\Yaml\Exception\ParseException
+     * @expectedExceptionMessage Numeric keys are not supported. Pass the Yaml::PARSE_KEYS_AS_STRINGS flag to cast them to strings
      */
     public function testFloatKeys()
     {
@@ -1020,13 +1005,8 @@
     }
 
     /**
-<<<<<<< HEAD
-     * @expectedException \Symfony\Component\Yaml\Exception\ParseException
-     * @expectedExceptionMessage Non-string mapping keys are not supported. Pass the Yaml::PARSE_KEYS_AS_STRINGS flag to cast them to strings
-=======
-     * @group legacy
-     * @expectedDeprecation Implicit casting of non-string key to string is deprecated since version 3.3 and will throw \Symfony\Component\Yaml\Exception\ParseException in 4.0. Pass the PARSE_KEYS_AS_STRINGS flag to explicitly enable the type casts.
->>>>>>> 265fc2a1
+     * @expectedException \Symfony\Component\Yaml\Exception\ParseException
+     * @expectedExceptionMessage Non-string keys are not supported. Pass the Yaml::PARSE_KEYS_AS_STRINGS flag to cast them to strings
      */
     public function testBooleanKeys()
     {
