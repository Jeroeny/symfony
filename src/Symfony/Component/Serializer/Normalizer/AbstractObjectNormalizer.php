--- conflicted
+++ resolved
@@ -613,14 +613,11 @@
      */
     private function getCacheKey(?string $format, array $context)
     {
-<<<<<<< HEAD
         foreach ($context[self::EXCLUDE_FROM_CACHE_KEY] ?? $this->defaultContext[self::EXCLUDE_FROM_CACHE_KEY] as $key) {
             unset($context[$key]);
         }
         unset($context[self::EXCLUDE_FROM_CACHE_KEY]);
-=======
         unset($context[self::OBJECT_TO_POPULATE]);
->>>>>>> 547c99ea
         unset($context['cache_key']); // avoid artificially different keys
 
         try {
