--- conflicted
+++ resolved
@@ -95,15 +95,9 @@
     }
 
     /**
-<<<<<<< HEAD
      * @param string|null $buildDir
      */
     public function warmUp(string $cacheDir /* , string $buildDir = null */): array
-=======
-     * @return string[]
-     */
-    public function warmUp(string $cacheDir): array
->>>>>>> a44829e2
     {
         // skip warmUp when translator doesn't use cache
         if (null === $this->options['cache_dir']) {
@@ -124,14 +118,7 @@
         return [];
     }
 
-<<<<<<< HEAD
-    public function addResource(string $format, mixed $resource, string $locale, string $domain = null): void
-=======
-    /**
-     * @return void
-     */
-    public function addResource(string $format, mixed $resource, string $locale, ?string $domain = null)
->>>>>>> a44829e2
+    public function addResource(string $format, mixed $resource, string $locale, ?string $domain = null): void
     {
         if ($this->resourceFiles) {
             $this->addResourceFiles();
@@ -139,14 +126,7 @@
         $this->resources[] = [$format, $resource, $locale, $domain];
     }
 
-<<<<<<< HEAD
     protected function initializeCatalogue(string $locale): void
-=======
-    /**
-     * @return void
-     */
-    protected function initializeCatalogue(string $locale)
->>>>>>> a44829e2
     {
         $this->initialize();
         parent::initializeCatalogue($locale);
