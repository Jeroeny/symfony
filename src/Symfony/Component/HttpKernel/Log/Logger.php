--- conflicted
+++ resolved
@@ -48,7 +48,6 @@
             $minLevel = null === $output || 'php://stdout' === $output || 'php://stderr' === $output ? LogLevel::ERROR : LogLevel::WARNING;
 
             if (isset($_ENV['SHELL_VERBOSITY']) || isset($_SERVER['SHELL_VERBOSITY'])) {
-<<<<<<< HEAD
                 $minLevel = match ((int) ($_ENV['SHELL_VERBOSITY'] ?? $_SERVER['SHELL_VERBOSITY'])) {
                     -1 => LogLevel::ERROR,
                     1 => LogLevel::NOTICE,
@@ -56,18 +55,6 @@
                     3 => LogLevel::DEBUG,
                     default => $minLevel,
                 };
-=======
-                switch ((int) ($_ENV['SHELL_VERBOSITY'] ?? $_SERVER['SHELL_VERBOSITY'])) {
-                    case -1: $minLevel = LogLevel::ERROR;
-                        break;
-                    case 1: $minLevel = LogLevel::NOTICE;
-                        break;
-                    case 2: $minLevel = LogLevel::INFO;
-                        break;
-                    case 3: $minLevel = LogLevel::DEBUG;
-                        break;
-                }
->>>>>>> 6037db98
             }
         }
 
