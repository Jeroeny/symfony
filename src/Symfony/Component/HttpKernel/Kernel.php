<?php

/*
 * This file is part of the Symfony package.
 *
 * (c) Fabien Potencier <fabien@symfony.com>
 *
 * For the full copyright and license information, please view the LICENSE
 * file that was distributed with this source code.
 */

namespace Symfony\Component\HttpKernel;

use Symfony\Bridge\ProxyManager\LazyProxy\Instantiator\RuntimeInstantiator;
use Symfony\Bridge\ProxyManager\LazyProxy\PhpDumper\ProxyDumper;
use Symfony\Component\Config\ConfigCache;
use Symfony\Component\Config\Loader\DelegatingLoader;
use Symfony\Component\Config\Loader\LoaderResolver;
use Symfony\Component\Debug\DebugClassLoader as LegacyDebugClassLoader;
use Symfony\Component\DependencyInjection\Compiler\CompilerPassInterface;
use Symfony\Component\DependencyInjection\Compiler\PassConfig;
use Symfony\Component\DependencyInjection\ContainerBuilder;
use Symfony\Component\DependencyInjection\ContainerInterface;
use Symfony\Component\DependencyInjection\Dumper\PhpDumper;
use Symfony\Component\DependencyInjection\Loader\ClosureLoader;
use Symfony\Component\DependencyInjection\Loader\DirectoryLoader;
use Symfony\Component\DependencyInjection\Loader\GlobFileLoader;
use Symfony\Component\DependencyInjection\Loader\IniFileLoader;
use Symfony\Component\DependencyInjection\Loader\PhpFileLoader;
use Symfony\Component\DependencyInjection\Loader\XmlFileLoader;
use Symfony\Component\DependencyInjection\Loader\YamlFileLoader;
use Symfony\Component\ErrorHandler\DebugClassLoader;
use Symfony\Component\Filesystem\Filesystem;
use Symfony\Component\HttpFoundation\Request;
use Symfony\Component\HttpFoundation\Response;
use Symfony\Component\HttpKernel\Bundle\BundleInterface;
use Symfony\Component\HttpKernel\Config\FileLocator;
use Symfony\Component\HttpKernel\DependencyInjection\AddAnnotatedClassesToCachePass;
use Symfony\Component\HttpKernel\DependencyInjection\MergeExtensionConfigurationPass;

/**
 * The Kernel is the heart of the Symfony system.
 *
 * It manages an environment made of bundles.
 *
 * Environment names must always start with a letter and
 * they must only contain letters and numbers.
 *
 * @author Fabien Potencier <fabien@symfony.com>
 */
abstract class Kernel implements KernelInterface, RebootableInterface, TerminableInterface
{
    /**
     * @var BundleInterface[]
     */
    protected $bundles = [];

    protected $container;
    /**
     * @deprecated since Symfony 4.2
     */
    protected $rootDir;
    protected $environment;
    protected $debug;
    protected $booted = false;
    /**
     * @deprecated since Symfony 4.2
     */
    protected $name;
    protected $startTime;

    private $projectDir;
    private $warmupDir;
    private $requestStackSize = 0;
    private $resetServices = false;

    private static $freshCache = [];

    const VERSION = '4.4.6-DEV';
    const VERSION_ID = 40406;
    const MAJOR_VERSION = 4;
    const MINOR_VERSION = 4;
    const RELEASE_VERSION = 6;
    const EXTRA_VERSION = 'DEV';

    const END_OF_MAINTENANCE = '11/2022';
    const END_OF_LIFE = '11/2023';

    public function __construct(string $environment, bool $debug)
    {
        $this->environment = $environment;
        $this->debug = $debug;
        $this->rootDir = $this->getRootDir(false);
        $this->name = $this->getName(false);
    }

    public function __clone()
    {
        $this->booted = false;
        $this->container = null;
        $this->requestStackSize = 0;
        $this->resetServices = false;
    }

    /**
     * {@inheritdoc}
     */
    public function boot()
    {
        if (true === $this->booted) {
            if (!$this->requestStackSize && $this->resetServices) {
                if ($this->container->has('services_resetter')) {
                    $this->container->get('services_resetter')->reset();
                }
                $this->resetServices = false;
                if ($this->debug) {
                    $this->startTime = microtime(true);
                }
            }

            return;
        }
        if ($this->debug) {
            $this->startTime = microtime(true);
        }
        if ($this->debug && !isset($_ENV['SHELL_VERBOSITY']) && !isset($_SERVER['SHELL_VERBOSITY'])) {
            putenv('SHELL_VERBOSITY=3');
            $_ENV['SHELL_VERBOSITY'] = 3;
            $_SERVER['SHELL_VERBOSITY'] = 3;
        }

        // init bundles
        $this->initializeBundles();

        // init container
        $this->initializeContainer();

        foreach ($this->getBundles() as $bundle) {
            $bundle->setContainer($this->container);
            $bundle->boot();
        }

        $this->booted = true;
    }

    /**
     * {@inheritdoc}
     */
    public function reboot($warmupDir)
    {
        $this->shutdown();
        $this->warmupDir = $warmupDir;
        $this->boot();
    }

    /**
     * {@inheritdoc}
     */
    public function terminate(Request $request, Response $response)
    {
        if (false === $this->booted) {
            return;
        }

        if ($this->getHttpKernel() instanceof TerminableInterface) {
            $this->getHttpKernel()->terminate($request, $response);
        }
    }

    /**
     * {@inheritdoc}
     */
    public function shutdown()
    {
        if (false === $this->booted) {
            return;
        }

        $this->booted = false;

        foreach ($this->getBundles() as $bundle) {
            $bundle->shutdown();
            $bundle->setContainer(null);
        }

        $this->container = null;
        $this->requestStackSize = 0;
        $this->resetServices = false;
    }

    /**
     * {@inheritdoc}
     */
    public function handle(Request $request, $type = HttpKernelInterface::MASTER_REQUEST, $catch = true)
    {
        $this->boot();
        ++$this->requestStackSize;
        $this->resetServices = true;

        try {
            return $this->getHttpKernel()->handle($request, $type, $catch);
        } finally {
            --$this->requestStackSize;
        }
    }

    /**
     * Gets a HTTP kernel from the container.
     *
     * @return HttpKernelInterface
     */
    protected function getHttpKernel()
    {
        return $this->container->get('http_kernel');
    }

    /**
     * {@inheritdoc}
     */
    public function getBundles()
    {
        return $this->bundles;
    }

    /**
     * {@inheritdoc}
     */
    public function getBundle($name)
    {
        if (!isset($this->bundles[$name])) {
            $class = static::class;
            $class = 'c' === $class[0] && 0 === strpos($class, "class@anonymous\0") ? get_parent_class($class).'@anonymous' : $class;

<<<<<<< HEAD
            throw new \InvalidArgumentException(sprintf('Bundle "%s" does not exist or it is not enabled. Maybe you forgot to add it in the registerBundles() method of your %s.php file?', $name, $class));
=======
        if (!isset($this->bundleMap[$name])) {
            throw new \InvalidArgumentException(sprintf('Bundle "%s" does not exist or it is not enabled. Maybe you forgot to add it in the registerBundles() method of your "%s.php" file?', $name, static::class));
>>>>>>> e29cdb70
        }

        return $this->bundles[$name];
    }

    /**
     * {@inheritdoc}
     */
    public function locateResource($name/*, $dir = null, $first = true, $triggerDeprecation = true*/)
    {
        if (2 <= \func_num_args()) {
            $dir = func_get_arg(1);
            $first = 3 <= \func_num_args() ? func_get_arg(2) : true;

            if (4 !== \func_num_args() || func_get_arg(3)) {
                @trigger_error(sprintf('Passing more than one argument to %s is deprecated since Symfony 4.4 and will be removed in 5.0.', __METHOD__), E_USER_DEPRECATED);
            }
        } else {
            $dir = null;
            $first = true;
        }

        if ('@' !== $name[0]) {
            throw new \InvalidArgumentException(sprintf('A resource name must start with @ ("%s" given).', $name));
        }

        if (false !== strpos($name, '..')) {
            throw new \RuntimeException(sprintf('File name "%s" contains invalid characters (..).', $name));
        }

        $bundleName = substr($name, 1);
        $path = '';
        if (false !== strpos($bundleName, '/')) {
            list($bundleName, $path) = explode('/', $bundleName, 2);
        }

        $isResource = 0 === strpos($path, 'Resources') && null !== $dir;
        $overridePath = substr($path, 9);
        $bundle = $this->getBundle($bundleName);
        $files = [];

        if ($isResource && file_exists($file = $dir.'/'.$bundle->getName().$overridePath)) {
            $files[] = $file;

            // see https://symfony.com/doc/current/bundles/override.html on how to overwrite parts of a bundle
            @trigger_error(sprintf('Overwriting the resource "%s" with "%s" is deprecated since Symfony 4.4 and will be removed in 5.0.', $name, $file), E_USER_DEPRECATED);
        }

        if (file_exists($file = $bundle->getPath().'/'.$path)) {
            if ($first && !$isResource) {
                return $file;
            }
            $files[] = $file;
        }

        if (\count($files) > 0) {
            return $first && $isResource ? $files[0] : $files;
        }

        throw new \InvalidArgumentException(sprintf('Unable to find file "%s".', $name));
    }

    /**
     * {@inheritdoc}
     *
     * @deprecated since Symfony 4.2
     */
    public function getName(/* $triggerDeprecation = true */)
    {
        if (0 === \func_num_args() || func_get_arg(0)) {
            @trigger_error(sprintf('The "%s()" method is deprecated since Symfony 4.2.', __METHOD__), E_USER_DEPRECATED);
        }

        if (null === $this->name) {
            $this->name = preg_replace('/[^a-zA-Z0-9_]+/', '', basename($this->rootDir));
            if (ctype_digit($this->name[0])) {
                $this->name = '_'.$this->name;
            }
        }

        return $this->name;
    }

    /**
     * {@inheritdoc}
     */
    public function getEnvironment()
    {
        return $this->environment;
    }

    /**
     * {@inheritdoc}
     */
    public function isDebug()
    {
        return $this->debug;
    }

    /**
     * {@inheritdoc}
     *
     * @deprecated since Symfony 4.2, use getProjectDir() instead
     */
    public function getRootDir(/* $triggerDeprecation = true */)
    {
        if (0 === \func_num_args() || func_get_arg(0)) {
            @trigger_error(sprintf('The "%s()" method is deprecated since Symfony 4.2, use getProjectDir() instead.', __METHOD__), E_USER_DEPRECATED);
        }

        if (null === $this->rootDir) {
            $r = new \ReflectionObject($this);
            $this->rootDir = \dirname($r->getFileName());
        }

        return $this->rootDir;
    }

    /**
     * Gets the application root dir (path of the project's composer file).
     *
     * @return string The project root dir
     */
    public function getProjectDir()
    {
        if (null === $this->projectDir) {
            $r = new \ReflectionObject($this);

            if (!file_exists($dir = $r->getFileName())) {
                throw new \LogicException(sprintf('Cannot auto-detect project dir for kernel of class "%s".', $r->name));
            }

            $dir = $rootDir = \dirname($dir);
            while (!file_exists($dir.'/composer.json')) {
                if ($dir === \dirname($dir)) {
                    return $this->projectDir = $rootDir;
                }
                $dir = \dirname($dir);
            }
            $this->projectDir = $dir;
        }

        return $this->projectDir;
    }

    /**
     * {@inheritdoc}
     */
    public function getContainer()
    {
        if (!$this->container) {
            @trigger_error('Getting the container from a non-booted kernel is deprecated since Symfony 4.4.', E_USER_DEPRECATED);
        }

        return $this->container;
    }

    /**
     * @internal
     */
    public function setAnnotatedClassCache(array $annotatedClasses)
    {
        file_put_contents(($this->warmupDir ?: $this->getCacheDir()).'/annotations.map', sprintf('<?php return %s;', var_export($annotatedClasses, true)));
    }

    /**
     * {@inheritdoc}
     */
    public function getStartTime()
    {
        return $this->debug && null !== $this->startTime ? $this->startTime : -INF;
    }

    /**
     * {@inheritdoc}
     */
    public function getCacheDir()
    {
        return $this->getProjectDir().'/var/cache/'.$this->environment;
    }

    /**
     * {@inheritdoc}
     */
    public function getLogDir()
    {
        return $this->getProjectDir().'/var/log';
    }

    /**
     * {@inheritdoc}
     */
    public function getCharset()
    {
        return 'UTF-8';
    }

    /**
     * Gets the patterns defining the classes to parse and cache for annotations.
     */
    public function getAnnotatedClassesToCompile(): array
    {
        return [];
    }

    /**
     * Initializes bundles.
     *
     * @throws \LogicException if two bundles share a common name
     */
    protected function initializeBundles()
    {
        // init bundles
        $this->bundles = [];
        foreach ($this->registerBundles() as $bundle) {
            $name = $bundle->getName();
            if (isset($this->bundles[$name])) {
                throw new \LogicException(sprintf('Trying to register two bundles with the same name "%s".', $name));
            }
            $this->bundles[$name] = $bundle;
        }
    }

    /**
     * The extension point similar to the Bundle::build() method.
     *
     * Use this method to register compiler passes and manipulate the container during the building process.
     */
    protected function build(ContainerBuilder $container)
    {
    }

    /**
     * Gets the container class.
     *
     * @throws \InvalidArgumentException If the generated classname is invalid
     *
     * @return string The container class
     */
    protected function getContainerClass()
    {
        $class = static::class;
        $class = 'c' === $class[0] && 0 === strpos($class, "class@anonymous\0") ? get_parent_class($class).str_replace('.', '_', ContainerBuilder::hash($class)) : $class;
        $class = $this->name.str_replace('\\', '_', $class).ucfirst($this->environment).($this->debug ? 'Debug' : '').'Container';

        if (!preg_match('/^[a-zA-Z_\x7f-\xff][a-zA-Z0-9_\x7f-\xff]*$/', $class)) {
            throw new \InvalidArgumentException(sprintf('The environment "%s" contains invalid characters, it can only contain characters allowed in PHP class names.', $this->environment));
        }

        return $class;
    }

    /**
     * Gets the container's base class.
     *
     * All names except Container must be fully qualified.
     *
     * @return string
     */
    protected function getContainerBaseClass()
    {
        return 'Container';
    }

    /**
     * Initializes the service container.
     *
     * The cached version of the service container is used when fresh, otherwise the
     * container is built.
     */
    protected function initializeContainer()
    {
        $class = $this->getContainerClass();
        $cacheDir = $this->warmupDir ?: $this->getCacheDir();
        $cache = new ConfigCache($cacheDir.'/'.$class.'.php', $this->debug);
        $cachePath = $cache->getPath();

        // Silence E_WARNING to ignore "include" failures - don't use "@" to prevent silencing fatal errors
        $errorLevel = error_reporting(E_ALL ^ E_WARNING);

        try {
            if (file_exists($cachePath) && \is_object($this->container = include $cachePath)
                && (!$this->debug || (self::$freshCache[$cachePath] ?? $cache->isFresh()))
            ) {
                self::$freshCache[$cachePath] = true;
                $this->container->set('kernel', $this);
                error_reporting($errorLevel);

                return;
            }
        } catch (\Throwable $e) {
        }

        $oldContainer = \is_object($this->container) ? new \ReflectionClass($this->container) : $this->container = null;

        try {
            is_dir($cacheDir) ?: mkdir($cacheDir, 0777, true);

            if ($lock = fopen($cachePath, 'w')) {
                chmod($cachePath, 0666 & ~umask());
                flock($lock, LOCK_EX | LOCK_NB, $wouldBlock);

                if (!flock($lock, $wouldBlock ? LOCK_SH : LOCK_EX)) {
                    fclose($lock);
                } else {
                    $cache = new class($cachePath, $this->debug) extends ConfigCache {
                        public $lock;

                        public function write($content, array $metadata = null)
                        {
                            rewind($this->lock);
                            ftruncate($this->lock, 0);
                            fwrite($this->lock, $content);

                            if (null !== $metadata) {
                                file_put_contents($this->getPath().'.meta', serialize($metadata));
                                @chmod($this->getPath().'.meta', 0666 & ~umask());
                            }

                            if (\function_exists('opcache_invalidate') && filter_var(ini_get('opcache.enable'), FILTER_VALIDATE_BOOLEAN)) {
                                @opcache_invalidate($this->getPath(), true);
                            }
                        }

                        public function release()
                        {
                            flock($this->lock, LOCK_UN);
                            fclose($this->lock);
                        }
                    };
                    $cache->lock = $lock;

                    if (!\is_object($this->container = include $cachePath)) {
                        $this->container = null;
                    } elseif (!$oldContainer || \get_class($this->container) !== $oldContainer->name) {
                        $this->container->set('kernel', $this);

                        return;
                    }
                }
            }
        } catch (\Throwable $e) {
        } finally {
            error_reporting($errorLevel);
        }

        if ($collectDeprecations = $this->debug && !\defined('PHPUNIT_COMPOSER_INSTALL')) {
            $collectedLogs = [];
            $previousHandler = set_error_handler(function ($type, $message, $file, $line) use (&$collectedLogs, &$previousHandler) {
                if (E_USER_DEPRECATED !== $type && E_DEPRECATED !== $type) {
                    return $previousHandler ? $previousHandler($type, $message, $file, $line) : false;
                }

                if (isset($collectedLogs[$message])) {
                    ++$collectedLogs[$message]['count'];

                    return null;
                }

                $backtrace = debug_backtrace(DEBUG_BACKTRACE_IGNORE_ARGS, 5);
                // Clean the trace by removing first frames added by the error handler itself.
                for ($i = 0; isset($backtrace[$i]); ++$i) {
                    if (isset($backtrace[$i]['file'], $backtrace[$i]['line']) && $backtrace[$i]['line'] === $line && $backtrace[$i]['file'] === $file) {
                        $backtrace = \array_slice($backtrace, 1 + $i);
                        break;
                    }
                }
                // Remove frames added by DebugClassLoader.
                for ($i = \count($backtrace) - 2; 0 < $i; --$i) {
                    if (\in_array($backtrace[$i]['class'] ?? null, [DebugClassLoader::class, LegacyDebugClassLoader::class], true)) {
                        $backtrace = [$backtrace[$i + 1]];
                        break;
                    }
                }

                $collectedLogs[$message] = [
                    'type' => $type,
                    'message' => $message,
                    'file' => $file,
                    'line' => $line,
                    'trace' => [$backtrace[0]],
                    'count' => 1,
                ];

                return null;
            });
        }

        try {
            $container = null;
            $container = $this->buildContainer();
            $container->compile();
        } finally {
            if ($collectDeprecations) {
                restore_error_handler();

                file_put_contents($cacheDir.'/'.$class.'Deprecations.log', serialize(array_values($collectedLogs)));
                file_put_contents($cacheDir.'/'.$class.'Compiler.log', null !== $container ? implode("\n", $container->getCompiler()->getLog()) : '');
            }
        }

        $this->dumpContainer($cache, $container, $class, $this->getContainerBaseClass());
        if (method_exists($cache, 'release')) {
            $cache->release();
        }

        $this->container = require $cachePath;
        $this->container->set('kernel', $this);

        if ($oldContainer && \get_class($this->container) !== $oldContainer->name) {
            // Because concurrent requests might still be using them,
            // old container files are not removed immediately,
            // but on a next dump of the container.
            static $legacyContainers = [];
            $oldContainerDir = \dirname($oldContainer->getFileName());
            $legacyContainers[$oldContainerDir.'.legacy'] = true;
            foreach (glob(\dirname($oldContainerDir).\DIRECTORY_SEPARATOR.'*.legacy', GLOB_NOSORT) as $legacyContainer) {
                if (!isset($legacyContainers[$legacyContainer]) && @unlink($legacyContainer)) {
                    (new Filesystem())->remove(substr($legacyContainer, 0, -7));
                }
            }

            touch($oldContainerDir.'.legacy');
        }

        if ($this->container->has('cache_warmer')) {
            $this->container->get('cache_warmer')->warmUp($this->container->getParameter('kernel.cache_dir'));
        }
    }

    /**
     * Returns the kernel parameters.
     *
     * @return array An array of kernel parameters
     */
    protected function getKernelParameters()
    {
        $bundles = [];
        $bundlesMetadata = [];

        foreach ($this->bundles as $name => $bundle) {
            $bundles[$name] = \get_class($bundle);
            $bundlesMetadata[$name] = [
                'path' => $bundle->getPath(),
                'namespace' => $bundle->getNamespace(),
            ];
        }

        return [
            /*
             * @deprecated since Symfony 4.2, use kernel.project_dir instead
             */
            'kernel.root_dir' => realpath($this->rootDir) ?: $this->rootDir,
            'kernel.project_dir' => realpath($this->getProjectDir()) ?: $this->getProjectDir(),
            'kernel.environment' => $this->environment,
            'kernel.debug' => $this->debug,
            /*
             * @deprecated since Symfony 4.2
             */
            'kernel.name' => $this->name,
            'kernel.cache_dir' => realpath($cacheDir = $this->warmupDir ?: $this->getCacheDir()) ?: $cacheDir,
            'kernel.logs_dir' => realpath($this->getLogDir()) ?: $this->getLogDir(),
            'kernel.bundles' => $bundles,
            'kernel.bundles_metadata' => $bundlesMetadata,
            'kernel.charset' => $this->getCharset(),
            'kernel.container_class' => $this->getContainerClass(),
        ];
    }

    /**
     * Builds the service container.
     *
     * @return ContainerBuilder The compiled service container
     *
     * @throws \RuntimeException
     */
    protected function buildContainer()
    {
        foreach (['cache' => $this->warmupDir ?: $this->getCacheDir(), 'logs' => $this->getLogDir()] as $name => $dir) {
            if (!is_dir($dir)) {
                if (false === @mkdir($dir, 0777, true) && !is_dir($dir)) {
                    throw new \RuntimeException(sprintf('Unable to create the "%s" directory (%s).', $name, $dir));
                }
            } elseif (!is_writable($dir)) {
                throw new \RuntimeException(sprintf('Unable to write in the "%s" directory (%s).', $name, $dir));
            }
        }

        $container = $this->getContainerBuilder();
        $container->addObjectResource($this);
        $this->prepareContainer($container);

        if (null !== $cont = $this->registerContainerConfiguration($this->getContainerLoader($container))) {
            $container->merge($cont);
        }

        $container->addCompilerPass(new AddAnnotatedClassesToCachePass($this));

        return $container;
    }

    /**
     * Prepares the ContainerBuilder before it is compiled.
     */
    protected function prepareContainer(ContainerBuilder $container)
    {
        $extensions = [];
        foreach ($this->bundles as $bundle) {
            if ($extension = $bundle->getContainerExtension()) {
                $container->registerExtension($extension);
            }

            if ($this->debug) {
                $container->addObjectResource($bundle);
            }
        }

        foreach ($this->bundles as $bundle) {
            $bundle->build($container);
        }

        $this->build($container);

        foreach ($container->getExtensions() as $extension) {
            $extensions[] = $extension->getAlias();
        }

        // ensure these extensions are implicitly loaded
        $container->getCompilerPassConfig()->setMergePass(new MergeExtensionConfigurationPass($extensions));
    }

    /**
     * Gets a new ContainerBuilder instance used to build the service container.
     *
     * @return ContainerBuilder
     */
    protected function getContainerBuilder()
    {
        $container = new ContainerBuilder();
        $container->getParameterBag()->add($this->getKernelParameters());

        if ($this instanceof CompilerPassInterface) {
            $container->addCompilerPass($this, PassConfig::TYPE_BEFORE_OPTIMIZATION, -10000);
        }
        if (class_exists('ProxyManager\Configuration') && class_exists('Symfony\Bridge\ProxyManager\LazyProxy\Instantiator\RuntimeInstantiator')) {
            $container->setProxyInstantiator(new RuntimeInstantiator());
        }

        return $container;
    }

    /**
     * Dumps the service container to PHP code in the cache.
     *
     * @param string $class     The name of the class to generate
     * @param string $baseClass The name of the container's base class
     */
    protected function dumpContainer(ConfigCache $cache, ContainerBuilder $container, $class, $baseClass)
    {
        // cache the container
        $dumper = new PhpDumper($container);

        if (class_exists('ProxyManager\Configuration') && class_exists('Symfony\Bridge\ProxyManager\LazyProxy\PhpDumper\ProxyDumper')) {
            $dumper->setProxyDumper(new ProxyDumper());
        }

        $content = $dumper->dump([
            'class' => $class,
            'base_class' => $baseClass,
            'file' => $cache->getPath(),
            'as_files' => true,
            'debug' => $this->debug,
            'build_time' => $container->hasParameter('kernel.container_build_time') ? $container->getParameter('kernel.container_build_time') : time(),
        ]);

        $rootCode = array_pop($content);
        $dir = \dirname($cache->getPath()).'/';
        $fs = new Filesystem();

        foreach ($content as $file => $code) {
            $fs->dumpFile($dir.$file, $code);
            @chmod($dir.$file, 0666 & ~umask());
        }
        $legacyFile = \dirname($dir.key($content)).'.legacy';
        if (file_exists($legacyFile)) {
            @unlink($legacyFile);
        }

        $cache->write($rootCode, $container->getResources());
    }

    /**
     * Returns a loader for the container.
     *
     * @return DelegatingLoader The loader
     */
    protected function getContainerLoader(ContainerInterface $container)
    {
        $locator = new FileLocator($this);
        $resolver = new LoaderResolver([
            new XmlFileLoader($container, $locator),
            new YamlFileLoader($container, $locator),
            new IniFileLoader($container, $locator),
            new PhpFileLoader($container, $locator),
            new GlobFileLoader($container, $locator),
            new DirectoryLoader($container, $locator),
            new ClosureLoader($container),
        ]);

        return new DelegatingLoader($resolver);
    }

    /**
     * Removes comments from a PHP source string.
     *
     * We don't use the PHP php_strip_whitespace() function
     * as we want the content to be readable and well-formatted.
     *
     * @param string $source A PHP string
     *
     * @return string The PHP string with the comments removed
     */
    public static function stripComments($source)
    {
        if (!\function_exists('token_get_all')) {
            return $source;
        }

        $rawChunk = '';
        $output = '';
        $tokens = token_get_all($source);
        $ignoreSpace = false;
        for ($i = 0; isset($tokens[$i]); ++$i) {
            $token = $tokens[$i];
            if (!isset($token[1]) || 'b"' === $token) {
                $rawChunk .= $token;
            } elseif (T_START_HEREDOC === $token[0]) {
                $output .= $rawChunk.$token[1];
                do {
                    $token = $tokens[++$i];
                    $output .= isset($token[1]) && 'b"' !== $token ? $token[1] : $token;
                } while (T_END_HEREDOC !== $token[0]);
                $rawChunk = '';
            } elseif (T_WHITESPACE === $token[0]) {
                if ($ignoreSpace) {
                    $ignoreSpace = false;

                    continue;
                }

                // replace multiple new lines with a single newline
                $rawChunk .= preg_replace(['/\n{2,}/S'], "\n", $token[1]);
            } elseif (\in_array($token[0], [T_COMMENT, T_DOC_COMMENT])) {
                $ignoreSpace = true;
            } else {
                $rawChunk .= $token[1];

                // The PHP-open tag already has a new-line
                if (T_OPEN_TAG === $token[0]) {
                    $ignoreSpace = true;
                }
            }
        }

        $output .= $rawChunk;

        unset($tokens, $rawChunk);
        gc_mem_caches();

        return $output;
    }

    /**
     * @deprecated since Symfony 4.3
     */
    public function serialize()
    {
        @trigger_error(sprintf('The "%s" method is deprecated since Symfony 4.3.', __METHOD__), E_USER_DEPRECATED);

        return serialize([$this->environment, $this->debug]);
    }

    /**
     * @deprecated since Symfony 4.3
     */
    public function unserialize($data)
    {
        @trigger_error(sprintf('The "%s" method is deprecated since Symfony 4.3.', __METHOD__), E_USER_DEPRECATED);
        list($environment, $debug) = unserialize($data, ['allowed_classes' => false]);

        $this->__construct($environment, $debug);
    }

    /**
     * @return array
     */
    public function __sleep()
    {
        if (__CLASS__ !== $c = (new \ReflectionMethod($this, 'serialize'))->getDeclaringClass()->name) {
            @trigger_error(sprintf('Implementing the "%s::serialize()" method is deprecated since Symfony 4.3.', $c), E_USER_DEPRECATED);
            $this->serialized = $this->serialize();

            return ['serialized'];
        }

        return ['environment', 'debug'];
    }

    public function __wakeup()
    {
        if (__CLASS__ !== $c = (new \ReflectionMethod($this, 'serialize'))->getDeclaringClass()->name) {
            @trigger_error(sprintf('Implementing the "%s::serialize()" method is deprecated since Symfony 4.3.', $c), E_USER_DEPRECATED);
            $this->unserialize($this->serialized);
            unset($this->serialized);

            return;
        }
        $this->__construct($this->environment, $this->debug);
    }
}<|MERGE_RESOLUTION|>--- conflicted
+++ resolved
@@ -231,12 +231,7 @@
             $class = static::class;
             $class = 'c' === $class[0] && 0 === strpos($class, "class@anonymous\0") ? get_parent_class($class).'@anonymous' : $class;
 
-<<<<<<< HEAD
-            throw new \InvalidArgumentException(sprintf('Bundle "%s" does not exist or it is not enabled. Maybe you forgot to add it in the registerBundles() method of your %s.php file?', $name, $class));
-=======
-        if (!isset($this->bundleMap[$name])) {
-            throw new \InvalidArgumentException(sprintf('Bundle "%s" does not exist or it is not enabled. Maybe you forgot to add it in the registerBundles() method of your "%s.php" file?', $name, static::class));
->>>>>>> e29cdb70
+            throw new \InvalidArgumentException(sprintf('Bundle "%s" does not exist or it is not enabled. Maybe you forgot to add it in the "registerBundles()" method of your "%s.php" file?', $name, $class));
         }
 
         return $this->bundles[$name];
