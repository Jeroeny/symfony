--- conflicted
+++ resolved
@@ -265,7 +265,6 @@
                 continue;
             }
 
-<<<<<<< HEAD
             $type = ProxyHelper::exportType($parameter, true);
             $target = null;
             $name = Target::parseName($parameter, $target);
@@ -280,21 +279,6 @@
                         $value->value = $parameter->getDefaultValue();
                     } elseif (!$parameter->allowsNull()) {
                         throw new AutowiringFailedException($this->currentId, $failureMessage);
-=======
-            if ($checkAttributes) {
-                foreach ($parameter->getAttributes() as $attribute) {
-                    if (\in_array($attribute->getName(), [TaggedIterator::class, TaggedLocator::class, Autowire::class, MapDecorated::class], true)) {
-                        try {
-                            $arguments[$index] = $this->processAttribute($attribute->newInstance(), $parameter->allowsNull());
-                            continue 2;
-                        } catch (ParameterNotFoundException $e) {
-                            if (!$parameter->isDefaultValueAvailable()) {
-                                throw new AutowiringFailedException($this->currentId, $e->getMessage(), 0, $e);
-                            }
-                            $arguments[$index] = clone $this->defaultArgument;
-                            $arguments[$index]->value = $parameter->getDefaultValue();
-                        }
->>>>>>> 20ee89ce
                     }
                 }
 
@@ -305,7 +289,18 @@
                 foreach ($parameter->getAttributes(Autowire::class, \ReflectionAttribute::IS_INSTANCEOF) as $attribute) {
                     $attribute = $attribute->newInstance();
                     $invalidBehavior = $parameter->allowsNull() ? ContainerInterface::NULL_ON_INVALID_REFERENCE : ContainerBuilder::EXCEPTION_ON_INVALID_REFERENCE;
-                    $value = $this->processValue(new TypedReference($type ?: '?', $type ?: 'mixed', $invalidBehavior, $name, [$attribute, ...$target]));
+
+                    try {
+                        $value = $this->processValue(new TypedReference($type ?: '?', $type ?: 'mixed', $invalidBehavior, $name, [$attribute, ...$target]));
+                    } catch (ParameterNotFoundException $e) {
+                        if (!$parameter->isDefaultValueAvailable()) {
+                            throw new AutowiringFailedException($this->currentId, $e->getMessage(), 0, $e);
+                        }
+                        $arguments[$index] = clone $this->defaultArgument;
+                        $arguments[$index]->value = $parameter->getDefaultValue();
+
+                        continue 2;
+                    }
 
                     if ($attribute instanceof AutowireCallable) {
                         $value = (new Definition($type = \is_string($attribute->lazy) ? $attribute->lazy : ($type ?: 'Closure')))
