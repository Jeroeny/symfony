--- conflicted
+++ resolved
@@ -32,24 +32,15 @@
     protected $logger;
     protected $stopwatch;
 
-<<<<<<< HEAD
+    /**
+     * @var \SplObjectStorage<WrappedListener, array{string, string}>|null
+     */
     private ?\SplObjectStorage $callStack = null;
     private EventDispatcherInterface $dispatcher;
     private array $wrappedListeners = [];
     private array $orphanedEvents = [];
     private ?RequestStack $requestStack;
     private string $currentRequestHash = '';
-=======
-    /**
-     * @var \SplObjectStorage<WrappedListener, array{string, string}>
-     */
-    private $callStack;
-    private $dispatcher;
-    private $wrappedListeners;
-    private $orphanedEvents;
-    private $requestStack;
-    private $currentRequestHash = '';
->>>>>>> 175e3f72
 
     public function __construct(EventDispatcherInterface $dispatcher, Stopwatch $stopwatch, LoggerInterface $logger = null, RequestStack $requestStack = null)
     {
