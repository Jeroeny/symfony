<?php

/*
 * This file is part of the Symfony package.
 *
 * (c) Fabien Potencier <fabien@symfony.com>
 *
 * For the full copyright and license information, please view the LICENSE
 * file that was distributed with this source code.
 */

namespace Symfony\Component\DependencyInjection\Compiler;

use Symfony\Component\Config\Resource\ClassExistenceResource;
use Symfony\Component\DependencyInjection\Argument\ServiceLocatorArgument;
use Symfony\Component\DependencyInjection\Argument\TaggedIteratorArgument;
use Symfony\Component\DependencyInjection\Attribute\Autowire;
use Symfony\Component\DependencyInjection\Attribute\MapDecorated;
use Symfony\Component\DependencyInjection\Attribute\TaggedIterator;
use Symfony\Component\DependencyInjection\Attribute\TaggedLocator;
use Symfony\Component\DependencyInjection\Attribute\Target;
use Symfony\Component\DependencyInjection\ContainerBuilder;
use Symfony\Component\DependencyInjection\ContainerInterface;
use Symfony\Component\DependencyInjection\Definition;
use Symfony\Component\DependencyInjection\Exception\AutowiringFailedException;
use Symfony\Component\DependencyInjection\Exception\RuntimeException;
use Symfony\Component\DependencyInjection\Reference;
use Symfony\Component\DependencyInjection\TypedReference;
use Symfony\Component\VarExporter\ProxyHelper;
use Symfony\Contracts\Service\Attribute\SubscribedService;

/**
 * Inspects existing service definitions and wires the autowired ones using the type hints of their classes.
 *
 * @author Kévin Dunglas <dunglas@gmail.com>
 * @author Nicolas Grekas <p@tchwork.com>
 */
class AutowirePass extends AbstractRecursivePass
{
<<<<<<< HEAD
    private array $types;
    private array $ambiguousServiceTypes;
    private array $autowiringAliases;
    private ?string $lastFailure = null;
    private bool $throwOnAutowiringException;
    private ?string $decoratedClass = null;
    private ?string $decoratedId = null;
    private ?array $methodCalls = null;
    private object $defaultArgument;
    private ?\Closure $getPreviousValue = null;
    private ?int $decoratedMethodIndex = null;
    private ?int $decoratedMethodArgumentIndex = null;
    private ?self $typesClone = null;
    private array $combinedAliases;
=======
    private $types;
    private $ambiguousServiceTypes;
    private $autowiringAliases;
    private $lastFailure;
    private $throwOnAutowiringException;
    private $decoratedClass;
    private $decoratedId;
    private $methodCalls;
    private $defaultArgument;
    private $getPreviousValue;
    private $decoratedMethodIndex;
    private $decoratedMethodArgumentIndex;
    private $typesClone;
>>>>>>> b92dc2c9

    public function __construct(bool $throwOnAutowireException = true)
    {
        $this->throwOnAutowiringException = $throwOnAutowireException;
        $this->defaultArgument = new class() {
            public $value;
            public $names;
        };
    }

    public function process(ContainerBuilder $container)
    {
        try {
            $this->typesClone = clone $this;
            parent::process($container);
        } finally {
            $this->decoratedClass = null;
            $this->decoratedId = null;
            $this->methodCalls = null;
            $this->defaultArgument->names = null;
            $this->getPreviousValue = null;
            $this->decoratedMethodIndex = null;
            $this->decoratedMethodArgumentIndex = null;
            $this->typesClone = null;
        }
    }

    protected function processValue(mixed $value, bool $isRoot = false): mixed
    {
        try {
            return $this->doProcessValue($value, $isRoot);
        } catch (AutowiringFailedException $e) {
            if ($this->throwOnAutowiringException) {
                throw $e;
            }

            $this->container->getDefinition($this->currentId)->addError($e->getMessageCallback() ?? $e->getMessage());

            return parent::processValue($value, $isRoot);
        }
    }

    private function doProcessValue(mixed $value, bool $isRoot = false): mixed
    {
        if ($value instanceof TypedReference) {
            if ($attributes = $value->getAttributes()) {
                $attribute = array_pop($attributes);

                if ($attributes) {
                    throw new AutowiringFailedException($this->currentId, sprintf('Using multiple attributes with "%s" is not supported.', SubscribedService::class));
                }

                if (!$attribute instanceof Target) {
                    return $this->processAttribute($attribute, ContainerInterface::EXCEPTION_ON_INVALID_REFERENCE !== $value->getInvalidBehavior());
                }

                $value = new TypedReference($value->getType(), $value->getType(), $value->getInvalidBehavior(), $attribute->name);
            }
            if ($ref = $this->getAutowiredReference($value, true)) {
                return $ref;
            }
            if (ContainerBuilder::RUNTIME_EXCEPTION_ON_INVALID_REFERENCE === $value->getInvalidBehavior()) {
                $message = $this->createTypeNotFoundMessageCallback($value, 'it');

                // since the error message varies by referenced id and $this->currentId, so should the id of the dummy errored definition
                $this->container->register($id = sprintf('.errored.%s.%s', $this->currentId, (string) $value), $value->getType())
                    ->addError($message);

                return new TypedReference($id, $value->getType(), $value->getInvalidBehavior(), $value->getName());
            }
        }
        $value = parent::processValue($value, $isRoot);

        if (!$value instanceof Definition || !$value->isAutowired() || $value->isAbstract() || !$value->getClass()) {
            return $value;
        }
        if (!$reflectionClass = $this->container->getReflectionClass($value->getClass(), false)) {
            $this->container->log($this, sprintf('Skipping service "%s": Class or interface "%s" cannot be loaded.', $this->currentId, $value->getClass()));

            return $value;
        }

        $this->methodCalls = $value->getMethodCalls();

        try {
            $constructor = $this->getConstructor($value, false);
        } catch (RuntimeException $e) {
            throw new AutowiringFailedException($this->currentId, $e->getMessage(), 0, $e);
        }

        if ($constructor) {
            array_unshift($this->methodCalls, [$constructor, $value->getArguments()]);
        }

        $checkAttributes = !$value->hasTag('container.ignore_attributes');
        $this->methodCalls = $this->autowireCalls($reflectionClass, $isRoot, $checkAttributes);

        if ($constructor) {
            [, $arguments] = array_shift($this->methodCalls);

            if ($arguments !== $value->getArguments()) {
                $value->setArguments($arguments);
            }
        }

        if ($this->methodCalls !== $value->getMethodCalls()) {
            $value->setMethodCalls($this->methodCalls);
        }

        return $value;
    }

    private function processAttribute(object $attribute, bool $isOptional = false): mixed
    {
        switch (true) {
            case $attribute instanceof Autowire:
                $value = $this->container->getParameterBag()->resolveValue($attribute->value);

                return $value instanceof Reference && $isOptional ? new Reference($value, ContainerInterface::NULL_ON_INVALID_REFERENCE) : $value;

            case $attribute instanceof TaggedIterator:
                return new TaggedIteratorArgument($attribute->tag, $attribute->indexAttribute, $attribute->defaultIndexMethod, false, $attribute->defaultPriorityMethod, (array) $attribute->exclude);

            case $attribute instanceof TaggedLocator:
                return new ServiceLocatorArgument(new TaggedIteratorArgument($attribute->tag, $attribute->indexAttribute, $attribute->defaultIndexMethod, true, $attribute->defaultPriorityMethod, (array) $attribute->exclude));

            case $attribute instanceof MapDecorated:
                $definition = $this->container->getDefinition($this->currentId);

                return new Reference($definition->innerServiceId ?? $this->currentId.'.inner', $definition->decorationOnInvalid ?? ContainerInterface::NULL_ON_INVALID_REFERENCE);
        }

        throw new AutowiringFailedException($this->currentId, sprintf('"%s" is an unsupported attribute.', $attribute::class));
    }

    private function autowireCalls(\ReflectionClass $reflectionClass, bool $isRoot, bool $checkAttributes): array
    {
        $this->decoratedId = null;
        $this->decoratedClass = null;
        $this->getPreviousValue = null;

        if ($isRoot && ($definition = $this->container->getDefinition($this->currentId)) && null !== ($this->decoratedId = $definition->innerServiceId) && $this->container->has($this->decoratedId)) {
            $this->decoratedClass = $this->container->findDefinition($this->decoratedId)->getClass();
        }

        $patchedIndexes = [];

        foreach ($this->methodCalls as $i => $call) {
            [$method, $arguments] = $call;

            if ($method instanceof \ReflectionFunctionAbstract) {
                $reflectionMethod = $method;
            } else {
                $definition = new Definition($reflectionClass->name);
                try {
                    $reflectionMethod = $this->getReflectionMethod($definition, $method);
                } catch (RuntimeException $e) {
                    if ($definition->getFactory()) {
                        continue;
                    }
                    throw $e;
                }
            }

            $arguments = $this->autowireMethod($reflectionMethod, $arguments, $checkAttributes, $i);

            if ($arguments !== $call[1]) {
                $this->methodCalls[$i][1] = $arguments;
                $patchedIndexes[] = $i;
            }
        }

        // use named arguments to skip complex default values
        foreach ($patchedIndexes as $i) {
            $namedArguments = null;
            $arguments = $this->methodCalls[$i][1];

            foreach ($arguments as $j => $value) {
                if ($namedArguments && !$value instanceof $this->defaultArgument) {
                    unset($arguments[$j]);
                    $arguments[$namedArguments[$j]] = $value;
                }
                if ($namedArguments || !$value instanceof $this->defaultArgument) {
                    continue;
                }

                if (\is_array($value->value) ? $value->value : \is_object($value->value)) {
                    unset($arguments[$j]);
                    $namedArguments = $value->names;
                } else {
                    $arguments[$j] = $value->value;
                }
            }

            $this->methodCalls[$i][1] = $arguments;
        }

        return $this->methodCalls;
    }

    /**
     * Autowires the constructor or a method.
     *
     * @throws AutowiringFailedException
     */
    private function autowireMethod(\ReflectionFunctionAbstract $reflectionMethod, array $arguments, bool $checkAttributes, int $methodIndex): array
    {
        $class = $reflectionMethod instanceof \ReflectionMethod ? $reflectionMethod->class : $this->currentId;
        $method = $reflectionMethod->name;
        $parameters = $reflectionMethod->getParameters();
        if ($reflectionMethod->isVariadic()) {
            array_pop($parameters);
        }
        $this->defaultArgument->names = new \ArrayObject();

        foreach ($parameters as $index => $parameter) {
            $this->defaultArgument->names[$index] = $parameter->name;

            if (\array_key_exists($parameter->name, $arguments)) {
                $arguments[$index] = $arguments[$parameter->name];
                unset($arguments[$parameter->name]);
            }
            if (\array_key_exists($index, $arguments) && '' !== $arguments[$index]) {
                continue;
            }

            $type = ProxyHelper::exportType($parameter, true);

            if ($checkAttributes) {
                foreach ($parameter->getAttributes() as $attribute) {
                    if (\in_array($attribute->getName(), [TaggedIterator::class, TaggedLocator::class, Autowire::class, MapDecorated::class], true)) {
                        $arguments[$index] = $this->processAttribute($attribute->newInstance(), $parameter->allowsNull());

                        break;
                    }
                }

                if ('' !== ($arguments[$index] ?? '')) {
                    continue;
                }
            }

            if (!$type) {
                if (isset($arguments[$index])) {
                    continue;
                }

                // no default value? Then fail
                if (!$parameter->isDefaultValueAvailable()) {
                    // For core classes, isDefaultValueAvailable() can
                    // be false when isOptional() returns true. If the
                    // argument *is* optional, allow it to be missing
                    if ($parameter->isOptional()) {
                        --$index;
                        break;
                    }
                    $type = ProxyHelper::exportType($parameter);
                    $type = $type ? sprintf('is type-hinted "%s"', preg_replace('/(^|[(|&])\\\\|^\?\\\\?/', '\1', $type)) : 'has no type-hint';

                    throw new AutowiringFailedException($this->currentId, sprintf('Cannot autowire service "%s": argument "$%s" of method "%s()" %s, you should configure its value explicitly.', $this->currentId, $parameter->name, $class !== $this->currentId ? $class.'::'.$method : $method, $type));
                }

                // specifically pass the default value
                $arguments[$index] = clone $this->defaultArgument;
                $arguments[$index]->value = $parameter->getDefaultValue();

                continue;
            }

            $getValue = function () use ($type, $parameter, $class, $method) {
                if (!$value = $this->getAutowiredReference($ref = new TypedReference($type, $type, ContainerBuilder::EXCEPTION_ON_INVALID_REFERENCE, Target::parseName($parameter)), false)) {
                    $failureMessage = $this->createTypeNotFoundMessageCallback($ref, sprintf('argument "$%s" of method "%s()"', $parameter->name, $class !== $this->currentId ? $class.'::'.$method : $method));

                    if ($parameter->isDefaultValueAvailable()) {
                        $value = clone $this->defaultArgument;
                        $value->value = $parameter->getDefaultValue();
                    } elseif (!$parameter->allowsNull()) {
                        throw new AutowiringFailedException($this->currentId, $failureMessage);
                    }
                }

                return $value;
            };

            if ($this->decoratedClass && $isDecorated = is_a($this->decoratedClass, $type, true)) {
                if ($this->getPreviousValue) {
                    // The inner service is injected only if there is only 1 argument matching the type of the decorated class
                    // across all arguments of all autowired methods.
                    // If a second matching argument is found, the default behavior is restored.

                    $getPreviousValue = $this->getPreviousValue;
                    $this->methodCalls[$this->decoratedMethodIndex][1][$this->decoratedMethodArgumentIndex] = $getPreviousValue();
                    $this->decoratedClass = null; // Prevent further checks
                } else {
                    $arguments[$index] = new TypedReference($this->decoratedId, $this->decoratedClass);
                    $this->getPreviousValue = $getValue;
                    $this->decoratedMethodIndex = $methodIndex;
                    $this->decoratedMethodArgumentIndex = $index;

                    continue;
                }
            }

            $arguments[$index] = $getValue();
        }

        if ($parameters && !isset($arguments[++$index])) {
            while (0 <= --$index) {
                if (!$arguments[$index] instanceof $this->defaultArgument) {
                    break;
                }
                unset($arguments[$index]);
            }
        }

        // it's possible index 1 was set, then index 0, then 2, etc
        // make sure that we re-order so they're injected as expected
        ksort($arguments, \SORT_NATURAL);

        return $arguments;
    }

    /**
     * Returns a reference to the service matching the given type, if any.
     */
    private function getAutowiredReference(TypedReference $reference, bool $filterType): ?TypedReference
    {
        $this->lastFailure = null;
        $type = $reference->getType();

        if ($type !== (string) $reference) {
            return $reference;
        }

        if ($filterType && false !== $m = strpbrk($type, '&|')) {
            $types = array_diff(explode($m[0], $type), ['int', 'string', 'array', 'bool', 'float', 'iterable', 'object', 'callable', 'null']);

            sort($types);

            $type = implode($m[0], $types);
        }

        if (null !== $name = $reference->getName()) {
            if ($this->container->has($alias = $type.' $'.$name) && !$this->container->findDefinition($alias)->isAbstract()) {
                return new TypedReference($alias, $type, $reference->getInvalidBehavior());
            }

            if (null !== ($alias = $this->getCombinedAlias($type, $name) ?? null) && !$this->container->findDefinition($alias)->isAbstract()) {
                return new TypedReference($alias, $type, $reference->getInvalidBehavior());
            }

            if ($this->container->has($name) && !$this->container->findDefinition($name)->isAbstract()) {
                foreach ($this->container->getAliases() as $id => $alias) {
                    if ($name === (string) $alias && str_starts_with($id, $type.' $')) {
                        return new TypedReference($name, $type, $reference->getInvalidBehavior());
                    }
                }
            }
        }

        if ($this->container->has($type) && !$this->container->findDefinition($type)->isAbstract()) {
            return new TypedReference($type, $type, $reference->getInvalidBehavior());
        }

        if (null !== ($alias = $this->getCombinedAlias($type) ?? null) && !$this->container->findDefinition($alias)->isAbstract()) {
            return new TypedReference($alias, $type, $reference->getInvalidBehavior());
        }

        return null;
    }

    /**
     * Populates the list of available types.
     */
    private function populateAvailableTypes(ContainerBuilder $container)
    {
        $this->types = [];
        $this->ambiguousServiceTypes = [];
        $this->autowiringAliases = [];

        foreach ($container->getDefinitions() as $id => $definition) {
            $this->populateAvailableType($container, $id, $definition);
        }

        foreach ($container->getAliases() as $id => $alias) {
            $this->populateAutowiringAlias($id);
        }
    }

    /**
     * Populates the list of available types for a given definition.
     */
    private function populateAvailableType(ContainerBuilder $container, string $id, Definition $definition)
    {
        // Never use abstract services
        if ($definition->isAbstract()) {
            return;
        }

        if ('' === $id || '.' === $id[0] || $definition->isDeprecated() || !$reflectionClass = $container->getReflectionClass($definition->getClass(), false)) {
            return;
        }

        foreach ($reflectionClass->getInterfaces() as $reflectionInterface) {
            $this->set($reflectionInterface->name, $id);
        }

        do {
            $this->set($reflectionClass->name, $id);
        } while ($reflectionClass = $reflectionClass->getParentClass());

        $this->populateAutowiringAlias($id);
    }

    /**
     * Associates a type and a service id if applicable.
     */
    private function set(string $type, string $id)
    {
        // is this already a type/class that is known to match multiple services?
        if (isset($this->ambiguousServiceTypes[$type])) {
            $this->ambiguousServiceTypes[$type][] = $id;

            return;
        }

        // check to make sure the type doesn't match multiple services
        if (!isset($this->types[$type]) || $this->types[$type] === $id) {
            $this->types[$type] = $id;

            return;
        }

        // keep an array of all services matching this type
        if (!isset($this->ambiguousServiceTypes[$type])) {
            $this->ambiguousServiceTypes[$type] = [$this->types[$type]];
            unset($this->types[$type]);
        }
        $this->ambiguousServiceTypes[$type][] = $id;
    }

    private function createTypeNotFoundMessageCallback(TypedReference $reference, string $label): \Closure
    {
        if (null === $this->typesClone->container) {
            $this->typesClone->container = new ContainerBuilder($this->container->getParameterBag());
            $this->typesClone->container->setAliases($this->container->getAliases());
            $this->typesClone->container->setDefinitions($this->container->getDefinitions());
            $this->typesClone->container->setResourceTracking(false);
        }
        $currentId = $this->currentId;

        return (function () use ($reference, $label, $currentId) {
            return $this->createTypeNotFoundMessage($reference, $label, $currentId);
        })->bindTo($this->typesClone);
    }

    private function createTypeNotFoundMessage(TypedReference $reference, string $label, string $currentId): string
    {
        $type = $reference->getType();

        $i = null;
        $namespace = $type;
        do {
            $namespace = substr($namespace, 0, $i);

            if ($this->container->hasDefinition($namespace) && $tag = $this->container->getDefinition($namespace)->getTag('container.excluded')) {
                return sprintf('Cannot autowire service "%s": %s needs an instance of "%s" but this type has been excluded %s.', $currentId, $label, $type, $tag[0]['source'] ?? 'from autowiring');
            }
        } while (false !== $i = strrpos($namespace, '\\'));

        if (!$r = $this->container->getReflectionClass($type, false)) {
            // either $type does not exist or a parent class does not exist
            try {
                $resource = new ClassExistenceResource($type, false);
                // isFresh() will explode ONLY if a parent class/trait does not exist
                $resource->isFresh(0);
                $parentMsg = false;
            } catch (\ReflectionException $e) {
                $parentMsg = $e->getMessage();
            }

            $message = sprintf('has type "%s" but this class %s.', $type, $parentMsg ? sprintf('is missing a parent class (%s)', $parentMsg) : 'was not found');
        } else {
            $alternatives = $this->createTypeAlternatives($this->container, $reference);
            $message = $this->container->has($type) ? 'this service is abstract' : 'no such service exists';
            $message = sprintf('references %s "%s" but %s.%s', $r->isInterface() ? 'interface' : 'class', $type, $message, $alternatives);

            if ($r->isInterface() && !$alternatives) {
                $message .= ' Did you create a class that implements this interface?';
            }
        }

        $message = sprintf('Cannot autowire service "%s": %s %s', $currentId, $label, $message);

        if (null !== $this->lastFailure) {
            $message = $this->lastFailure."\n".$message;
            $this->lastFailure = null;
        }

        return $message;
    }

    private function createTypeAlternatives(ContainerBuilder $container, TypedReference $reference): string
    {
        // try suggesting available aliases first
        if ($message = $this->getAliasesSuggestionForType($container, $type = $reference->getType())) {
            return ' '.$message;
        }
        if (!isset($this->ambiguousServiceTypes)) {
            $this->populateAvailableTypes($container);
        }

        $servicesAndAliases = $container->getServiceIds();
        if (null !== ($autowiringAliases = $this->autowiringAliases[$type] ?? null) && !isset($autowiringAliases[''])) {
            return sprintf(' Available autowiring aliases for this %s are: "$%s".', class_exists($type, false) ? 'class' : 'interface', implode('", "$', $autowiringAliases));
        }

        if (!$container->has($type) && false !== $key = array_search(strtolower($type), array_map('strtolower', $servicesAndAliases))) {
            return sprintf(' Did you mean "%s"?', $servicesAndAliases[$key]);
        } elseif (isset($this->ambiguousServiceTypes[$type])) {
            $message = sprintf('one of these existing services: "%s"', implode('", "', $this->ambiguousServiceTypes[$type]));
        } elseif (isset($this->types[$type])) {
            $message = sprintf('the existing "%s" service', $this->types[$type]);
        } else {
            return '';
        }

        return sprintf(' You should maybe alias this %s to %s.', class_exists($type, false) ? 'class' : 'interface', $message);
    }

    private function getAliasesSuggestionForType(ContainerBuilder $container, string $type): ?string
    {
        $aliases = [];
        foreach (class_parents($type) + class_implements($type) as $parent) {
            if ($container->has($parent) && !$container->findDefinition($parent)->isAbstract()) {
                $aliases[] = $parent;
            }
        }

        if (1 < $len = \count($aliases)) {
            $message = 'Try changing the type-hint to one of its parents: ';
            for ($i = 0, --$len; $i < $len; ++$i) {
                $message .= sprintf('%s "%s", ', class_exists($aliases[$i], false) ? 'class' : 'interface', $aliases[$i]);
            }
            $message .= sprintf('or %s "%s".', class_exists($aliases[$i], false) ? 'class' : 'interface', $aliases[$i]);

            return $message;
        }

        if ($aliases) {
            return sprintf('Try changing the type-hint to "%s" instead.', $aliases[0]);
        }

        return null;
    }

    private function populateAutowiringAlias(string $id): void
    {
        if (!preg_match('/(?(DEFINE)(?<V>[a-zA-Z_\x7f-\xff][a-zA-Z0-9_\x7f-\xff]*+))^((?&V)(?:\\\\(?&V))*+)(?: \$((?&V)))?$/', $id, $m)) {
            return;
        }

        $type = $m[2];
        $name = $m[3] ?? '';

        if (class_exists($type, false) || interface_exists($type, false)) {
            $this->autowiringAliases[$type][$name] = $name;
        }
    }

    private function getCombinedAlias(string $type, string $name = null): ?string
    {
        if (str_contains($type, '&')) {
            $types = explode('&', $type);
        } elseif (str_contains($type, '|')) {
            $types = explode('|', $type);
        } else {
            return null;
        }

        $alias = null;
        $suffix = $name ? ' $'.$name : '';

        foreach ($types as $type) {
            if (!$this->container->hasAlias($type.$suffix)) {
                return null;
            }

            if (null === $alias) {
                $alias = (string) $this->container->getAlias($type.$suffix);
            } elseif ((string) $this->container->getAlias($type.$suffix) !== $alias) {
                return null;
            }
        }

        return $alias;
    }
}<|MERGE_RESOLUTION|>--- conflicted
+++ resolved
@@ -37,7 +37,6 @@
  */
 class AutowirePass extends AbstractRecursivePass
 {
-<<<<<<< HEAD
     private array $types;
     private array $ambiguousServiceTypes;
     private array $autowiringAliases;
@@ -51,22 +50,6 @@
     private ?int $decoratedMethodIndex = null;
     private ?int $decoratedMethodArgumentIndex = null;
     private ?self $typesClone = null;
-    private array $combinedAliases;
-=======
-    private $types;
-    private $ambiguousServiceTypes;
-    private $autowiringAliases;
-    private $lastFailure;
-    private $throwOnAutowiringException;
-    private $decoratedClass;
-    private $decoratedId;
-    private $methodCalls;
-    private $defaultArgument;
-    private $getPreviousValue;
-    private $decoratedMethodIndex;
-    private $decoratedMethodArgumentIndex;
-    private $typesClone;
->>>>>>> b92dc2c9
 
     public function __construct(bool $throwOnAutowireException = true)
     {
