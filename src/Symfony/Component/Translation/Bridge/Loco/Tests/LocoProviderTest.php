--- conflicted
+++ resolved
@@ -30,11 +30,7 @@
 
 class LocoProviderTest extends ProviderTestCase
 {
-<<<<<<< HEAD
-    public static function createProvider(HttpClientInterface $client, LoaderInterface $loader, LoggerInterface $logger, string $defaultLocale, string $endpoint, TranslatorBagInterface $translatorBag = null): ProviderInterface
-=======
     public static function createProvider(HttpClientInterface $client, LoaderInterface $loader, LoggerInterface $logger, string $defaultLocale, string $endpoint, ?TranslatorBagInterface $translatorBag = null): ProviderInterface
->>>>>>> a44829e2
     {
         return new LocoProvider($client, $loader, $logger, $defaultLocale, $endpoint, $translatorBag ?? new TranslatorBag());
     }
