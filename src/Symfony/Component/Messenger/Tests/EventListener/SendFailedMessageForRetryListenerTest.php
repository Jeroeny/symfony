<?php

/*
 * This file is part of the Symfony package.
 *
 * (c) Fabien Potencier <fabien@symfony.com>
 *
 * For the full copyright and license information, please view the LICENSE
 * file that was distributed with this source code.
 */

namespace Symfony\Component\Messenger\Tests\EventListener;

use PHPUnit\Framework\TestCase;
use Psr\Container\ContainerInterface;
use Symfony\Component\Messenger\Envelope;
use Symfony\Component\Messenger\Event\WorkerMessageFailedEvent;
use Symfony\Component\Messenger\EventListener\SendFailedMessageForRetryListener;
use Symfony\Component\Messenger\Exception\RecoverableMessageHandlingException;
use Symfony\Component\Messenger\Retry\RetryStrategyInterface;
use Symfony\Component\Messenger\Stamp\DelayStamp;
use Symfony\Component\Messenger\Stamp\RedeliveryStamp;
use Symfony\Component\Messenger\Transport\Sender\SenderInterface;

class SendFailedMessageForRetryListenerTest extends TestCase
{
    public function testNoRetryStrategyCausesNoRetry()
    {
        $senderLocator = $this->createMock(ContainerInterface::class);
        $senderLocator->expects($this->never())->method('has');
        $senderLocator->expects($this->never())->method('get');
        $retryStrategyLocator = $this->createMock(ContainerInterface::class);
        $retryStrategyLocator->expects($this->once())->method('has')->willReturn(false);

        $listener = new SendFailedMessageForRetryListener($senderLocator, $retryStrategyLocator);

        $exception = new \Exception('no!');
        $envelope = new Envelope(new \stdClass());
        $event = new WorkerMessageFailedEvent($envelope, 'my_receiver', $exception);

        $listener->onMessageFailed($event);
    }

    public function testRecoverableStrategyCausesRetry()
    {
        $sender = $this->createMock(SenderInterface::class);
        $sender->expects($this->once())->method('send')->willReturnCallback(function (Envelope $envelope) {
            /** @var DelayStamp $delayStamp */
            $delayStamp = $envelope->last(DelayStamp::class);
            /** @var RedeliveryStamp $redeliveryStamp */
            $redeliveryStamp = $envelope->last(RedeliveryStamp::class);

            $this->assertInstanceOf(DelayStamp::class, $delayStamp);
            $this->assertSame(1000, $delayStamp->getDelay());

            $this->assertInstanceOf(RedeliveryStamp::class, $redeliveryStamp);
            $this->assertSame(1, $redeliveryStamp->getRetryCount());

            return $envelope;
        });
        $senderLocator = $this->createMock(ContainerInterface::class);
        $senderLocator->expects($this->once())->method('has')->willReturn(true);
        $senderLocator->expects($this->once())->method('get')->willReturn($sender);
        $retryStategy = $this->createMock(RetryStrategyInterface::class);
        $retryStategy->expects($this->never())->method('isRetryable');
        $retryStategy->expects($this->once())->method('getWaitingTime')->willReturn(1000);
        $retryStrategyLocator = $this->createMock(ContainerInterface::class);
        $retryStrategyLocator->expects($this->once())->method('has')->willReturn(true);
        $retryStrategyLocator->expects($this->once())->method('get')->willReturn($retryStategy);

        $listener = new SendFailedMessageForRetryListener($senderLocator, $retryStrategyLocator);

        $exception = new RecoverableMessageHandlingException('retry');
        $envelope = new Envelope(new \stdClass());
        $event = new WorkerMessageFailedEvent($envelope, 'my_receiver', $exception);

        $listener->onMessageFailed($event);
    }

    public function testEnvelopeIsSentToTransportOnRetry()
    {
        $exception = new \Exception('no!');
        $envelope = new Envelope(new \stdClass());

        $sender = $this->createMock(SenderInterface::class);
        $sender->expects($this->once())->method('send')->willReturnCallback(function (Envelope $envelope) {
            /** @var DelayStamp $delayStamp */
            $delayStamp = $envelope->last(DelayStamp::class);
            /** @var RedeliveryStamp $redeliveryStamp */
            $redeliveryStamp = $envelope->last(RedeliveryStamp::class);

            $this->assertInstanceOf(DelayStamp::class, $delayStamp);
            $this->assertSame(1000, $delayStamp->getDelay());

            $this->assertInstanceOf(RedeliveryStamp::class, $redeliveryStamp);
            $this->assertSame(1, $redeliveryStamp->getRetryCount());

            return $envelope;
        });
        $senderLocator = $this->createMock(ContainerInterface::class);
        $senderLocator->expects($this->once())->method('has')->willReturn(true);
        $senderLocator->expects($this->once())->method('get')->willReturn($sender);
        $retryStategy = $this->createMock(RetryStrategyInterface::class);
        $retryStategy->expects($this->once())->method('isRetryable')->willReturn(true);
        $retryStategy->expects($this->once())->method('getWaitingTime')->willReturn(1000);
        $retryStrategyLocator = $this->createMock(ContainerInterface::class);
        $retryStrategyLocator->expects($this->once())->method('has')->willReturn(true);
        $retryStrategyLocator->expects($this->once())->method('get')->willReturn($retryStategy);

        $listener = new SendFailedMessageForRetryListener($senderLocator, $retryStrategyLocator);

        $event = new WorkerMessageFailedEvent($envelope, 'my_receiver', $exception);

        $listener->onMessageFailed($event);
    }

<<<<<<< HEAD
    public function testEnvelopeIsSentToTransportOnRetryWithExceptionPassedToRetryStrategy()
    {
        $exception = new \Exception('no!');
        $envelope = new Envelope(new \stdClass());

        $sender = $this->createMock(SenderInterface::class);
        $sender->expects($this->once())->method('send')->willReturnCallback(function (Envelope $envelope) {
            /** @var DelayStamp $delayStamp */
            $delayStamp = $envelope->last(DelayStamp::class);
            /** @var RedeliveryStamp $redeliveryStamp */
            $redeliveryStamp = $envelope->last(RedeliveryStamp::class);

            $this->assertInstanceOf(DelayStamp::class, $delayStamp);
            $this->assertSame(1000, $delayStamp->getDelay());

            $this->assertInstanceOf(RedeliveryStamp::class, $redeliveryStamp);
            $this->assertSame(1, $redeliveryStamp->getRetryCount());
=======
    public function testEnvelopeKeepOnlyTheLast10Stamps()
    {
        $exception = new \Exception('no!');
        $stamps = array_merge(
          array_fill(0, 15, new DelayStamp(1)),
          array_fill(0, 3, new RedeliveryStamp(1))
        );
        $envelope = new Envelope(new \stdClass(), $stamps);

        $sender = $this->createMock(SenderInterface::class);
        $sender->expects($this->once())->method('send')->willReturnCallback(function (Envelope $envelope) {
            $delayStamps = $envelope->all(DelayStamp::class);
            $redeliveryStamps = $envelope->all(RedeliveryStamp::class);

            $this->assertCount(10, $delayStamps);
            $this->assertCount(4, $redeliveryStamps);
>>>>>>> 3cdf5c47

            return $envelope;
        });
        $senderLocator = $this->createMock(ContainerInterface::class);
        $senderLocator->expects($this->once())->method('has')->willReturn(true);
        $senderLocator->expects($this->once())->method('get')->willReturn($sender);
        $retryStategy = $this->createMock(RetryStrategyInterface::class);
<<<<<<< HEAD
        $retryStategy->expects($this->once())->method('isRetryable')->with($envelope, $exception)->willReturn(true);
        $retryStategy->expects($this->once())->method('getWaitingTime')->with($envelope, $exception)->willReturn(1000);
=======
        $retryStategy->expects($this->once())->method('isRetryable')->willReturn(true);
        $retryStategy->expects($this->once())->method('getWaitingTime')->willReturn(1000);
>>>>>>> 3cdf5c47
        $retryStrategyLocator = $this->createMock(ContainerInterface::class);
        $retryStrategyLocator->expects($this->once())->method('has')->willReturn(true);
        $retryStrategyLocator->expects($this->once())->method('get')->willReturn($retryStategy);

        $listener = new SendFailedMessageForRetryListener($senderLocator, $retryStrategyLocator);

        $event = new WorkerMessageFailedEvent($envelope, 'my_receiver', $exception);

        $listener->onMessageFailed($event);
    }
}<|MERGE_RESOLUTION|>--- conflicted
+++ resolved
@@ -114,7 +114,6 @@
         $listener->onMessageFailed($event);
     }
 
-<<<<<<< HEAD
     public function testEnvelopeIsSentToTransportOnRetryWithExceptionPassedToRetryStrategy()
     {
         $exception = new \Exception('no!');
@@ -132,13 +131,32 @@
 
             $this->assertInstanceOf(RedeliveryStamp::class, $redeliveryStamp);
             $this->assertSame(1, $redeliveryStamp->getRetryCount());
-=======
+
+            return $envelope;
+        });
+        $senderLocator = $this->createMock(ContainerInterface::class);
+        $senderLocator->expects($this->once())->method('has')->willReturn(true);
+        $senderLocator->expects($this->once())->method('get')->willReturn($sender);
+        $retryStategy = $this->createMock(RetryStrategyInterface::class);
+        $retryStategy->expects($this->once())->method('isRetryable')->with($envelope, $exception)->willReturn(true);
+        $retryStategy->expects($this->once())->method('getWaitingTime')->with($envelope, $exception)->willReturn(1000);
+        $retryStrategyLocator = $this->createMock(ContainerInterface::class);
+        $retryStrategyLocator->expects($this->once())->method('has')->willReturn(true);
+        $retryStrategyLocator->expects($this->once())->method('get')->willReturn($retryStategy);
+
+        $listener = new SendFailedMessageForRetryListener($senderLocator, $retryStrategyLocator);
+
+        $event = new WorkerMessageFailedEvent($envelope, 'my_receiver', $exception);
+
+        $listener->onMessageFailed($event);
+    }
+
     public function testEnvelopeKeepOnlyTheLast10Stamps()
     {
         $exception = new \Exception('no!');
-        $stamps = array_merge(
-          array_fill(0, 15, new DelayStamp(1)),
-          array_fill(0, 3, new RedeliveryStamp(1))
+        $stamps = \array_merge(
+          \array_fill(0, 15, new DelayStamp(1)),
+          \array_fill(0, 3, new RedeliveryStamp(1))
         );
         $envelope = new Envelope(new \stdClass(), $stamps);
 
@@ -149,7 +167,6 @@
 
             $this->assertCount(10, $delayStamps);
             $this->assertCount(4, $redeliveryStamps);
->>>>>>> 3cdf5c47
 
             return $envelope;
         });
@@ -157,13 +174,8 @@
         $senderLocator->expects($this->once())->method('has')->willReturn(true);
         $senderLocator->expects($this->once())->method('get')->willReturn($sender);
         $retryStategy = $this->createMock(RetryStrategyInterface::class);
-<<<<<<< HEAD
-        $retryStategy->expects($this->once())->method('isRetryable')->with($envelope, $exception)->willReturn(true);
-        $retryStategy->expects($this->once())->method('getWaitingTime')->with($envelope, $exception)->willReturn(1000);
-=======
         $retryStategy->expects($this->once())->method('isRetryable')->willReturn(true);
         $retryStategy->expects($this->once())->method('getWaitingTime')->willReturn(1000);
->>>>>>> 3cdf5c47
         $retryStrategyLocator = $this->createMock(ContainerInterface::class);
         $retryStrategyLocator->expects($this->once())->method('has')->willReturn(true);
         $retryStrategyLocator->expects($this->once())->method('get')->willReturn($retryStategy);
