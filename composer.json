{
    "name": "symfony/symfony",
    "type": "library",
    "description": "The Symfony PHP framework",
    "keywords": ["framework"],
    "homepage": "https://symfony.com",
    "license": "MIT",
    "authors": [
        {
            "name": "Fabien Potencier",
            "email": "fabien@symfony.com"
        },
        {
            "name": "Symfony Community",
            "homepage": "https://symfony.com/contributors"
        }
    ],
    "require": {
        "php": "^5.5.9|>=7.0.8",
        "ext-xml": "*",
        "doctrine/common": "~2.4",
        "fig/link-util": "^1.0",
        "twig/twig": "^1.35|^2.4.4",
        "psr/cache": "~1.0",
        "psr/container": "^1.0",
        "psr/link": "^1.0",
        "psr/log": "~1.0",
        "psr/simple-cache": "^1.0",
        "symfony/polyfill-apcu": "~1.1",
        "symfony/polyfill-intl-icu": "~1.0",
        "symfony/polyfill-mbstring": "~1.0",
        "symfony/polyfill-php56": "~1.0",
<<<<<<< HEAD
        "symfony/polyfill-php70": "~1.6",
        "symfony/polyfill-util": "~1.0"
=======
        "symfony/polyfill-php70": "~1.0"
>>>>>>> f9785885
    },
    "replace": {
        "symfony/asset": "self.version",
        "symfony/browser-kit": "self.version",
        "symfony/cache": "self.version",
        "symfony/class-loader": "self.version",
        "symfony/config": "self.version",
        "symfony/console": "self.version",
        "symfony/css-selector": "self.version",
        "symfony/dependency-injection": "self.version",
        "symfony/debug": "self.version",
        "symfony/debug-bundle": "self.version",
        "symfony/doctrine-bridge": "self.version",
        "symfony/dom-crawler": "self.version",
        "symfony/dotenv": "self.version",
        "symfony/event-dispatcher": "self.version",
        "symfony/expression-language": "self.version",
        "symfony/filesystem": "self.version",
        "symfony/finder": "self.version",
        "symfony/form": "self.version",
        "symfony/framework-bundle": "self.version",
        "symfony/http-foundation": "self.version",
        "symfony/http-kernel": "self.version",
        "symfony/inflector": "self.version",
        "symfony/intl": "self.version",
        "symfony/ldap": "self.version",
        "symfony/lock": "self.version",
        "symfony/monolog-bridge": "self.version",
        "symfony/options-resolver": "self.version",
        "symfony/process": "self.version",
        "symfony/property-access": "self.version",
        "symfony/property-info": "self.version",
        "symfony/proxy-manager-bridge": "self.version",
        "symfony/routing": "self.version",
        "symfony/security": "self.version",
        "symfony/security-core": "self.version",
        "symfony/security-csrf": "self.version",
        "symfony/security-guard": "self.version",
        "symfony/security-http": "self.version",
        "symfony/security-bundle": "self.version",
        "symfony/serializer": "self.version",
        "symfony/stopwatch": "self.version",
        "symfony/templating": "self.version",
        "symfony/translation": "self.version",
        "symfony/twig-bridge": "self.version",
        "symfony/twig-bundle": "self.version",
        "symfony/validator": "self.version",
        "symfony/var-dumper": "self.version",
        "symfony/web-link": "self.version",
        "symfony/web-profiler-bundle": "self.version",
        "symfony/web-server-bundle": "self.version",
        "symfony/workflow": "self.version",
        "symfony/yaml": "self.version"
    },
    "require-dev": {
        "cache/integration-tests": "dev-master",
        "doctrine/annotations": "~1.0",
        "doctrine/cache": "~1.6",
        "doctrine/data-fixtures": "1.0.*",
        "doctrine/dbal": "~2.4",
        "doctrine/orm": "~2.4,>=2.4.5",
        "doctrine/doctrine-bundle": "~1.4",
        "monolog/monolog": "~1.11",
        "ocramius/proxy-manager": "~0.4|~1.0|~2.0",
        "predis/predis": "~1.0",
        "egulias/email-validator": "~1.2,>=1.2.8|~2.0",
        "symfony/phpunit-bridge": "~3.4|~4.0",
        "symfony/security-acl": "~2.8|~3.0",
        "phpdocumentor/reflection-docblock": "^3.0|^4.0"
    },
    "conflict": {
        "phpdocumentor/reflection-docblock": "<3.0||>=3.2.0,<3.2.2",
        "phpdocumentor/type-resolver": "<0.2.1",
        "phpunit/phpunit": "<4.8.35|<5.4.3,>=5.0"
    },
    "provide": {
        "psr/cache-implementation": "1.0",
        "psr/container-implementation": "1.0",
        "psr/log-implementation": "1.0",
        "psr/simple-cache-implementation": "1.0"
    },
    "autoload": {
        "psr-4": {
            "Symfony\\Bridge\\Doctrine\\": "src/Symfony/Bridge/Doctrine/",
            "Symfony\\Bridge\\Monolog\\": "src/Symfony/Bridge/Monolog/",
            "Symfony\\Bridge\\ProxyManager\\": "src/Symfony/Bridge/ProxyManager/",
            "Symfony\\Bridge\\Twig\\": "src/Symfony/Bridge/Twig/",
            "Symfony\\Bundle\\": "src/Symfony/Bundle/",
            "Symfony\\Component\\": "src/Symfony/Component/"
        },
        "classmap": [
            "src/Symfony/Component/Intl/Resources/stubs"
        ],
        "exclude-from-classmap": [
            "**/Tests/"
        ]
    },
    "autoload-dev": {
        "files": [ "src/Symfony/Component/VarDumper/Resources/functions/dump.php" ]
    },
    "minimum-stability": "dev",
    "extra": {
        "branch-alias": {
            "dev-master": "3.4-dev"
        }
    }
}<|MERGE_RESOLUTION|>--- conflicted
+++ resolved
@@ -30,12 +30,7 @@
         "symfony/polyfill-intl-icu": "~1.0",
         "symfony/polyfill-mbstring": "~1.0",
         "symfony/polyfill-php56": "~1.0",
-<<<<<<< HEAD
-        "symfony/polyfill-php70": "~1.6",
-        "symfony/polyfill-util": "~1.0"
-=======
-        "symfony/polyfill-php70": "~1.0"
->>>>>>> f9785885
+        "symfony/polyfill-php70": "~1.6"
     },
     "replace": {
         "symfony/asset": "self.version",
