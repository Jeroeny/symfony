--- conflicted
+++ resolved
@@ -28,26 +28,13 @@
 {
     protected const HOST = 'api.allmysms.com';
 
-<<<<<<< HEAD
     public function __construct(
         private string $login,
         #[\SensitiveParameter] private string $apiKey,
         private ?string $from = null,
-        HttpClientInterface $client = null,
-        EventDispatcherInterface $dispatcher = null,
+        ?HttpClientInterface $client = null,
+        ?EventDispatcherInterface $dispatcher = null,
     ) {
-=======
-    private string $login;
-    private string $apiKey;
-    private ?string $from;
-
-    public function __construct(string $login, #[\SensitiveParameter] string $apiKey, ?string $from = null, ?HttpClientInterface $client = null, ?EventDispatcherInterface $dispatcher = null)
-    {
-        $this->login = $login;
-        $this->apiKey = $apiKey;
-        $this->from = $from;
-
->>>>>>> 6cd40eaa
         parent::__construct($client, $dispatcher);
     }
 
