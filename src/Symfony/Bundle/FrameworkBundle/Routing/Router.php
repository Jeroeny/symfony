--- conflicted
+++ resolved
@@ -85,24 +85,8 @@
     private function resolveParameters(RouteCollection $collection)
     {
         foreach ($collection as $route) {
-<<<<<<< HEAD
-            if ($route instanceof RouteCollection) {
-                $this->resolveParameters($route);
-            } else {
-                foreach ($route->getDefaults() as $name => $value) {
-                    $route->setDefault($name, $this->resolve($value));
-                }
-
-                foreach ($route->getRequirements() as $name => $value) {
-                     $route->setRequirement($name, $this->resolve($value));
-                }
-
-                $route->setPattern($this->resolve($route->getPattern()));
-                $route->setHostnamePattern($this->resolve($route->getHostnamePattern()));
-=======
             foreach ($route->getDefaults() as $name => $value) {
                 $route->setDefault($name, $this->resolve($value));
->>>>>>> 51223c05
             }
 
             foreach ($route->getRequirements() as $name => $value) {
@@ -110,6 +94,7 @@
             }
 
             $route->setPattern($this->resolve($route->getPattern()));
+            $route->setHostnamePattern($this->resolve($route->getHostnamePattern()));
         }
     }
 
