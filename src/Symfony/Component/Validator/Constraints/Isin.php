<?php

/*
 * This file is part of the Symfony package.
 *
 * (c) Fabien Potencier <fabien@symfony.com>
 *
 * For the full copyright and license information, please view the LICENSE
 * file that was distributed with this source code.
 */

namespace Symfony\Component\Validator\Constraints;

use Symfony\Component\Validator\Constraint;

/**
 * @Annotation
 * @Target({"PROPERTY", "METHOD", "ANNOTATION"})
 *
 * @author Laurent Masforné <l.masforne@gmail.com>
 */
#[\Attribute(\Attribute::TARGET_PROPERTY | \Attribute::TARGET_METHOD | \Attribute::IS_REPEATABLE)]
class Isin extends Constraint
{
    public const VALIDATION_LENGTH = 12;
    public const VALIDATION_PATTERN = '/[A-Z]{2}[A-Z0-9]{9}[0-9]{1}/';

    public const INVALID_LENGTH_ERROR = '88738dfc-9ed5-ba1e-aebe-402a2a9bf58e';
    public const INVALID_PATTERN_ERROR = '3d08ce0-ded9-a93d-9216-17ac21265b65e';
    public const INVALID_CHECKSUM_ERROR = '32089b-0ee1-93ba-399e-aa232e62f2d29d';

    protected const ERROR_NAMES = [
        self::INVALID_LENGTH_ERROR => 'INVALID_LENGTH_ERROR',
        self::INVALID_PATTERN_ERROR => 'INVALID_PATTERN_ERROR',
        self::INVALID_CHECKSUM_ERROR => 'INVALID_CHECKSUM_ERROR',
    ];

    /**
     * @deprecated since Symfony 6.1, use const ERROR_NAMES instead
     */
    protected static $errorNames = self::ERROR_NAMES;

    public $message = 'This value is not a valid International Securities Identification Number (ISIN).';

<<<<<<< HEAD
    public function __construct(array $options = null, string $message = null, array $groups = null, mixed $payload = null)
=======
    public function __construct(?array $options = null, ?string $message = null, ?array $groups = null, mixed $payload = null)
>>>>>>> a44829e2
    {
        parent::__construct($options, $groups, $payload);

        $this->message = $message ?? $this->message;
    }
}<|MERGE_RESOLUTION|>--- conflicted
+++ resolved
@@ -42,11 +42,7 @@
 
     public $message = 'This value is not a valid International Securities Identification Number (ISIN).';
 
-<<<<<<< HEAD
-    public function __construct(array $options = null, string $message = null, array $groups = null, mixed $payload = null)
-=======
     public function __construct(?array $options = null, ?string $message = null, ?array $groups = null, mixed $payload = null)
->>>>>>> a44829e2
     {
         parent::__construct($options, $groups, $payload);
 
