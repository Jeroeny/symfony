<?php

/*
 * This file is part of the Symfony package.
 *
 * (c) Fabien Potencier <fabien@symfony.com>
 *
 * For the full copyright and license information, please view the LICENSE
 * file that was distributed with this source code.
 */

namespace Symfony\Component\Notifier\Bridge\Smsc;

use Symfony\Component\Notifier\Exception\TransportException;
use Symfony\Component\Notifier\Exception\UnsupportedMessageTypeException;
use Symfony\Component\Notifier\Message\MessageInterface;
use Symfony\Component\Notifier\Message\SentMessage;
use Symfony\Component\Notifier\Message\SmsMessage;
use Symfony\Component\Notifier\Transport\AbstractTransport;
use Symfony\Contracts\EventDispatcher\EventDispatcherInterface;
use Symfony\Contracts\HttpClient\Exception\DecodingExceptionInterface as HttpDecodingExceptionInterface;
use Symfony\Contracts\HttpClient\Exception\ExceptionInterface as HttpExceptionInterface;
use Symfony\Contracts\HttpClient\Exception\TransportExceptionInterface as HttpTransportExceptionInterface;
use Symfony\Contracts\HttpClient\HttpClientInterface;

/**
 * @author Valentin Nazarov <i.kozlice@protonmail.com>
 */
final class SmscTransport extends AbstractTransport
{
    protected const HOST = 'smsc.ru';

    private ?string $login;
    private ?string $password;
    private string $from;

<<<<<<< HEAD
    public function __construct(string $login, #[\SensitiveParameter] string $password, string $from, HttpClientInterface $client = null, EventDispatcherInterface $dispatcher = null)
=======
    public function __construct(string $login, #[\SensitiveParameter] string $password, string $from, ?HttpClientInterface $client = null, ?EventDispatcherInterface $dispatcher = null)
>>>>>>> a44829e2
    {
        $this->login = $login;
        $this->password = $password;
        $this->from = $from;

        parent::__construct($client, $dispatcher);
    }

    public function __toString(): string
    {
        return sprintf('smsc://%s?from=%s', $this->getEndpoint(), $this->from);
    }

    public function supports(MessageInterface $message): bool
    {
        return $message instanceof SmsMessage;
    }

    protected function doSend(MessageInterface $message): SentMessage
    {
        if (!$message instanceof SmsMessage) {
            throw new UnsupportedMessageTypeException(__CLASS__, SmsMessage::class, $message);
        }

        $body = [
            'login' => $this->login,
            'psw' => $this->password,
            'sender' => $message->getFrom() ?: $this->from,
            'phones' => $message->getPhone(),
            'mes' => $message->getSubject(),
            'fmt' => 3, // response as JSON
            'charset' => 'utf-8',
            'time' => '0-24',
        ];

        $endpoint = sprintf('https://%s/sys/send.php', $this->getEndpoint());
        $response = $this->client->request('POST', $endpoint, ['body' => $body]);

        try {
            $result = $response->toArray();
        } catch (HttpTransportExceptionInterface $e) {
            throw new TransportException('Could not reach the remote smsc.ru server.', $response, 0, $e);
        } catch (HttpDecodingExceptionInterface $e) {
            throw new TransportException('Could not decode the response from remote smsc.ru server.', $response, 0, $e);
        } catch (HttpExceptionInterface $e) {
            throw new TransportException('Unexpected response from remote smsc.ru server.', $response, 0, $e);
        }

        if (\array_key_exists('error', $result)) {
            throw new TransportException(sprintf('Unable to send the SMS: code = %d, message = "%s".', $result['error_code'], $result['error']), $response);
        }

        $sentMessage = new SentMessage($message, (string) $this);
        $sentMessage->setMessageId((string) ($result['id'] ?? ''));

        return $sentMessage;
    }
}<|MERGE_RESOLUTION|>--- conflicted
+++ resolved
@@ -34,11 +34,7 @@
     private ?string $password;
     private string $from;
 
-<<<<<<< HEAD
-    public function __construct(string $login, #[\SensitiveParameter] string $password, string $from, HttpClientInterface $client = null, EventDispatcherInterface $dispatcher = null)
-=======
     public function __construct(string $login, #[\SensitiveParameter] string $password, string $from, ?HttpClientInterface $client = null, ?EventDispatcherInterface $dispatcher = null)
->>>>>>> a44829e2
     {
         $this->login = $login;
         $this->password = $password;
