--- conflicted
+++ resolved
@@ -137,8 +137,6 @@
 
     /**
      * Returns info message.
-     *
-     * @return string|null
      */
     public function getInfo(): ?string
     {
@@ -155,8 +153,6 @@
 
     /**
      * Retrieves the example configuration for this node.
-     *
-     * @return string|array|null
      */
     public function getExample(): string|array|null
     {
@@ -358,14 +354,6 @@
 
     /**
      * Normalizes the value before any other normalization is applied.
-     *
-<<<<<<< HEAD
-     * @return mixed The normalized array value
-=======
-     * @param mixed $value
-     *
-     * @return mixed
->>>>>>> c91322d6
      */
     protected function preNormalize(mixed $value): mixed
     {
@@ -430,41 +418,16 @@
 
     /**
      * Normalizes the value.
-     *
-<<<<<<< HEAD
-     * @return mixed The normalized value
-=======
-     * @param mixed $value The value to normalize
-     *
-     * @return mixed
->>>>>>> c91322d6
      */
     abstract protected function normalizeValue(mixed $value): mixed;
 
     /**
      * Merges two values together.
-     *
-<<<<<<< HEAD
-     * @return mixed The merged value
-=======
-     * @param mixed $leftSide
-     * @param mixed $rightSide
-     *
-     * @return mixed
->>>>>>> c91322d6
      */
     abstract protected function mergeValues(mixed $leftSide, mixed $rightSide): mixed;
 
     /**
      * Finalizes a value.
-     *
-<<<<<<< HEAD
-     * @return mixed The finalized value
-=======
-     * @param mixed $value The value to finalize
-     *
-     * @return mixed
->>>>>>> c91322d6
      */
     abstract protected function finalizeValue(mixed $value): mixed;
 
