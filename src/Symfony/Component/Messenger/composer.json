--- conflicted
+++ resolved
@@ -26,7 +26,6 @@
     },
     "require-dev": {
         "psr/cache": "^1.0|^2.0|^3.0",
-<<<<<<< HEAD
         "symfony/console": "^4.4|^5.0|^6.0",
         "symfony/dependency-injection": "^4.4|^5.0|^6.0",
         "symfony/event-dispatcher": "^4.4|^5.0|^6.0",
@@ -34,17 +33,7 @@
         "symfony/process": "^4.4|^5.0|^6.0",
         "symfony/property-access": "^4.4|^5.0|^6.0",
         "symfony/routing": "^4.4|^5.0|^6.0",
-        "symfony/serializer": "^4.4|^5.0|^6.0",
-=======
-        "symfony/console": "^4.4|^5.0",
-        "symfony/dependency-injection": "^4.4|^5.0",
-        "symfony/event-dispatcher": "^4.4|^5.0",
-        "symfony/http-kernel": "^4.4|^5.0",
-        "symfony/process": "^4.4|^5.0",
-        "symfony/property-access": "^4.4|^5.0",
-        "symfony/routing": "^4.4|^5.0",
-        "symfony/serializer": "^5.0",
->>>>>>> 6b3e3055
+        "symfony/serializer": "^5.0|^6.0",
         "symfony/service-contracts": "^1.1|^2",
         "symfony/stopwatch": "^4.4|^5.0|^6.0",
         "symfony/validator": "^4.4|^5.0|^6.0"
