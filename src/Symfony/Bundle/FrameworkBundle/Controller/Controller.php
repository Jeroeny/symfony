--- conflicted
+++ resolved
@@ -140,13 +140,8 @@
      *
      *     throw $this->createNotFoundException('Page not found!');
      *
-<<<<<<< HEAD
      * @param string          $message  A message
      * @param \Exception|null $previous The previous exception
-=======
-     * @param string     $message  A message
-     * @param \Exception $previous The previous exception
->>>>>>> be81a1d1
      *
      * @return NotFoundHttpException
      */
