{
    "name": "symfony/mailgun-mailer",
    "type": "symfony-bridge",
    "description": "Symfony Mailgun Mailer Bridge",
    "keywords": [],
    "homepage": "https://symfony.com",
    "license": "MIT",
    "authors": [
        {
            "name": "Fabien Potencier",
            "email": "fabien@symfony.com"
        },
        {
            "name": "Symfony Community",
            "homepage": "https://symfony.com/contributors"
        }
    ],
    "require": {
        "php": ">=7.2.5",
<<<<<<< HEAD
        "symfony/deprecation-contracts": "^2.1",
        "symfony/mailer": "^5.2.6|^6.0"
=======
        "symfony/mailer": "^5.2.6"
>>>>>>> 66ef8350
    },
    "require-dev": {
        "symfony/http-client": "^4.4|^5.0|^6.0"
    },
    "autoload": {
        "psr-4": { "Symfony\\Component\\Mailer\\Bridge\\Mailgun\\": "" },
        "exclude-from-classmap": [
            "/Tests/"
        ]
    },
    "minimum-stability": "dev"
}<|MERGE_RESOLUTION|>--- conflicted
+++ resolved
@@ -17,12 +17,7 @@
     ],
     "require": {
         "php": ">=7.2.5",
-<<<<<<< HEAD
-        "symfony/deprecation-contracts": "^2.1",
         "symfony/mailer": "^5.2.6|^6.0"
-=======
-        "symfony/mailer": "^5.2.6"
->>>>>>> 66ef8350
     },
     "require-dev": {
         "symfony/http-client": "^4.4|^5.0|^6.0"
