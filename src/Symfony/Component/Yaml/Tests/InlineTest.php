--- conflicted
+++ resolved
@@ -173,9 +173,6 @@
         Inline::parse('{ foo: * #foo }');
     }
 
-<<<<<<< HEAD
-    public function getTestsForParse()
-=======
     /**
      * @dataProvider getDataForIsHash
      */
@@ -194,8 +191,7 @@
         );
     }
 
-    protected function getTestsForParse()
->>>>>>> 0baa58d4
+    public function getTestsForParse()
     {
         return array(
             array('', ''),
@@ -400,13 +396,11 @@
 
             array('[foo, { bar: foo, foo: [foo, { bar: foo }] }, [foo, { bar: foo }]]', array('foo', array('bar' => 'foo', 'foo' => array('foo', array('bar' => 'foo'))), array('foo', array('bar' => 'foo')))),
 
-<<<<<<< HEAD
             array('[foo, \'@foo.baz\', { \'%foo%\': \'foo is %foo%\', bar: \'%foo%\' }, true, \'@service_container\']', array('foo', '@foo.baz', array('%foo%' => 'foo is %foo%', 'bar' => '%foo%'), true, '@service_container')),
-=======
-            '[foo, \'@foo.baz\', { \'%foo%\': \'foo is %foo%\', bar: \'%foo%\' }, true, \'@service_container\']' => array('foo', '@foo.baz', array('%foo%' => 'foo is %foo%', 'bar' => '%foo%'), true, '@service_container'),
-
-            '{ foo: { bar: { 1: 2, baz: 3 } } }' => array('foo' => array('bar' => array(1 => 2, 'baz' => 3))),
->>>>>>> 0baa58d4
+
+            array('[foo, \'@foo.baz\', { \'%foo%\': \'foo is %foo%\', bar: \'%foo%\' }, true, \'@service_container\']', array('foo', '@foo.baz', array('%foo%' => 'foo is %foo%', 'bar' => '%foo%'), true, '@service_container')),
+
+            array('{ foo: { bar: { 1: 2, baz: 3 } } }', array('foo' => array('bar' => array(1 => 2, 'baz' => 3)))),
         );
     }
 }