<?php

/*
 * This file is part of the Symfony package.
 *
 * (c) Fabien Potencier <fabien@symfony.com>
 *
 * For the full copyright and license information, please view the LICENSE
 * file that was distributed with this source code.
 */

namespace Symfony\Component\Routing\Matcher\Dumper;

use Symfony\Component\Routing\Route;
use Symfony\Component\Routing\RouteCollection;
use Symfony\Component\ExpressionLanguage\ExpressionLanguage;
use Symfony\Component\ExpressionLanguage\ExpressionFunctionProviderInterface;

/**
 * PhpMatcherDumper creates a PHP class able to match URLs for a given set of routes.
 *
 * @author Fabien Potencier <fabien@symfony.com>
 * @author Tobias Schultze <http://tobion.de>
 * @author Arnaud Le Blanc <arnaud.lb@gmail.com>
 */
class PhpMatcherDumper extends MatcherDumper
{
    private $expressionLanguage;

    /**
     * @var ExpressionFunctionProviderInterface[]
     */
    private $expressionLanguageProviders = array();

    /**
     * Dumps a set of routes to a PHP class.
     *
     * Available options:
     *
     *  * class:      The class name
     *  * base_class: The base class name
     *
     * @param array $options An array of options
     *
     * @return string A PHP class representing the matcher class
     */
    public function dump(array $options = array())
    {
        $options = array_replace(array(
            'class' => 'ProjectUrlMatcher',
            'base_class' => 'Symfony\\Component\\Routing\\Matcher\\UrlMatcher',
        ), $options);

        // trailing slash support is only enabled if we know how to redirect the user
        $interfaces = class_implements($options['base_class']);
        $supportsRedirections = isset($interfaces['Symfony\\Component\\Routing\\Matcher\\RedirectableUrlMatcherInterface']);

        return <<<EOF
<?php

use Symfony\Component\Routing\Exception\MethodNotAllowedException;
use Symfony\Component\Routing\Exception\ResourceNotFoundException;
use Symfony\Component\Routing\RequestContext;

/**
 * This class has been auto-generated
 * by the Symfony Routing Component.
 */
class {$options['class']} extends {$options['base_class']}
{
    public function __construct(RequestContext \$context)
    {
        \$this->context = \$context;
    }

{$this->generateMatchMethod($supportsRedirections)}
}

EOF;
    }

    public function addExpressionLanguageProvider(ExpressionFunctionProviderInterface $provider)
    {
        $this->expressionLanguageProviders[] = $provider;
    }

    /**
     * Generates the code for the match method implementing UrlMatcherInterface.
     *
     * @param bool $supportsRedirections Whether redirections are supported by the base class
     *
     * @return string Match method as PHP code
     */
    private function generateMatchMethod($supportsRedirections)
    {
        $code = rtrim($this->compileRoutes($this->getRoutes(), $supportsRedirections), "\n");

        return <<<EOF
    public function match(\$rawPathinfo)
    {
        \$allow = array();
<<<<<<< HEAD
        \$pathinfo = rawurldecode(\$pathinfo);
        \$trimmedPathinfo = rtrim(\$pathinfo, '/');
=======
        \$pathinfo = rawurldecode(\$rawPathinfo);
>>>>>>> bdbdf73b
        \$context = \$this->context;
        \$request = \$this->request;
        \$requestMethod = \$canonicalMethod = \$context->getMethod();
        \$scheme = \$context->getScheme();

        if ('HEAD' === \$requestMethod) {
            \$canonicalMethod = 'GET';
        }


$code

        throw 0 < count(\$allow) ? new MethodNotAllowedException(array_unique(\$allow)) : new ResourceNotFoundException();
    }
EOF;
    }

    /**
     * Generates PHP code to match a RouteCollection with all its routes.
     *
     * @param RouteCollection $routes               A RouteCollection instance
     * @param bool            $supportsRedirections Whether redirections are supported by the base class
     *
     * @return string PHP code
     */
    private function compileRoutes(RouteCollection $routes, $supportsRedirections)
    {
        $fetchedHost = false;
        $groups = $this->groupRoutesByHostRegex($routes);
        $code = '';

        foreach ($groups as $collection) {
            if (null !== $regex = $collection->getAttribute('host_regex')) {
                if (!$fetchedHost) {
                    $code .= "        \$host = \$context->getHost();\n\n";
                    $fetchedHost = true;
                }

                $code .= sprintf("        if (preg_match(%s, \$host, \$hostMatches)) {\n", var_export($regex, true));
            }

            $tree = $this->buildStaticPrefixCollection($collection);
            $groupCode = $this->compileStaticPrefixRoutes($tree, $supportsRedirections);

            if (null !== $regex) {
                // apply extra indention at each line (except empty ones)
                $groupCode = preg_replace('/^.{2,}$/m', '    $0', $groupCode);
                $code .= $groupCode;
                $code .= "        }\n\n";
            } else {
                $code .= $groupCode;
            }
        }

        return $code;
    }

    private function buildStaticPrefixCollection(DumperCollection $collection)
    {
        $prefixCollection = new StaticPrefixCollection();

        foreach ($collection as $dumperRoute) {
            $prefix = $dumperRoute->getRoute()->compile()->getStaticPrefix();
            $prefixCollection->addRoute($prefix, $dumperRoute);
        }

        $prefixCollection->optimizeGroups();

        return $prefixCollection;
    }

    /**
     * Generates PHP code to match a tree of routes.
     *
     * @param StaticPrefixCollection $collection           A StaticPrefixCollection instance
     * @param bool                   $supportsRedirections Whether redirections are supported by the base class
     * @param string                 $ifOrElseIf           either "if" or "elseif" to influence chaining
     *
     * @return string PHP code
     */
    private function compileStaticPrefixRoutes(StaticPrefixCollection $collection, $supportsRedirections, $ifOrElseIf = 'if')
    {
        $code = '';
        $prefix = $collection->getPrefix();

        if (!empty($prefix) && '/' !== $prefix) {
            $code .= sprintf("    %s (0 === strpos(\$pathinfo, %s)) {\n", $ifOrElseIf, var_export($prefix, true));
        }

        $ifOrElseIf = 'if';

        foreach ($collection->getItems() as $route) {
            if ($route instanceof StaticPrefixCollection) {
                $code .= $this->compileStaticPrefixRoutes($route, $supportsRedirections, $ifOrElseIf);
                $ifOrElseIf = 'elseif';
            } else {
                $code .= $this->compileRoute($route[1]->getRoute(), $route[1]->getName(), $supportsRedirections, $prefix)."\n";
                $ifOrElseIf = 'if';
            }
        }

        if (!empty($prefix) && '/' !== $prefix) {
            $code .= "    }\n\n";
            // apply extra indention at each line (except empty ones)
            $code = preg_replace('/^.{2,}$/m', '    $0', $code);
        }

        return $code;
    }

    /**
     * Compiles a single Route to PHP code used to match it against the path info.
     *
     * @param Route       $route                A Route instance
     * @param string      $name                 The name of the Route
     * @param bool        $supportsRedirections Whether redirections are supported by the base class
     * @param string|null $parentPrefix         The prefix of the parent collection used to optimize the code
     *
     * @return string PHP code
     *
     * @throws \LogicException
     */
    private function compileRoute(Route $route, $name, $supportsRedirections, $parentPrefix = null)
    {
        $code = '';
        $compiledRoute = $route->compile();
        $conditions = array();
        $hasTrailingSlash = false;
        $matches = false;
        $hostMatches = false;
        $methods = $route->getMethods();

        $supportsTrailingSlash = $supportsRedirections && (!$methods || in_array('HEAD', $methods) || in_array('GET', $methods));
        $regex = $compiledRoute->getRegex();

        if (!count($compiledRoute->getPathVariables()) && false !== preg_match('#^(.)\^(?P<url>.*?)\$\1#'.('u' === substr($regex, -1) ? 'u' : ''), $regex, $m)) {
            if ($supportsTrailingSlash && '/' === substr($m['url'], -1)) {
                $conditions[] = sprintf('%s === $trimmedPathinfo', var_export(rtrim(str_replace('\\', '', $m['url']), '/'), true));
                $hasTrailingSlash = true;
            } else {
                $conditions[] = sprintf('%s === $pathinfo', var_export(str_replace('\\', '', $m['url']), true));
            }
        } else {
            if ($compiledRoute->getStaticPrefix() && $compiledRoute->getStaticPrefix() !== $parentPrefix) {
                $conditions[] = sprintf('0 === strpos($pathinfo, %s)', var_export($compiledRoute->getStaticPrefix(), true));
            }

            if ($supportsTrailingSlash && $pos = strpos($regex, '/$')) {
                $regex = substr($regex, 0, $pos).'/?$'.substr($regex, $pos + 2);
                $hasTrailingSlash = true;
            }
            $conditions[] = sprintf('preg_match(%s, $pathinfo, $matches)', var_export($regex, true));

            $matches = true;
        }

        if ($compiledRoute->getHostVariables()) {
            $hostMatches = true;
        }

        if ($route->getCondition()) {
            $conditions[] = $this->getExpressionLanguage()->compile($route->getCondition(), array('context', 'request'));
        }

        $conditions = implode(' && ', $conditions);

        $code .= <<<EOF
        // $name
        if ($conditions) {

EOF;

        $gotoname = 'not_'.preg_replace('/[^A-Za-z0-9_]/', '', $name);

        if ($methods) {
            if (1 === count($methods)) {
                if ('HEAD' === $methods[0]) {
                    $code .= <<<EOF
            if ('HEAD' !== \$requestMethod) {
                \$allow[] = 'HEAD';
                goto $gotoname;
            }


EOF;
                } else {
                    $code .= <<<EOF
            if ('$methods[0]' !== \$canonicalMethod) {
                \$allow[] = '$methods[0]';
                goto $gotoname;
            }


EOF;
                }
            } else {
                $methodVariable = 'requestMethod';

                if (in_array('GET', $methods)) {
                    // Since we treat HEAD requests like GET requests we don't need to match it.
                    $methodVariable = 'canonicalMethod';
                    $methods = array_values(array_filter($methods, function ($method) { return 'HEAD' !== $method; }));
                }

                if (1 === count($methods)) {
                    $code .= <<<EOF
            if ('$methods[0]' !== \$$methodVariable) {
                \$allow[] = '$methods[0]';
                goto $gotoname;
            }


EOF;
                } else {
                    $methods = implode("', '", $methods);
                    $code .= <<<EOF
            if (!in_array(\$$methodVariable, array('$methods'))) {
                \$allow = array_merge(\$allow, array('$methods'));
                goto $gotoname;
            }


EOF;
                }
            }
        }

        if ($hasTrailingSlash) {
            $code .= <<<EOF
            if (substr(\$pathinfo, -1) !== '/') {
                return \$this->redirect(\$rawPathinfo.'/', '$name');
            }


EOF;
        }

        if ($schemes = $route->getSchemes()) {
            if (!$supportsRedirections) {
                throw new \LogicException('The "schemes" requirement is only supported for URL matchers that implement RedirectableUrlMatcherInterface.');
            }
            $schemes = str_replace("\n", '', var_export(array_flip($schemes), true));
            $code .= <<<EOF
            \$requiredSchemes = $schemes;
<<<<<<< HEAD
            if (!isset(\$requiredSchemes[\$scheme])) {
                return \$this->redirect(\$pathinfo, '$name', key(\$requiredSchemes));
=======
            if (!isset(\$requiredSchemes[\$this->context->getScheme()])) {
                return \$this->redirect(\$rawPathinfo, '$name', key(\$requiredSchemes));
>>>>>>> bdbdf73b
            }


EOF;
        }

        // optimize parameters array
        if ($matches || $hostMatches) {
            $vars = array();
            if ($hostMatches) {
                $vars[] = '$hostMatches';
            }
            if ($matches) {
                $vars[] = '$matches';
            }
            $vars[] = "array('_route' => '$name')";

            $code .= sprintf(
                "            return \$this->mergeDefaults(array_replace(%s), %s);\n",
                implode(', ', $vars),
                str_replace("\n", '', var_export($route->getDefaults(), true))
            );
        } elseif ($route->getDefaults()) {
            $code .= sprintf("            return %s;\n", str_replace("\n", '', var_export(array_replace($route->getDefaults(), array('_route' => $name)), true)));
        } else {
            $code .= sprintf("            return array('_route' => '%s');\n", $name);
        }
        $code .= "        }\n";

        if ($methods) {
            $code .= "        $gotoname:\n";
        }

        return $code;
    }

    /**
     * Groups consecutive routes having the same host regex.
     *
     * The result is a collection of collections of routes having the same host regex.
     *
     * @param RouteCollection $routes A flat RouteCollection
     *
     * @return DumperCollection A collection with routes grouped by host regex in sub-collections
     */
    private function groupRoutesByHostRegex(RouteCollection $routes)
    {
        $groups = new DumperCollection();
        $currentGroup = new DumperCollection();
        $currentGroup->setAttribute('host_regex', null);
        $groups->add($currentGroup);

        foreach ($routes as $name => $route) {
            $hostRegex = $route->compile()->getHostRegex();
            if ($currentGroup->getAttribute('host_regex') !== $hostRegex) {
                $currentGroup = new DumperCollection();
                $currentGroup->setAttribute('host_regex', $hostRegex);
                $groups->add($currentGroup);
            }
            $currentGroup->add(new DumperRoute($name, $route));
        }

        return $groups;
    }

    private function getExpressionLanguage()
    {
        if (null === $this->expressionLanguage) {
            if (!class_exists('Symfony\Component\ExpressionLanguage\ExpressionLanguage')) {
                throw new \RuntimeException('Unable to use expressions as the Symfony ExpressionLanguage component is not installed.');
            }
            $this->expressionLanguage = new ExpressionLanguage(null, $this->expressionLanguageProviders);
        }

        return $this->expressionLanguage;
    }
}<|MERGE_RESOLUTION|>--- conflicted
+++ resolved
@@ -99,12 +99,8 @@
     public function match(\$rawPathinfo)
     {
         \$allow = array();
-<<<<<<< HEAD
-        \$pathinfo = rawurldecode(\$pathinfo);
+        \$pathinfo = rawurldecode(\$rawPathinfo);
         \$trimmedPathinfo = rtrim(\$pathinfo, '/');
-=======
-        \$pathinfo = rawurldecode(\$rawPathinfo);
->>>>>>> bdbdf73b
         \$context = \$this->context;
         \$request = \$this->request;
         \$requestMethod = \$canonicalMethod = \$context->getMethod();
@@ -349,13 +345,8 @@
             $schemes = str_replace("\n", '', var_export(array_flip($schemes), true));
             $code .= <<<EOF
             \$requiredSchemes = $schemes;
-<<<<<<< HEAD
             if (!isset(\$requiredSchemes[\$scheme])) {
-                return \$this->redirect(\$pathinfo, '$name', key(\$requiredSchemes));
-=======
-            if (!isset(\$requiredSchemes[\$this->context->getScheme()])) {
                 return \$this->redirect(\$rawPathinfo, '$name', key(\$requiredSchemes));
->>>>>>> bdbdf73b
             }
 
 
