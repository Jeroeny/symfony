--- conflicted
+++ resolved
@@ -26,7 +26,6 @@
         "twig/twig": "^2.13|^3.0.4"
     },
     "require-dev": {
-<<<<<<< HEAD
         "symfony/asset": "^5.4|^6.0",
         "symfony/stopwatch": "^5.4|^6.0",
         "symfony/dependency-injection": "^5.4|^6.0",
@@ -38,22 +37,7 @@
         "symfony/yaml": "^5.4|^6.0",
         "symfony/framework-bundle": "^5.4|^6.0",
         "symfony/web-link": "^5.4|^6.0",
-        "doctrine/annotations": "^1.10.4"
-=======
-        "symfony/asset": "^4.4|^5.0|^6.0",
-        "symfony/stopwatch": "^4.4|^5.0|^6.0",
-        "symfony/dependency-injection": "^5.3|^6.0",
-        "symfony/expression-language": "^4.4|^5.0|^6.0",
-        "symfony/finder": "^4.4|^5.0|^6.0",
-        "symfony/form": "^4.4|^5.0|^6.0",
-        "symfony/routing": "^4.4|^5.0|^6.0",
-        "symfony/translation": "^5.0|^6.0",
-        "symfony/yaml": "^4.4|^5.0|^6.0",
-        "symfony/framework-bundle": "^5.0|^6.0",
-        "symfony/web-link": "^4.4|^5.0|^6.0",
-        "doctrine/annotations": "^1.10.4|^2",
-        "doctrine/cache": "^1.0|^2.0"
->>>>>>> 3ee3ddc8
+        "doctrine/annotations": "^1.10.4|^2"
     },
     "conflict": {
         "symfony/dependency-injection": "<5.4",
