<?php

/*
 * This file is part of the Symfony package.
 *
 * (c) Fabien Potencier <fabien@symfony.com>
 *
 * For the full copyright and license information, please view the LICENSE
 * file that was distributed with this source code.
 */

namespace Symfony\Component\Console\Helper;

use Symfony\Component\Console\Exception\InvalidArgumentException;
use Symfony\Component\Console\Exception\LogicException;
use Symfony\Component\Console\Output\OutputInterface;

/**
 * @author Kevin Bond <kevinbond@gmail.com>
 */
class ProgressIndicator
{
    private const FORMATS = [
        'normal' => ' %indicator% %message%',
        'normal_no_ansi' => ' %message%',

        'verbose' => ' %indicator% %message% (%elapsed:6s%)',
        'verbose_no_ansi' => ' %message% (%elapsed:6s%)',

        'very_verbose' => ' %indicator% %message% (%elapsed:6s%, %memory:6s%)',
        'very_verbose_no_ansi' => ' %message% (%elapsed:6s%, %memory:6s%)',
    ];

    private int $startTime;
    private ?string $format = null;
    private ?string $message = null;
    private array $indicatorValues;
    private int $indicatorCurrent;
    private float $indicatorUpdateTime;
    private bool $started = false;

    /**
     * @var array<string, callable>
     */
    private static array $formatters;

    /**
     * @param int        $indicatorChangeInterval Change interval in milliseconds
     * @param array|null $indicatorValues         Animated indicator characters
     */
<<<<<<< HEAD
    public function __construct(
        private OutputInterface $output,
        string $format = null,
        private int $indicatorChangeInterval = 100,
        array $indicatorValues = null,
    ) {
=======
    public function __construct(OutputInterface $output, ?string $format = null, int $indicatorChangeInterval = 100, ?array $indicatorValues = null)
    {
        $this->output = $output;
>>>>>>> 6cd40eaa

        $format ??= $this->determineBestFormat();
        $indicatorValues ??= ['-', '\\', '|', '/'];
        $indicatorValues = array_values($indicatorValues);

        if (2 > \count($indicatorValues)) {
            throw new InvalidArgumentException('Must have at least 2 indicator value characters.');
        }

        $this->format = self::getFormatDefinition($format);
        $this->indicatorValues = $indicatorValues;
        $this->startTime = time();
    }

    /**
     * Sets the current indicator message.
     */
    public function setMessage(?string $message): void
    {
        $this->message = $message;

        $this->display();
    }

    /**
     * Starts the indicator output.
     */
    public function start(string $message): void
    {
        if ($this->started) {
            throw new LogicException('Progress indicator already started.');
        }

        $this->message = $message;
        $this->started = true;
        $this->startTime = time();
        $this->indicatorUpdateTime = $this->getCurrentTimeInMilliseconds() + $this->indicatorChangeInterval;
        $this->indicatorCurrent = 0;

        $this->display();
    }

    /**
     * Advances the indicator.
     */
    public function advance(): void
    {
        if (!$this->started) {
            throw new LogicException('Progress indicator has not yet been started.');
        }

        if (!$this->output->isDecorated()) {
            return;
        }

        $currentTime = $this->getCurrentTimeInMilliseconds();

        if ($currentTime < $this->indicatorUpdateTime) {
            return;
        }

        $this->indicatorUpdateTime = $currentTime + $this->indicatorChangeInterval;
        ++$this->indicatorCurrent;

        $this->display();
    }

    /**
     * Finish the indicator with message.
     */
    public function finish(string $message): void
    {
        if (!$this->started) {
            throw new LogicException('Progress indicator has not yet been started.');
        }

        $this->message = $message;
        $this->display();
        $this->output->writeln('');
        $this->started = false;
    }

    /**
     * Gets the format for a given name.
     */
    public static function getFormatDefinition(string $name): ?string
    {
        return self::FORMATS[$name] ?? null;
    }

    /**
     * Sets a placeholder formatter for a given name.
     *
     * This method also allow you to override an existing placeholder.
     */
    public static function setPlaceholderFormatterDefinition(string $name, callable $callable): void
    {
        self::$formatters ??= self::initPlaceholderFormatters();

        self::$formatters[$name] = $callable;
    }

    /**
     * Gets the placeholder formatter for a given name (including the delimiter char like %).
     */
    public static function getPlaceholderFormatterDefinition(string $name): ?callable
    {
        self::$formatters ??= self::initPlaceholderFormatters();

        return self::$formatters[$name] ?? null;
    }

    private function display(): void
    {
        if (OutputInterface::VERBOSITY_QUIET === $this->output->getVerbosity()) {
            return;
        }

        $this->overwrite(preg_replace_callback("{%([a-z\-_]+)(?:\:([^%]+))?%}i", function ($matches) {
            if ($formatter = self::getPlaceholderFormatterDefinition($matches[1])) {
                return $formatter($this);
            }

            return $matches[0];
        }, $this->format ?? ''));
    }

    private function determineBestFormat(): string
    {
        return match ($this->output->getVerbosity()) {
            // OutputInterface::VERBOSITY_QUIET: display is disabled anyway
            OutputInterface::VERBOSITY_VERBOSE => $this->output->isDecorated() ? 'verbose' : 'verbose_no_ansi',
            OutputInterface::VERBOSITY_VERY_VERBOSE,
            OutputInterface::VERBOSITY_DEBUG => $this->output->isDecorated() ? 'very_verbose' : 'very_verbose_no_ansi',
            default => $this->output->isDecorated() ? 'normal' : 'normal_no_ansi',
        };
    }

    /**
     * Overwrites a previous message to the output.
     */
    private function overwrite(string $message): void
    {
        if ($this->output->isDecorated()) {
            $this->output->write("\x0D\x1B[2K");
            $this->output->write($message);
        } else {
            $this->output->writeln($message);
        }
    }

    private function getCurrentTimeInMilliseconds(): float
    {
        return round(microtime(true) * 1000);
    }

    /**
     * @return array<string, \Closure>
     */
    private static function initPlaceholderFormatters(): array
    {
        return [
            'indicator' => fn (self $indicator) => $indicator->indicatorValues[$indicator->indicatorCurrent % \count($indicator->indicatorValues)],
            'message' => fn (self $indicator) => $indicator->message,
            'elapsed' => fn (self $indicator) => Helper::formatTime(time() - $indicator->startTime, 2),
            'memory' => fn () => Helper::formatMemory(memory_get_usage(true)),
        ];
    }
}<|MERGE_RESOLUTION|>--- conflicted
+++ resolved
@@ -48,18 +48,12 @@
      * @param int        $indicatorChangeInterval Change interval in milliseconds
      * @param array|null $indicatorValues         Animated indicator characters
      */
-<<<<<<< HEAD
     public function __construct(
         private OutputInterface $output,
-        string $format = null,
+        ?string $format = null,
         private int $indicatorChangeInterval = 100,
-        array $indicatorValues = null,
+        ?array $indicatorValues = null,
     ) {
-=======
-    public function __construct(OutputInterface $output, ?string $format = null, int $indicatorChangeInterval = 100, ?array $indicatorValues = null)
-    {
-        $this->output = $output;
->>>>>>> 6cd40eaa
 
         $format ??= $this->determineBestFormat();
         $indicatorValues ??= ['-', '\\', '|', '/'];
