<?php

/*
 * This file is part of the Symfony package.
 *
 * (c) Fabien Potencier <fabien@symfony.com>
 *
 * For the full copyright and license information, please view the LICENSE
 * file that was distributed with this source code.
 */

namespace Symfony\Component\DependencyInjection\Compiler;

use Symfony\Component\DependencyInjection\Exception\InvalidArgumentException;
use Symfony\Component\DependencyInjection\Reference;

/**
 * This is a directed graph of your services.
 *
 * This information can be used by your compiler passes instead of collecting
 * it themselves which improves performance quite a lot.
 *
 * @author Johannes M. Schmitt <schmittjoh@gmail.com>
 *
 * @final
 */
class ServiceReferenceGraph
{
    /**
     * @var ServiceReferenceGraphNode[]
     */
    private array $nodes = [];

    public function hasNode(string $id): bool
    {
        return isset($this->nodes[$id]);
    }

    /**
     * Gets a node by identifier.
     *
     * @throws InvalidArgumentException if no node matches the supplied identifier
     */
    public function getNode(string $id): ServiceReferenceGraphNode
    {
        if (!isset($this->nodes[$id])) {
            throw new InvalidArgumentException(sprintf('There is no node with id "%s".', $id));
        }

        return $this->nodes[$id];
    }

    /**
     * Returns all nodes.
     *
     * @return ServiceReferenceGraphNode[]
     */
    public function getNodes(): array
    {
        return $this->nodes;
    }

    /**
     * Clears all nodes.
     */
    public function clear(): void
    {
        foreach ($this->nodes as $node) {
            $node->clear();
        }
        $this->nodes = [];
    }

    /**
     * Connects 2 nodes together in the Graph.
     */
<<<<<<< HEAD
    public function connect(?string $sourceId, mixed $sourceValue, ?string $destId, mixed $destValue = null, Reference $reference = null, bool $lazy = false, bool $weak = false, bool $byConstructor = false): void
=======
    public function connect(?string $sourceId, mixed $sourceValue, ?string $destId, mixed $destValue = null, ?Reference $reference = null, bool $lazy = false, bool $weak = false, bool $byConstructor = false): void
>>>>>>> a44829e2
    {
        if (null === $sourceId || null === $destId) {
            return;
        }

        $sourceNode = $this->createNode($sourceId, $sourceValue);
        $destNode = $this->createNode($destId, $destValue);
        $edge = new ServiceReferenceGraphEdge($sourceNode, $destNode, $reference, $lazy, $weak, $byConstructor);

        $sourceNode->addOutEdge($edge);
        $destNode->addInEdge($edge);
    }

    private function createNode(string $id, mixed $value): ServiceReferenceGraphNode
    {
        if (isset($this->nodes[$id]) && $this->nodes[$id]->getValue() === $value) {
            return $this->nodes[$id];
        }

        return $this->nodes[$id] = new ServiceReferenceGraphNode($id, $value);
    }
}<|MERGE_RESOLUTION|>--- conflicted
+++ resolved
@@ -74,11 +74,7 @@
     /**
      * Connects 2 nodes together in the Graph.
      */
-<<<<<<< HEAD
-    public function connect(?string $sourceId, mixed $sourceValue, ?string $destId, mixed $destValue = null, Reference $reference = null, bool $lazy = false, bool $weak = false, bool $byConstructor = false): void
-=======
     public function connect(?string $sourceId, mixed $sourceValue, ?string $destId, mixed $destValue = null, ?Reference $reference = null, bool $lazy = false, bool $weak = false, bool $byConstructor = false): void
->>>>>>> a44829e2
     {
         if (null === $sourceId || null === $destId) {
             return;
