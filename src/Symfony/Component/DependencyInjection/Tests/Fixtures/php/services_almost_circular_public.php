--- conflicted
+++ resolved
@@ -138,25 +138,11 @@
      */
     protected function getConnectionService()
     {
-<<<<<<< HEAD
-        $a = ($this->services['dispatcher'] ?? $this->getDispatcherService());
-
-        if (isset($this->services['connection'])) {
-            return $this->services['connection'];
-        }
-
-        $b = new \stdClass();
-=======
         $a = new \stdClass();
->>>>>>> 8877a338
-
-        $this->services['connection'] = $instance = new \stdClass(${($_ = isset($this->services['dispatcher']) ? $this->services['dispatcher'] : $this->getDispatcherService()) && false ?: '_'}, $a);
-
-<<<<<<< HEAD
-        $b->logger = ($this->services['logger'] ?? $this->getLoggerService());
-=======
-        $a->logger = ${($_ = isset($this->services['logger']) ? $this->services['logger'] : $this->getLoggerService()) && false ?: '_'};
->>>>>>> 8877a338
+
+        $this->services['connection'] = $instance = new \stdClass(($this->services['dispatcher'] ?? $this->getDispatcherService()), $a);
+
+        $a->logger = ($this->services['logger'] ?? $this->getLoggerService());
 
         return $instance;
     }
@@ -168,27 +154,13 @@
      */
     protected function getConnection2Service()
     {
-<<<<<<< HEAD
-        $a = ($this->services['dispatcher2'] ?? $this->getDispatcher2Service());
-
-        if (isset($this->services['connection2'])) {
-            return $this->services['connection2'];
-        }
-
-        $b = new \stdClass();
-=======
         $a = new \stdClass();
->>>>>>> 8877a338
-
-        $this->services['connection2'] = $instance = new \stdClass(${($_ = isset($this->services['dispatcher2']) ? $this->services['dispatcher2'] : $this->getDispatcher2Service()) && false ?: '_'}, $a);
+
+        $this->services['connection2'] = $instance = new \stdClass(($this->services['dispatcher2'] ?? $this->getDispatcher2Service()), $a);
 
         $b = new \stdClass($instance);
 
-<<<<<<< HEAD
-        $c->handler2 = new \stdClass(($this->services['manager2'] ?? $this->getManager2Service()));
-=======
-        $b->handler2 = new \stdClass(${($_ = isset($this->services['manager2']) ? $this->services['manager2'] : $this->getManager2Service()) && false ?: '_'});
->>>>>>> 8877a338
+        $b->handler2 = new \stdClass(($this->services['manager2'] ?? $this->getManager2Service()));
 
         $a->logger2 = $b;
 
@@ -400,16 +372,6 @@
      */
     protected function getSubscriberService()
     {
-<<<<<<< HEAD
-        $a = ($this->services['manager'] ?? $this->getManagerService());
-
-        if (isset($this->services['subscriber'])) {
-            return $this->services['subscriber'];
-        }
-
-        return $this->services['subscriber'] = new \stdClass($a);
-=======
-        return $this->services['subscriber'] = new \stdClass(${($_ = isset($this->services['manager']) ? $this->services['manager'] : $this->getManagerService()) && false ?: '_'});
->>>>>>> 8877a338
+        return $this->services['subscriber'] = new \stdClass(($this->services['manager'] ?? $this->getManagerService()));
     }
 }