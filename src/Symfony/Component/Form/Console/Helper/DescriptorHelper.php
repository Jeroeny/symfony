<?php

/*
 * This file is part of the Symfony package.
 *
 * (c) Fabien Potencier <fabien@symfony.com>
 *
 * For the full copyright and license information, please view the LICENSE
 * file that was distributed with this source code.
 */

namespace Symfony\Component\Form\Console\Helper;

use Symfony\Component\Console\Helper\DescriptorHelper as BaseDescriptorHelper;
use Symfony\Component\ErrorHandler\ErrorRenderer\FileLinkFormatter;
use Symfony\Component\Form\Console\Descriptor\JsonDescriptor;
use Symfony\Component\Form\Console\Descriptor\TextDescriptor;

/**
 * @author Yonel Ceruto <yonelceruto@gmail.com>
 *
 * @internal
 */
class DescriptorHelper extends BaseDescriptorHelper
{
<<<<<<< HEAD
    public function __construct(FileLinkFormatter $fileLinkFormatter = null)
=======
    public function __construct(FileLinkFormatter|LegacyFileLinkFormatter|null $fileLinkFormatter = null)
>>>>>>> 115fb5be
    {
        $this
            ->register('txt', new TextDescriptor($fileLinkFormatter))
            ->register('json', new JsonDescriptor())
        ;
    }
}<|MERGE_RESOLUTION|>--- conflicted
+++ resolved
@@ -23,11 +23,7 @@
  */
 class DescriptorHelper extends BaseDescriptorHelper
 {
-<<<<<<< HEAD
-    public function __construct(FileLinkFormatter $fileLinkFormatter = null)
-=======
-    public function __construct(FileLinkFormatter|LegacyFileLinkFormatter|null $fileLinkFormatter = null)
->>>>>>> 115fb5be
+    public function __construct(?FileLinkFormatter $fileLinkFormatter = null)
     {
         $this
             ->register('txt', new TextDescriptor($fileLinkFormatter))
