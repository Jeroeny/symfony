<?php

/*
 * This file is part of the Symfony package.
 *
 * (c) Fabien Potencier <fabien@symfony.com>
 *
 * For the full copyright and license information, please view the LICENSE
 * file that was distributed with this source code.
 */

namespace Symfony\Component\Routing;

/**
 * RouteCompiler compiles Route instances to CompiledRoute instances.
 *
 * @author Fabien Potencier <fabien@symfony.com>
 * @author Tobias Schultze <http://tobion.de>
 */
class RouteCompiler implements RouteCompilerInterface
{
    const REGEX_DELIMITER = '#';

    /**
     * This string defines the characters that are automatically considered separators in front of
     * optional placeholders (with default and no static text following). Such a single separator
     * can be left out together with the optional placeholder from matching and generating URLs.
     */
    const SEPARATORS = '/,;.:-_~+*=@|';

    /**
     * {@inheritDoc}
     *
     * @throws \LogicException  If a variable is referenced more than once
     * @throws \DomainException If a variable name is numeric because PHP raises an error for such
     *                          subpatterns in PCRE and thus would break matching, e.g. "(?P<123>.+)".
     */
    public static function compile(Route $route)
    {
        $staticPrefix = null;
        $hostVariables = array();
        $pathVariables = array();
        $variables = array();
        $tokens = array();
        $regex = null;
        $hostRegex = null;
        $hostTokens = array();

        if ('' !== $host = $route->getHost()) {
            $result = self::compilePattern($route, $host, true);

            $hostVariables = $result['variables'];
            $variables = array_merge($variables, $hostVariables);

            $hostTokens = $result['tokens'];
            $hostRegex = $result['regex'];
        }

        $path = $route->getPath();

        $result = self::compilePattern($route, $path, false);

        $staticPrefix = $result['staticPrefix'];

        $pathVariables = $result['variables'];
        $variables = array_merge($variables, $pathVariables);

        $tokens = $result['tokens'];
        $regex = $result['regex'];

        return new CompiledRoute(
            $staticPrefix,
            $regex,
            $tokens,
            $pathVariables,
            $hostRegex,
            $hostTokens,
            $hostVariables,
            array_unique($variables)
        );
    }

    private static function compilePattern(Route $route, $pattern, $isHost)
    {
        $tokens = array();
        $variables = array();
        $matches = array();
        $pos = 0;
        $defaultSeparator = $isHost ? '.' : '/';

        // Match all variables enclosed in "{}" and iterate over them. But we only want to match the innermost variable
        // in case of nested "{}", e.g. {foo{bar}}. This in ensured because \w does not match "{" or "}" itself.
        preg_match_all('#\{\w+\}#', $pattern, $matches, PREG_OFFSET_CAPTURE | PREG_SET_ORDER);
        foreach ($matches as $match) {
            $varName = substr($match[0][0], 1, -1);
            // get all static text preceding the current variable
            $precedingText = substr($pattern, $pos, $match[0][1] - $pos);
            $pos = $match[0][1] + strlen($match[0][0]);
            $precedingChar = strlen($precedingText) > 0 ? substr($precedingText, -1) : '';
            $isSeparator = '' !== $precedingChar && false !== strpos(static::SEPARATORS, $precedingChar);

            if (is_numeric($varName)) {
                throw new \DomainException(sprintf('Variable name "%s" cannot be numeric in route pattern "%s". Please use a different name.', $varName, $pattern));
            }
            if (in_array($varName, $variables)) {
                throw new \LogicException(sprintf('Route pattern "%s" cannot reference variable name "%s" more than once.', $pattern, $varName));
            }

            if ($isSeparator && strlen($precedingText) > 1) {
                $tokens[] = array('text', substr($precedingText, 0, -1));
            } elseif (!$isSeparator && strlen($precedingText) > 0) {
                $tokens[] = array('text', $precedingText);
            }

            $regexp = $route->getRequirement($varName);
            if (null === $regexp) {
                $followingPattern = (string) substr($pattern, $pos);
                // Find the next static character after the variable that functions as a separator. By default, this separator and '/'
                // are disallowed for the variable. This default requirement makes sure that optional variables can be matched at all
                // and that the generating-matching-combination of URLs unambiguous, i.e. the params used for generating the URL are
                // the same that will be matched. Example: new Route('/{page}.{_format}', array('_format' => 'html'))
                // If {page} would also match the separating dot, {_format} would never match as {page} will eagerly consume everything.
                // Also even if {_format} was not optional the requirement prevents that {page} matches something that was originally
                // part of {_format} when generating the URL, e.g. _format = 'mobile.html'.
                $nextSeparator = self::findNextSeparator($followingPattern);
                $regexp = sprintf(
                    '[^%s%s]+',
                    preg_quote($defaultSeparator, self::REGEX_DELIMITER),
                    $defaultSeparator !== $nextSeparator && '' !== $nextSeparator ? preg_quote($nextSeparator, self::REGEX_DELIMITER) : ''
                );
                if (('' !== $nextSeparator && !preg_match('#^\{\w+\}#', $followingPattern)) || '' === $followingPattern) {
                    // When we have a separator, which is disallowed for the variable, we can optimize the regex with a possessive
                    // quantifier. This prevents useless backtracking of PCRE and improves performance by 20% for matching those patterns.
                    // Given the above example, there is no point in backtracking into {page} (that forbids the dot) when a dot must follow
                    // after it. This optimization cannot be applied when the next char is no real separator or when the next variable is
                    // directly adjacent, e.g. '/{x}{y}'.
                    $regexp .= '+';
                }
            }

            $tokens[] = array('variable', $isSeparator ? $precedingChar : '', $regexp, $varName);
            $variables[] = $varName;
        }

        if ($pos < strlen($pattern)) {
            $tokens[] = array('text', substr($pattern, $pos));
        }

        // find the first optional token
<<<<<<< HEAD
        $firstOptional = INF;
        if (!$isHost) {
            for ($i = count($tokens) - 1; $i >= 0; $i--) {
                $token = $tokens[$i];
                if ('variable' === $token[0] && $route->hasDefault($token[3])) {
                    $firstOptional = $i;
                } else {
                    break;
                }
=======
        $firstOptional = PHP_INT_MAX;
        for ($i = count($tokens) - 1; $i >= 0; $i--) {
            $token = $tokens[$i];
            if ('variable' === $token[0] && $route->hasDefault($token[3])) {
                $firstOptional = $i;
            } else {
                break;
>>>>>>> a27f7d8c
            }
        }

        // compute the matching regexp
        $regexp = '';
        for ($i = 0, $nbToken = count($tokens); $i < $nbToken; $i++) {
            $regexp .= self::computeRegexp($tokens, $i, $firstOptional);
        }

        return array(
            'staticPrefix' => 'text' === $tokens[0][0] ? $tokens[0][1] : '',
            'regex' => self::REGEX_DELIMITER.'^'.$regexp.'$'.self::REGEX_DELIMITER.'s',
            'tokens' => array_reverse($tokens),
            'variables' => $variables,
        );
    }

    /**
     * Returns the next static character in the Route pattern that will serve as a separator.
     *
     * @param string $pattern The route pattern
     *
     * @return string The next static character that functions as separator (or empty string when none available)
     */
    private static function findNextSeparator($pattern)
    {
        if ('' == $pattern) {
            // return empty string if pattern is empty or false (false which can be returned by substr)
            return '';
        }
        // first remove all placeholders from the pattern so we can find the next real static character
        $pattern = preg_replace('#\{\w+\}#', '', $pattern);

        return isset($pattern[0]) && false !== strpos(static::SEPARATORS, $pattern[0]) ? $pattern[0] : '';
    }

    /**
     * Computes the regexp used to match a specific token. It can be static text or a subpattern.
     *
     * @param array   $tokens        The route tokens
     * @param integer $index         The index of the current token
     * @param integer $firstOptional The index of the first optional token
     *
     * @return string The regexp pattern for a single token
     */
    private static function computeRegexp(array $tokens, $index, $firstOptional)
    {
        $token = $tokens[$index];
        if ('text' === $token[0]) {
            // Text tokens
            return preg_quote($token[1], self::REGEX_DELIMITER);
        } else {
            // Variable tokens
            if (0 === $index && 0 === $firstOptional) {
                // When the only token is an optional variable token, the separator is required
                return sprintf('%s(?P<%s>%s)?', preg_quote($token[1], self::REGEX_DELIMITER), $token[3], $token[2]);
            } else {
                $regexp = sprintf('%s(?P<%s>%s)', preg_quote($token[1], self::REGEX_DELIMITER), $token[3], $token[2]);
                if ($index >= $firstOptional) {
                    // Enclose each optional token in a subpattern to make it optional.
                    // "?:" means it is non-capturing, i.e. the portion of the subject string that
                    // matched the optional subpattern is not passed back.
                    $regexp = "(?:$regexp";
                    $nbTokens = count($tokens);
                    if ($nbTokens - 1 == $index) {
                        // Close the optional subpatterns
                        $regexp .= str_repeat(")?", $nbTokens - $firstOptional - (0 === $firstOptional ? 1 : 0));
                    }
                }

                return $regexp;
            }
        }
    }
}<|MERGE_RESOLUTION|>--- conflicted
+++ resolved
@@ -147,8 +147,7 @@
         }
 
         // find the first optional token
-<<<<<<< HEAD
-        $firstOptional = INF;
+        $firstOptional = PHP_INT_MAX;
         if (!$isHost) {
             for ($i = count($tokens) - 1; $i >= 0; $i--) {
                 $token = $tokens[$i];
@@ -157,15 +156,6 @@
                 } else {
                     break;
                 }
-=======
-        $firstOptional = PHP_INT_MAX;
-        for ($i = count($tokens) - 1; $i >= 0; $i--) {
-            $token = $tokens[$i];
-            if ('variable' === $token[0] && $route->hasDefault($token[3])) {
-                $firstOptional = $i;
-            } else {
-                break;
->>>>>>> a27f7d8c
             }
         }
 
