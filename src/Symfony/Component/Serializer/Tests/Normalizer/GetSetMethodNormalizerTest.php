<?php

/*
 * This file is part of the Symfony package.
 *
 * (c) Fabien Potencier <fabien@symfony.com>
 *
 * For the full copyright and license information, please view the LICENSE
 * file that was distributed with this source code.
 */

namespace Symfony\Component\Serializer\Tests\Normalizer;

use Doctrine\Common\Annotations\AnnotationReader;
use PHPUnit\Framework\TestCase;
use Symfony\Component\PropertyInfo\Extractor\PhpDocExtractor;
use Symfony\Component\PropertyInfo\Extractor\ReflectionExtractor;
use Symfony\Component\PropertyInfo\PropertyInfoExtractor;
use Symfony\Component\Serializer\Exception\LogicException;
use Symfony\Component\Serializer\Mapping\Factory\ClassMetadataFactory;
use Symfony\Component\Serializer\Mapping\Loader\AnnotationLoader;
use Symfony\Component\Serializer\NameConverter\CamelCaseToSnakeCaseNameConverter;
use Symfony\Component\Serializer\NameConverter\MetadataAwareNameConverter;
use Symfony\Component\Serializer\Normalizer\AbstractNormalizer;
use Symfony\Component\Serializer\Normalizer\ArrayDenormalizer;
use Symfony\Component\Serializer\Normalizer\DenormalizerInterface;
use Symfony\Component\Serializer\Normalizer\GetSetMethodNormalizer;
use Symfony\Component\Serializer\Normalizer\NormalizerInterface;
use Symfony\Component\Serializer\Serializer;
use Symfony\Component\Serializer\SerializerInterface;
use Symfony\Component\Serializer\Tests\Fixtures\Annotations\GroupDummy;
use Symfony\Component\Serializer\Tests\Fixtures\CircularReferenceDummy;
use Symfony\Component\Serializer\Tests\Fixtures\SiblingHolder;
use Symfony\Component\Serializer\Tests\Normalizer\Features\CacheableObjectAttributesTestTrait;
use Symfony\Component\Serializer\Tests\Normalizer\Features\CallbacksTestTrait;
use Symfony\Component\Serializer\Tests\Normalizer\Features\CircularReferenceTestTrait;
use Symfony\Component\Serializer\Tests\Normalizer\Features\ConstructorArgumentsTestTrait;
use Symfony\Component\Serializer\Tests\Normalizer\Features\GroupsTestTrait;
use Symfony\Component\Serializer\Tests\Normalizer\Features\IgnoredAttributesTestTrait;
use Symfony\Component\Serializer\Tests\Normalizer\Features\MaxDepthTestTrait;
use Symfony\Component\Serializer\Tests\Normalizer\Features\ObjectToPopulateTestTrait;
use Symfony\Component\Serializer\Tests\Normalizer\Features\SkipUninitializedValuesTestTrait;
use Symfony\Component\Serializer\Tests\Normalizer\Features\TypedPropertiesObjectWithGetters;
use Symfony\Component\Serializer\Tests\Normalizer\Features\TypeEnforcementTestTrait;

class GetSetMethodNormalizerTest extends TestCase
{
    use CacheableObjectAttributesTestTrait;
    use CallbacksTestTrait;
    use CircularReferenceTestTrait;
    use ConstructorArgumentsTestTrait;
    use GroupsTestTrait;
    use IgnoredAttributesTestTrait;
    use MaxDepthTestTrait;
    use ObjectToPopulateTestTrait;
    use SkipUninitializedValuesTestTrait;
    use TypeEnforcementTestTrait;

    /**
     * @var GetSetMethodNormalizer
     */
    private $normalizer;
    /**
     * @var SerializerInterface
     */
    private $serializer;

    protected function setUp(): void
    {
        $this->createNormalizer();
    }

    private function createNormalizer(array $defaultContext = [])
    {
        $this->serializer = $this->createMock(SerializerNormalizer::class);
        $this->normalizer = new GetSetMethodNormalizer(null, null, null, null, null, $defaultContext);
        $this->normalizer->setSerializer($this->serializer);
    }

    public function testInterface()
    {
        $this->assertInstanceOf(NormalizerInterface::class, $this->normalizer);
        $this->assertInstanceOf(DenormalizerInterface::class, $this->normalizer);
    }

    public function testNormalize()
    {
        $obj = new GetSetDummy();
        $object = new \stdClass();
        $obj->setFoo('foo');
        $obj->setBar('bar');
        $obj->setBaz(true);
        $obj->setCamelCase('camelcase');
        $obj->setObject($object);

        $this->serializer
            ->expects($this->once())
            ->method('normalize')
            ->with($object, 'any')
            ->willReturn('string_object')
        ;

        $this->assertEquals(
            [
                'foo' => 'foo',
                'bar' => 'bar',
                'baz' => true,
                'fooBar' => 'foobar',
                'camelCase' => 'camelcase',
                'object' => 'string_object',
            ],
            $this->normalizer->normalize($obj, 'any')
        );
    }

    public function testDenormalize()
    {
        $obj = $this->normalizer->denormalize(
            ['foo' => 'foo', 'bar' => 'bar', 'baz' => true, 'fooBar' => 'foobar'],
            GetSetDummy::class,
            'any'
        );
        $this->assertEquals('foo', $obj->getFoo());
        $this->assertEquals('bar', $obj->getBar());
        $this->assertTrue($obj->isBaz());
    }

    public function testIgnoredAttributesInContext()
    {
        $ignoredAttributes = ['foo', 'bar', 'baz', 'object'];
        $obj = new GetSetDummy();
        $obj->setFoo('foo');
        $obj->setBar('bar');
        $obj->setCamelCase(true);
        $this->assertEquals(
            [
                'fooBar' => 'foobar',
                'camelCase' => true,
            ],
            $this->normalizer->normalize($obj, 'any', [AbstractNormalizer::IGNORED_ATTRIBUTES => $ignoredAttributes])
        );
    }

    public function testDenormalizeWithObject()
    {
        $data = new \stdClass();
        $data->foo = 'foo';
        $data->bar = 'bar';
        $data->fooBar = 'foobar';
        $obj = $this->normalizer->denormalize($data, GetSetDummy::class, 'any');
        $this->assertEquals('foo', $obj->getFoo());
        $this->assertEquals('bar', $obj->getBar());
    }

    public function testDenormalizeNull()
    {
        $this->assertEquals(new GetSetDummy(), $this->normalizer->denormalize(null, GetSetDummy::class));
    }

    public function testConstructorDenormalize()
    {
        $obj = $this->normalizer->denormalize(
            ['foo' => 'foo', 'bar' => 'bar', 'baz' => true, 'fooBar' => 'foobar'],
            GetConstructorDummy::class, 'any');
        $this->assertEquals('foo', $obj->getFoo());
        $this->assertEquals('bar', $obj->getBar());
        $this->assertTrue($obj->isBaz());
    }

    public function testConstructorDenormalizeWithNullArgument()
    {
        $obj = $this->normalizer->denormalize(
            ['foo' => 'foo', 'bar' => null, 'baz' => true],
            GetConstructorDummy::class, 'any');
        $this->assertEquals('foo', $obj->getFoo());
        $this->assertNull($obj->getBar());
        $this->assertTrue($obj->isBaz());
    }

    public function testConstructorDenormalizeWithMissingOptionalArgument()
    {
        $obj = $this->normalizer->denormalize(
            ['foo' => 'test', 'baz' => [1, 2, 3]],
            GetConstructorOptionalArgsDummy::class, 'any');
        $this->assertEquals('test', $obj->getFoo());
        $this->assertEquals([], $obj->getBar());
        $this->assertEquals([1, 2, 3], $obj->getBaz());
    }

    public function testConstructorDenormalizeWithOptionalDefaultArgument()
    {
        $obj = $this->normalizer->denormalize(
            ['bar' => 'test'],
            GetConstructorArgsWithDefaultValueDummy::class, 'any');
        $this->assertEquals([], $obj->getFoo());
        $this->assertEquals('test', $obj->getBar());
    }

    public function testConstructorDenormalizeWithVariadicArgument()
    {
        $obj = $this->normalizer->denormalize(
            ['foo' => [1, 2, 3]],
            'Symfony\Component\Serializer\Tests\Fixtures\VariadicConstructorArgsDummy', 'any');
        $this->assertEquals([1, 2, 3], $obj->getFoo());
    }

    public function testConstructorDenormalizeWithMissingVariadicArgument()
    {
        $obj = $this->normalizer->denormalize(
            [],
            'Symfony\Component\Serializer\Tests\Fixtures\VariadicConstructorArgsDummy', 'any');
        $this->assertEquals([], $obj->getFoo());
    }

    public function testConstructorWithObjectDenormalize()
    {
        $data = new \stdClass();
        $data->foo = 'foo';
        $data->bar = 'bar';
        $data->baz = true;
        $data->fooBar = 'foobar';
        $obj = $this->normalizer->denormalize($data, GetConstructorDummy::class, 'any');
        $this->assertEquals('foo', $obj->getFoo());
        $this->assertEquals('bar', $obj->getBar());
    }

    public function testConstructorWArgWithPrivateMutator()
    {
        $obj = $this->normalizer->denormalize(['foo' => 'bar'], ObjectConstructorArgsWithPrivateMutatorDummy::class, 'any');
        $this->assertEquals('bar', $obj->getFoo());
    }

    protected function getNormalizerForCallbacksWithPropertyTypeExtractor(): GetSetMethodNormalizer
    {
        $classMetadataFactory = new ClassMetadataFactory(new AnnotationLoader(new AnnotationReader()));

        return new GetSetMethodNormalizer($classMetadataFactory, new MetadataAwareNameConverter($classMetadataFactory), $this->getCallbackPropertyTypeExtractor());
    }

    protected function getNormalizerForCallbacks(): GetSetMethodNormalizer
    {
        $classMetadataFactory = new ClassMetadataFactory(new AnnotationLoader(new AnnotationReader()));

        return new GetSetMethodNormalizer($classMetadataFactory, new MetadataAwareNameConverter($classMetadataFactory));
    }

<<<<<<< HEAD
=======
    /**
     * @dataProvider provideNormalizeCallbacks
     */
    public function testLegacyCallbacks($callbacks, $value, $result)
    {
        $this->normalizer->setCallbacks($callbacks);

        $obj = new CallbacksObject($value);
        $this->assertEquals(
            $result,
            $this->normalizer->normalize($obj, 'any')
        );
    }

>>>>>>> 7fd91272
    protected function getNormalizerForCircularReference(array $defaultContext): GetSetMethodNormalizer
    {
        $classMetadataFactory = new ClassMetadataFactory(new AnnotationLoader(new AnnotationReader()));
        $normalizer = new GetSetMethodNormalizer($classMetadataFactory, new MetadataAwareNameConverter($classMetadataFactory), null, null, null, $defaultContext);
        new Serializer([$normalizer]);

        return $normalizer;
    }

    protected function getSelfReferencingModel()
    {
        return new CircularReferenceDummy();
    }

    protected function getDenormalizerForConstructArguments(): GetSetMethodNormalizer
    {
        $classMetadataFactory = new ClassMetadataFactory(new AnnotationLoader(new AnnotationReader()));
        $denormalizer = new GetSetMethodNormalizer($classMetadataFactory, new MetadataAwareNameConverter($classMetadataFactory));
        new Serializer([$denormalizer]);

        return $denormalizer;
    }

    protected function getNormalizerForGroups(): GetSetMethodNormalizer
    {
        $classMetadataFactory = new ClassMetadataFactory(new AnnotationLoader(new AnnotationReader()));

        return new GetSetMethodNormalizer($classMetadataFactory);
    }

    protected function getDenormalizerForGroups(): GetSetMethodNormalizer
    {
        $classMetadataFactory = new ClassMetadataFactory(new AnnotationLoader(new AnnotationReader()));

        return new GetSetMethodNormalizer($classMetadataFactory);
    }

    public function testGroupsNormalizeWithNameConverter()
    {
        $classMetadataFactory = new ClassMetadataFactory(new AnnotationLoader(new AnnotationReader()));
        $this->normalizer = new GetSetMethodNormalizer($classMetadataFactory, new CamelCaseToSnakeCaseNameConverter());
        $this->normalizer->setSerializer($this->serializer);

        $obj = new GroupDummy();
        $obj->setFooBar('@dunglas');
        $obj->setSymfony('@coopTilleuls');
        $obj->setCoopTilleuls('les-tilleuls.coop');

        $this->assertEquals(
            [
                'bar' => null,
                'foo_bar' => '@dunglas',
                'symfony' => '@coopTilleuls',
            ],
            $this->normalizer->normalize($obj, null, [GetSetMethodNormalizer::GROUPS => ['name_converter']])
        );
    }

    public function testGroupsDenormalizeWithNameConverter()
    {
        $classMetadataFactory = new ClassMetadataFactory(new AnnotationLoader(new AnnotationReader()));
        $this->normalizer = new GetSetMethodNormalizer($classMetadataFactory, new CamelCaseToSnakeCaseNameConverter());
        $this->normalizer->setSerializer($this->serializer);

        $obj = new GroupDummy();
        $obj->setFooBar('@dunglas');
        $obj->setSymfony('@coopTilleuls');

        $this->assertEquals(
            $obj,
            $this->normalizer->denormalize([
                'bar' => null,
                'foo_bar' => '@dunglas',
                'symfony' => '@coopTilleuls',
                'coop_tilleuls' => 'les-tilleuls.coop',
            ], 'Symfony\Component\Serializer\Tests\Fixtures\Annotations\GroupDummy', null, [GetSetMethodNormalizer::GROUPS => ['name_converter']])
        );
    }

    protected function getNormalizerForMaxDepth(): NormalizerInterface
    {
        $classMetadataFactory = new ClassMetadataFactory(new AnnotationLoader(new AnnotationReader()));
        $normalizer = new GetSetMethodNormalizer($classMetadataFactory);
        $serializer = new Serializer([$normalizer]);
        $normalizer->setSerializer($serializer);

        return $normalizer;
    }

    protected function getDenormalizerForObjectToPopulate(): DenormalizerInterface
    {
        $classMetadataFactory = new ClassMetadataFactory(new AnnotationLoader(new AnnotationReader()));
        $normalizer = new GetSetMethodNormalizer($classMetadataFactory, null, new PhpDocExtractor());
        new Serializer([$normalizer]);

        return $normalizer;
    }

    protected function getDenormalizerForTypeEnforcement(): DenormalizerInterface
    {
        $extractor = new PropertyInfoExtractor([], [new PhpDocExtractor(), new ReflectionExtractor()]);
        $normalizer = new GetSetMethodNormalizer(null, null, $extractor);
        $serializer = new Serializer([new ArrayDenormalizer(), $normalizer]);
        $normalizer->setSerializer($serializer);

        return $normalizer;
    }

    public function testRejectInvalidKey()
    {
        $this->markTestSkipped('This test makes no sense with the GetSetMethodNormalizer');
    }

    protected function getNormalizerForIgnoredAttributes(): GetSetMethodNormalizer
    {
        $classMetadataFactory = new ClassMetadataFactory(new AnnotationLoader(new AnnotationReader()));
        $normalizer = new GetSetMethodNormalizer($classMetadataFactory, null, new PhpDocExtractor());
        new Serializer([$normalizer]);

        return $normalizer;
    }

    protected function getDenormalizerForIgnoredAttributes(): GetSetMethodNormalizer
    {
        $classMetadataFactory = new ClassMetadataFactory(new AnnotationLoader(new AnnotationReader()));
        $normalizer = new GetSetMethodNormalizer($classMetadataFactory, null, new PhpDocExtractor());
        new Serializer([$normalizer]);

        return $normalizer;
    }

    public function testUnableToNormalizeObjectAttribute()
    {
        $this->expectException(LogicException::class);
        $this->expectExceptionMessage('Cannot normalize attribute "object" because the injected serializer is not a normalizer');
        $serializer = $this->createMock(SerializerInterface::class);
        $this->normalizer->setSerializer($serializer);

        $obj = new GetSetDummy();
        $object = new \stdClass();
        $obj->setObject($object);

        $this->normalizer->normalize($obj, 'any');
    }

    public function testSiblingReference()
    {
        $serializer = new Serializer([$this->normalizer]);
        $this->normalizer->setSerializer($serializer);

        $siblingHolder = new SiblingHolder();

        $expected = [
            'sibling0' => ['coopTilleuls' => 'Les-Tilleuls.coop'],
            'sibling1' => ['coopTilleuls' => 'Les-Tilleuls.coop'],
            'sibling2' => ['coopTilleuls' => 'Les-Tilleuls.coop'],
        ];
        $this->assertEquals($expected, $this->normalizer->normalize($siblingHolder));
    }

    public function testDenormalizeNonExistingAttribute()
    {
        $this->assertEquals(
            new GetSetDummy(),
            $this->normalizer->denormalize(['non_existing' => true], GetSetDummy::class)
        );
    }

    public function testDenormalizeShouldNotSetStaticAttribute()
    {
        $obj = $this->normalizer->denormalize(['staticObject' => true], GetSetDummy::class);

        $this->assertEquals(new GetSetDummy(), $obj);
        $this->assertNull(GetSetDummy::getStaticObject());
    }

    public function testNoTraversableSupport()
    {
        $this->assertFalse($this->normalizer->supportsNormalization(new \ArrayObject()));
    }

    public function testNoStaticGetSetSupport()
    {
        $this->assertFalse($this->normalizer->supportsNormalization(new ObjectWithJustStaticSetterDummy()));
    }

    public function testPrivateSetter()
    {
        $obj = $this->normalizer->denormalize(['foo' => 'foobar'], ObjectWithPrivateSetterDummy::class);
        $this->assertEquals('bar', $obj->getFoo());
    }

    public function testHasGetterDenormalize()
    {
        $obj = $this->normalizer->denormalize(['foo' => true], ObjectWithHasGetterDummy::class);
        $this->assertTrue($obj->hasFoo());
    }

    public function testHasGetterNormalize()
    {
        $obj = new ObjectWithHasGetterDummy();
        $obj->setFoo(true);

        $this->assertEquals(
            ['foo' => true],
            $this->normalizer->normalize($obj, 'any')
        );
    }

    protected function getObjectCollectionWithExpectedArray(): array
    {
        return [[
            new TypedPropertiesObjectWithGetters(),
            (new TypedPropertiesObjectWithGetters())->setUninitialized('value2'),
        ], [
            ['initialized' => 'value', 'initialized2' => 'value'],
            ['unInitialized' => 'value2', 'initialized' => 'value', 'initialized2' => 'value'],
        ]];
    }

    protected function getNormalizerForCacheableObjectAttributesTest(): GetSetMethodNormalizer
    {
        return new GetSetMethodNormalizer();
    }

    protected function getNormalizerForSkipUninitializedValues(): NormalizerInterface
    {
        return new GetSetMethodNormalizer(new ClassMetadataFactory(new AnnotationLoader(new AnnotationReader())));
    }
}

class GetSetDummy
{
    protected $foo;
    private $bar;
    private $baz;
    protected $camelCase;
    protected $object;
    private static $staticObject;

    public function getFoo()
    {
        return $this->foo;
    }

    public function setFoo($foo)
    {
        $this->foo = $foo;
    }

    public function getBar()
    {
        return $this->bar;
    }

    public function setBar($bar)
    {
        $this->bar = $bar;
    }

    public function isBaz()
    {
        return $this->baz;
    }

    public function setBaz($baz)
    {
        $this->baz = $baz;
    }

    public function getFooBar()
    {
        return $this->foo.$this->bar;
    }

    public function getCamelCase()
    {
        return $this->camelCase;
    }

    public function setCamelCase($camelCase)
    {
        $this->camelCase = $camelCase;
    }

    public function otherMethod()
    {
        throw new \RuntimeException('Dummy::otherMethod() should not be called');
    }

    public function setObject($object)
    {
        $this->object = $object;
    }

    public function getObject()
    {
        return $this->object;
    }

    public static function getStaticObject()
    {
        return self::$staticObject;
    }

    public static function setStaticObject($object)
    {
        self::$staticObject = $object;
    }

    protected function getPrivate()
    {
        throw new \RuntimeException('Dummy::getPrivate() should not be called');
    }
}

class GetConstructorDummy
{
    protected $foo;
    private $bar;
    private $baz;

    public function __construct($foo, $bar, $baz)
    {
        $this->foo = $foo;
        $this->bar = $bar;
        $this->baz = $baz;
    }

    public function getFoo()
    {
        return $this->foo;
    }

    public function getBar()
    {
        return $this->bar;
    }

    public function isBaz()
    {
        return $this->baz;
    }

    public function otherMethod()
    {
        throw new \RuntimeException('Dummy::otherMethod() should not be called');
    }
}

abstract class SerializerNormalizer implements SerializerInterface, NormalizerInterface
{
}

class GetConstructorOptionalArgsDummy
{
    protected $foo;
    private $bar;
    private $baz;

    public function __construct($foo, $bar = [], $baz = [])
    {
        $this->foo = $foo;
        $this->bar = $bar;
        $this->baz = $baz;
    }

    public function getFoo()
    {
        return $this->foo;
    }

    public function getBar()
    {
        return $this->bar;
    }

    public function getBaz()
    {
        return $this->baz;
    }

    public function otherMethod()
    {
        throw new \RuntimeException('Dummy::otherMethod() should not be called');
    }
}

class GetConstructorArgsWithDefaultValueDummy
{
    protected $foo;
    protected $bar;

    public function __construct($foo = [], $bar = null)
    {
        $this->foo = $foo;
        $this->bar = $bar;
    }

    public function getFoo()
    {
        return $this->foo;
    }

    public function getBar()
    {
        return $this->bar;
    }

    public function otherMethod()
    {
        throw new \RuntimeException('Dummy::otherMethod() should not be called');
    }
}

class ObjectConstructorArgsWithPrivateMutatorDummy
{
    private $foo;

    public function __construct($foo)
    {
        $this->setFoo($foo);
    }

    public function getFoo()
    {
        return $this->foo;
    }

    private function setFoo($foo)
    {
        $this->foo = $foo;
    }
}

class ObjectWithPrivateSetterDummy
{
    private $foo = 'bar';

    public function getFoo()
    {
        return $this->foo;
    }

    private function setFoo($foo)
    {
    }
}

class ObjectWithJustStaticSetterDummy
{
    private static $foo = 'bar';

    public static function getFoo()
    {
        return self::$foo;
    }

    public static function setFoo($foo)
    {
        self::$foo = $foo;
    }
}

class ObjectWithHasGetterDummy
{
    private $foo;

    public function setFoo($foo)
    {
        $this->foo = $foo;
    }

    public function hasFoo()
    {
        return $this->foo;
    }
}<|MERGE_RESOLUTION|>--- conflicted
+++ resolved
@@ -244,23 +244,6 @@
         return new GetSetMethodNormalizer($classMetadataFactory, new MetadataAwareNameConverter($classMetadataFactory));
     }
 
-<<<<<<< HEAD
-=======
-    /**
-     * @dataProvider provideNormalizeCallbacks
-     */
-    public function testLegacyCallbacks($callbacks, $value, $result)
-    {
-        $this->normalizer->setCallbacks($callbacks);
-
-        $obj = new CallbacksObject($value);
-        $this->assertEquals(
-            $result,
-            $this->normalizer->normalize($obj, 'any')
-        );
-    }
-
->>>>>>> 7fd91272
     protected function getNormalizerForCircularReference(array $defaultContext): GetSetMethodNormalizer
     {
         $classMetadataFactory = new ClassMetadataFactory(new AnnotationLoader(new AnnotationReader()));
