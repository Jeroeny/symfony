--- conflicted
+++ resolved
@@ -9,15 +9,11 @@
  * file that was distributed with this source code.
  */
 
-<<<<<<< HEAD
-$operators = ['not', '!', 'or', '||', '&&', 'and', '|', '^', '&', '==', '===', '!=', '!==', '<', '>', '>=', '<=', 'not in', 'in', '..', '+', '-', '~', '*', '/', '%', 'contains', 'starts with', 'ends with', 'matches', '**'];
-=======
 if ('cli' !== \PHP_SAPI) {
     throw new Exception('This script must be run from the command line.');
 }
 
-$operators = ['not', '!', 'or', '||', '&&', 'and', '|', '^', '&', '==', '===', '!=', '!==', '<', '>', '>=', '<=', 'not in', 'in', '..', '+', '-', '~', '*', '/', '%', 'matches', '**'];
->>>>>>> 8121de6b
+$operators = ['not', '!', 'or', '||', '&&', 'and', '|', '^', '&', '==', '===', '!=', '!==', '<', '>', '>=', '<=', 'not in', 'in', '..', '+', '-', '~', '*', '/', '%', 'contains', 'starts with', 'ends with', 'matches', '**'];
 $operators = array_combine($operators, array_map('strlen', $operators));
 arsort($operators);
 
