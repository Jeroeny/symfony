<?php

/*
 * This file is part of the Symfony package.
 *
 * (c) Fabien Potencier <fabien@symfony.com>
 *
 * For the full copyright and license information, please view the LICENSE
 * file that was distributed with this source code.
 */

namespace Symfony\Component\DependencyInjection\Loader\Configurator;

use Symfony\Component\DependencyInjection\Definition;
use Symfony\Component\DependencyInjection\Exception\InvalidArgumentException;

/**
 * @author Nicolas Grekas <p@tchwork.com>
 */
class DefaultsConfigurator extends AbstractServiceConfigurator
{
    const FACTORY = 'defaults';

    use Traits\AutoconfigureTrait;
    use Traits\AutowireTrait;
    use Traits\BindTrait;
    use Traits\PublicTrait;

    private $path;

    public function __construct(ServicesConfigurator $parent, Definition $definition, string $path = null)
    {
        parent::__construct($parent, $definition, null, []);

        $this->path = $path;
    }

    /**
     * Adds a tag for this definition.
     *
     * @return $this
     *
     * @throws InvalidArgumentException when an invalid tag name or attribute is provided
     */
<<<<<<< HEAD
    final public function tag(string $name, array $attributes = []): object
=======
    final public function tag(string $name, array $attributes = []): self
>>>>>>> 22319a99
    {
        if ('' === $name) {
            throw new InvalidArgumentException('The tag name in "_defaults" must be a non-empty string.');
        }

        foreach ($attributes as $attribute => $value) {
            if (null !== $value && !is_scalar($value)) {
                throw new InvalidArgumentException(sprintf('Tag "%s", attribute "%s" in "_defaults" must be of a scalar-type.', $name, $attribute));
            }
        }

        $this->definition->addTag($name, $attributes);

        return $this;
    }

    /**
     * Defines an instanceof-conditional to be applied to following service definitions.
     */
    final public function instanceof(string $fqcn): InstanceofConfigurator
    {
        return $this->parent->instanceof($fqcn);
    }
}<|MERGE_RESOLUTION|>--- conflicted
+++ resolved
@@ -42,11 +42,7 @@
      *
      * @throws InvalidArgumentException when an invalid tag name or attribute is provided
      */
-<<<<<<< HEAD
-    final public function tag(string $name, array $attributes = []): object
-=======
     final public function tag(string $name, array $attributes = []): self
->>>>>>> 22319a99
     {
         if ('' === $name) {
             throw new InvalidArgumentException('The tag name in "_defaults" must be a non-empty string.');
