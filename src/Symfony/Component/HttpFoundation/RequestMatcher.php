--- conflicted
+++ resolved
@@ -51,11 +51,7 @@
      * @param string|string[]|null $ips
      * @param string|string[]|null $schemes
      */
-<<<<<<< HEAD
-    public function __construct(string $path = null, string $host = null, string|array $methods = null, string|array $ips = null, array $attributes = [], string|array $schemes = null, int $port = null)
-=======
-    public function __construct(?string $path = null, ?string $host = null, $methods = null, $ips = null, array $attributes = [], $schemes = null, ?int $port = null)
->>>>>>> 2a31f2dd
+    public function __construct(?string $path = null, ?string $host = null, string|array|null $methods = null, string|array|null $ips = null, array $attributes = [], string|array|null $schemes = null, ?int $port = null)
     {
         $this->matchPath($path);
         $this->matchHost($host);
