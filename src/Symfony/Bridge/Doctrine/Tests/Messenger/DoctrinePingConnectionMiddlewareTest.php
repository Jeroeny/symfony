--- conflicted
+++ resolved
@@ -26,15 +26,9 @@
 
 class DoctrinePingConnectionMiddlewareTest extends MiddlewareTestCase
 {
-<<<<<<< HEAD
-    private MockObject&Connection $connection;
-    private MockObject&EntityManagerInterface $entityManager;
-    private MockObject&ManagerRegistry $managerRegistry;
-=======
     private Connection&MockObject $connection;
     private EntityManagerInterface&MockObject $entityManager;
     private ManagerRegistry&MockObject $managerRegistry;
->>>>>>> 73b272aa
     private DoctrinePingConnectionMiddleware $middleware;
     private string $entityManagerName = 'default';
 
