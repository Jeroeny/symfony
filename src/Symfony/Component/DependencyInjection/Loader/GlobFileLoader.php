<?php

/*
 * This file is part of the Symfony package.
 *
 * (c) Fabien Potencier <fabien@symfony.com>
 *
 * For the full copyright and license information, please view the LICENSE
 * file that was distributed with this source code.
 */

namespace Symfony\Component\DependencyInjection\Loader;

/**
 * GlobFileLoader loads files from a glob pattern.
 *
 * @author Nicolas Grekas <p@tchwork.com>
 */
class GlobFileLoader extends FileLoader
{
<<<<<<< HEAD
    public function load(mixed $resource, string $type = null): mixed
=======
    public function load(mixed $resource, ?string $type = null): mixed
>>>>>>> a44829e2
    {
        foreach ($this->glob($resource, false, $globResource) as $path => $info) {
            $this->import($path);
        }

        $this->container->addResource($globResource);

        return null;
    }

<<<<<<< HEAD
    public function supports(mixed $resource, string $type = null): bool
=======
    public function supports(mixed $resource, ?string $type = null): bool
>>>>>>> a44829e2
    {
        return 'glob' === $type;
    }
}<|MERGE_RESOLUTION|>--- conflicted
+++ resolved
@@ -18,11 +18,7 @@
  */
 class GlobFileLoader extends FileLoader
 {
-<<<<<<< HEAD
-    public function load(mixed $resource, string $type = null): mixed
-=======
     public function load(mixed $resource, ?string $type = null): mixed
->>>>>>> a44829e2
     {
         foreach ($this->glob($resource, false, $globResource) as $path => $info) {
             $this->import($path);
@@ -33,11 +29,7 @@
         return null;
     }
 
-<<<<<<< HEAD
-    public function supports(mixed $resource, string $type = null): bool
-=======
     public function supports(mixed $resource, ?string $type = null): bool
->>>>>>> a44829e2
     {
         return 'glob' === $type;
     }
