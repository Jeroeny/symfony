--- conflicted
+++ resolved
@@ -32,11 +32,8 @@
         case false !== strpos($file, '/src/Symfony/Component/ErrorHandler/Tests/Fixtures/'):
         case false !== strpos($file, '/src/Symfony/Component/PropertyInfo/Tests/Fixtures/Dummy.php'):
         case false !== strpos($file, '/src/Symfony/Component/PropertyInfo/Tests/Fixtures/ParentDummy.php'):
-<<<<<<< HEAD
+        case false !== strpos($file, '/src/Symfony/Component/PropertyInfo/Tests/Fixtures/Php81Dummy.php'):
         case false !== strpos($file, '/src/Symfony/Component/Runtime/Internal/ComposerPlugin.php'):
-=======
-        case false !== strpos($file, '/src/Symfony/Component/PropertyInfo/Tests/Fixtures/Php81Dummy.php'):
->>>>>>> 9606430a
         case false !== strpos($file, '/src/Symfony/Component/Serializer/Tests/Normalizer/Features/ObjectOuter.php'):
         case false !== strpos($file, '/src/Symfony/Component/VarDumper/Tests/Fixtures/NotLoadableClass.php'):
         case false !== strpos($file, '/src/Symfony/Component/VarDumper/Tests/Fixtures/ReflectionIntersectionTypeFixture.php'):
