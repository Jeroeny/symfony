<?php

/*
 * This file is part of the Symfony package.
 *
 * (c) Fabien Potencier <fabien@symfony.com>
 *
 * For the full copyright and license information, please view the LICENSE
 * file that was distributed with this source code.
 */

namespace Symfony\Component\HttpKernel\Fragment;

use Symfony\Component\HttpFoundation\Request;
use Symfony\Component\HttpFoundation\RequestStack;
use Symfony\Component\HttpFoundation\UriSigner;
use Symfony\Component\HttpKernel\Controller\ControllerReference;

/**
 * Generates a fragment URI.
 *
 * @author Kévin Dunglas <kevin@dunglas.fr>
 * @author Fabien Potencier <fabien@symfony.com>
 */
final class FragmentUriGenerator implements FragmentUriGeneratorInterface
{
    private string $fragmentPath;
    private ?UriSigner $signer;
    private ?RequestStack $requestStack;

    public function __construct(string $fragmentPath, ?UriSigner $signer = null, ?RequestStack $requestStack = null)
    {
        $this->fragmentPath = $fragmentPath;
        $this->signer = $signer;
        $this->requestStack = $requestStack;
    }

<<<<<<< HEAD
    public function generate(ControllerReference $controller, Request $request = null, bool $absolute = false, bool $strict = true, bool $sign = true): string
=======
    public function generate(ControllerReference $controller, ?Request $request = null, bool $absolute = false, bool $strict = true, bool $sign = true): string
>>>>>>> a44829e2
    {
        if (null === $request && (null === $this->requestStack || null === $request = $this->requestStack->getCurrentRequest())) {
            throw new \LogicException('Generating a fragment URL can only be done when handling a Request.');
        }

        if ($sign && null === $this->signer) {
            throw new \LogicException('You must use a URI when using the ESI rendering strategy or set a URL signer.');
        }

        if ($strict) {
            $this->checkNonScalar($controller->attributes);
        }

        // We need to forward the current _format and _locale values as we don't have
        // a proper routing pattern to do the job for us.
        // This makes things inconsistent if you switch from rendering a controller
        // to rendering a route if the route pattern does not contain the special
        // _format and _locale placeholders.
        if (!isset($controller->attributes['_format'])) {
            $controller->attributes['_format'] = $request->getRequestFormat();
        }
        if (!isset($controller->attributes['_locale'])) {
            $controller->attributes['_locale'] = $request->getLocale();
        }

        $controller->attributes['_controller'] = $controller->controller;
        $controller->query['_path'] = http_build_query($controller->attributes, '', '&');
        $path = $this->fragmentPath.'?'.http_build_query($controller->query, '', '&');

        // we need to sign the absolute URI, but want to return the path only.
        $fragmentUri = $sign || $absolute ? $request->getUriForPath($path) : $request->getBaseUrl().$path;

        if (!$sign) {
            return $fragmentUri;
        }

        $fragmentUri = $this->signer->sign($fragmentUri);

        return $absolute ? $fragmentUri : substr($fragmentUri, \strlen($request->getSchemeAndHttpHost()));
    }

    private function checkNonScalar(array $values): void
    {
        foreach ($values as $key => $value) {
            if (\is_array($value)) {
                $this->checkNonScalar($value);
            } elseif (!\is_scalar($value) && null !== $value) {
                throw new \LogicException(sprintf('Controller attributes cannot contain non-scalar/non-null values (value for key "%s" is not a scalar or null).', $key));
            }
        }
    }
}<|MERGE_RESOLUTION|>--- conflicted
+++ resolved
@@ -35,11 +35,7 @@
         $this->requestStack = $requestStack;
     }
 
-<<<<<<< HEAD
-    public function generate(ControllerReference $controller, Request $request = null, bool $absolute = false, bool $strict = true, bool $sign = true): string
-=======
     public function generate(ControllerReference $controller, ?Request $request = null, bool $absolute = false, bool $strict = true, bool $sign = true): string
->>>>>>> a44829e2
     {
         if (null === $request && (null === $this->requestStack || null === $request = $this->requestStack->getCurrentRequest())) {
             throw new \LogicException('Generating a fragment URL can only be done when handling a Request.');
