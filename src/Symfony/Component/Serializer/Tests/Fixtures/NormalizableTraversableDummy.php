<?php

/*
 * This file is part of the Symfony package.
 *
 * (c) Fabien Potencier <fabien@symfony.com>
 *
 * For the full copyright and license information, please view the LICENSE
 * file that was distributed with this source code.
 */

namespace Symfony\Component\Serializer\Tests\Fixtures;

use Symfony\Component\Serializer\Normalizer\DenormalizableInterface;
use Symfony\Component\Serializer\Normalizer\DenormalizerInterface;
use Symfony\Component\Serializer\Normalizer\NormalizableInterface;
use Symfony\Component\Serializer\Normalizer\NormalizerInterface;

class NormalizableTraversableDummy extends TraversableDummy implements NormalizableInterface, DenormalizableInterface
{
<<<<<<< HEAD
    public function normalize(NormalizerInterface $normalizer, string $format = null, array $context = []): array|string|int|float|bool
=======
    public function normalize(NormalizerInterface $normalizer, ?string $format = null, array $context = [])
>>>>>>> 998fa9d6
    {
        return [
            'foo' => 'normalizedFoo',
            'bar' => 'normalizedBar',
        ];
    }

<<<<<<< HEAD
    public function denormalize(DenormalizerInterface $denormalizer, array|string|int|float|bool $data, string $format = null, array $context = []): void
=======
    public function denormalize(DenormalizerInterface $denormalizer, $data, ?string $format = null, array $context = [])
>>>>>>> 998fa9d6
    {
    }
}<|MERGE_RESOLUTION|>--- conflicted
+++ resolved
@@ -18,11 +18,7 @@
 
 class NormalizableTraversableDummy extends TraversableDummy implements NormalizableInterface, DenormalizableInterface
 {
-<<<<<<< HEAD
-    public function normalize(NormalizerInterface $normalizer, string $format = null, array $context = []): array|string|int|float|bool
-=======
-    public function normalize(NormalizerInterface $normalizer, ?string $format = null, array $context = [])
->>>>>>> 998fa9d6
+    public function normalize(NormalizerInterface $normalizer, ?string $format = null, array $context = []): array|string|int|float|bool
     {
         return [
             'foo' => 'normalizedFoo',
@@ -30,11 +26,7 @@
         ];
     }
 
-<<<<<<< HEAD
-    public function denormalize(DenormalizerInterface $denormalizer, array|string|int|float|bool $data, string $format = null, array $context = []): void
-=======
-    public function denormalize(DenormalizerInterface $denormalizer, $data, ?string $format = null, array $context = [])
->>>>>>> 998fa9d6
+    public function denormalize(DenormalizerInterface $denormalizer, array|string|int|float|bool $data, ?string $format = null, array $context = []): void
     {
     }
 }