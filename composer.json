{
    "name": "symfony/symfony",
    "type": "library",
    "description": "The Symfony PHP framework",
    "keywords": ["framework"],
    "homepage": "https://symfony.com",
    "license": "MIT",
    "authors": [
        {
            "name": "Fabien Potencier",
            "email": "fabien@symfony.com"
        },
        {
            "name": "Symfony Community",
            "homepage": "https://symfony.com/contributors"
        }
    ],
    "provide": {
        "php-http/async-client-implementation": "*",
        "php-http/client-implementation": "*",
        "psr/cache-implementation": "2.0|3.0",
        "psr/clock-implementation": "1.0",
        "psr/container-implementation": "1.1|2.0",
        "psr/event-dispatcher-implementation": "1.0",
        "psr/http-client-implementation": "1.0",
        "psr/link-implementation": "1.0|2.0",
        "psr/log-implementation": "1.0|2.0|3.0",
        "psr/simple-cache-implementation": "1.0|2.0|3.0",
        "symfony/cache-implementation": "1.1|2.0|3.0",
        "symfony/event-dispatcher-implementation": "2.0|3.0",
        "symfony/http-client-implementation": "3.0",
        "symfony/service-implementation": "1.1|2.0|3.0",
        "symfony/translation-implementation": "2.3|3.0"
    },
    "require": {
        "php": ">=8.1",
        "composer-runtime-api": ">=2.1",
        "ext-xml": "*",
        "friendsofphp/proxy-manager-lts": "^1.0.2",
        "doctrine/event-manager": "^1.2|^2",
        "doctrine/persistence": "^2|^3",
        "twig/twig": "^2.13|^3.0.4",
        "psr/cache": "^2.0|^3.0",
        "psr/clock": "^1.0",
        "psr/container": "^1.1|^2.0",
        "psr/event-dispatcher": "^1.0",
        "psr/link": "^1.1|^2.0",
        "psr/log": "^1|^2|^3",
        "symfony/contracts": "^2.5|^3.0",
        "symfony/polyfill-ctype": "~1.8",
        "symfony/polyfill-intl-grapheme": "~1.0",
        "symfony/polyfill-intl-icu": "~1.0",
        "symfony/polyfill-intl-idn": "^1.10",
        "symfony/polyfill-intl-normalizer": "~1.0",
        "symfony/polyfill-mbstring": "~1.0",
        "symfony/polyfill-php83": "^1.27",
        "symfony/polyfill-uuid": "^1.15"
    },
    "replace": {
        "symfony/asset": "self.version",
        "symfony/browser-kit": "self.version",
        "symfony/cache": "self.version",
        "symfony/clock": "self.version",
        "symfony/config": "self.version",
        "symfony/console": "self.version",
        "symfony/css-selector": "self.version",
        "symfony/dependency-injection": "self.version",
        "symfony/debug-bundle": "self.version",
        "symfony/doctrine-bridge": "self.version",
        "symfony/dom-crawler": "self.version",
        "symfony/dotenv": "self.version",
        "symfony/error-handler": "self.version",
        "symfony/event-dispatcher": "self.version",
        "symfony/expression-language": "self.version",
        "symfony/filesystem": "self.version",
        "symfony/finder": "self.version",
        "symfony/form": "self.version",
        "symfony/framework-bundle": "self.version",
        "symfony/http-client": "self.version",
        "symfony/http-foundation": "self.version",
        "symfony/http-kernel": "self.version",
        "symfony/intl": "self.version",
        "symfony/ldap": "self.version",
        "symfony/lock": "self.version",
        "symfony/mailer": "self.version",
        "symfony/messenger": "self.version",
        "symfony/mime": "self.version",
        "symfony/monolog-bridge": "self.version",
        "symfony/notifier": "self.version",
        "symfony/options-resolver": "self.version",
        "symfony/password-hasher": "self.version",
        "symfony/process": "self.version",
        "symfony/property-access": "self.version",
        "symfony/property-info": "self.version",
        "symfony/proxy-manager-bridge": "self.version",
        "symfony/rate-limiter": "self.version",
        "symfony/routing": "self.version",
        "symfony/security-bundle": "self.version",
        "symfony/security-core": "self.version",
        "symfony/security-csrf": "self.version",
        "symfony/security-http": "self.version",
        "symfony/semaphore": "self.version",
        "symfony/serializer": "self.version",
        "symfony/stopwatch": "self.version",
        "symfony/string": "self.version",
        "symfony/templating": "self.version",
        "symfony/translation": "self.version",
        "symfony/twig-bridge": "self.version",
        "symfony/twig-bundle": "self.version",
        "symfony/uid": "self.version",
        "symfony/validator": "self.version",
        "symfony/var-dumper": "self.version",
        "symfony/var-exporter": "self.version",
        "symfony/web-link": "self.version",
        "symfony/web-profiler-bundle": "self.version",
        "symfony/workflow": "self.version",
        "symfony/yaml": "self.version"
    },
    "require-dev": {
        "amphp/amp": "^2.5",
        "amphp/http-client": "^4.2.1",
        "amphp/http-tunnel": "^1.0",
        "async-aws/ses": "^1.0",
        "async-aws/sqs": "^1.0",
        "async-aws/sns": "^1.0",
        "cache/integration-tests": "dev-master",
        "doctrine/annotations": "^1.13.1|^2",
        "doctrine/collections": "^1.0|^2.0",
        "doctrine/data-fixtures": "^1.1",
        "doctrine/dbal": "^2.13.1|^3.0",
<<<<<<< HEAD
        "doctrine/orm": "^2.12",
        "egulias/email-validator": "^2.1.10|^3.1",
=======
        "doctrine/orm": "^2.7.4",
        "egulias/email-validator": "^2.1.10|^3.1|^4",
>>>>>>> c0dadb7b
        "guzzlehttp/promises": "^1.4",
        "league/html-to-markdown": "^5.0",
        "masterminds/html5": "^2.7.2",
        "monolog/monolog": "^1.25.1|^2",
        "nyholm/psr7": "^1.0",
        "pda/pheanstalk": "^4.0",
        "php-http/httplug": "^1.0|^2.0",
        "phpdocumentor/reflection-docblock": "^5.2",
        "phpstan/phpdoc-parser": "^1.0",
        "predis/predis": "~1.1",
        "psr/http-client": "^1.0",
        "psr/simple-cache": "^1.0|^2.0|^3.0",
        "symfony/mercure-bundle": "^0.3",
        "symfony/phpunit-bridge": "^5.4|^6.0",
        "symfony/runtime": "self.version",
        "symfony/security-acl": "~2.8|~3.0",
        "twig/cssinliner-extra": "^2.12|^3",
        "twig/inky-extra": "^2.12|^3",
        "twig/markdown-extra": "^2.12|^3"
    },
    "conflict": {
        "ext-psr": "<1.1|>=2",
        "async-aws/core": "<1.5",
        "doctrine/annotations": "<1.13.1",
        "doctrine/dbal": "<2.13.1",
        "egulias/email-validator": "~3.0.0",
        "masterminds/html5": "<2.6",
        "phpdocumentor/reflection-docblock": "<5.2",
        "phpdocumentor/type-resolver": "<1.5.1|>=1.7.0",
        "phpunit/phpunit": "<5.4.3"
    },
    "config": {
        "allow-plugins": {
            "symfony/runtime": true
        }
    },
    "autoload": {
        "psr-4": {
            "Symfony\\Bridge\\Doctrine\\": "src/Symfony/Bridge/Doctrine/",
            "Symfony\\Bridge\\Monolog\\": "src/Symfony/Bridge/Monolog/",
            "Symfony\\Bridge\\ProxyManager\\": "src/Symfony/Bridge/ProxyManager/",
            "Symfony\\Bridge\\Twig\\": "src/Symfony/Bridge/Twig/",
            "Symfony\\Bundle\\": "src/Symfony/Bundle/",
            "Symfony\\Component\\": "src/Symfony/Component/"
        },
        "files": [
            "src/Symfony/Component/String/Resources/functions.php"
        ],
        "classmap": [
            "src/Symfony/Component/Cache/Traits/ValueWrapper.php"
        ],
        "exclude-from-classmap": [
            "**/Tests/"
        ]
    },
    "autoload-dev": {
        "files": [
            "src/Symfony/Component/Clock/Resources/now.php",
            "src/Symfony/Component/VarDumper/Resources/functions/dump.php"
        ]
    },
    "repositories": [
        {
            "type": "path",
            "url": "src/Symfony/Contracts",
            "options": {
                "versions": {
                    "symfony/contracts": "3.3.x-dev"
                }
            }
        },
        {
            "type": "path",
            "url": "src/Symfony/Component/Runtime"
        },
        {
            "type": "path",
            "url": "src/Symfony/Component/Notifier/Bridge/Mercure/Tests/stella-maris-clock",
            "options": {
                "versions": {
                    "stella-maris/clock": "0.1.x-dev"
                }
            }
        }
    ],
    "minimum-stability": "dev"
}<|MERGE_RESOLUTION|>--- conflicted
+++ resolved
@@ -128,13 +128,8 @@
         "doctrine/collections": "^1.0|^2.0",
         "doctrine/data-fixtures": "^1.1",
         "doctrine/dbal": "^2.13.1|^3.0",
-<<<<<<< HEAD
         "doctrine/orm": "^2.12",
-        "egulias/email-validator": "^2.1.10|^3.1",
-=======
-        "doctrine/orm": "^2.7.4",
         "egulias/email-validator": "^2.1.10|^3.1|^4",
->>>>>>> c0dadb7b
         "guzzlehttp/promises": "^1.4",
         "league/html-to-markdown": "^5.0",
         "masterminds/html5": "^2.7.2",
