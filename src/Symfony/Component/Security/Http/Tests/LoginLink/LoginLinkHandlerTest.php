--- conflicted
+++ resolved
@@ -223,20 +223,12 @@
         return [];
     }
 
-<<<<<<< HEAD
-    public function getPassword(): ?string
-=======
     public function getPassword(): string
->>>>>>> f1643e87
     {
         return $this->passwordProperty;
     }
 
-<<<<<<< HEAD
-    public function getSalt(): ?string
-=======
     public function getSalt(): string
->>>>>>> f1643e87
     {
         return '';
     }
@@ -279,11 +271,7 @@
         return clone $this->users[$userIdentifier];
     }
 
-<<<<<<< HEAD
-    public function refreshUser(UserInterface $user): UserInterface
-=======
     public function refreshUser(UserInterface $user): TestLoginLinkHandlerUser
->>>>>>> f1643e87
     {
         return $this->users[$username];
     }
