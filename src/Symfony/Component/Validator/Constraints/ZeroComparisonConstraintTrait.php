<?php

/*
 * This file is part of the Symfony package.
 *
 * (c) Fabien Potencier <fabien@symfony.com>
 *
 * For the full copyright and license information, please view the LICENSE
 * file that was distributed with this source code.
 */

namespace Symfony\Component\Validator\Constraints;

use Symfony\Component\Validator\Exception\ConstraintDefinitionException;

/**
 * @internal
 *
 * @author Jan Schädlich <jan.schaedlich@sensiolabs.de>
 * @author Alexander M. Turek <me@derrabus.de>
 */
trait ZeroComparisonConstraintTrait
{
<<<<<<< HEAD
    public function __construct(array $options = null, string $message = null, array $groups = null, mixed $payload = null)
=======
    public function __construct(?array $options = null, ?string $message = null, ?array $groups = null, mixed $payload = null)
>>>>>>> a44829e2
    {
        $options ??= [];

        if (isset($options['propertyPath'])) {
            throw new ConstraintDefinitionException(sprintf('The "propertyPath" option of the "%s" constraint cannot be set.', static::class));
        }

        if (isset($options['value'])) {
            throw new ConstraintDefinitionException(sprintf('The "value" option of the "%s" constraint cannot be set.', static::class));
        }

        parent::__construct(0, null, $message, $groups, $payload, $options);
    }

    public function validatedBy(): string
    {
        return parent::class.'Validator';
    }
}<|MERGE_RESOLUTION|>--- conflicted
+++ resolved
@@ -21,11 +21,7 @@
  */
 trait ZeroComparisonConstraintTrait
 {
-<<<<<<< HEAD
-    public function __construct(array $options = null, string $message = null, array $groups = null, mixed $payload = null)
-=======
     public function __construct(?array $options = null, ?string $message = null, ?array $groups = null, mixed $payload = null)
->>>>>>> a44829e2
     {
         $options ??= [];
 
