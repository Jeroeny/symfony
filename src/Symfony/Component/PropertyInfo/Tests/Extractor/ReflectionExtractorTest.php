--- conflicted
+++ resolved
@@ -34,14 +34,7 @@
  */
 class ReflectionExtractorTest extends TestCase
 {
-<<<<<<< HEAD
     private ReflectionExtractor $extractor;
-=======
-    /**
-     * @var ReflectionExtractor
-     */
-    private $extractor;
->>>>>>> a44829e2
 
     protected function setUp(): void
     {
