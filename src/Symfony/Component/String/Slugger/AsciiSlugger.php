--- conflicted
+++ resolved
@@ -68,11 +68,7 @@
      */
     private array $transliterators = [];
 
-<<<<<<< HEAD
-    public function __construct(string $defaultLocale = null, array|\Closure $symbolsMap = null)
-=======
     public function __construct(?string $defaultLocale = null, array|\Closure|null $symbolsMap = null)
->>>>>>> a44829e2
     {
         $this->defaultLocale = $defaultLocale;
         $this->symbolsMap = $symbolsMap ?? $this->symbolsMap;
@@ -108,11 +104,7 @@
         return $new;
     }
 
-<<<<<<< HEAD
-    public function slug(string $string, string $separator = '-', string $locale = null): AbstractUnicodeString
-=======
     public function slug(string $string, string $separator = '-', ?string $locale = null): AbstractUnicodeString
->>>>>>> a44829e2
     {
         $locale ??= $this->defaultLocale;
 
