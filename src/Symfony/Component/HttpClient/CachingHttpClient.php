--- conflicted
+++ resolved
@@ -105,14 +105,7 @@
         return MockResponse::fromRequest($method, $url, $options, $response);
     }
 
-<<<<<<< HEAD
-    public function stream(ResponseInterface|iterable $responses, float $timeout = null): ResponseStreamInterface
-=======
-    /**
-     * {@inheritdoc}
-     */
-    public function stream($responses, ?float $timeout = null): ResponseStreamInterface
->>>>>>> 2a31f2dd
+    public function stream(ResponseInterface|iterable $responses, ?float $timeout = null): ResponseStreamInterface
     {
         if ($responses instanceof ResponseInterface) {
             $responses = [$responses];
