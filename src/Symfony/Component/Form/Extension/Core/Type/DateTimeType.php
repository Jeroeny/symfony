<?php

/*
 * This file is part of the Symfony package.
 *
 * (c) Fabien Potencier <fabien@symfony.com>
 *
 * For the full copyright and license information, please view the LICENSE
 * file that was distributed with this source code.
 */

namespace Symfony\Component\Form\Extension\Core\Type;

use Symfony\Component\Form\AbstractType;
use Symfony\Component\Form\FormInterface;
use Symfony\Component\Form\FormBuilder;
use Symfony\Component\Form\FormView;
use Symfony\Component\Form\ReversedTransformer;
use Symfony\Component\Form\Exception\FormException;
use Symfony\Component\Form\Extension\Core\DataTransformer\DataTransformerChain;
use Symfony\Component\Form\Extension\Core\DataTransformer\DateTimeToArrayTransformer;
use Symfony\Component\Form\Extension\Core\DataTransformer\DateTimeToStringTransformer;
use Symfony\Component\Form\Extension\Core\DataTransformer\DateTimeToTimestampTransformer;
use Symfony\Component\Form\Extension\Core\DataTransformer\ArrayToPartsTransformer;

class DateTimeType extends AbstractType
{
    /**
     * {@inheritdoc}
     */
    public function buildForm(FormBuilder $builder, array $options)
    {
        $parts = array('year', 'month', 'day', 'hour', 'minute');
        $timeParts = array('hour', 'minute');

        $format = 'Y-m-d H:i:00';
        if ($options['with_seconds']) {
            $format = 'Y-m-d H:i:s';

            $parts[] = 'second';
            $timeParts[] = 'second';
        }

        if ($options['date_widget'] !== $options['time_widget']) {
            throw new FormException(sprintf('Options "date_widget" and "time_widget" need to be identical. Used: "date_widget" = "%s" and "time_widget" = "%s".', $options['date_widget'] ?: 'choice', $options['time_widget'] ?: 'choice'));
        }

        if ($options['widget'] === 'single_text') {
            $builder->appendClientTransformer(new DateTimeToStringTransformer($options['data_timezone'], $options['user_timezone'], $format));
        } else {
            // Only pass a subset of the options to children
            $dateOptions = array_intersect_key($options, array_flip(array(
                'years',
                'months',
                'days',
                'empty_value',
                'required',
            )));
            $timeOptions = array_intersect_key($options, array_flip(array(
                'hours',
                'minutes',
                'seconds',
                'with_seconds',
                'empty_value',
                'required',
            )));

            // If `widget` is set, overwrite widget options from `date` and `time`
            if (isset($options['widget'])) {
                $dateOptions['widget'] = $options['widget'];
                $timeOptions['widget'] = $options['widget'];
            } else {
                if (isset($options['date_widget'])) {
                    $dateOptions['widget'] = $options['date_widget'];
                }

                if (isset($options['time_widget'])) {
                    $timeOptions['widget'] = $options['time_widget'];
                }
            }

            if (isset($options['date_format'])) {
                $dateOptions['format'] = $options['date_format'];
            }

            $dateOptions['input'] = 'array';
            $timeOptions['input'] = 'array';

            $builder
                ->appendClientTransformer(new DataTransformerChain(array(
                    new DateTimeToArrayTransformer($options['data_timezone'], $options['user_timezone'], $parts),
                    new ArrayToPartsTransformer(array(
                        'date' => array('year', 'month', 'day'),
                        'time' => $timeParts,
                    )),
                )))
                ->add('date', 'date', $dateOptions)
                ->add('time', 'time', $timeOptions)
            ;
        }

        if ($options['input'] === 'string') {
            $builder->appendNormTransformer(new ReversedTransformer(
                new DateTimeToStringTransformer($options['data_timezone'], $options['data_timezone'], $format)
            ));
        } else if ($options['input'] === 'timestamp') {
            $builder->appendNormTransformer(new ReversedTransformer(
                new DateTimeToTimestampTransformer($options['data_timezone'], $options['data_timezone'])
            ));
        } else if ($options['input'] === 'array') {
            $builder->appendNormTransformer(new ReversedTransformer(
                new DateTimeToArrayTransformer($options['data_timezone'], $options['data_timezone'], $parts)
            ));
        }

        $builder->setAttribute('widget', $options['widget']);
    }

    /**
     * {@inheritdoc}
     */
    public function buildView(FormView $view, FormInterface $form)
    {
        $view->set('widget', $form->getAttribute('widget'));
    }

    /**
     * {@inheritdoc}
     */
    public function getDefaultOptions(array $options)
    {
        return array(
            'input'         => 'datetime',
            'data_timezone' => null,
            'user_timezone' => null,
            'date_widget'   => null,
            'date_format'   => null,
            'time_widget'   => null,
            /* Defaults for date field */
            'years'         => range(date('Y') - 5, date('Y') + 5),
            'months'        => range(1, 12),
            'days'          => range(1, 31),
            /* Defaults for time field */
            'hours'         => range(0, 23),
            'minutes'       => range(0, 59),
            'seconds'       => range(0, 59),
            'with_seconds'  => false,
            // Don't modify \DateTime classes by reference, we treat
            // them like immutable value objects
            'by_reference'  => false,
            // This will overwrite "widget" child options
            'widget'        => null,
            // This will overwrite "empty_value" child options
            'empty_value'   => null,
        );
    }

    /**
     * {@inheritdoc}
     */
    public function getAllowedOptionValues(array $options)
    {
        return array(
            'input'       => array(
                'datetime',
                'string',
                'timestamp',
                'array',
            ),
            'date_widget' => array(
                null, // inherit default from DateType
                'single_text',
                'text',
                'choice',
            ),
<<<<<<< HEAD
            'date_format' => array(
                null, // inherit default from DateType
                \IntlDateFormatter::FULL,
                \IntlDateFormatter::LONG,
                \IntlDateFormatter::MEDIUM,
                \IntlDateFormatter::SHORT,
             ),
            'time_widget' => array(
=======
            'time_widget'   => array(
>>>>>>> d08a688d
                null, // inherit default from TimeType
                'single_text',
                'text',
                'choice',
            ),
            // This option will overwrite "date_widget" and "time_widget" options
            'widget'     => array(
                null, // default, don't overwrite options
                'single_text',
                'text',
                'choice',
            ),
        );
    }

    /**
     * {@inheritdoc}
     */
    public function getParent(array $options)
    {
        return $options['widget'] === 'single_text' ? 'field' : 'form';
    }

    /**
     * {@inheritdoc}
     */
    public function getName()
    {
        return 'datetime';
    }
}<|MERGE_RESOLUTION|>--- conflicted
+++ resolved
@@ -173,18 +173,7 @@
                 'text',
                 'choice',
             ),
-<<<<<<< HEAD
-            'date_format' => array(
-                null, // inherit default from DateType
-                \IntlDateFormatter::FULL,
-                \IntlDateFormatter::LONG,
-                \IntlDateFormatter::MEDIUM,
-                \IntlDateFormatter::SHORT,
-             ),
             'time_widget' => array(
-=======
-            'time_widget'   => array(
->>>>>>> d08a688d
                 null, // inherit default from TimeType
                 'single_text',
                 'text',
