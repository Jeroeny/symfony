--- conflicted
+++ resolved
@@ -20,25 +20,13 @@
         "egulias/email-validator": "^2.1.10|^3",
         "psr/event-dispatcher": "^1",
         "psr/log": "^1|^2|^3",
-<<<<<<< HEAD
         "symfony/event-dispatcher": "^5.4|^6.0",
         "symfony/mime": "^5.4|^6.0",
-        "symfony/service-contracts": "^1.1|^2.0|^3.0"
-    },
-    "require-dev": {
-        "symfony/http-client-contracts": "^1.1|^2.0|^3.0",
-        "symfony/messenger": "^5.4|^6.0"
-=======
-        "symfony/deprecation-contracts": "^2.1|^3",
-        "symfony/event-dispatcher": "^4.4|^5.0|^6.0",
-        "symfony/mime": "^5.2.6|^6.0",
-        "symfony/polyfill-php80": "^1.16",
         "symfony/service-contracts": "^1.1|^2|^3"
     },
     "require-dev": {
         "symfony/http-client-contracts": "^1.1|^2|^3",
-        "symfony/messenger": "^4.4|^5.0|^6.0"
->>>>>>> 5cff7800
+        "symfony/messenger": "^5.4|^6.0"
     },
     "conflict": {
         "symfony/http-kernel": "<5.4"
