<?php

/*
 * This file is part of the Symfony package.
 *
 * (c) Fabien Potencier <fabien@symfony.com>
 *
 * For the full copyright and license information, please view the LICENSE
 * file that was distributed with this source code.
 */

namespace Symfony\Component\Security\Http\Tests\LoginLink;

use PHPUnit\Framework\MockObject\MockObject;
use PHPUnit\Framework\TestCase;
use Psr\Cache\CacheItemPoolInterface;
use Symfony\Component\Cache\Adapter\ArrayAdapter;
use Symfony\Component\HttpFoundation\Request;
use Symfony\Component\PropertyAccess\PropertyAccess;
use Symfony\Component\PropertyAccess\PropertyAccessorInterface;
use Symfony\Component\Routing\Generator\UrlGeneratorInterface;
use Symfony\Component\Routing\RequestContext;
use Symfony\Component\Security\Core\Exception\UserNotFoundException;
use Symfony\Component\Security\Core\Signature\ExpiredSignatureStorage;
use Symfony\Component\Security\Core\Signature\SignatureHasher;
use Symfony\Component\Security\Core\User\UserInterface;
use Symfony\Component\Security\Core\User\UserProviderInterface;
use Symfony\Component\Security\Http\LoginLink\Exception\ExpiredLoginLinkException;
use Symfony\Component\Security\Http\LoginLink\Exception\InvalidLoginLinkException;
use Symfony\Component\Security\Http\LoginLink\LoginLinkHandler;

class LoginLinkHandlerTest extends TestCase
{
    /** @var MockObject|UrlGeneratorInterface */
    private $router;
    /** @var TestLoginLinkHandlerUserProvider */
    private $userProvider;
    /** @var PropertyAccessorInterface */
    private $propertyAccessor;
    /** @var MockObject|ExpiredSignatureStorage */
    private $expiredLinkStorage;
    /** @var CacheItemPoolInterface */
    private $expiredLinkCache;

    protected function setUp(): void
    {
        $this->router = $this->createMock(UrlGeneratorInterface::class);
        $this->userProvider = new TestLoginLinkHandlerUserProvider();
        $this->propertyAccessor = PropertyAccess::createPropertyAccessor();
        $this->expiredLinkCache = new ArrayAdapter();
        $this->expiredLinkStorage = new ExpiredSignatureStorage($this->expiredLinkCache, 360);
    }

    /**
     * @group time-sensitive
     *
     * @dataProvider provideCreateLoginLinkData
     */
    public function testCreateLoginLink($user, array $extraProperties, Request $request = null)
    {
        $this->router->expects($this->once())
            ->method('generate')
            ->with(
                'app_check_login_link_route',
<<<<<<< HEAD
                $this->callback(fn ($parameters) => 'weaverryan' == $parameters['user']
                    && isset($parameters['expires'])
                    && isset($parameters['hash'])
                     // allow a small expiration offset to avoid time-sensitivity
                    && abs(time() + 600 - $parameters['expires']) <= 1
                    // make sure hash is what we expect
                    && $parameters['hash'] === $this->createSignatureHash('weaverryan', $parameters['expires'], array_values($extraProperties))),
=======
                $this->callback(function ($parameters) use ($extraProperties) {
                    return 'weaverryan' == $parameters['user']
                        && isset($parameters['expires'])
                        && isset($parameters['hash'])
                         // allow a small expiration offset to avoid time-sensitivity
                        && abs(time() + 600 - $parameters['expires']) <= 1
                        // make sure hash is what we expect
                        && $parameters['hash'] === $this->createSignatureHash('weaverryan', $parameters['expires'], $extraProperties);
                }),
>>>>>>> 20bcf1ef
                UrlGeneratorInterface::ABSOLUTE_URL
            )
            ->willReturn('https://example.com/login/verify?user=weaverryan&hash=abchash&expires=1601235000');

        if ($request) {
            $this->router->expects($this->once())
                ->method('getContext')
                ->willReturn($currentRequestContext = new RequestContext());

            $this->router->expects($this->exactly(2))
                ->method('setContext')
                ->withConsecutive([$this->equalTo((new RequestContext())->fromRequest($request)->setParameter('_locale', $request->getLocale()))], [$currentRequestContext]);
        }

        $loginLink = $this->createLinker([], array_keys($extraProperties))->createLoginLink($user, $request);
        $this->assertSame('https://example.com/login/verify?user=weaverryan&hash=abchash&expires=1601235000', $loginLink->getUrl());
    }

    public function provideCreateLoginLinkData()
    {
        yield [
            new TestLoginLinkHandlerUser('weaverryan', 'ryan@symfonycasts.com', 'pwhash'),
            ['emailProperty' => 'ryan@symfonycasts.com', 'passwordProperty' => 'pwhash'],
            Request::create('https://example.com'),
        ];

        yield [
            new TestLoginLinkHandlerUser('weaverryan', 'ryan@symfonycasts.com', 'pwhash'),
            ['emailProperty' => 'ryan@symfonycasts.com', 'passwordProperty' => 'pwhash'],
        ];

        yield [
            new TestLoginLinkHandlerUser('weaverryan', 'ryan@symfonycasts.com', 'pwhash'),
            ['lastAuthenticatedAt' => ''],
        ];

        yield [
            new TestLoginLinkHandlerUser('weaverryan', 'ryan@symfonycasts.com', 'pwhash', new \DateTime('2020-06-01 00:00:00', new \DateTimeZone('+0000'))),
            ['lastAuthenticatedAt' => '2020-06-01T00:00:00+00:00'],
        ];
    }

    public function testCreateLoginLinkWithLifetime()
    {
        $extraProperties = ['emailProperty' => 'ryan@symfonycasts.com', 'passwordProperty' => 'pwhash'];

        $this->router->expects($this->once())
            ->method('generate')
            ->with(
                'app_check_login_link_route',
<<<<<<< HEAD
                $this->callback(fn ($parameters) => 'weaverryan' == $parameters['user']
                    && isset($parameters['expires'])
                     // allow a small expiration offset to avoid time-sensitivity
                    && abs(time() + 1000 - $parameters['expires']) <= 1
                    && isset($parameters['hash'])
                    // make sure hash is what we expect
                    && $parameters['hash'] === $this->createSignatureHash('weaverryan', $parameters['expires'], array_values($extraProperties))),
=======
                $this->callback(function ($parameters) use ($extraProperties) {
                    return 'weaverryan' == $parameters['user']
                        && isset($parameters['expires'])
                         // allow a small expiration offset to avoid time-sensitivity
                        && abs(time() + 1000 - $parameters['expires']) <= 1
                        && isset($parameters['hash'])
                        // make sure hash is what we expect
                        && $parameters['hash'] === $this->createSignatureHash('weaverryan', $parameters['expires'], $extraProperties);
                }),
>>>>>>> 20bcf1ef
                UrlGeneratorInterface::ABSOLUTE_URL
            )
            ->willReturn('https://example.com/login/verify?user=weaverryan&hash=abchash&expires=1654244256');

        $user = new TestLoginLinkHandlerUser('weaverryan', 'ryan@symfonycasts.com', 'pwhash');
        $lifetime = 1000;

        $loginLink = $this->createLinker([], array_keys($extraProperties))->createLoginLink(
            user: $user,
            lifetime: $lifetime,
        );

        $this->assertSame('https://example.com/login/verify?user=weaverryan&hash=abchash&expires=1654244256', $loginLink->getUrl());
    }

    public function testConsumeLoginLink()
    {
        $expires = time() + 500;
        $signature = $this->createSignatureHash('weaverryan', $expires);
        $request = Request::create(sprintf('/login/verify?user=weaverryan&hash=%s&expires=%d', $signature, $expires));

        $user = new TestLoginLinkHandlerUser('weaverryan', 'ryan@symfonycasts.com', 'pwhash');
        $this->userProvider->createUser($user);

        $linker = $this->createLinker(['max_uses' => 3]);
        $actualUser = $linker->consumeLoginLink($request);
        $this->assertEquals($user, $actualUser);

        $item = $this->expiredLinkCache->getItem(rawurlencode($signature));
        $this->assertSame(1, $item->get());
    }

    public function testConsumeLoginLinkWithExpired()
    {
        $expires = time() - 500;
        $signature = $this->createSignatureHash('weaverryan', $expires);
        $request = Request::create(sprintf('/login/verify?user=weaverryan&hash=%s&expires=%d', $signature, $expires));

        $linker = $this->createLinker(['max_uses' => 3]);
        $this->expectException(ExpiredLoginLinkException::class);
        $linker->consumeLoginLink($request);
    }

    public function testConsumeLoginLinkWithUserNotFound()
    {
        $request = Request::create('/login/verify?user=weaverryan&hash=thehash&expires='.(time() + 500));

        $linker = $this->createLinker();
        $this->expectException(InvalidLoginLinkException::class);
        $linker->consumeLoginLink($request);
    }

    public function testConsumeLoginLinkWithDifferentSignature()
    {
        $request = Request::create(sprintf('/login/verify?user=weaverryan&hash=fake_hash&expires=%d', time() + 500));

        $linker = $this->createLinker();
        $this->expectException(InvalidLoginLinkException::class);
        $linker->consumeLoginLink($request);
    }

    public function testConsumeLoginLinkExceedsMaxUsage()
    {
        $expires = time() + 500;
        $signature = $this->createSignatureHash('weaverryan', $expires);
        $request = Request::create(sprintf('/login/verify?user=weaverryan&hash=%s&expires=%d', $signature, $expires));

        $user = new TestLoginLinkHandlerUser('weaverryan', 'ryan@symfonycasts.com', 'pwhash');
        $this->userProvider->createUser($user);

        $item = $this->expiredLinkCache->getItem(rawurlencode($signature));
        $item->set(3);
        $this->expiredLinkCache->save($item);

        $linker = $this->createLinker(['max_uses' => 3]);
        $this->expectException(ExpiredLoginLinkException::class);
        $linker->consumeLoginLink($request);
    }

    public function testConsumeLoginLinkWithMissingHash()
    {
        $user = new TestLoginLinkHandlerUser('weaverryan', 'ryan@symfonycasts.com', 'pwhash');
        $this->userProvider->createUser($user);

        $this->expectException(InvalidLoginLinkException::class);
        $request = Request::create('/login/verify?user=weaverryan&expires=10000');

        $linker = $this->createLinker();
        $linker->consumeLoginLink($request);
    }

    public function testConsumeLoginLinkWithMissingExpiration()
    {
        $user = new TestLoginLinkHandlerUser('weaverryan', 'ryan@symfonycasts.com', 'pwhash');
        $this->userProvider->createUser($user);

        $this->expectException(InvalidLoginLinkException::class);
        $request = Request::create('/login/verify?user=weaverryan&hash=thehash');

        $linker = $this->createLinker();
        $linker->consumeLoginLink($request);
    }

    private function createSignatureHash(string $username, int $expires, array $extraFields = ['emailProperty' => 'ryan@symfonycasts.com', 'passwordProperty' => 'pwhash']): string
    {
        $hasher = new SignatureHasher($this->propertyAccessor, array_keys($extraFields), 's3cret');
        $user = new TestLoginLinkHandlerUser($username, $extraFields['emailProperty'] ?? '', $extraFields['passwordProperty'] ?? '', $extraFields['lastAuthenticatedAt'] ?? null);

        return $hasher->computeSignatureHash($user, $expires);
    }

    private function createLinker(array $options = [], array $extraProperties = ['emailProperty', 'passwordProperty']): LoginLinkHandler
    {
        $options = array_merge([
            'lifetime' => 600,
            'route_name' => 'app_check_login_link_route',
        ], $options);

        return new LoginLinkHandler($this->router, $this->userProvider, new SignatureHasher($this->propertyAccessor, $extraProperties, 's3cret', $this->expiredLinkStorage, $options['max_uses'] ?? null), $options);
    }
}

class TestLoginLinkHandlerUser implements UserInterface
{
    public $username;
    public $emailProperty;
    public $passwordProperty;
    public $lastAuthenticatedAt;

    public function __construct($username, $emailProperty, $passwordProperty, $lastAuthenticatedAt = null)
    {
        $this->username = $username;
        $this->emailProperty = $emailProperty;
        $this->passwordProperty = $passwordProperty;
        $this->lastAuthenticatedAt = $lastAuthenticatedAt;
    }

    public function getRoles(): array
    {
        return [];
    }

    public function getPassword(): string
    {
        return $this->passwordProperty;
    }

    public function getSalt(): string
    {
        return '';
    }

    public function getUsername(): string
    {
        return $this->username;
    }

    public function getUserIdentifier(): string
    {
        return $this->username;
    }

    public function eraseCredentials(): void
    {
    }
}

class TestLoginLinkHandlerUserProvider implements UserProviderInterface
{
    private $users = [];

    public function createUser(TestLoginLinkHandlerUser $user): void
    {
        $this->users[$user->getUserIdentifier()] = $user;
    }

    public function loadUserByUsername($username): TestLoginLinkHandlerUser
    {
        return $this->loadUserByIdentifier($username);
    }

    public function loadUserByIdentifier(string $userIdentifier): TestLoginLinkHandlerUser
    {
        if (!isset($this->users[$userIdentifier])) {
            throw new UserNotFoundException();
        }

        return clone $this->users[$userIdentifier];
    }

    public function refreshUser(UserInterface $user): TestLoginLinkHandlerUser
    {
        return $this->users[$user->getUserIdentifier()];
    }

    public function supportsClass(string $class): bool
    {
        return TestLoginLinkHandlerUser::class === $class;
    }
}<|MERGE_RESOLUTION|>--- conflicted
+++ resolved
@@ -62,25 +62,14 @@
             ->method('generate')
             ->with(
                 'app_check_login_link_route',
-<<<<<<< HEAD
-                $this->callback(fn ($parameters) => 'weaverryan' == $parameters['user']
+                $this->callback(fn ($parameters) => 'weaverryan' === $parameters['user']
                     && isset($parameters['expires'])
                     && isset($parameters['hash'])
                      // allow a small expiration offset to avoid time-sensitivity
                     && abs(time() + 600 - $parameters['expires']) <= 1
                     // make sure hash is what we expect
-                    && $parameters['hash'] === $this->createSignatureHash('weaverryan', $parameters['expires'], array_values($extraProperties))),
-=======
-                $this->callback(function ($parameters) use ($extraProperties) {
-                    return 'weaverryan' == $parameters['user']
-                        && isset($parameters['expires'])
-                        && isset($parameters['hash'])
-                         // allow a small expiration offset to avoid time-sensitivity
-                        && abs(time() + 600 - $parameters['expires']) <= 1
-                        // make sure hash is what we expect
-                        && $parameters['hash'] === $this->createSignatureHash('weaverryan', $parameters['expires'], $extraProperties);
-                }),
->>>>>>> 20bcf1ef
+                    && $parameters['hash'] === $this->createSignatureHash('weaverryan', $parameters['expires'], $extraProperties)
+                ),
                 UrlGeneratorInterface::ABSOLUTE_URL
             )
             ->willReturn('https://example.com/login/verify?user=weaverryan&hash=abchash&expires=1601235000');
@@ -131,25 +120,14 @@
             ->method('generate')
             ->with(
                 'app_check_login_link_route',
-<<<<<<< HEAD
-                $this->callback(fn ($parameters) => 'weaverryan' == $parameters['user']
+                $this->callback(fn ($parameters) => 'weaverryan' === $parameters['user']
                     && isset($parameters['expires'])
                      // allow a small expiration offset to avoid time-sensitivity
                     && abs(time() + 1000 - $parameters['expires']) <= 1
                     && isset($parameters['hash'])
                     // make sure hash is what we expect
-                    && $parameters['hash'] === $this->createSignatureHash('weaverryan', $parameters['expires'], array_values($extraProperties))),
-=======
-                $this->callback(function ($parameters) use ($extraProperties) {
-                    return 'weaverryan' == $parameters['user']
-                        && isset($parameters['expires'])
-                         // allow a small expiration offset to avoid time-sensitivity
-                        && abs(time() + 1000 - $parameters['expires']) <= 1
-                        && isset($parameters['hash'])
-                        // make sure hash is what we expect
-                        && $parameters['hash'] === $this->createSignatureHash('weaverryan', $parameters['expires'], $extraProperties);
-                }),
->>>>>>> 20bcf1ef
+                    && $parameters['hash'] === $this->createSignatureHash('weaverryan', $parameters['expires'], $extraProperties)
+                ),
                 UrlGeneratorInterface::ABSOLUTE_URL
             )
             ->willReturn('https://example.com/login/verify?user=weaverryan&hash=abchash&expires=1654244256');
