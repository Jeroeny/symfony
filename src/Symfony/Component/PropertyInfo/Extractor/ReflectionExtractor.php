--- conflicted
+++ resolved
@@ -544,11 +544,7 @@
         $type = \gettype($defaultValue);
         $type = static::MAP_TYPES[$type] ?? $type;
 
-<<<<<<< HEAD
-        return [new Type($type, false, null, Type::BUILTIN_TYPE_ARRAY === $type)];
-=======
-        return [new Type(static::MAP_TYPES[$type] ?? $type, $this->isNullableProperty($class, $property))];
->>>>>>> 0e738ef1
+        return [new Type($type, $this->isNullableProperty($class, $property), null, Type::BUILTIN_TYPE_ARRAY === $type)];
     }
 
     private function extractFromReflectionType(\ReflectionType $reflectionType, \ReflectionClass $declaringClass): array
