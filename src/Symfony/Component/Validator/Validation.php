<?php

/*
 * This file is part of the Symfony package.
 *
 * (c) Fabien Potencier <fabien@symfony.com>
 *
 * For the full copyright and license information, please view the LICENSE
 * file that was distributed with this source code.
 */

namespace Symfony\Component\Validator;

use Symfony\Component\Validator\Exception\ValidationFailedException;
use Symfony\Component\Validator\Validator\ValidatorInterface;

/**
 * Entry point for the Validator component.
 *
 * @author Bernhard Schussek <bschussek@gmail.com>
 */
final class Validation
{
    /**
     * Creates a callable chain of constraints.
     */
<<<<<<< HEAD
    public static function createCallable(Constraint|ValidatorInterface $constraintOrValidator = null, Constraint ...$constraints): callable
=======
    public static function createCallable(Constraint|ValidatorInterface|null $constraintOrValidator = null, Constraint ...$constraints): callable
>>>>>>> a44829e2
    {
        $validator = self::createIsValidCallable($constraintOrValidator, ...$constraints);

        return static function ($value) use ($validator) {
            if (!$validator($value, $violations)) {
                throw new ValidationFailedException($value, $violations);
            }

            return $value;
        };
    }

    /**
     * Creates a callable that returns true/false instead of throwing validation exceptions.
     *
     * @return callable(mixed $value, ConstraintViolationListInterface &$violations = null): bool
     */
<<<<<<< HEAD
    public static function createIsValidCallable(Constraint|ValidatorInterface $constraintOrValidator = null, Constraint ...$constraints): callable
=======
    public static function createIsValidCallable(Constraint|ValidatorInterface|null $constraintOrValidator = null, Constraint ...$constraints): callable
>>>>>>> a44829e2
    {
        $validator = $constraintOrValidator;

        if ($constraintOrValidator instanceof Constraint) {
            $constraints = \func_get_args();
            $validator = null;
        }

        $validator ??= self::createValidator();

<<<<<<< HEAD
        return static function (mixed $value, ConstraintViolationListInterface &$violations = null) use ($constraints, $validator): bool {
=======
        return static function (mixed $value, ?ConstraintViolationListInterface &$violations = null) use ($constraints, $validator): bool {
>>>>>>> a44829e2
            $violations = $validator->validate($value, $constraints);

            return 0 === $violations->count();
        };
    }

    /**
     * Creates a new validator.
     *
     * If you want to configure the validator, use
     * {@link createValidatorBuilder()} instead.
     */
    public static function createValidator(): ValidatorInterface
    {
        return self::createValidatorBuilder()->getValidator();
    }

    /**
     * Creates a configurable builder for validator objects.
     */
    public static function createValidatorBuilder(): ValidatorBuilder
    {
        return new ValidatorBuilder();
    }

    /**
     * This class cannot be instantiated.
     */
    private function __construct()
    {
    }
}<|MERGE_RESOLUTION|>--- conflicted
+++ resolved
@@ -24,11 +24,7 @@
     /**
      * Creates a callable chain of constraints.
      */
-<<<<<<< HEAD
-    public static function createCallable(Constraint|ValidatorInterface $constraintOrValidator = null, Constraint ...$constraints): callable
-=======
     public static function createCallable(Constraint|ValidatorInterface|null $constraintOrValidator = null, Constraint ...$constraints): callable
->>>>>>> a44829e2
     {
         $validator = self::createIsValidCallable($constraintOrValidator, ...$constraints);
 
@@ -46,11 +42,7 @@
      *
      * @return callable(mixed $value, ConstraintViolationListInterface &$violations = null): bool
      */
-<<<<<<< HEAD
-    public static function createIsValidCallable(Constraint|ValidatorInterface $constraintOrValidator = null, Constraint ...$constraints): callable
-=======
     public static function createIsValidCallable(Constraint|ValidatorInterface|null $constraintOrValidator = null, Constraint ...$constraints): callable
->>>>>>> a44829e2
     {
         $validator = $constraintOrValidator;
 
@@ -61,11 +53,7 @@
 
         $validator ??= self::createValidator();
 
-<<<<<<< HEAD
-        return static function (mixed $value, ConstraintViolationListInterface &$violations = null) use ($constraints, $validator): bool {
-=======
         return static function (mixed $value, ?ConstraintViolationListInterface &$violations = null) use ($constraints, $validator): bool {
->>>>>>> a44829e2
             $violations = $validator->validate($value, $constraints);
 
             return 0 === $violations->count();
