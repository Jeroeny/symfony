--- conflicted
+++ resolved
@@ -102,15 +102,9 @@
             $loader->load('console.xml');
         }
 
-<<<<<<< HEAD
-        // Property access is used by both the Form and the Validator component
-        $loader->load('property_access.xml');
-
         // Load Cache configuration first as it is used by other components
         $loader->load('cache.xml');
 
-=======
->>>>>>> 4a4f4d2c
         $configuration = $this->getConfiguration($configs, $container);
         $config = $this->processConfiguration($configuration, $configs);
 
