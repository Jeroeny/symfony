--- conflicted
+++ resolved
@@ -107,13 +107,7 @@
     }
 
     /**
-<<<<<<< HEAD
-     * {@inheritdoc}
-=======
-     * Returns the names of the properties that should be serialized.
-     *
-     * @return array
->>>>>>> cbbd0624
+     * {@inheritdoc}
      */
     public function __sleep()
     {
@@ -135,13 +129,7 @@
     }
 
     /**
-<<<<<<< HEAD
-     * {@inheritdoc}
-=======
-     * Returns the class this member is defined on.
-     *
-     * @return string
->>>>>>> cbbd0624
+     * {@inheritdoc}
      */
     public function getClassName()
     {
@@ -149,13 +137,7 @@
     }
 
     /**
-<<<<<<< HEAD
-     * {@inheritdoc}
-=======
-     * Returns the name of the property this member belongs to.
-     *
-     * @return string The property name
->>>>>>> cbbd0624
+     * {@inheritdoc}
      */
     public function getPropertyName()
     {
@@ -240,11 +222,7 @@
     }
 
     /**
-<<<<<<< HEAD
      * Returns the reflection instance for accessing the member's value.
-=======
-     * Returns the Reflection instance of the member.
->>>>>>> cbbd0624
      *
      * @param object|string $objectOrClassName The object or the class name
      *
@@ -261,13 +239,9 @@
     }
 
     /**
-<<<<<<< HEAD
      * Creates a new reflection instance for accessing the member's value.
      *
      * Must be implemented by subclasses.
-=======
-     * Creates a new Reflection instance for the member.
->>>>>>> cbbd0624
      *
      * @param object|string $objectOrClassName The object or the class name
      *
