<?php

/*
 * This file is part of the Symfony package.
 *
 * (c) Fabien Potencier <fabien@symfony.com>
 *
 * For the full copyright and license information, please view the LICENSE
 * file that was distributed with this source code.
 */

namespace Symfony\Component\VarDumper\Cloner;

/**
 * @author Nicolas Grekas <p@tchwork.com>
 */
interface ClonerInterface
{
    /**
     * Clones a PHP variable.
     *
<<<<<<< HEAD
     * @return Data The cloned variable represented by a Data object
=======
     * @param mixed $var Any PHP variable
     *
     * @return Data
>>>>>>> c91322d6
     */
    public function cloneVar(mixed $var): Data;
}<|MERGE_RESOLUTION|>--- conflicted
+++ resolved
@@ -18,14 +18,6 @@
 {
     /**
      * Clones a PHP variable.
-     *
-<<<<<<< HEAD
-     * @return Data The cloned variable represented by a Data object
-=======
-     * @param mixed $var Any PHP variable
-     *
-     * @return Data
->>>>>>> c91322d6
      */
     public function cloneVar(mixed $var): Data;
 }