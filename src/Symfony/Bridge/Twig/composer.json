{
    "name": "symfony/twig-bridge",
    "type": "symfony-bridge",
    "description": "Provides integration for Twig with various Symfony components",
    "keywords": [],
    "homepage": "https://symfony.com",
    "license": "MIT",
    "authors": [
        {
            "name": "Fabien Potencier",
            "email": "fabien@symfony.com"
        },
        {
            "name": "Symfony Community",
            "homepage": "https://symfony.com/contributors"
        }
    ],
    "require": {
        "php": ">=8.2",
        "symfony/translation-contracts": "^2.5|^3",
        "twig/twig": "^3.0.4"
    },
    "require-dev": {
        "egulias/email-validator": "^2.1.10|^3|^4",
        "league/html-to-markdown": "^5.0",
        "phpdocumentor/reflection-docblock": "^3.0|^4.0|^5.0",
        "symfony/asset": "^6.4|^7.0",
        "symfony/asset-mapper": "^6.4|^7.0",
        "symfony/dependency-injection": "^6.4|^7.0",
        "symfony/finder": "^6.4|^7.0",
        "symfony/form": "^6.4|^7.0",
        "symfony/html-sanitizer": "^6.4|^7.0",
        "symfony/http-foundation": "^6.4|^7.0",
        "symfony/http-kernel": "^6.4|^7.0",
        "symfony/intl": "^6.4|^7.0",
        "symfony/mime": "^6.4|^7.0",
        "symfony/polyfill-intl-icu": "~1.0",
        "symfony/property-info": "^6.4|^7.0",
        "symfony/routing": "^6.4|^7.0",
        "symfony/translation": "^6.4|^7.0",
        "symfony/yaml": "^6.4|^7.0",
        "symfony/security-acl": "^2.8|^3.0",
<<<<<<< HEAD
        "symfony/security-core": "^6.4|^7.0",
        "symfony/security-csrf": "^6.4|^7.0",
        "symfony/security-http": "^6.4|^7.0",
        "symfony/serializer": "^6.4|^7.0",
        "symfony/stopwatch": "^6.4|^7.0",
        "symfony/console": "^6.4|^7.0",
        "symfony/expression-language": "^6.4|^7.0",
        "symfony/web-link": "^6.4|^7.0",
        "symfony/workflow": "^6.4|^7.0",
=======
        "symfony/security-core": "^5.4|^6.0|^7.0",
        "symfony/security-csrf": "^5.4|^6.0|^7.0",
        "symfony/security-http": "^5.4|^6.0|^7.0",
        "symfony/serializer": "^6.4|^7.0",
        "symfony/stopwatch": "^5.4|^6.0|^7.0",
        "symfony/console": "^5.4|^6.0|^7.0",
        "symfony/expression-language": "^5.4|^6.0|^7.0",
        "symfony/web-link": "^5.4|^6.0|^7.0",
        "symfony/workflow": "^5.4|^6.0|^7.0",
>>>>>>> c817241b
        "twig/cssinliner-extra": "^2.12|^3",
        "twig/inky-extra": "^2.12|^3",
        "twig/markdown-extra": "^2.12|^3"
    },
    "conflict": {
        "phpdocumentor/reflection-docblock": "<3.2.2",
        "phpdocumentor/type-resolver": "<1.4.0",
        "symfony/console": "<6.4",
        "symfony/form": "<6.4",
        "symfony/http-foundation": "<6.4",
        "symfony/http-kernel": "<6.4",
<<<<<<< HEAD
        "symfony/mime": "<6.4",
        "symfony/serializer": "<6.2",
        "symfony/translation": "<6.4",
        "symfony/workflow": "<6.4"
=======
        "symfony/mime": "<6.2",
        "symfony/serializer": "<6.4",
        "symfony/translation": "<5.4",
        "symfony/workflow": "<5.4"
>>>>>>> c817241b
    },
    "autoload": {
        "psr-4": { "Symfony\\Bridge\\Twig\\": "" },
        "exclude-from-classmap": [
            "/Tests/"
        ]
    },
    "minimum-stability": "dev"
}<|MERGE_RESOLUTION|>--- conflicted
+++ resolved
@@ -40,7 +40,6 @@
         "symfony/translation": "^6.4|^7.0",
         "symfony/yaml": "^6.4|^7.0",
         "symfony/security-acl": "^2.8|^3.0",
-<<<<<<< HEAD
         "symfony/security-core": "^6.4|^7.0",
         "symfony/security-csrf": "^6.4|^7.0",
         "symfony/security-http": "^6.4|^7.0",
@@ -50,17 +49,6 @@
         "symfony/expression-language": "^6.4|^7.0",
         "symfony/web-link": "^6.4|^7.0",
         "symfony/workflow": "^6.4|^7.0",
-=======
-        "symfony/security-core": "^5.4|^6.0|^7.0",
-        "symfony/security-csrf": "^5.4|^6.0|^7.0",
-        "symfony/security-http": "^5.4|^6.0|^7.0",
-        "symfony/serializer": "^6.4|^7.0",
-        "symfony/stopwatch": "^5.4|^6.0|^7.0",
-        "symfony/console": "^5.4|^6.0|^7.0",
-        "symfony/expression-language": "^5.4|^6.0|^7.0",
-        "symfony/web-link": "^5.4|^6.0|^7.0",
-        "symfony/workflow": "^5.4|^6.0|^7.0",
->>>>>>> c817241b
         "twig/cssinliner-extra": "^2.12|^3",
         "twig/inky-extra": "^2.12|^3",
         "twig/markdown-extra": "^2.12|^3"
@@ -72,17 +60,10 @@
         "symfony/form": "<6.4",
         "symfony/http-foundation": "<6.4",
         "symfony/http-kernel": "<6.4",
-<<<<<<< HEAD
         "symfony/mime": "<6.4",
-        "symfony/serializer": "<6.2",
+        "symfony/serializer": "<6.4",
         "symfony/translation": "<6.4",
         "symfony/workflow": "<6.4"
-=======
-        "symfony/mime": "<6.2",
-        "symfony/serializer": "<6.4",
-        "symfony/translation": "<5.4",
-        "symfony/workflow": "<5.4"
->>>>>>> c817241b
     },
     "autoload": {
         "psr-4": { "Symfony\\Bridge\\Twig\\": "" },
