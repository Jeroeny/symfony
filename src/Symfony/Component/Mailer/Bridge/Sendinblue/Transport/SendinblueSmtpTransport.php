--- conflicted
+++ resolved
@@ -20,11 +20,7 @@
  */
 final class SendinblueSmtpTransport extends EsmtpTransport
 {
-<<<<<<< HEAD
-    public function __construct(string $username, #[\SensitiveParameter] string $password, EventDispatcherInterface $dispatcher = null, LoggerInterface $logger = null)
-=======
-    public function __construct(string $username, string $password, ?EventDispatcherInterface $dispatcher = null, ?LoggerInterface $logger = null)
->>>>>>> 2a31f2dd
+    public function __construct(string $username, #[\SensitiveParameter] string $password, ?EventDispatcherInterface $dispatcher = null, ?LoggerInterface $logger = null)
     {
         parent::__construct('smtp-relay.brevo.com', 465, true, $dispatcher, $logger);
 
