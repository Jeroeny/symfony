{
    "name": "symfony/security-http",
    "type": "library",
    "description": "Symfony Security Component - HTTP Integration",
    "keywords": [],
    "homepage": "https://symfony.com",
    "license": "MIT",
    "authors": [
        {
            "name": "Fabien Potencier",
            "email": "fabien@symfony.com"
        },
        {
            "name": "Symfony Community",
            "homepage": "https://symfony.com/contributors"
        }
    ],
    "require": {
        "php": ">=8.1",
<<<<<<< HEAD
        "symfony/deprecation-contracts": "^2.1|^3",
        "symfony/security-core": "^6.0",
=======
        "symfony/security-core": "^5.4.19|~6.0.19|~6.1.11|^6.2.5",
>>>>>>> 69aac175
        "symfony/http-foundation": "^5.4|^6.0",
        "symfony/http-kernel": "^6.2",
        "symfony/polyfill-mbstring": "~1.0",
        "symfony/property-access": "^5.4|^6.0"
    },
    "require-dev": {
        "symfony/cache": "^5.4|^6.0",
        "symfony/expression-language": "^5.4|^6.0",
        "symfony/rate-limiter": "^5.4|^6.0",
        "symfony/routing": "^5.4|^6.0",
        "symfony/security-csrf": "^5.4|^6.0",
        "symfony/translation": "^5.4|^6.0",
        "psr/log": "^1|^2|^3"
    },
    "conflict": {
        "symfony/event-dispatcher": "<5.4.9|>=6,<6.0.9",
        "symfony/security-bundle": "<5.4",
        "symfony/security-csrf": "<5.4"
    },
    "suggest": {
        "symfony/security-csrf": "For using tokens to protect authentication/logout attempts",
        "symfony/routing": "For using the HttpUtils class to create sub-requests, redirect the user, and match URLs"
    },
    "autoload": {
        "psr-4": { "Symfony\\Component\\Security\\Http\\": "" },
        "exclude-from-classmap": [
            "/Tests/"
        ]
    },
    "minimum-stability": "dev"
}<|MERGE_RESOLUTION|>--- conflicted
+++ resolved
@@ -17,12 +17,8 @@
     ],
     "require": {
         "php": ">=8.1",
-<<<<<<< HEAD
         "symfony/deprecation-contracts": "^2.1|^3",
-        "symfony/security-core": "^6.0",
-=======
-        "symfony/security-core": "^5.4.19|~6.0.19|~6.1.11|^6.2.5",
->>>>>>> 69aac175
+        "symfony/security-core": "~6.0.19|~6.1.11|^6.2.5",
         "symfony/http-foundation": "^5.4|^6.0",
         "symfony/http-kernel": "^6.2",
         "symfony/polyfill-mbstring": "~1.0",
