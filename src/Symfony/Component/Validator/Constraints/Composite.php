<?php

/*
 * This file is part of the Symfony package.
 *
 * (c) Fabien Potencier <fabien@symfony.com>
 *
 * For the full copyright and license information, please view the LICENSE
 * file that was distributed with this source code.
 */

namespace Symfony\Component\Validator\Constraints;

use Symfony\Component\Validator\Constraint;
use Symfony\Component\Validator\Exception\ConstraintDefinitionException;

/**
 * A constraint that is composed of other constraints.
 *
 * You should never use the nested constraint instances anywhere else, because
 * their groups are adapted when passed to the constructor of this class.
 *
 * If you want to create your own composite constraint, extend this class and
 * let {@link getCompositeOption()} return the name of the property which
 * contains the nested constraints.
 *
 * @author Bernhard Schussek <bschussek@gmail.com>
 */
abstract class Composite extends Constraint
{
    /**
     * {@inheritdoc}
     *
     * The groups of the composite and its nested constraints are made
     * consistent using the following strategy:
     *
     *   - If groups are passed explicitly to the composite constraint, but
     *     not to the nested constraints, the options of the composite
     *     constraint are copied to the nested constraints;
     *
     *   - If groups are passed explicitly to the nested constraints, but not
     *     to the composite constraint, the groups of all nested constraints
     *     are merged and used as groups for the composite constraint;
     *
     *   - If groups are passed explicitly to both the composite and its nested
     *     constraints, the groups of the nested constraints must be a subset
     *     of the groups of the composite constraint. If not, a
     *     {@link ConstraintDefinitionException} is thrown.
     *
     * All this is done in the constructor, because constraints can then be
     * cached. When constraints are loaded from the cache, no more group
     * checks need to be done.
     */
<<<<<<< HEAD
    public function __construct(mixed $options = null)
=======
    public function __construct($options = null, array $groups = null, $payload = null)
>>>>>>> 4822448c
    {
        parent::__construct($options, $groups, $payload);

        $this->initializeNestedConstraints();

        /* @var Constraint[] $nestedConstraints */
        $compositeOption = $this->getCompositeOption();
        $nestedConstraints = $this->$compositeOption;

        if (!\is_array($nestedConstraints)) {
            $nestedConstraints = [$nestedConstraints];
        }

        foreach ($nestedConstraints as $constraint) {
            if (!$constraint instanceof Constraint) {
                if (\is_object($constraint)) {
                    $constraint = \get_class($constraint);
                }

                throw new ConstraintDefinitionException(sprintf('The value "%s" is not an instance of Constraint in constraint "%s".', $constraint, static::class));
            }

            if ($constraint instanceof Valid) {
                throw new ConstraintDefinitionException(sprintf('The constraint Valid cannot be nested inside constraint "%s". You can only declare the Valid constraint directly on a field or method.', static::class));
            }
        }

        if (!property_exists($this, 'groups')) {
            $mergedGroups = [];

            foreach ($nestedConstraints as $constraint) {
                foreach ($constraint->groups as $group) {
                    $mergedGroups[$group] = true;
                }
            }

            // prevent empty composite constraint to have empty groups
            $this->groups = array_keys($mergedGroups) ?: [self::DEFAULT_GROUP];
            $this->$compositeOption = $nestedConstraints;

            return;
        }

        foreach ($nestedConstraints as $constraint) {
            if (property_exists($constraint, 'groups')) {
                $excessGroups = array_diff($constraint->groups, $this->groups);

                if (\count($excessGroups) > 0) {
                    throw new ConstraintDefinitionException(sprintf('The group(s) "%s" passed to the constraint "%s" should also be passed to its containing constraint "%s".', implode('", "', $excessGroups), get_debug_type($constraint), static::class));
                }
            } else {
                $constraint->groups = $this->groups;
            }
        }

        $this->$compositeOption = $nestedConstraints;
    }

    /**
     * {@inheritdoc}
     *
     * Implicit group names are forwarded to nested constraints.
     */
    public function addImplicitGroupName(string $group)
    {
        parent::addImplicitGroupName($group);

        /** @var Constraint[] $nestedConstraints */
        $nestedConstraints = $this->{$this->getCompositeOption()};

        foreach ($nestedConstraints as $constraint) {
            $constraint->addImplicitGroupName($group);
        }
    }

    /**
     * Returns the name of the property that contains the nested constraints.
     */
    abstract protected function getCompositeOption(): string;

    /**
     * @internal Used by metadata
     *
     * @return Constraint[]
     */
    public function getNestedContraints(): array
    {
        /* @var Constraint[] $nestedConstraints */
        return $this->{$this->getCompositeOption()};
    }

    /**
     * Initializes the nested constraints.
     *
     * This method can be overwritten in subclasses to clean up the nested
     * constraints passed to the constructor.
     *
     * @see Collection::initializeNestedConstraints()
     */
    protected function initializeNestedConstraints()
    {
    }
}<|MERGE_RESOLUTION|>--- conflicted
+++ resolved
@@ -51,11 +51,7 @@
      * cached. When constraints are loaded from the cache, no more group
      * checks need to be done.
      */
-<<<<<<< HEAD
-    public function __construct(mixed $options = null)
-=======
-    public function __construct($options = null, array $groups = null, $payload = null)
->>>>>>> 4822448c
+    public function __construct(mixed $options = null, array $groups = null, mixed $payload = null)
     {
         parent::__construct($options, $groups, $payload);
 
