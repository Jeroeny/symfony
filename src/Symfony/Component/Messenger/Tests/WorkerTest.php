<?php

/*
 * This file is part of the Symfony package.
 *
 * (c) Fabien Potencier <fabien@symfony.com>
 *
 * For the full copyright and license information, please view the LICENSE
 * file that was distributed with this source code.
 */

namespace Symfony\Component\Messenger\Tests;

use PHPUnit\Framework\TestCase;
use Psr\EventDispatcher\EventDispatcherInterface;
use Psr\Log\LoggerInterface;
use Symfony\Component\Clock\MockClock;
use Symfony\Component\EventDispatcher\EventDispatcher;
use Symfony\Component\HttpKernel\DependencyInjection\ServicesResetter;
use Symfony\Component\Messenger\Envelope;
use Symfony\Component\Messenger\Event\WorkerMessageFailedEvent;
use Symfony\Component\Messenger\Event\WorkerMessageHandledEvent;
use Symfony\Component\Messenger\Event\WorkerMessageReceivedEvent;
use Symfony\Component\Messenger\Event\WorkerRateLimitedEvent;
use Symfony\Component\Messenger\Event\WorkerRunningEvent;
use Symfony\Component\Messenger\Event\WorkerStartedEvent;
use Symfony\Component\Messenger\Event\WorkerStoppedEvent;
use Symfony\Component\Messenger\EventListener\ResetServicesListener;
use Symfony\Component\Messenger\EventListener\StopWorkerOnMessageLimitListener;
use Symfony\Component\Messenger\Exception\RuntimeException;
use Symfony\Component\Messenger\Handler\Acknowledger;
use Symfony\Component\Messenger\Handler\BatchHandlerInterface;
use Symfony\Component\Messenger\Handler\BatchHandlerTrait;
use Symfony\Component\Messenger\Handler\HandlerDescriptor;
use Symfony\Component\Messenger\Handler\HandlersLocator;
use Symfony\Component\Messenger\MessageBus;
use Symfony\Component\Messenger\MessageBusInterface;
use Symfony\Component\Messenger\Middleware\HandleMessageMiddleware;
use Symfony\Component\Messenger\Stamp\ConsumedByWorkerStamp;
use Symfony\Component\Messenger\Stamp\ReceivedStamp;
use Symfony\Component\Messenger\Stamp\SentStamp;
use Symfony\Component\Messenger\Stamp\StampInterface;
use Symfony\Component\Messenger\Tests\Fixtures\DummyMessage;
use Symfony\Component\Messenger\Tests\Fixtures\DummyReceiver;
use Symfony\Component\Messenger\Tests\Fixtures\ResettableDummyReceiver;
use Symfony\Component\Messenger\Transport\Receiver\QueueReceiverInterface;
use Symfony\Component\Messenger\Transport\Receiver\ReceiverInterface;
use Symfony\Component\Messenger\Worker;
<<<<<<< HEAD
use Symfony\Component\RateLimiter\RateLimiterFactory;
use Symfony\Component\RateLimiter\Storage\InMemoryStorage;
use Symfony\Contracts\Service\ResetInterface;
=======
use Symfony\Contracts\EventDispatcher\EventDispatcherInterface;
>>>>>>> fa9bf2d4

/**
 * @group time-sensitive
 */
class WorkerTest extends TestCase
{
    public function testWorkerDispatchTheReceivedMessage()
    {
        $apiMessage = new DummyMessage('API');
        $ipaMessage = new DummyMessage('IPA');

        $receiver = new DummyReceiver([
            [new Envelope($apiMessage), new Envelope($ipaMessage)],
        ]);

        $bus = $this->createMock(MessageBusInterface::class);
        $envelopes = [];

        $bus->expects($this->exactly(2))
            ->method('dispatch')
            ->willReturnCallback(function ($envelope) use (&$envelopes) {
                return $envelopes[] = $envelope;
            });

        $dispatcher = new class() implements EventDispatcherInterface {
            private StopWorkerOnMessageLimitListener $listener;

            public function __construct()
            {
                $this->listener = new StopWorkerOnMessageLimitListener(2);
            }

            public function dispatch(object $event): object
            {
                if ($event instanceof WorkerRunningEvent) {
                    $this->listener->onWorkerRunning($event);
                }

                return $event;
            }
        };

        $worker = new Worker(['transport' => $receiver], $bus, $dispatcher, clock: new MockClock());
        $worker->run();

        $this->assertSame($apiMessage, $envelopes[0]->getMessage());
        $this->assertSame($ipaMessage, $envelopes[1]->getMessage());
        $this->assertCount(1, $envelopes[0]->all(ReceivedStamp::class));
        $this->assertCount(1, $envelopes[0]->all(ConsumedByWorkerStamp::class));
        $this->assertSame('transport', $envelopes[0]->last(ReceivedStamp::class)->getTransportName());

        $this->assertSame(2, $receiver->getAcknowledgeCount());
    }

    public function testHandlingErrorCausesReject()
    {
        $receiver = new DummyReceiver([
            [new Envelope(new DummyMessage('Hello'), [new SentStamp('Some\Sender', 'transport1')])],
        ]);

        $bus = $this->createMock(MessageBusInterface::class);
        $bus->method('dispatch')->willThrowException(new \InvalidArgumentException('Why not'));

        $dispatcher = new EventDispatcher();
        $dispatcher->addSubscriber(new StopWorkerOnMessageLimitListener(1));

        $worker = new Worker(['transport1' => $receiver], $bus, $dispatcher, clock: new MockClock());
        $worker->run();

        $this->assertSame(1, $receiver->getRejectCount());
        $this->assertSame(0, $receiver->getAcknowledgeCount());
    }

    public function testWorkerResetsConnectionIfReceiverIsResettable()
    {
        $resettableReceiver = new ResettableDummyReceiver([]);

        $dispatcher = new EventDispatcher();
        $dispatcher->addSubscriber(new ResetServicesListener(new ServicesResetter(new \ArrayIterator([$resettableReceiver]), ['reset'])));

        $bus = $this->createMock(MessageBusInterface::class);
        $worker = new Worker([$resettableReceiver], $bus, $dispatcher, clock: new MockClock());
        $worker->stop();
        $worker->run();
        $this->assertTrue($resettableReceiver->hasBeenReset());
    }

    public function testWorkerResetsTransportsIfResetServicesListenerIsCalled()
    {
        $envelope = new Envelope(new DummyMessage('Hello'));
        $resettableReceiver = new ResettableDummyReceiver([[$envelope]]);

        $dispatcher = new EventDispatcher();
        $dispatcher->addSubscriber(new ResetServicesListener(new ServicesResetter(new \ArrayIterator([$resettableReceiver]), ['reset'])));
        $dispatcher->addListener(WorkerRunningEvent::class, function (WorkerRunningEvent $event) {
            $event->getWorker()->stop();
        });

        $bus = $this->createMock(MessageBusInterface::class);
        $worker = new Worker([$resettableReceiver], $bus, $dispatcher, clock: new MockClock());
        $worker->run();
        $this->assertTrue($resettableReceiver->hasBeenReset());
    }

    public function testWorkerDoesNotResetTransportsIfResetServicesListenerIsNotCalled()
    {
        $envelope = new Envelope(new DummyMessage('Hello'));
        $resettableReceiver = new ResettableDummyReceiver([[$envelope]]);

        $bus = $this->createMock(MessageBusInterface::class);

        $dispatcher = new EventDispatcher();
        $dispatcher->addListener(WorkerRunningEvent::class, function (WorkerRunningEvent $event) {
            $event->getWorker()->stop();
        });

        $worker = new Worker([$resettableReceiver], $bus, $dispatcher, clock: new MockClock());
        $worker->run();
        $this->assertFalse($resettableReceiver->hasBeenReset());
    }

    public function testWorkerDoesNotSendNullMessagesToTheBus()
    {
        $receiver = new DummyReceiver([
            null,
        ]);

        $bus = $this->createMock(MessageBusInterface::class);
        $bus->expects($this->never())->method('dispatch');

        $dispatcher = new EventDispatcher();
        $dispatcher->addListener(WorkerRunningEvent::class, function (WorkerRunningEvent $event) {
            $event->getWorker()->stop();
        });

        $worker = new Worker([$receiver], $bus, $dispatcher, clock: new MockClock());
        $worker->run();
    }

    public function testWorkerDispatchesEventsOnSuccess()
    {
        $envelope = new Envelope(new DummyMessage('Hello'));
        $receiver = new DummyReceiver([[$envelope]]);

        $bus = $this->createMock(MessageBusInterface::class);
        $bus->method('dispatch')->willReturn($envelope);

        $eventDispatcher = $this->createMock(EventDispatcherInterface::class);

        $series = [
            $this->isInstanceOf(WorkerStartedEvent::class),
            $this->isInstanceOf(WorkerMessageReceivedEvent::class),
            $this->isInstanceOf(WorkerMessageHandledEvent::class),
            $this->isInstanceOf(WorkerRunningEvent::class),
            $this->isInstanceOf(WorkerStoppedEvent::class),
        ];

        $eventDispatcher->expects($this->exactly(5))
            ->method('dispatch')
            ->willReturnCallback(function ($event) use (&$series) {
                array_shift($series)->evaluate($event);

                if ($event instanceof WorkerRunningEvent) {
                    $event->getWorker()->stop();
                }

                return $event;
            });

        $worker = new Worker([$receiver], $bus, $eventDispatcher, clock: new MockClock());
        $worker->run();
    }

    public function testWorkerWithoutDispatcher()
    {
        $envelope = new Envelope(new DummyMessage('Hello'));
        $receiver = new DummyReceiver([[$envelope]]);

        $bus = $this->createMock(MessageBusInterface::class);
        $worker = new Worker([$receiver], $bus, clock: new MockClock());

        $bus->expects($this->once())
            ->method('dispatch')
            ->willReturnCallback(static function () use ($worker, $envelope) {
                $worker->stop();

                return $envelope;
            });

        $worker->run();
    }

    public function testWorkerDispatchesEventsOnError()
    {
        $envelope = new Envelope(new DummyMessage('Hello'));
        $receiver = new DummyReceiver([[$envelope]]);

        $bus = $this->createMock(MessageBusInterface::class);
        $exception = new \InvalidArgumentException('Oh no!');
        $bus->method('dispatch')->willThrowException($exception);

        $eventDispatcher = $this->createMock(EventDispatcherInterface::class);

        $series = [
            $this->isInstanceOf(WorkerStartedEvent::class),
            $this->isInstanceOf(WorkerMessageReceivedEvent::class),
            $this->isInstanceOf(WorkerMessageFailedEvent::class),
            $this->isInstanceOf(WorkerRunningEvent::class),
            $this->isInstanceOf(WorkerStoppedEvent::class),
        ];

        $eventDispatcher->expects($this->exactly(5))
            ->method('dispatch')
            ->willReturnCallback(function ($event) use (&$series) {
                array_shift($series)->evaluate($event);

                if ($event instanceof WorkerRunningEvent) {
                    $event->getWorker()->stop();
                }

                return $event;
            });

        $worker = new Worker([$receiver], $bus, $eventDispatcher, clock: new MockClock());
        $worker->run();
    }

    public function testWorkerContainsMetadata()
    {
        $envelope = new Envelope(new DummyMessage('Hello'));
        $receiver = new DummyQueueReceiver([[$envelope]]);

        $bus = $this->createMock(MessageBusInterface::class);
        $bus->method('dispatch')->willReturn($envelope);

        $dispatcher = new EventDispatcher();
        $dispatcher->addListener(WorkerRunningEvent::class, function (WorkerRunningEvent $event) {
            $event->getWorker()->stop();
        });

        $worker = new Worker(['dummyReceiver' => $receiver], $bus, $dispatcher, clock: new MockClock());
        $worker->run(['queues' => ['queue1', 'queue2']]);

        $workerMetadata = $worker->getMetadata();

        $this->assertSame(['queue1', 'queue2'], $workerMetadata->getQueueNames());
        $this->assertSame(['dummyReceiver'], $workerMetadata->getTransportNames());
    }

    public function testTimeoutIsConfigurable()
    {
        $apiMessage = new DummyMessage('API');
        $receiver = new DummyReceiver([
            [new Envelope($apiMessage), new Envelope($apiMessage)],
            [], // will cause a wait
            [], // will cause a wait
            [new Envelope($apiMessage)],
            [new Envelope($apiMessage)],
            [], // will cause a wait
            [new Envelope($apiMessage)],
        ]);

        $bus = $this->createMock(MessageBusInterface::class);

        $dispatcher = new EventDispatcher();
        $dispatcher->addSubscriber(new StopWorkerOnMessageLimitListener(5));

        $clock = new MockClock('2023-03-19 14:00:00+00:00');
        $worker = new Worker([$receiver], $bus, $dispatcher, clock: $clock);
        $worker->run(['sleep' => 1000000]);
        $this->assertEquals(new \DateTimeImmutable('2023-03-19 14:00:03+00:00'), $clock->now());
    }

    public function testWorkerWithMultipleReceivers()
    {
        // envelopes, in their expected delivery order
        $envelope1 = new Envelope(new DummyMessage('message1'));
        $envelope2 = new Envelope(new DummyMessage('message2'));
        $envelope3 = new Envelope(new DummyMessage('message3'));
        $envelope4 = new Envelope(new DummyMessage('message4'));
        $envelope5 = new Envelope(new DummyMessage('message5'));
        $envelope6 = new Envelope(new DummyMessage('message6'));

        /*
         * Round 1) receiver 1 & 2 have nothing, receiver 3 processes envelope1 and envelope2
         * Round 2) receiver 1 has nothing, receiver 2 processes envelope3, receiver 3 is not called
         * Round 3) receiver 1 processes envelope 4, receivers 2 & 3 are not called
         * Round 4) receiver 1 processes envelope 5, receivers 2 & 3 are not called
         * Round 5) receiver 1 has nothing, receiver 2 has nothing, receiver 3 has envelope 6
         */
        $receiver1 = new DummyReceiver([
            [],
            [],
            [$envelope4],
            [$envelope5],
            [],
        ]);
        $receiver2 = new DummyReceiver([
            [],
            [$envelope3],
            [],
        ]);
        $receiver3 = new DummyReceiver([
            [$envelope1, $envelope2],
            [],
            [$envelope6],
        ]);

        $bus = $this->createMock(MessageBusInterface::class);

        $processedEnvelopes = [];
        $dispatcher = new EventDispatcher();
        $dispatcher->addSubscriber(new StopWorkerOnMessageLimitListener(6));
        $dispatcher->addListener(WorkerMessageReceivedEvent::class, function (WorkerMessageReceivedEvent $event) use (&$processedEnvelopes) {
            $processedEnvelopes[] = $event->getEnvelope();
        });
        $worker = new Worker([$receiver1, $receiver2, $receiver3], $bus, $dispatcher, clock: new MockClock());
        $worker->run();

        // make sure they were processed in the correct order
        $this->assertSame([$envelope1, $envelope2, $envelope3, $envelope4, $envelope5, $envelope6], $processedEnvelopes);
    }

    public function testWorkerLimitQueues()
    {
        $envelope = [new Envelope(new DummyMessage('message1'))];
        $receiver = $this->createMock(QueueReceiverInterface::class);
        $receiver->expects($this->once())
            ->method('getFromQueues')
            ->with(['foo'])
            ->willReturn($envelope)
        ;
        $receiver->expects($this->never())
            ->method('get')
        ;

        $bus = $this->getMockBuilder(MessageBusInterface::class)->getMock();

        $dispatcher = new EventDispatcher();
        $dispatcher->addSubscriber(new StopWorkerOnMessageLimitListener(1));

        $worker = new Worker(['transport' => $receiver], $bus, $dispatcher, clock: new MockClock());
        $worker->run(['queues' => ['foo']]);
    }

    public function testWorkerLimitQueuesUnsupported()
    {
        $receiver1 = $this->createMock(QueueReceiverInterface::class);
        $receiver2 = $this->createMock(ReceiverInterface::class);

        $bus = $this->getMockBuilder(MessageBusInterface::class)->getMock();

        $worker = new Worker(['transport1' => $receiver1, 'transport2' => $receiver2], $bus, clock: new MockClock());
        $this->expectException(RuntimeException::class);
        $this->expectExceptionMessage(sprintf('Receiver for "transport2" does not implement "%s".', QueueReceiverInterface::class));
        $worker->run(['queues' => ['foo']]);
    }

    public function testWorkerMessageReceivedEventMutability()
    {
        $envelope = new Envelope(new DummyMessage('Hello'));
        $receiver = new DummyReceiver([[$envelope]]);

        $bus = $this->createMock(MessageBusInterface::class);
        $bus->method('dispatch')->willReturnArgument(0);

        $eventDispatcher = new EventDispatcher();
        $eventDispatcher->addSubscriber(new StopWorkerOnMessageLimitListener(1));

        $stamp = new class() implements StampInterface {
        };
        $listener = function (WorkerMessageReceivedEvent $event) use ($stamp) {
            $event->addStamps($stamp);
        };

        $eventDispatcher->addListener(WorkerMessageReceivedEvent::class, $listener);

        $worker = new Worker([$receiver], $bus, $eventDispatcher, clock: new MockClock());
        $worker->run();

        $envelope = current($receiver->getAcknowledgedEnvelopes());
        $this->assertCount(1, $envelope->all($stamp::class));
    }

    public function testWorkerRateLimitMessages()
    {
        $envelope = [
            new Envelope(new DummyMessage('message1')),
            new Envelope(new DummyMessage('message2')),
        ];
        $receiver = new DummyReceiver([$envelope]);

        $bus = $this->createMock(MessageBusInterface::class);
        $bus->method('dispatch')->willReturnArgument(0);

        $eventDispatcher = new EventDispatcher();
        $eventDispatcher->addSubscriber(new StopWorkerOnMessageLimitListener(2));

        $rateLimitCount = 0;
        $listener = function (WorkerRateLimitedEvent $event) use (&$rateLimitCount) {
            ++$rateLimitCount;
            $event->getLimiter()->reset(); // Reset limiter to continue test
        };
        $eventDispatcher->addListener(WorkerRateLimitedEvent::class, $listener);

        $rateLimitFactory = new RateLimiterFactory([
            'id' => 'bus',
            'policy' => 'fixed_window',
            'limit' => 1,
            'interval' => '1 minute',
        ], new InMemoryStorage());

        $worker = new Worker(['bus' => $receiver], $bus, $eventDispatcher, null, ['bus' => $rateLimitFactory], new MockClock());
        $worker->run();

        $this->assertCount(2, $receiver->getAcknowledgedEnvelopes());
        $this->assertEquals(1, $rateLimitCount);
    }

    public function testWorkerShouldLogOnStop()
    {
        $bus = $this->createMock(MessageBusInterface::class);
        $logger = $this->createMock(LoggerInterface::class);
        $logger->expects($this->once())->method('info')->with('Stopping worker.');
        $worker = new Worker([], $bus, new EventDispatcher(), $logger, clock: new MockClock());

        $worker->stop();
    }

    public function testBatchProcessing()
    {
        $expectedMessages = [
            new DummyMessage('Hey'),
            new DummyMessage('Bob'),
        ];

        $receiver = new DummyReceiver([
            [new Envelope($expectedMessages[0])],
            [new Envelope($expectedMessages[1])],
        ]);

        $handler = new DummyBatchHandler();

        $middleware = new HandleMessageMiddleware(new HandlersLocator([
            DummyMessage::class => [new HandlerDescriptor($handler)],
        ]));

        $bus = new MessageBus([$middleware]);

        $dispatcher = new EventDispatcher();
        $dispatcher->addListener(WorkerRunningEvent::class, function (WorkerRunningEvent $event) use ($receiver) {
            static $i = 0;
            if (1 < ++$i) {
                $event->getWorker()->stop();
                $this->assertSame(2, $receiver->getAcknowledgeCount());
            } else {
                $this->assertSame(0, $receiver->getAcknowledgeCount());
            }
        });

        $worker = new Worker([$receiver], $bus, $dispatcher, clock: new MockClock());
        $worker->run();

        $this->assertSame($expectedMessages, $handler->processedMessages);
    }

    public function testFlushBatchOnIdle()
    {
        $expectedMessages = [
            new DummyMessage('Hey'),
        ];

        $receiver = new DummyReceiver([
            [new Envelope($expectedMessages[0])],
            [],
        ]);

        $handler = new DummyBatchHandler();

        $middleware = new HandleMessageMiddleware(new HandlersLocator([
            DummyMessage::class => [new HandlerDescriptor($handler)],
        ]));

        $bus = new MessageBus([$middleware]);

        $dispatcher = new EventDispatcher();
        $dispatcher->addListener(WorkerRunningEvent::class, function (WorkerRunningEvent $event) use ($receiver) {
            static $i = 0;
            if (1 < ++$i) {
                $event->getWorker()->stop();
                $this->assertSame(1, $receiver->getAcknowledgeCount());
            } else {
                $this->assertSame(0, $receiver->getAcknowledgeCount());
            }
        });

        $worker = new Worker([$receiver], $bus, $dispatcher, clock: new MockClock());
        $worker->run();

        $this->assertSame($expectedMessages, $handler->processedMessages);
    }

    public function testFlushBatchOnStop()
    {
        $expectedMessages = [
            new DummyMessage('Hey'),
        ];

        $receiver = new DummyReceiver([
            [new Envelope($expectedMessages[0])],
        ]);

        $handler = new DummyBatchHandler();

        $middleware = new HandleMessageMiddleware(new HandlersLocator([
            DummyMessage::class => [new HandlerDescriptor($handler)],
        ]));

        $bus = new MessageBus([$middleware]);

        $dispatcher = new EventDispatcher();
        $dispatcher->addListener(WorkerRunningEvent::class, function (WorkerRunningEvent $event) use ($receiver) {
            $event->getWorker()->stop();
            $this->assertSame(0, $receiver->getAcknowledgeCount());
        });

        $worker = new Worker([$receiver], $bus, $dispatcher, clock: new MockClock());
        $worker->run();

        $this->assertSame($expectedMessages, $handler->processedMessages);
    }
}

class DummyQueueReceiver extends DummyReceiver implements QueueReceiverInterface
{
    public function getFromQueues(array $queueNames): iterable
    {
        return $this->get();
    }
}

class DummyBatchHandler implements BatchHandlerInterface
{
    use BatchHandlerTrait;

    public $processedMessages;

    public function __invoke(DummyMessage $message, Acknowledger $ack = null)
    {
        return $this->handle($message, $ack);
    }

    private function shouldFlush(): bool
    {
        return 2 <= \count($this->jobs);
    }

    private function process(array $jobs): void
    {
        $this->processedMessages = array_column($jobs, 0);

        foreach ($jobs as [$job, $ack]) {
            $ack->ack($job);
        }
    }
<<<<<<< HEAD
}

class ResettableDummyReceiver extends DummyReceiver implements ResetInterface
{
    private $hasBeenReset = false;

    public function reset(): void
    {
        $this->hasBeenReset = true;
    }

    public function hasBeenReset(): bool
    {
        return $this->hasBeenReset;
    }
=======
>>>>>>> fa9bf2d4
}<|MERGE_RESOLUTION|>--- conflicted
+++ resolved
@@ -46,13 +46,9 @@
 use Symfony\Component\Messenger\Transport\Receiver\QueueReceiverInterface;
 use Symfony\Component\Messenger\Transport\Receiver\ReceiverInterface;
 use Symfony\Component\Messenger\Worker;
-<<<<<<< HEAD
 use Symfony\Component\RateLimiter\RateLimiterFactory;
 use Symfony\Component\RateLimiter\Storage\InMemoryStorage;
 use Symfony\Contracts\Service\ResetInterface;
-=======
-use Symfony\Contracts\EventDispatcher\EventDispatcherInterface;
->>>>>>> fa9bf2d4
 
 /**
  * @group time-sensitive
@@ -618,22 +614,4 @@
             $ack->ack($job);
         }
     }
-<<<<<<< HEAD
-}
-
-class ResettableDummyReceiver extends DummyReceiver implements ResetInterface
-{
-    private $hasBeenReset = false;
-
-    public function reset(): void
-    {
-        $this->hasBeenReset = true;
-    }
-
-    public function hasBeenReset(): bool
-    {
-        return $this->hasBeenReset;
-    }
-=======
->>>>>>> fa9bf2d4
 }