<?php

/*
 * This file is part of the Symfony package.
 *
 * (c) Fabien Potencier <fabien@symfony.com>
 *
 * For the full copyright and license information, please view the LICENSE
 * file that was distributed with this source code.
 */

namespace Symfony\Component\Serializer\Encoder;

use Symfony\Component\Serializer\Exception\NotEncodableValueException;
use Symfony\Component\Serializer\SerializerAwareInterface;
use Symfony\Component\Serializer\SerializerAwareTrait;

/**
 * Encodes XML data.
 *
 * @author Jordi Boggiano <j.boggiano@seld.be>
 * @author John Wards <jwards@whiteoctober.co.uk>
 * @author Fabian Vogler <fabian@equivalence.ch>
 * @author Kévin Dunglas <dunglas@gmail.com>
 */
class XmlEncoder implements EncoderInterface, DecoderInterface, NormalizationAwareInterface, SerializerAwareInterface
{
    use SerializerAwareTrait;

    const FORMAT = 'xml';

    /**
     * @var \DOMDocument
     */
    private $dom;
    private $format;
    private $context;
    private $rootNodeName = 'response';
    private $loadOptions;

    /**
     * Construct new XmlEncoder and allow to change the root node element name.
     *
     * @param string   $rootNodeName
     * @param int|null $loadOptions  A bit field of LIBXML_* constants
     */
    public function __construct(string $rootNodeName = 'response', int $loadOptions = null)
    {
        $this->rootNodeName = $rootNodeName;
        $this->loadOptions = null !== $loadOptions ? $loadOptions : LIBXML_NONET | LIBXML_NOBLANKS;
    }

    /**
     * {@inheritdoc}
     */
    public function encode($data, $format, array $context = array())
    {
        if ($data instanceof \DOMDocument) {
            return $data->saveXML();
        }

        $xmlRootNodeName = $this->resolveXmlRootName($context);

        $this->dom = $this->createDomDocument($context);
        $this->format = $format;
        $this->context = $context;

        if (null !== $data && !is_scalar($data)) {
            $root = $this->dom->createElement($xmlRootNodeName);
            $this->dom->appendChild($root);
            $this->buildXml($root, $data, $xmlRootNodeName);
        } else {
            $this->appendNode($this->dom, $data, $xmlRootNodeName);
        }

        return $this->dom->saveXML();
    }

    /**
     * {@inheritdoc}
     */
    public function decode($data, $format, array $context = array())
    {
        if ('' === trim($data)) {
            throw new NotEncodableValueException('Invalid XML data, it can not be empty.');
        }

        $internalErrors = libxml_use_internal_errors(true);
        $disableEntities = libxml_disable_entity_loader(true);
        libxml_clear_errors();

        $dom = new \DOMDocument();
        $dom->loadXML($data, $this->loadOptions);

        libxml_use_internal_errors($internalErrors);
        libxml_disable_entity_loader($disableEntities);

        if ($error = libxml_get_last_error()) {
            libxml_clear_errors();

            throw new NotEncodableValueException($error->message);
        }

        $rootNode = null;
        foreach ($dom->childNodes as $child) {
            if (XML_DOCUMENT_TYPE_NODE === $child->nodeType) {
                throw new NotEncodableValueException('Document types are not allowed.');
            }
            if (!$rootNode && XML_PI_NODE !== $child->nodeType) {
                $rootNode = $child;
            }
        }

        // todo: throw an exception if the root node name is not correctly configured (bc)

        if ($rootNode->hasChildNodes()) {
            $xpath = new \DOMXPath($dom);
            $data = array();
            foreach ($xpath->query('namespace::*', $dom->documentElement) as $nsNode) {
                $data['@'.$nsNode->nodeName] = $nsNode->nodeValue;
            }

            unset($data['@xmlns:xml']);

            if (empty($data)) {
                return $this->parseXml($rootNode, $context);
            }

            return array_merge($data, (array) $this->parseXml($rootNode, $context));
        }

        if (!$rootNode->hasAttributes()) {
            return $rootNode->nodeValue;
        }

        $data = array();

        foreach ($rootNode->attributes as $attrKey => $attr) {
            $data['@'.$attrKey] = $attr->nodeValue;
        }

        $data['#'] = $rootNode->nodeValue;

        return $data;
    }

    /**
     * {@inheritdoc}
     */
    public function supportsEncoding($format)
    {
        return self::FORMAT === $format;
    }

    /**
     * {@inheritdoc}
     */
    public function supportsDecoding($format)
    {
        return self::FORMAT === $format;
    }

    /**
     * Sets the root node name.
     *
     * @param string $name Root node name
     */
    public function setRootNodeName($name)
    {
        $this->rootNodeName = $name;
    }

    /**
     * Returns the root node name.
     *
     * @return string
     */
    public function getRootNodeName()
    {
        return $this->rootNodeName;
    }

    final protected function appendXMLString(\DOMNode $node, string $val): bool
    {
<<<<<<< HEAD
        if ('' !== $val) {
=======
        if (\strlen($val) > 0) {
>>>>>>> 4ccf8bcf
            $frag = $this->dom->createDocumentFragment();
            $frag->appendXML($val);
            $node->appendChild($frag);

            return true;
        }

        return false;
    }

    final protected function appendText(\DOMNode $node, string $val): bool
    {
        $nodeText = $this->dom->createTextNode($val);
        $node->appendChild($nodeText);

        return true;
    }

    final protected function appendCData(\DOMNode $node, string $val): bool
    {
        $nodeText = $this->dom->createCDATASection($val);
        $node->appendChild($nodeText);

        return true;
    }

    /**
     * @param \DOMNode             $node
     * @param \DOMDocumentFragment $fragment
     */
    final protected function appendDocumentFragment(\DOMNode $node, $fragment): bool
    {
        if ($fragment instanceof \DOMDocumentFragment) {
            $node->appendChild($fragment);

            return true;
        }

        return false;
    }

    /**
     * Checks the name is a valid xml element name.
     */
    final protected function isElementNameValid(string $name): bool
    {
        return $name &&
            false === strpos($name, ' ') &&
            preg_match('#^[\pL_][\pL0-9._:-]*$#ui', $name);
    }

    /**
     * Parse the input DOMNode into an array or a string.
     *
     * @return array|string
     */
    private function parseXml(\DOMNode $node, array $context = array())
    {
        $data = $this->parseXmlAttributes($node, $context);

        $value = $this->parseXmlValue($node, $context);

        if (!\count($data)) {
            return $value;
        }

        if (!\is_array($value)) {
            $data['#'] = $value;

            return $data;
        }

        if (1 === \count($value) && key($value)) {
            $data[key($value)] = current($value);

            return $data;
        }

        foreach ($value as $key => $val) {
            $data[$key] = $val;
        }

        return $data;
    }

    /**
     * Parse the input DOMNode attributes into an array.
     */
    private function parseXmlAttributes(\DOMNode $node, array $context = array()): array
    {
        if (!$node->hasAttributes()) {
            return array();
        }

        $data = array();
        $typeCastAttributes = $this->resolveXmlTypeCastAttributes($context);

        foreach ($node->attributes as $attr) {
            if (!is_numeric($attr->nodeValue) || !$typeCastAttributes) {
                $data['@'.$attr->nodeName] = $attr->nodeValue;

                continue;
            }

            if (false !== $val = filter_var($attr->nodeValue, FILTER_VALIDATE_INT)) {
                $data['@'.$attr->nodeName] = $val;

                continue;
            }

            $data['@'.$attr->nodeName] = (float) $attr->nodeValue;
        }

        return $data;
    }

    /**
     * Parse the input DOMNode value (content and children) into an array or a string.
     *
     * @return array|string
     */
    private function parseXmlValue(\DOMNode $node, array $context = array())
    {
        if (!$node->hasChildNodes()) {
            return $node->nodeValue;
        }

        if (1 === $node->childNodes->length && \in_array($node->firstChild->nodeType, array(XML_TEXT_NODE, XML_CDATA_SECTION_NODE))) {
            return $node->firstChild->nodeValue;
        }

        $value = array();

        foreach ($node->childNodes as $subnode) {
            if (XML_PI_NODE === $subnode->nodeType) {
                continue;
            }

            $val = $this->parseXml($subnode, $context);

            if ('item' === $subnode->nodeName && isset($val['@key'])) {
                if (isset($val['#'])) {
                    $value[$val['@key']] = $val['#'];
                } else {
                    $value[$val['@key']] = $val;
                }
            } else {
                $value[$subnode->nodeName][] = $val;
            }
        }

        foreach ($value as $key => $val) {
            if (\is_array($val) && 1 === \count($val)) {
                $value[$key] = current($val);
            }
        }

        return $value;
    }

    /**
     * Parse the data and convert it to DOMElements.
     *
     * @param \DOMNode     $parentNode
     * @param array|object $data
     *
     * @throws NotEncodableValueException
     */
    private function buildXml(\DOMNode $parentNode, $data, string $xmlRootNodeName = null): bool
    {
        $append = true;

        if (\is_array($data) || ($data instanceof \Traversable && !$this->serializer->supportsNormalization($data, $this->format))) {
            foreach ($data as $key => $data) {
                //Ah this is the magic @ attribute types.
                if (0 === strpos($key, '@') && $this->isElementNameValid($attributeName = substr($key, 1))) {
                    if (!is_scalar($data)) {
                        $data = $this->serializer->normalize($data, $this->format, $this->context);
                    }
                    $parentNode->setAttribute($attributeName, $data);
                } elseif ('#' === $key) {
                    $append = $this->selectNodeType($parentNode, $data);
                } elseif (\is_array($data) && false === is_numeric($key)) {
                    // Is this array fully numeric keys?
                    if (ctype_digit(implode('', array_keys($data)))) {
                        /*
                         * Create nodes to append to $parentNode based on the $key of this array
                         * Produces <xml><item>0</item><item>1</item></xml>
                         * From array("item" => array(0,1));.
                         */
                        foreach ($data as $subData) {
                            $append = $this->appendNode($parentNode, $subData, $key);
                        }
                    } else {
                        $append = $this->appendNode($parentNode, $data, $key);
                    }
                } elseif (is_numeric($key) || !$this->isElementNameValid($key)) {
                    $append = $this->appendNode($parentNode, $data, 'item', $key);
                } elseif (null !== $data || !isset($this->context['remove_empty_tags']) || false === $this->context['remove_empty_tags']) {
                    $append = $this->appendNode($parentNode, $data, $key);
                }
            }

            return $append;
        }

        if (\is_object($data)) {
            $data = $this->serializer->normalize($data, $this->format, $this->context);
            if (null !== $data && !is_scalar($data)) {
                return $this->buildXml($parentNode, $data, $xmlRootNodeName);
            }

            // top level data object was normalized into a scalar
            if (!$parentNode->parentNode->parentNode) {
                $root = $parentNode->parentNode;
                $root->removeChild($parentNode);

                return $this->appendNode($root, $data, $xmlRootNodeName);
            }

            return $this->appendNode($parentNode, $data, 'data');
        }

        throw new NotEncodableValueException(sprintf('An unexpected value could not be serialized: %s', var_export($data, true)));
    }

    /**
     * Selects the type of node to create and appends it to the parent.
     *
     * @param \DOMNode     $parentNode
     * @param array|object $data
     */
    private function appendNode(\DOMNode $parentNode, $data, string $nodeName, string $key = null): bool
    {
        $node = $this->dom->createElement($nodeName);
        if (null !== $key) {
            $node->setAttribute('key', $key);
        }
        $appendNode = $this->selectNodeType($node, $data);
        // we may have decided not to append this node, either in error or if its $nodeName is not valid
        if ($appendNode) {
            $parentNode->appendChild($node);
        }

        return $appendNode;
    }

    /**
     * Checks if a value contains any characters which would require CDATA wrapping.
     */
    private function needsCdataWrapping(string $val): bool
    {
        return 0 < preg_match('/[<>&]/', $val);
    }

    /**
     * Tests the value being passed and decide what sort of element to create.
     *
     * @param \DOMNode $node
     * @param mixed    $val
     *
     * @throws NotEncodableValueException
     */
    private function selectNodeType(\DOMNode $node, $val): bool
    {
        if (\is_array($val)) {
            return $this->buildXml($node, $val);
        } elseif ($val instanceof \SimpleXMLElement) {
            $child = $this->dom->importNode(dom_import_simplexml($val), true);
            $node->appendChild($child);
        } elseif ($val instanceof \Traversable) {
            $this->buildXml($node, $val);
        } elseif (\is_object($val)) {
            return $this->selectNodeType($node, $this->serializer->normalize($val, $this->format, $this->context));
        } elseif (is_numeric($val)) {
            return $this->appendText($node, (string) $val);
        } elseif (\is_string($val) && $this->needsCdataWrapping($val)) {
            return $this->appendCData($node, $val);
        } elseif (\is_string($val)) {
            return $this->appendText($node, $val);
        } elseif (\is_bool($val)) {
            return $this->appendText($node, (int) $val);
        } elseif ($val instanceof \DOMNode) {
            $child = $this->dom->importNode($val, true);
            $node->appendChild($child);
        }

        return true;
    }

    /**
     * Get real XML root node name, taking serializer options into account.
     */
    private function resolveXmlRootName(array $context = array()): string
    {
        return isset($context['xml_root_node_name'])
            ? $context['xml_root_node_name']
            : $this->rootNodeName;
    }

    /**
     * Get XML option for type casting attributes Defaults to true.
     */
    private function resolveXmlTypeCastAttributes(array $context = array()): bool
    {
        return isset($context['xml_type_cast_attributes'])
            ? (bool) $context['xml_type_cast_attributes']
            : true;
    }

    /**
     * Create a DOM document, taking serializer options into account.
     */
    private function createDomDocument(array $context): \DOMDocument
    {
        $document = new \DOMDocument();

        // Set an attribute on the DOM document specifying, as part of the XML declaration,
        $xmlOptions = array(
            // nicely formats output with indentation and extra space
            'xml_format_output' => 'formatOutput',
            // the version number of the document
            'xml_version' => 'xmlVersion',
            // the encoding of the document
            'xml_encoding' => 'encoding',
            // whether the document is standalone
            'xml_standalone' => 'xmlStandalone',
        );
        foreach ($xmlOptions as $xmlOption => $documentProperty) {
            if (isset($context[$xmlOption])) {
                $document->$documentProperty = $context[$xmlOption];
            }
        }

        return $document;
    }
}<|MERGE_RESOLUTION|>--- conflicted
+++ resolved
@@ -182,11 +182,7 @@
 
     final protected function appendXMLString(\DOMNode $node, string $val): bool
     {
-<<<<<<< HEAD
         if ('' !== $val) {
-=======
-        if (\strlen($val) > 0) {
->>>>>>> 4ccf8bcf
             $frag = $this->dom->createDocumentFragment();
             $frag->appendXML($val);
             $node->appendChild($frag);
