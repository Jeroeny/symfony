<?php

/*
 * This file is part of the Symfony package.
 *
 * (c) Fabien Potencier <fabien@symfony.com>
 *
 * For the full copyright and license information, please view the LICENSE
 * file that was distributed with this source code.
 */

namespace Symfony\Component\Notifier\Bridge\Zendesk;

use Symfony\Component\Notifier\Exception\TransportException;
use Symfony\Component\Notifier\Exception\UnsupportedMessageTypeException;
use Symfony\Component\Notifier\Message\ChatMessage;
use Symfony\Component\Notifier\Message\MessageInterface;
use Symfony\Component\Notifier\Message\SentMessage;
use Symfony\Component\Notifier\Transport\AbstractTransport;
use Symfony\Contracts\EventDispatcher\EventDispatcherInterface;
use Symfony\Contracts\HttpClient\Exception\TransportExceptionInterface;
use Symfony\Contracts\HttpClient\HttpClientInterface;

/**
 * @author Joseph Bielawski <stloyd@gmail.com>
 */
final class ZendeskTransport extends AbstractTransport
{
<<<<<<< HEAD
    public function __construct(
        private string $email,
        #[\SensitiveParameter] private string $token,
        HttpClientInterface $client = null,
        EventDispatcherInterface $dispatcher = null,
)
=======
    private string $email;
    private string $token;

    public function __construct(string $email, #[\SensitiveParameter] string $token, ?HttpClientInterface $client = null, ?EventDispatcherInterface $dispatcher = null)
>>>>>>> 6cd40eaa
    {
        parent::__construct($client, $dispatcher);
    }

    public function __toString(): string
    {
        return sprintf('zendesk://%s', $this->getEndpoint());
    }

    public function supports(MessageInterface $message): bool
    {
        return $message instanceof ChatMessage && (null === $message->getOptions() || $message->getOptions() instanceof ZendeskOptions);
    }

    protected function doSend(?MessageInterface $message = null): SentMessage
    {
        if (!$message instanceof ChatMessage) {
            throw new UnsupportedMessageTypeException(__CLASS__, ChatMessage::class, $message);
        }

        $endpoint = sprintf('https://%s/api/v2/tickets.json', $this->getEndpoint());

        $body = [
            'ticket' => [
                'subject' => $message->getSubject(),
                'comment' => [
                    'body' => $message->getNotification()?->getContent() ?? '',
                ],
            ],
        ];

        $options = $message->getOptions()?->toArray() ?? [];
        if (isset($options['priority'])) {
            $body['ticket']['priority'] = $options['priority'];
        }

        $response = $this->client->request('POST', $endpoint, [
            'auth_basic' => [$this->email.'/token', $this->token],
            'json' => $body,
        ]);

        try {
            $statusCode = $response->getStatusCode();
        } catch (TransportExceptionInterface $e) {
            throw new TransportException('Could not reach the remote Zendesk server.', $response, 0, $e);
        }

        if (201 !== $statusCode) {
            $result = $response->toArray(false);

            $errorMessage = $result['error'];
            if (\is_array($errorMessage)) {
                $errorMessage = implode(' | ', array_values($errorMessage));
            }

            throw new TransportException(sprintf('Unable to post the Zendesk message: "%s".', $errorMessage), $response);
        }

        return new SentMessage($message, (string) $this);
    }
}<|MERGE_RESOLUTION|>--- conflicted
+++ resolved
@@ -26,19 +26,12 @@
  */
 final class ZendeskTransport extends AbstractTransport
 {
-<<<<<<< HEAD
     public function __construct(
         private string $email,
         #[\SensitiveParameter] private string $token,
-        HttpClientInterface $client = null,
-        EventDispatcherInterface $dispatcher = null,
+        ?HttpClientInterface $client = null,
+        ?EventDispatcherInterface $dispatcher = null,
 )
-=======
-    private string $email;
-    private string $token;
-
-    public function __construct(string $email, #[\SensitiveParameter] string $token, ?HttpClientInterface $client = null, ?EventDispatcherInterface $dispatcher = null)
->>>>>>> 6cd40eaa
     {
         parent::__construct($client, $dispatcher);
     }
