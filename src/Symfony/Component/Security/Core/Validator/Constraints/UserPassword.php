<?php

/*
 * This file is part of the Symfony package.
 *
 * (c) Fabien Potencier <fabien@symfony.com>
 *
 * For the full copyright and license information, please view the LICENSE
 * file that was distributed with this source code.
 */

namespace Symfony\Component\Security\Core\Validator\Constraints;

use Symfony\Component\Validator\Constraint;

/**
 * @Annotation
 * @Target({"PROPERTY", "METHOD", "ANNOTATION"})
 */
#[\Attribute(\Attribute::TARGET_PROPERTY | \Attribute::TARGET_METHOD | \Attribute::IS_REPEATABLE)]
class UserPassword extends Constraint
{
    public const INVALID_PASSWORD_ERROR = '2d2a8bb4-ddc8-45e4-9b0f-8670d3a3e290';

    protected const ERROR_NAMES = [
        self::INVALID_PASSWORD_ERROR => 'INVALID_PASSWORD_ERROR',
    ];

    public $message = 'This value should be the user\'s current password.';
    public $service = 'security.validator.user_password';

<<<<<<< HEAD
    public function __construct(array $options = null, string $message = null, string $service = null, array $groups = null, mixed $payload = null)
=======
    public function __construct(?array $options = null, ?string $message = null, ?string $service = null, ?array $groups = null, mixed $payload = null)
>>>>>>> a44829e2
    {
        parent::__construct($options, $groups, $payload);

        $this->message = $message ?? $this->message;
        $this->service = $service ?? $this->service;
    }

    public function validatedBy(): string
    {
        return $this->service;
    }
}<|MERGE_RESOLUTION|>--- conflicted
+++ resolved
@@ -29,11 +29,7 @@
     public $message = 'This value should be the user\'s current password.';
     public $service = 'security.validator.user_password';
 
-<<<<<<< HEAD
-    public function __construct(array $options = null, string $message = null, string $service = null, array $groups = null, mixed $payload = null)
-=======
     public function __construct(?array $options = null, ?string $message = null, ?string $service = null, ?array $groups = null, mixed $payload = null)
->>>>>>> a44829e2
     {
         parent::__construct($options, $groups, $payload);
 
