--- conflicted
+++ resolved
@@ -34,11 +34,7 @@
     private string $authToken;
     private string $from;
 
-<<<<<<< HEAD
-    public function __construct(string $accountSid, #[\SensitiveParameter] string $authToken, string $from, HttpClientInterface $client = null, EventDispatcherInterface $dispatcher = null)
-=======
-    public function __construct(string $accountSid, string $authToken, string $from, ?HttpClientInterface $client = null, ?EventDispatcherInterface $dispatcher = null)
->>>>>>> 2a31f2dd
+    public function __construct(string $accountSid, #[\SensitiveParameter] string $authToken, string $from, ?HttpClientInterface $client = null, ?EventDispatcherInterface $dispatcher = null)
     {
         $this->accountSid = $accountSid;
         $this->authToken = $authToken;
