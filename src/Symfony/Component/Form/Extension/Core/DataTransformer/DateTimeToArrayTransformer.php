--- conflicted
+++ resolved
@@ -32,18 +32,13 @@
      * @param string[]|null $fields         The date fields
      * @param bool          $pad            Whether to use padding
      */
-<<<<<<< HEAD
     public function __construct(
-        string $inputTimezone = null,
-        string $outputTimezone = null,
-        array $fields = null,
+        ?string $inputTimezone = null,
+        ?string $outputTimezone = null,
+        ?array $fields = null,
         private bool $pad = false,
-        \DateTimeInterface $referenceDate = null,
+        ?\DateTimeInterface $referenceDate = null,
     ) {
-=======
-    public function __construct(?string $inputTimezone = null, ?string $outputTimezone = null, ?array $fields = null, bool $pad = false, ?\DateTimeInterface $referenceDate = null)
-    {
->>>>>>> 6cd40eaa
         parent::__construct($inputTimezone, $outputTimezone);
 
         $this->fields = $fields ?? ['year', 'month', 'day', 'hour', 'minute', 'second'];
