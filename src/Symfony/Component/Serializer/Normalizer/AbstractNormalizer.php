--- conflicted
+++ resolved
@@ -203,18 +203,13 @@
 
         $allowedAttributes = array();
         foreach ($this->classMetadataFactory->getMetadataFor($classOrObject)->getAttributesMetadata() as $attributeMetadata) {
-<<<<<<< HEAD
             $name = $attributeMetadata->getName();
 
             if (
-                count(array_intersect($attributeMetadata->getGroups(), $context['groups'])) &&
+                count(array_intersect($attributeMetadata->getGroups(), $context[static::GROUPS])) &&
                 $this->isAllowedAttribute($classOrObject, $name, null, $context)
             ) {
                 $allowedAttributes[] = $attributesAsString ? $name : $attributeMetadata;
-=======
-            if (count(array_intersect($attributeMetadata->getGroups(), $context[static::GROUPS]))) {
-                $allowedAttributes[] = $attributesAsString ? $attributeMetadata->getName() : $attributeMetadata;
->>>>>>> 67df429d
             }
         }
 
