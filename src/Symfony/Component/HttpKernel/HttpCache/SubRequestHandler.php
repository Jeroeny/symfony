--- conflicted
+++ resolved
@@ -32,7 +32,6 @@
         // remove untrusted values
         $remoteAddr = $request->server->get('REMOTE_ADDR');
         if (!IpUtils::checkIp($remoteAddr, $trustedProxies)) {
-<<<<<<< HEAD
             $trustedHeaders = array(
                 'FORWARDED' => $trustedHeaderSet & Request::HEADER_FORWARDED,
                 'X_FORWARDED_FOR' => $trustedHeaderSet & Request::HEADER_X_FORWARDED_FOR,
@@ -42,13 +41,7 @@
             );
             foreach (array_filter($trustedHeaders) as $name => $key) {
                 $request->headers->remove($name);
-=======
-            foreach ($trustedHeaders as $key => $name) {
-                if ($trustedHeaderSet & $key) {
-                    $request->headers->remove($name);
-                    $request->server->remove('HTTP_'.strtoupper(str_replace('-', '_', $name)));
-                }
->>>>>>> 96e0833b
+                $request->server->remove('HTTP_'.$name);
             }
         }
 
@@ -67,26 +60,16 @@
         // set trusted values, reusing as much as possible the global trusted settings
         if (Request::HEADER_FORWARDED & $trustedHeaderSet) {
             $trustedValues[0] .= sprintf(';host="%s";proto=%s', $request->getHttpHost(), $request->getScheme());
-<<<<<<< HEAD
-            $request->headers->set('Forwarded', implode(', ', $trustedValues));
+            $request->headers->set('Forwarded', $v = implode(', ', $trustedValues));
+            $request->server->set('HTTP_FORWARDED', $v);
         }
         if (Request::HEADER_X_FORWARDED_FOR & $trustedHeaderSet) {
-            $request->headers->set('X-Forwarded-For', implode(', ', $trustedIps));
+            $request->headers->set('X-Forwarded-For', $v = implode(', ', $trustedIps));
+            $request->server->set('HTTP_X_FORWARDED_FOR', $v);
         } elseif (!(Request::HEADER_FORWARDED & $trustedHeaderSet)) {
             Request::setTrustedProxies($trustedProxies, $trustedHeaderSet | Request::HEADER_X_FORWARDED_FOR);
-            $request->headers->set('X-Forwarded-For', implode(', ', $trustedIps));
-=======
-            $request->headers->set($name = $trustedHeaders[Request::HEADER_FORWARDED], $v = implode(', ', $trustedValues));
-            $request->server->set('HTTP_'.strtoupper(str_replace('-', '_', $name)), $v);
-        }
-        if (Request::HEADER_X_FORWARDED_FOR & $trustedHeaderSet) {
-            $request->headers->set($name = $trustedHeaders[Request::HEADER_X_FORWARDED_FOR], $v = implode(', ', $trustedIps));
-            $request->server->set('HTTP_'.strtoupper(str_replace('-', '_', $name)), $v);
-        } elseif (!(Request::HEADER_FORWARDED & $trustedHeaderSet)) {
-            Request::setTrustedProxies($trustedProxies, $trustedHeaderSet | Request::HEADER_X_FORWARDED_FOR);
-            $request->headers->set($name = $trustedHeaders[Request::HEADER_X_FORWARDED_FOR], $v = implode(', ', $trustedIps));
-            $request->server->set('HTTP_'.strtoupper(str_replace('-', '_', $name)), $v);
->>>>>>> 96e0833b
+            $request->headers->set('X-Forwarded-For', $v = implode(', ', $trustedIps));
+            $request->server->set('HTTP_X_FORWARDED_FOR', $v);
         }
 
         // fix the client IP address by setting it to 127.0.0.1,
