<?php

/*
 * This file is part of the Symfony package.
 *
 * (c) Fabien Potencier <fabien@symfony.com>
 *
 * For the full copyright and license information, please view the LICENSE
 * file that was distributed with this source code.
 */

namespace Symfony\Component\HttpClient;

use Psr\Log\LoggerAwareInterface;
use Psr\Log\LoggerAwareTrait;
use Symfony\Component\HttpClient\Exception\InvalidArgumentException;
use Symfony\Component\HttpClient\Exception\TransportException;
use Symfony\Component\HttpClient\Internal\NativeClientState;
use Symfony\Component\HttpClient\Response\NativeResponse;
use Symfony\Component\HttpClient\Response\ResponseStream;
use Symfony\Contracts\HttpClient\HttpClientInterface;
use Symfony\Contracts\HttpClient\ResponseInterface;
use Symfony\Contracts\HttpClient\ResponseStreamInterface;
use Symfony\Contracts\Service\ResetInterface;

/**
 * A portable implementation of the HttpClientInterface contracts based on PHP stream wrappers.
 *
 * PHP stream wrappers are able to fetch response bodies concurrently,
 * but each request is opened synchronously.
 *
 * @author Nicolas Grekas <p@tchwork.com>
 */
final class NativeHttpClient implements HttpClientInterface, LoggerAwareInterface, ResetInterface
{
    use HttpClientTrait;
    use LoggerAwareTrait;

    public const OPTIONS_DEFAULTS = HttpClientInterface::OPTIONS_DEFAULTS + [
        'crypto_method' => \STREAM_CRYPTO_METHOD_TLSv1_2_CLIENT,
    ];

    private array $defaultOptions = self::OPTIONS_DEFAULTS;
    private static array $emptyDefaults = self::OPTIONS_DEFAULTS;

    private NativeClientState $multi;

    /**
     * @param array $defaultOptions     Default request's options
     * @param int   $maxHostConnections The maximum number of connections to open
     *
     * @see HttpClientInterface::OPTIONS_DEFAULTS for available options
     */
    public function __construct(array $defaultOptions = [], int $maxHostConnections = 6)
    {
        $this->defaultOptions['buffer'] ??= self::shouldBuffer(...);

        if ($defaultOptions) {
            [, $this->defaultOptions] = self::prepareRequest(null, null, $defaultOptions, $this->defaultOptions);
        }

        $this->multi = new NativeClientState();
        $this->multi->maxHostConnections = 0 < $maxHostConnections ? $maxHostConnections : \PHP_INT_MAX;
    }

    /**
     * @see HttpClientInterface::OPTIONS_DEFAULTS for available options
     */
    public function request(string $method, string $url, array $options = []): ResponseInterface
    {
        [$url, $options] = self::prepareRequest($method, $url, $options, $this->defaultOptions);

        if ($options['bindto']) {
            if (file_exists($options['bindto'])) {
                throw new TransportException(__CLASS__.' cannot bind to local Unix sockets, use e.g. CurlHttpClient instead.');
            }
            if (str_starts_with($options['bindto'], 'if!')) {
                throw new TransportException(__CLASS__.' cannot bind to network interfaces, use e.g. CurlHttpClient instead.');
            }
            if (str_starts_with($options['bindto'], 'host!')) {
                $options['bindto'] = substr($options['bindto'], 5);
            }
        }

        $hasContentLength = isset($options['normalized_headers']['content-length']);
        $hasBody = '' !== $options['body'] || 'POST' === $method || $hasContentLength;

        $options['body'] = self::getBodyAsString($options['body']);

        if ('chunked' === substr($options['normalized_headers']['transfer-encoding'][0] ?? '', \strlen('Transfer-Encoding: '))) {
            unset($options['normalized_headers']['transfer-encoding']);
            $options['headers'] = array_merge(...array_values($options['normalized_headers']));
            $options['body'] = self::dechunk($options['body']);
        }
        if ('' === $options['body'] && $hasBody && !$hasContentLength) {
            $options['headers'][] = 'Content-Length: 0';
        }
        if ($hasBody && !isset($options['normalized_headers']['content-type'])) {
            $options['headers'][] = 'Content-Type: application/x-www-form-urlencoded';
        }

        if (\extension_loaded('zlib') && !isset($options['normalized_headers']['accept-encoding'])) {
            // gzip is the most widely available algo, no need to deal with deflate
            $options['headers'][] = 'Accept-Encoding: gzip';
        }

        if ($options['peer_fingerprint']) {
            if (isset($options['peer_fingerprint']['pin-sha256']) && 1 === \count($options['peer_fingerprint'])) {
                throw new TransportException(__CLASS__.' cannot verify "pin-sha256" fingerprints, please provide a "sha256" one.');
            }

            unset($options['peer_fingerprint']['pin-sha256']);
        }

        $info = [
            'response_headers' => [],
            'url' => $url,
            'error' => null,
            'canceled' => false,
            'http_method' => $method,
            'http_code' => 0,
            'redirect_count' => 0,
            'start_time' => 0.0,
            'connect_time' => 0.0,
            'redirect_time' => 0.0,
            'pretransfer_time' => 0.0,
            'starttransfer_time' => 0.0,
            'total_time' => 0.0,
            'namelookup_time' => 0.0,
            'size_upload' => 0,
            'size_download' => 0,
            'size_body' => \strlen($options['body']),
            'primary_ip' => '',
            'primary_port' => 'http:' === $url['scheme'] ? 80 : 443,
            'debug' => \extension_loaded('curl') ? '' : "* Enable the curl extension for better performance\n",
        ];

        if ($onProgress = $options['on_progress']) {
            $maxDuration = 0 < $options['max_duration'] ? $options['max_duration'] : \INF;
            $onProgress = static function (...$progress) use ($onProgress, &$info, $maxDuration) {
                if ($info['total_time'] >= $maxDuration) {
                    throw new TransportException(sprintf('Max duration was reached for "%s".', implode('', $info['url'])));
                }

                $progressInfo = $info;
                $progressInfo['url'] = implode('', $info['url']);
                unset($progressInfo['size_body']);

                // Memoize the last progress to ease calling the callback periodically when no network transfer happens
                static $lastProgress = [0, 0];

                if ($progress && -1 === $progress[0]) {
                    // Response completed
                    $lastProgress[0] = max($lastProgress);
                } else {
                    $lastProgress = $progress ?: $lastProgress;
                }

                $onProgress($lastProgress[0], $lastProgress[1], $progressInfo);
            };
        } elseif (0 < $options['max_duration']) {
            $maxDuration = $options['max_duration'];
            $onProgress = static function () use (&$info, $maxDuration): void {
                if ($info['total_time'] >= $maxDuration) {
                    throw new TransportException(sprintf('Max duration was reached for "%s".', implode('', $info['url'])));
                }
            };
        }

        // Always register a notification callback to compute live stats about the response
        $notification = static function (int $code, int $severity, ?string $msg, int $msgCode, int $dlNow, int $dlSize) use ($onProgress, &$info) {
            $info['total_time'] = microtime(true) - $info['start_time'];

            if (\STREAM_NOTIFY_PROGRESS === $code) {
                $info['starttransfer_time'] = $info['starttransfer_time'] ?: $info['total_time'];
                $info['size_upload'] += $dlNow ? 0 : $info['size_body'];
                $info['size_download'] = $dlNow;
            } elseif (\STREAM_NOTIFY_CONNECT === $code) {
                $info['connect_time'] = $info['total_time'];
                $info['debug'] .= $info['request_header'];
                unset($info['request_header']);
            } else {
                return;
            }

            if ($onProgress) {
                $onProgress($dlNow, $dlSize);
            }
        };

        if ($options['resolve']) {
            $this->multi->dnsCache = $options['resolve'] + $this->multi->dnsCache;
        }

        $this->logger?->info(sprintf('Request: "%s %s"', $method, implode('', $url)));

        if (!isset($options['normalized_headers']['user-agent'])) {
            $options['headers'][] = 'User-Agent: Symfony HttpClient (Native)';
        }

        if (0 < $options['max_duration']) {
            $options['timeout'] = min($options['max_duration'], $options['timeout']);
        }

        switch ($cryptoMethod = $options['crypto_method']) {
<<<<<<< HEAD
            case \STREAM_CRYPTO_METHOD_TLSv1_0_CLIENT:
                $cryptoMethod |= \STREAM_CRYPTO_METHOD_TLSv1_1_CLIENT;
                // no break
            case \STREAM_CRYPTO_METHOD_TLSv1_1_CLIENT:
                $cryptoMethod |= \STREAM_CRYPTO_METHOD_TLSv1_2_CLIENT;
                // no break
            case \STREAM_CRYPTO_METHOD_TLSv1_2_CLIENT:
                $cryptoMethod |= \STREAM_CRYPTO_METHOD_TLSv1_3_CLIENT;
=======
            case \STREAM_CRYPTO_METHOD_TLSv1_0_CLIENT: $cryptoMethod |= \STREAM_CRYPTO_METHOD_TLSv1_1_CLIENT;
            case \STREAM_CRYPTO_METHOD_TLSv1_1_CLIENT: $cryptoMethod |= \STREAM_CRYPTO_METHOD_TLSv1_2_CLIENT;
            case \STREAM_CRYPTO_METHOD_TLSv1_2_CLIENT: $cryptoMethod |= \STREAM_CRYPTO_METHOD_TLSv1_3_CLIENT;
>>>>>>> a44829e2
        }

        $context = [
            'http' => [
                'protocol_version' => min($options['http_version'] ?: '1.1', '1.1'),
                'method' => $method,
                'content' => $options['body'],
                'ignore_errors' => true,
                'curl_verify_ssl_peer' => $options['verify_peer'],
                'curl_verify_ssl_host' => $options['verify_host'],
                'auto_decode' => false, // Disable dechunk filter, it's incompatible with stream_select()
                'timeout' => $options['timeout'],
                'follow_location' => false, // We follow redirects ourselves - the native logic is too limited
            ],
            'ssl' => array_filter([
                'verify_peer' => $options['verify_peer'],
                'verify_peer_name' => $options['verify_host'],
                'cafile' => $options['cafile'],
                'capath' => $options['capath'],
                'local_cert' => $options['local_cert'],
                'local_pk' => $options['local_pk'],
                'passphrase' => $options['passphrase'],
                'ciphers' => $options['ciphers'],
                'peer_fingerprint' => $options['peer_fingerprint'],
                'capture_peer_cert_chain' => $options['capture_peer_cert_chain'],
                'allow_self_signed' => (bool) $options['peer_fingerprint'],
                'SNI_enabled' => true,
                'disable_compression' => true,
                'crypto_method' => $cryptoMethod,
            ], static fn ($v) => null !== $v),
            'socket' => [
                'bindto' => $options['bindto'],
                'tcp_nodelay' => true,
            ],
        ];

        $context = stream_context_create($context, ['notification' => $notification]);

        $resolver = static function ($multi) use ($context, $options, $url, &$info, $onProgress) {
            [$host, $port] = self::parseHostPort($url, $info);

            if (!isset($options['normalized_headers']['host'])) {
                $options['headers'][] = 'Host: '.$host.$port;
            }

            $proxy = self::getProxy($options['proxy'], $url, $options['no_proxy']);

            if (!self::configureHeadersAndProxy($context, $host, $options['headers'], $proxy, 'https:' === $url['scheme'])) {
                $ip = self::dnsResolve($host, $multi, $info, $onProgress);
                $url['authority'] = substr_replace($url['authority'], $ip, -\strlen($host) - \strlen($port), \strlen($host));
            }

            return [self::createRedirectResolver($options, $host, $port, $proxy, $info, $onProgress), implode('', $url)];
        };

        return new NativeResponse($this->multi, $context, implode('', $url), $options, $info, $resolver, $onProgress, $this->logger);
    }

<<<<<<< HEAD
    public function stream(ResponseInterface|iterable $responses, float $timeout = null): ResponseStreamInterface
=======
    public function stream(ResponseInterface|iterable $responses, ?float $timeout = null): ResponseStreamInterface
>>>>>>> a44829e2
    {
        if ($responses instanceof NativeResponse) {
            $responses = [$responses];
        }

        return new ResponseStream(NativeResponse::stream($responses, $timeout));
    }

    public function reset(): void
    {
        $this->multi->reset();
    }

    private static function getBodyAsString($body): string
    {
        if (\is_resource($body)) {
            return stream_get_contents($body);
        }

        if (!$body instanceof \Closure) {
            return $body;
        }

        $result = '';

        while ('' !== $data = $body(self::$CHUNK_SIZE)) {
            if (!\is_string($data)) {
                throw new TransportException(sprintf('Return value of the "body" option callback must be string, "%s" returned.', get_debug_type($data)));
            }

            $result .= $data;
        }

        return $result;
    }

    /**
     * Extracts the host and the port from the URL.
     */
    private static function parseHostPort(array $url, array &$info): array
    {
        if ($port = parse_url($url['authority'], \PHP_URL_PORT) ?: '') {
            $info['primary_port'] = $port;
            $port = ':'.$port;
        } else {
            $info['primary_port'] = 'http:' === $url['scheme'] ? 80 : 443;
        }

        return [parse_url($url['authority'], \PHP_URL_HOST), $port];
    }

    /**
     * Resolves the IP of the host using the local DNS cache if possible.
     */
    private static function dnsResolve(string $host, NativeClientState $multi, array &$info, ?\Closure $onProgress): string
    {
        if (null === $ip = $multi->dnsCache[$host] ?? null) {
            $info['debug'] .= "* Hostname was NOT found in DNS cache\n";
            $now = microtime(true);

            if (!$ip = gethostbynamel($host)) {
                throw new TransportException(sprintf('Could not resolve host "%s".', $host));
            }

            $info['namelookup_time'] = microtime(true) - ($info['start_time'] ?: $now);
            $multi->dnsCache[$host] = $ip = $ip[0];
            $info['debug'] .= "* Added {$host}:0:{$ip} to DNS cache\n";
        } else {
            $info['debug'] .= "* Hostname was found in DNS cache\n";
        }

        $info['primary_ip'] = $ip;

        if ($onProgress) {
            // Notify DNS resolution
            $onProgress();
        }

        return $ip;
    }

    /**
     * Handles redirects - the native logic is too buggy to be used.
     */
    private static function createRedirectResolver(array $options, string $host, string $port, ?array $proxy, array &$info, ?\Closure $onProgress): \Closure
    {
        $redirectHeaders = [];
        if (0 < $maxRedirects = $options['max_redirects']) {
            $redirectHeaders = ['host' => $host, 'port' => $port];
            $redirectHeaders['with_auth'] = $redirectHeaders['no_auth'] = array_filter($options['headers'], static fn ($h) => 0 !== stripos($h, 'Host:'));

            if (isset($options['normalized_headers']['authorization']) || isset($options['normalized_headers']['cookie'])) {
                $redirectHeaders['no_auth'] = array_filter($redirectHeaders['no_auth'], static fn ($h) => 0 !== stripos($h, 'Authorization:') && 0 !== stripos($h, 'Cookie:'));
            }
        }

        return static function (NativeClientState $multi, ?string $location, $context) use (&$redirectHeaders, $proxy, &$info, $maxRedirects, $onProgress): ?string {
            if (null === $location || $info['http_code'] < 300 || 400 <= $info['http_code']) {
                $info['redirect_url'] = null;

                return null;
            }

            try {
                $url = self::parseUrl($location);
            } catch (InvalidArgumentException) {
                $info['redirect_url'] = null;

                return null;
            }

            $url = self::resolveUrl($url, $info['url']);
            $info['redirect_url'] = implode('', $url);

            if ($info['redirect_count'] >= $maxRedirects) {
                return null;
            }

            $info['url'] = $url;
            ++$info['redirect_count'];
            $info['redirect_time'] = microtime(true) - $info['start_time'];

            // Do like curl and browsers: turn POST to GET on 301, 302 and 303
            if (\in_array($info['http_code'], [301, 302, 303], true)) {
                $options = stream_context_get_options($context)['http'];

                if ('POST' === $options['method'] || 303 === $info['http_code']) {
                    $info['http_method'] = $options['method'] = 'HEAD' === $options['method'] ? 'HEAD' : 'GET';
                    $options['content'] = '';
                    $filterContentHeaders = static fn ($h) => 0 !== stripos($h, 'Content-Length:') && 0 !== stripos($h, 'Content-Type:') && 0 !== stripos($h, 'Transfer-Encoding:');
                    $options['header'] = array_filter($options['header'], $filterContentHeaders);
                    $redirectHeaders['no_auth'] = array_filter($redirectHeaders['no_auth'], $filterContentHeaders);
                    $redirectHeaders['with_auth'] = array_filter($redirectHeaders['with_auth'], $filterContentHeaders);

                    stream_context_set_option($context, ['http' => $options]);
                }
            }

            [$host, $port] = self::parseHostPort($url, $info);

            if (false !== (parse_url($location, \PHP_URL_HOST) ?? false)) {
                // Authorization and Cookie headers MUST NOT follow except for the initial host name
                $requestHeaders = $redirectHeaders['host'] === $host && $redirectHeaders['port'] === $port ? $redirectHeaders['with_auth'] : $redirectHeaders['no_auth'];
                $requestHeaders[] = 'Host: '.$host.$port;
                $dnsResolve = !self::configureHeadersAndProxy($context, $host, $requestHeaders, $proxy, 'https:' === $url['scheme']);
            } else {
                $dnsResolve = isset(stream_context_get_options($context)['ssl']['peer_name']);
            }

            if ($dnsResolve) {
                $ip = self::dnsResolve($host, $multi, $info, $onProgress);
                $url['authority'] = substr_replace($url['authority'], $ip, -\strlen($host) - \strlen($port), \strlen($host));
            }

            return implode('', $url);
        };
    }

    private static function configureHeadersAndProxy($context, string $host, array $requestHeaders, ?array $proxy, bool $isSsl): bool
    {
        if (null === $proxy) {
            stream_context_set_option($context, 'http', 'header', $requestHeaders);
            stream_context_set_option($context, 'ssl', 'peer_name', $host);

            return false;
        }

        // Matching "no_proxy" should follow the behavior of curl

        foreach ($proxy['no_proxy'] as $rule) {
            $dotRule = '.'.ltrim($rule, '.');

            if ('*' === $rule || $host === $rule || str_ends_with($host, $dotRule)) {
                stream_context_set_option($context, 'http', 'proxy', null);
                stream_context_set_option($context, 'http', 'request_fulluri', false);
                stream_context_set_option($context, 'http', 'header', $requestHeaders);
                stream_context_set_option($context, 'ssl', 'peer_name', $host);

                return false;
            }
        }

        if (null !== $proxy['auth']) {
            $requestHeaders[] = 'Proxy-Authorization: '.$proxy['auth'];
        }

        stream_context_set_option($context, 'http', 'proxy', $proxy['url']);
        stream_context_set_option($context, 'http', 'request_fulluri', !$isSsl);
        stream_context_set_option($context, 'http', 'header', $requestHeaders);
        stream_context_set_option($context, 'ssl', 'peer_name', null);

        return true;
    }
}<|MERGE_RESOLUTION|>--- conflicted
+++ resolved
@@ -203,7 +203,6 @@
         }
 
         switch ($cryptoMethod = $options['crypto_method']) {
-<<<<<<< HEAD
             case \STREAM_CRYPTO_METHOD_TLSv1_0_CLIENT:
                 $cryptoMethod |= \STREAM_CRYPTO_METHOD_TLSv1_1_CLIENT;
                 // no break
@@ -212,11 +211,6 @@
                 // no break
             case \STREAM_CRYPTO_METHOD_TLSv1_2_CLIENT:
                 $cryptoMethod |= \STREAM_CRYPTO_METHOD_TLSv1_3_CLIENT;
-=======
-            case \STREAM_CRYPTO_METHOD_TLSv1_0_CLIENT: $cryptoMethod |= \STREAM_CRYPTO_METHOD_TLSv1_1_CLIENT;
-            case \STREAM_CRYPTO_METHOD_TLSv1_1_CLIENT: $cryptoMethod |= \STREAM_CRYPTO_METHOD_TLSv1_2_CLIENT;
-            case \STREAM_CRYPTO_METHOD_TLSv1_2_CLIENT: $cryptoMethod |= \STREAM_CRYPTO_METHOD_TLSv1_3_CLIENT;
->>>>>>> a44829e2
         }
 
         $context = [
@@ -275,11 +269,7 @@
         return new NativeResponse($this->multi, $context, implode('', $url), $options, $info, $resolver, $onProgress, $this->logger);
     }
 
-<<<<<<< HEAD
-    public function stream(ResponseInterface|iterable $responses, float $timeout = null): ResponseStreamInterface
-=======
     public function stream(ResponseInterface|iterable $responses, ?float $timeout = null): ResponseStreamInterface
->>>>>>> a44829e2
     {
         if ($responses instanceof NativeResponse) {
             $responses = [$responses];
