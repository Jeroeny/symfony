<?php

/*
 * This file is part of the Symfony package.
 *
 * (c) Fabien Potencier <fabien@symfony.com>
 *
 * For the full copyright and license information, please view the LICENSE
 * file that was distributed with this source code.
 */

namespace Symfony\Component\BrowserKit;

use Symfony\Component\BrowserKit\Exception\InvalidArgumentException;
use Symfony\Component\BrowserKit\Exception\UnexpectedValueException;

/**
 * Cookie represents an HTTP cookie.
 *
 * @author Fabien Potencier <fabien@symfony.com>
 */
class Cookie
{
    /**
     * Handles dates as defined by RFC 2616 section 3.3.1, and also some other
     * non-standard, but common formats.
     */
    private const DATE_FORMATS = [
        'D, d M Y H:i:s T',
        'D, d-M-y H:i:s T',
        'D, d-M-Y H:i:s T',
        'D, d-m-y H:i:s T',
        'D, d-m-Y H:i:s T',
        'D M j G:i:s Y',
        'D M d H:i:s Y T',
    ];

    protected $name;
    protected $value;
    protected $expires;
    protected $path;
    protected $domain;
    protected $secure;
    protected $httponly;
    protected $rawValue;
    private ?string $samesite;

    /**
     * Sets a cookie.
     *
     * @param string      $name         The cookie name
     * @param string|null $value        The value of the cookie
     * @param string|null $expires      The time the cookie expires
     * @param string|null $path         The path on the server in which the cookie will be available on
     * @param string      $domain       The domain that the cookie is available
     * @param bool        $secure       Indicates that the cookie should only be transmitted over a secure HTTPS connection from the client
     * @param bool        $httponly     The cookie httponly flag
     * @param bool        $encodedValue Whether the value is encoded or not
     * @param string|null $samesite     The cookie samesite attribute
     */
    public function __construct(string $name, ?string $value, ?string $expires = null, ?string $path = null, string $domain = '', bool $secure = false, bool $httponly = true, bool $encodedValue = false, ?string $samesite = null)
    {
        if ($encodedValue) {
            $this->rawValue = $value ?? '';
            $this->value = urldecode($this->rawValue);
        } else {
            $this->value = $value ?? '';
            $this->rawValue = rawurlencode($this->value);
        }
        $this->name = $name;
        $this->path = empty($path) ? '/' : $path;
        $this->domain = $domain;
        $this->secure = $secure;
        $this->httponly = $httponly;
        $this->samesite = $samesite;

        if (null !== $expires) {
            $timestampAsDateTime = \DateTimeImmutable::createFromFormat('U', $expires);
            if (false === $timestampAsDateTime) {
                throw new UnexpectedValueException(sprintf('The cookie expiration time "%s" is not valid.', $expires));
            }

            $this->expires = $timestampAsDateTime->format('U');
        }
    }

    /**
     * Returns the HTTP representation of the Cookie.
     */
    public function __toString(): string
    {
        $cookie = sprintf('%s=%s', $this->name, $this->rawValue);

        if (null !== $this->expires) {
            $dateTime = \DateTimeImmutable::createFromFormat('U', $this->expires, new \DateTimeZone('GMT'));
            $cookie .= '; expires='.str_replace('+0000', '', $dateTime->format(self::DATE_FORMATS[0]));
        }

        if ('' !== $this->domain) {
            $cookie .= '; domain='.$this->domain;
        }

        if ($this->path) {
            $cookie .= '; path='.$this->path;
        }

        if ($this->secure) {
            $cookie .= '; secure';
        }

        if ($this->httponly) {
            $cookie .= '; httponly';
        }

        if (null !== $this->samesite) {
            $cookie .= '; samesite='.$this->samesite;
        }

        return $cookie;
    }

    /**
     * Creates a Cookie instance from a Set-Cookie header value.
     *
     * @throws InvalidArgumentException
     */
<<<<<<< HEAD
    public static function fromString(string $cookie, string $url = null): static
=======
    public static function fromString(string $cookie, ?string $url = null): static
>>>>>>> a44829e2
    {
        $parts = explode(';', $cookie);

        if (!str_contains($parts[0], '=')) {
            throw new InvalidArgumentException(sprintf('The cookie string "%s" is not valid.', $parts[0]));
        }

        [$name, $value] = explode('=', array_shift($parts), 2);

        $values = [
            'name' => trim($name),
            'value' => trim($value),
            'expires' => null,
            'path' => '/',
            'domain' => '',
            'secure' => false,
            'httponly' => false,
            'passedRawValue' => true,
            'samesite' => null,
        ];

        if (null !== $url) {
            if ((false === $urlParts = parse_url($url)) || !isset($urlParts['host'])) {
                throw new InvalidArgumentException(sprintf('The URL "%s" is not valid.', $url));
            }

            $values['domain'] = $urlParts['host'];
            $values['path'] = isset($urlParts['path']) ? substr($urlParts['path'], 0, strrpos($urlParts['path'], '/')) : '';
        }

        foreach ($parts as $part) {
            $part = trim($part);

            if ('secure' === strtolower($part)) {
                // Ignore the secure flag if the original URI is not given or is not HTTPS
                if (!$url || !isset($urlParts['scheme']) || 'https' !== $urlParts['scheme']) {
                    continue;
                }

                $values['secure'] = true;

                continue;
            }

            if ('httponly' === strtolower($part)) {
                $values['httponly'] = true;

                continue;
            }

            if (2 === \count($elements = explode('=', $part, 2))) {
                if ('expires' === strtolower($elements[0])) {
                    $elements[1] = self::parseDate($elements[1]);
                }

                $values[strtolower($elements[0])] = $elements[1];
            }
        }

        return new static(
            $values['name'],
            $values['value'],
            $values['expires'],
            $values['path'],
            $values['domain'],
            $values['secure'],
            $values['httponly'],
            $values['passedRawValue'],
            $values['samesite']
        );
    }

    private static function parseDate(string $dateValue): ?string
    {
        // trim single quotes around date if present
        if (($length = \strlen($dateValue)) > 1 && "'" === $dateValue[0] && "'" === $dateValue[$length - 1]) {
            $dateValue = substr($dateValue, 1, -1);
        }

        foreach (self::DATE_FORMATS as $dateFormat) {
            if (false !== $date = \DateTimeImmutable::createFromFormat($dateFormat, $dateValue, new \DateTimeZone('GMT'))) {
                return $date->format('U');
            }
        }

        // attempt a fallback for unusual formatting
        if (false !== $date = date_create_immutable($dateValue, new \DateTimeZone('GMT'))) {
            return $date->format('U');
        }

        return null;
    }

    /**
     * Gets the name of the cookie.
     */
    public function getName(): string
    {
        return $this->name;
    }

    /**
     * Gets the value of the cookie.
     */
    public function getValue(): string
    {
        return $this->value;
    }

    /**
     * Gets the raw value of the cookie.
     */
    public function getRawValue(): string
    {
        return $this->rawValue;
    }

    /**
     * Gets the expires time of the cookie.
     */
    public function getExpiresTime(): ?string
    {
        return $this->expires;
    }

    /**
     * Gets the path of the cookie.
     */
    public function getPath(): string
    {
        return $this->path;
    }

    /**
     * Gets the domain of the cookie.
     */
    public function getDomain(): string
    {
        return $this->domain;
    }

    /**
     * Returns the secure flag of the cookie.
     */
    public function isSecure(): bool
    {
        return $this->secure;
    }

    /**
     * Returns the httponly flag of the cookie.
     */
    public function isHttpOnly(): bool
    {
        return $this->httponly;
    }

    /**
     * Returns true if the cookie has expired.
     */
    public function isExpired(): bool
    {
        return null !== $this->expires && 0 != $this->expires && $this->expires <= time();
    }

    /**
     * Gets the samesite attribute of the cookie.
     */
    public function getSameSite(): ?string
    {
        return $this->samesite;
    }
}<|MERGE_RESOLUTION|>--- conflicted
+++ resolved
@@ -124,11 +124,7 @@
      *
      * @throws InvalidArgumentException
      */
-<<<<<<< HEAD
-    public static function fromString(string $cookie, string $url = null): static
-=======
     public static function fromString(string $cookie, ?string $url = null): static
->>>>>>> a44829e2
     {
         $parts = explode(';', $cookie);
 
