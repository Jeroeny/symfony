<?php

/*
 * This file is part of the Symfony package.
 *
 * (c) Fabien Potencier <fabien@symfony.com>
 *
 * For the full copyright and license information, please view the LICENSE
 * file that was distributed with this source code.
 */

namespace Symfony\Component\Messenger\EventListener;

use Psr\Container\ContainerInterface;
use Psr\Log\LoggerInterface;
use Symfony\Component\EventDispatcher\EventSubscriberInterface;
use Symfony\Component\Messenger\Event\WorkerMessageFailedEvent;
use Symfony\Component\Messenger\Stamp\DelayStamp;
use Symfony\Component\Messenger\Stamp\RedeliveryStamp;
use Symfony\Component\Messenger\Stamp\SentToFailureTransportStamp;

/**
 * Sends a rejected message to a "failure transport".
 *
 * @author Ryan Weaver <ryan@symfonycasts.com>
 */
class SendFailedMessageToFailureTransportListener implements EventSubscriberInterface
{
    private ContainerInterface $failureSenders;
    private ?LoggerInterface $logger;

<<<<<<< HEAD
    public function __construct(ContainerInterface $failureSenders, LoggerInterface $logger = null)
=======
    /**
     * @param ContainerInterface $failureSenders
     */
    public function __construct($failureSenders, ?LoggerInterface $logger = null)
>>>>>>> 2a31f2dd
    {
        $this->failureSenders = $failureSenders;
        $this->logger = $logger;
    }

    /**
     * @return void
     */
    public function onMessageFailed(WorkerMessageFailedEvent $event)
    {
        if ($event->willRetry()) {
            return;
        }

        if (!$this->failureSenders->has($event->getReceiverName())) {
            return;
        }

        $failureSender = $this->failureSenders->get($event->getReceiverName());

        $envelope = $event->getEnvelope();

        // avoid re-sending to the failed sender
        if (null !== $envelope->last(SentToFailureTransportStamp::class)) {
            return;
        }

        $envelope = $envelope->with(
            new SentToFailureTransportStamp($event->getReceiverName()),
            new DelayStamp(0),
            new RedeliveryStamp(0)
        );

        $this->logger?->info('Rejected message {class} will be sent to the failure transport {transport}.', [
            'class' => $envelope->getMessage()::class,
            'transport' => $failureSender::class,
        ]);

        $failureSender->send($envelope);
    }

    public static function getSubscribedEvents(): array
    {
        return [
            WorkerMessageFailedEvent::class => ['onMessageFailed', -100],
        ];
    }
}<|MERGE_RESOLUTION|>--- conflicted
+++ resolved
@@ -29,14 +29,7 @@
     private ContainerInterface $failureSenders;
     private ?LoggerInterface $logger;
 
-<<<<<<< HEAD
-    public function __construct(ContainerInterface $failureSenders, LoggerInterface $logger = null)
-=======
-    /**
-     * @param ContainerInterface $failureSenders
-     */
-    public function __construct($failureSenders, ?LoggerInterface $logger = null)
->>>>>>> 2a31f2dd
+    public function __construct(ContainerInterface $failureSenders, ?LoggerInterface $logger = null)
     {
         $this->failureSenders = $failureSenders;
         $this->logger = $logger;
