--- conflicted
+++ resolved
@@ -32,14 +32,7 @@
 {
     protected $propertyAccessor;
 
-<<<<<<< HEAD
-    /** @var array<string, string|null> */
-    private array $discriminatorCache = [];
-
     private readonly \Closure $objectClassResolver;
-=======
-    private $objectClassResolver;
->>>>>>> 1bc8d268
 
     public function __construct(ClassMetadataFactoryInterface $classMetadataFactory = null, NameConverterInterface $nameConverter = null, PropertyAccessorInterface $propertyAccessor = null, PropertyTypeExtractorInterface $propertyTypeExtractor = null, ClassDiscriminatorResolverInterface $classDiscriminatorResolver = null, callable $objectClassResolver = null, array $defaultContext = [])
     {
@@ -134,23 +127,10 @@
 
     protected function getAttributeValue(object $object, string $attribute, string $format = null, array $context = []): mixed
     {
-<<<<<<< HEAD
-        $cacheKey = $object::class;
-        if (!\array_key_exists($cacheKey, $this->discriminatorCache)) {
-            $this->discriminatorCache[$cacheKey] = null;
-            if (null !== $this->classDiscriminatorResolver) {
-                $mapping = $this->classDiscriminatorResolver->getMappingForMappedObject($object);
-                $this->discriminatorCache[$cacheKey] = $mapping?->getTypeProperty();
-            }
-=======
-        $discriminatorProperty = null;
-        if (null !== $this->classDiscriminatorResolver && null !== $mapping = $this->classDiscriminatorResolver->getMappingForMappedObject($object)) {
-            $discriminatorProperty = $mapping->getTypeProperty();
->>>>>>> 1bc8d268
-        }
+        $mapping = $this->classDiscriminatorResolver?->getMappingForMappedObject($object);
 
-        return $attribute === $discriminatorProperty
-            ? $this->classDiscriminatorResolver->getTypeForMappedObject($object)
+        return $attribute === $mapping?->getTypeProperty()
+            ? $mapping
             : $this->propertyAccessor->getValue($object, $attribute);
     }
 
