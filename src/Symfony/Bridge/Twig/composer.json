--- conflicted
+++ resolved
@@ -16,17 +16,10 @@
         }
     ],
     "require": {
-<<<<<<< HEAD
         "php": ">=8.1",
         "symfony/deprecation-contracts": "^2.5|^3",
         "symfony/translation-contracts": "^2.5|^3",
-        "twig/twig": "^2.13|~3.8.0"
-=======
-        "php": ">=7.2.5",
-        "symfony/polyfill-php80": "^1.16",
-        "symfony/translation-contracts": "^1.1|^2|^3",
         "twig/twig": "^2.13|^3.0.4"
->>>>>>> 8306a88a
     },
     "require-dev": {
         "egulias/email-validator": "^2.1.10|^3|^4",
