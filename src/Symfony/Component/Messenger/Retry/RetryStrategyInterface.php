--- conflicted
+++ resolved
@@ -23,20 +23,12 @@
     /**
      * @param \Throwable|null $throwable The cause of the failed handling
      */
-<<<<<<< HEAD
-    public function isRetryable(Envelope $message, \Throwable $throwable = null): bool;
-=======
     public function isRetryable(Envelope $message, ?\Throwable $throwable = null): bool;
->>>>>>> a44829e2
 
     /**
      * @param \Throwable|null $throwable The cause of the failed handling
      *
      * @return int The time to delay/wait in milliseconds
      */
-<<<<<<< HEAD
-    public function getWaitingTime(Envelope $message, \Throwable $throwable = null): int;
-=======
     public function getWaitingTime(Envelope $message, ?\Throwable $throwable = null): int;
->>>>>>> a44829e2
 }