<?php

/*
 * This file is part of the Symfony package.
 *
 * (c) Fabien Potencier <fabien@symfony.com>
 *
 * For the full copyright and license information, please view the LICENSE
 * file that was distributed with this source code.
 */

namespace Symfony\Component\Notifier\Channel;

use Symfony\Component\Notifier\Message\SmsMessage;
use Symfony\Component\Notifier\Notification\Notification;
use Symfony\Component\Notifier\Notification\SmsNotificationInterface;
use Symfony\Component\Notifier\Recipient\RecipientInterface;
use Symfony\Component\Notifier\Recipient\SmsRecipientInterface;

/**
 * @author Fabien Potencier <fabien@symfony.com>
 */
class SmsChannel extends AbstractChannel
{
<<<<<<< HEAD
    /**
     * @param SmsRecipientInterface $recipient
     */
    public function notify(Notification $notification, RecipientInterface $recipient, string $transportName = null): void
=======
    public function notify(Notification $notification, RecipientInterface $recipient, ?string $transportName = null): void
>>>>>>> a44829e2
    {
        $message = null;
        if ($notification instanceof SmsNotificationInterface) {
            $message = $notification->asSmsMessage($recipient, $transportName);
        }

        $message ??= SmsMessage::fromNotification($notification, $recipient);

        if (null !== $transportName) {
            $message->transport($transportName);
        }

        if (null === $this->bus) {
            $this->transport->send($message);
        } else {
            $this->bus->dispatch($message);
        }
    }

    public function supports(Notification $notification, RecipientInterface $recipient): bool
    {
        return $recipient instanceof SmsRecipientInterface;
    }
}<|MERGE_RESOLUTION|>--- conflicted
+++ resolved
@@ -22,14 +22,10 @@
  */
 class SmsChannel extends AbstractChannel
 {
-<<<<<<< HEAD
     /**
      * @param SmsRecipientInterface $recipient
      */
-    public function notify(Notification $notification, RecipientInterface $recipient, string $transportName = null): void
-=======
     public function notify(Notification $notification, RecipientInterface $recipient, ?string $transportName = null): void
->>>>>>> a44829e2
     {
         $message = null;
         if ($notification instanceof SmsNotificationInterface) {
