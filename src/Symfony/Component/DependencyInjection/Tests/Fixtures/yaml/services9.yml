parameters:
    baz_class: BazClass
    foo_class: Bar\FooClass
    foo: bar

services:
    foo:
        class: Bar\FooClass
        tags:
            - { name: foo, foo: foo }
            - { name: foo, bar: bar, baz: baz }
        arguments: [foo, '@foo.baz', { '%foo%': 'foo is %foo%', foobar: '%foo%' }, true, '@service_container']
        properties: { foo: bar, moo: '@foo.baz', qux: { '%foo%': 'foo is %foo%', foobar: '%foo%' } }
        calls:
            - [setBar, ['@bar']]
            - [initialize, {  }]

        factory: [Bar\FooClass, getInstance]
        configurator: sc_configure
    foo.baz:
<<<<<<< HEAD
        class: %baz_class%
        factory: ['%baz_class%', getInstance]
=======
        class: '%baz_class%'
        factory_class: '%baz_class%'
        factory_method: getInstance
>>>>>>> 3f749d65
        configurator: ['%baz_class%', configureStatic1]
    bar:
        class: Bar\FooClass
        arguments: [foo, '@foo.baz', '%foo_bar%']
        configurator: ['@foo.baz', configure]
    foo_bar:
        class: '%foo_class%'
        scope: prototype
    method_call1:
<<<<<<< HEAD
        class: Bar\FooClass
        file: %path%foo.php
=======
        class: FooClass
        file: '%path%foo.php'
>>>>>>> 3f749d65
        calls:
            - [setBar, ['@foo']]
            - [setBar, ['@?foo2']]
            - [setBar, ['@?foo3']]
            - [setBar, ['@?foobaz']]
            - [setBar, ['@=service("foo").foo() ~ (container.hasparameter("foo") ? parameter("foo") : "default")']]

    foo_with_inline:
        class: Foo
        calls:
            - [setBar, ['@inlined']]

    inlined:
        class: Bar
        public: false
        properties: { pub: pub }
        calls:
            - [setBaz, ['@baz']]

    baz:
        class: Baz
        calls:
            - [setFoo, ['@foo_with_inline']]

    request:
        class: Request
        synthetic: true
    configurator_service:
        class: ConfClass
        public: false
        calls:
            - [setFoo, ['@baz']]

    configured_service:
        class: stdClass
        configurator: ['@configurator_service', configureStdClass]
    decorated:
        class: stdClass
    decorator_service:
        class: stdClass
        decorates: decorated
    decorator_service_with_name:
        class: stdClass
        decorates: decorated
        decoration_inner_name: decorated.pif-pouf
    new_factory:
        class: FactoryClass
        public: false
        properties: { foo: bar }
    factory_service:
        class: Bar
        factory: ['@foo.baz', getInstance]
    new_factory_service:
        class: FooBarBaz
        properties: { foo: bar }
        factory: ['@new_factory', getInstance]
    service_from_static_method:
        class: Bar\FooClass
        factory: [Bar\FooClass, getInstance]
    alias_for_foo: '@foo'
    alias_for_alias: '@foo'<|MERGE_RESOLUTION|>--- conflicted
+++ resolved
@@ -18,14 +18,8 @@
         factory: [Bar\FooClass, getInstance]
         configurator: sc_configure
     foo.baz:
-<<<<<<< HEAD
-        class: %baz_class%
+        class: '%baz_class%'
         factory: ['%baz_class%', getInstance]
-=======
-        class: '%baz_class%'
-        factory_class: '%baz_class%'
-        factory_method: getInstance
->>>>>>> 3f749d65
         configurator: ['%baz_class%', configureStatic1]
     bar:
         class: Bar\FooClass
@@ -35,13 +29,8 @@
         class: '%foo_class%'
         scope: prototype
     method_call1:
-<<<<<<< HEAD
         class: Bar\FooClass
-        file: %path%foo.php
-=======
-        class: FooClass
         file: '%path%foo.php'
->>>>>>> 3f749d65
         calls:
             - [setBar, ['@foo']]
             - [setBar, ['@?foo2']]
