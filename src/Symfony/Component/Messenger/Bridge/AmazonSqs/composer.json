--- conflicted
+++ resolved
@@ -16,19 +16,11 @@
         }
     ],
     "require": {
-<<<<<<< HEAD
         "php": ">=8.1",
         "async-aws/core": "^1.7",
-        "async-aws/sqs": "^1.0",
+        "async-aws/sqs": "^1.0|^2.0",
         "symfony/messenger": "^5.4|^6.0|^7.0",
         "symfony/service-contracts": "^2.5|^3",
-=======
-        "php": ">=7.2.5",
-        "async-aws/core": "^1.5",
-        "async-aws/sqs": "^1.0|^2.0",
-        "symfony/messenger": "^4.3|^5.0|^6.0",
-        "symfony/service-contracts": "^1.1|^2|^3",
->>>>>>> 09cc9c7c
         "psr/log": "^1|^2|^3"
     },
     "require-dev": {
