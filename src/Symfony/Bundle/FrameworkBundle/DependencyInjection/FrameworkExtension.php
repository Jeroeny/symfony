--- conflicted
+++ resolved
@@ -334,29 +334,6 @@
             $this->registerRequestConfiguration($config['request'], $container, $loader);
         }
 
-<<<<<<< HEAD
-        if ($this->isConfigEnabled($container, $config['form'])) {
-            if (!class_exists(Form::class)) {
-                throw new LogicException('Form support cannot be enabled as the Form component is not installed. Try running "composer require symfony/form".');
-            }
-
-            $this->formConfigEnabled = true;
-            $this->registerFormConfiguration($config, $container, $loader);
-
-            if (ContainerBuilder::willBeAvailable('symfony/validator', Validation::class, ['symfony/framework-bundle', 'symfony/form'])) {
-                $config['validation']['enabled'] = true;
-            } else {
-                $container->setParameter('validator.translation_domain', 'validators');
-
-                $container->removeDefinition('form.type_extension.form.validator');
-                $container->removeDefinition('form.type_guesser.validator');
-            }
-        } else {
-            $container->removeDefinition('console.command.form_debug');
-        }
-
-=======
->>>>>>> 184026de
         if ($this->isConfigEnabled($container, $config['assets'])) {
             if (!class_exists(\Symfony\Component\Asset\Package::class)) {
                 throw new LogicException('Asset support cannot be enabled as the Asset component is not installed. Try running "composer require symfony/asset".');
@@ -462,7 +439,7 @@
             $this->formConfigEnabled = true;
             $this->registerFormConfiguration($config, $container, $loader);
 
-            if (ContainerBuilder::willBeAvailable('symfony/validator', Validation::class, ['symfony/framework-bundle', 'symfony/form'], true)) {
+            if (ContainerBuilder::willBeAvailable('symfony/validator', Validation::class, ['symfony/framework-bundle', 'symfony/form'])) {
                 $config['validation']['enabled'] = true;
             } else {
                 $container->setParameter('validator.translation_domain', 'validators');
