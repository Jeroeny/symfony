--- conflicted
+++ resolved
@@ -22,10 +22,6 @@
 {
     public function __construct(Definition $definition, MarkingStoreInterface $markingStore = null, EventDispatcherInterface $dispatcher = null, string $name = 'unnamed')
     {
-<<<<<<< HEAD
-        parent::__construct($definition, $markingStore ?: new MethodMarkingStore(true), $dispatcher, $name);
-=======
-        parent::__construct($definition, $markingStore ?? new MethodMarkingStore(true, 'marking'), $dispatcher, $name);
->>>>>>> b9460775
+        parent::__construct($definition, $markingStore ?? new MethodMarkingStore(true), $dispatcher, $name);
     }
 }