--- conflicted
+++ resolved
@@ -25,50 +25,18 @@
  */
 class OrderedHashMapIterator implements \Iterator
 {
-<<<<<<< HEAD
+    /** @var array<TKey, TValue> */
     private array $elements;
+    /** @var list<TKey> */
     private array $orderedKeys;
     private int $cursor = 0;
     private int $cursorId;
+    /** @var array<int, int> */
     private array $managedCursors;
+    /** @var TKey|null */
     private string|int|null $key = null;
+    /** @var TValue|null */
     private mixed $current = null;
-=======
-    /**
-     * @var array<TKey, TValue>
-     */
-    private $elements;
-
-    /**
-     * @var list<TKey>
-     */
-    private $orderedKeys;
-
-    /**
-     * @var int
-     */
-    private $cursor = 0;
-
-    /**
-     * @var int
-     */
-    private $cursorId;
-
-    /**
-     * @var array<int, int>
-     */
-    private $managedCursors;
-
-    /**
-     * @var TKey|null
-     */
-    private $key;
-
-    /**
-     * @var TValue|null
-     */
-    private $current;
->>>>>>> d2b532c8
 
     /**
      * @param array<TKey, TValue> $elements       The elements of the map, indexed by their
@@ -114,11 +82,6 @@
 
     /**
      * {@inheritdoc}
-<<<<<<< HEAD
-=======
-     *
-     * @return TValue|null
->>>>>>> d2b532c8
      */
     public function current(): mixed
     {
@@ -143,11 +106,6 @@
 
     /**
      * {@inheritdoc}
-<<<<<<< HEAD
-=======
-     *
-     * @return TKey|null
->>>>>>> d2b532c8
      */
     public function key(): mixed
     {
