<?php

/*
 * This file is part of the Symfony package.
 *
 * (c) Fabien Potencier <fabien@symfony.com>
 *
 * For the full copyright and license information, please view the LICENSE
 * file that was distributed with this source code.
 */

namespace Symfony\Component\Serializer\Encoder;

use Symfony\Component\Serializer\Exception\BadMethodCallException;
use Symfony\Component\Serializer\Exception\NotEncodableValueException;
use Symfony\Component\Serializer\SerializerAwareInterface;
use Symfony\Component\Serializer\SerializerAwareTrait;

/**
 * @author Jordi Boggiano <j.boggiano@seld.be>
 * @author John Wards <jwards@whiteoctober.co.uk>
 * @author Fabian Vogler <fabian@equivalence.ch>
 * @author Kévin Dunglas <dunglas@gmail.com>
 * @author Dany Maillard <danymaillard93b@gmail.com>
 */
class XmlEncoder implements EncoderInterface, DecoderInterface, NormalizationAwareInterface, SerializerAwareInterface
{
    use SerializerAwareTrait;

    public const FORMAT = 'xml';

    public const AS_COLLECTION = 'as_collection';

    /**
     * An array of ignored XML node types while decoding, each one of the DOM Predefined XML_* constants.
     */
    public const DECODER_IGNORED_NODE_TYPES = 'decoder_ignored_node_types';

    /**
     * An array of ignored XML node types while encoding, each one of the DOM Predefined XML_* constants.
     */
    public const ENCODER_IGNORED_NODE_TYPES = 'encoder_ignored_node_types';
    public const ENCODING = 'xml_encoding';
    public const FORMAT_OUTPUT = 'xml_format_output';

    /**
     * A bit field of LIBXML_* constants.
     */
    public const LOAD_OPTIONS = 'load_options';
    public const REMOVE_EMPTY_TAGS = 'remove_empty_tags';
    public const ROOT_NODE_NAME = 'xml_root_node_name';
    public const STANDALONE = 'xml_standalone';
    public const TYPE_CAST_ATTRIBUTES = 'xml_type_cast_attributes';
    public const VERSION = 'xml_version';

    private $defaultContext = [
        self::AS_COLLECTION => false,
        self::DECODER_IGNORED_NODE_TYPES => [\XML_PI_NODE, \XML_COMMENT_NODE],
        self::ENCODER_IGNORED_NODE_TYPES => [],
        self::LOAD_OPTIONS => \LIBXML_NONET | \LIBXML_NOBLANKS,
        self::REMOVE_EMPTY_TAGS => false,
        self::ROOT_NODE_NAME => 'response',
        self::TYPE_CAST_ATTRIBUTES => true,
    ];

    public function __construct(array $defaultContext = [])
    {
        $this->defaultContext = array_merge($this->defaultContext, $defaultContext);
    }

    /**
     * {@inheritdoc}
     */
    public function encode(mixed $data, string $format, array $context = []): string
    {
        $encoderIgnoredNodeTypes = $context[self::ENCODER_IGNORED_NODE_TYPES] ?? $this->defaultContext[self::ENCODER_IGNORED_NODE_TYPES];
        $ignorePiNode = \in_array(\XML_PI_NODE, $encoderIgnoredNodeTypes, true);
        if ($data instanceof \DOMDocument) {
            return $data->saveXML($ignorePiNode ? $data->documentElement : null);
        }

        $xmlRootNodeName = $context[self::ROOT_NODE_NAME] ?? $this->defaultContext[self::ROOT_NODE_NAME];

        $dom = $this->createDomDocument($context);

        if (null !== $data && !is_scalar($data)) {
            $root = $dom->createElement($xmlRootNodeName);
            $dom->appendChild($root);
            $this->buildXml($root, $data, $format, $context, $xmlRootNodeName);
        } else {
            $this->appendNode($dom, $data, $format, $context, $xmlRootNodeName);
        }

        return $dom->saveXML($ignorePiNode ? $dom->documentElement : null);
    }

    /**
     * {@inheritdoc}
     */
    public function decode(string $data, string $format, array $context = []): mixed
    {
        if ('' === trim($data)) {
            throw new NotEncodableValueException('Invalid XML data, it cannot be empty.');
        }

        $internalErrors = libxml_use_internal_errors(true);
        libxml_clear_errors();

        $dom = new \DOMDocument();
        $dom->loadXML($data, $context[self::LOAD_OPTIONS] ?? $this->defaultContext[self::LOAD_OPTIONS]);

        libxml_use_internal_errors($internalErrors);

        if ($error = libxml_get_last_error()) {
            libxml_clear_errors();

            throw new NotEncodableValueException($error->message);
        }

        $rootNode = null;
        $decoderIgnoredNodeTypes = $context[self::DECODER_IGNORED_NODE_TYPES] ?? $this->defaultContext[self::DECODER_IGNORED_NODE_TYPES];
        foreach ($dom->childNodes as $child) {
            if (\XML_DOCUMENT_TYPE_NODE === $child->nodeType) {
                throw new NotEncodableValueException('Document types are not allowed.');
            }
            if (!$rootNode && !\in_array($child->nodeType, $decoderIgnoredNodeTypes, true)) {
                $rootNode = $child;
            }
        }

        // todo: throw an exception if the root node name is not correctly configured (bc)

        if ($rootNode->hasChildNodes()) {
            $xpath = new \DOMXPath($dom);
            $data = [];
            foreach ($xpath->query('namespace::*', $dom->documentElement) as $nsNode) {
                $data['@'.$nsNode->nodeName] = $nsNode->nodeValue;
            }

            unset($data['@xmlns:xml']);

            if (empty($data)) {
                return $this->parseXml($rootNode, $context);
            }

            return array_merge($data, (array) $this->parseXml($rootNode, $context));
        }

        if (!$rootNode->hasAttributes()) {
            return $rootNode->nodeValue;
        }

        $data = [];

        foreach ($rootNode->attributes as $attrKey => $attr) {
            $data['@'.$attrKey] = $attr->nodeValue;
        }

        $data['#'] = $rootNode->nodeValue;

        return $data;
    }

    /**
     * {@inheritdoc}
     */
    public function supportsEncoding(string $format): bool
    {
        return self::FORMAT === $format;
    }

    /**
     * {@inheritdoc}
     */
    public function supportsDecoding(string $format): bool
    {
        return self::FORMAT === $format;
    }

    final protected function appendXMLString(\DOMNode $node, string $val): bool
    {
        if ('' !== $val) {
            $frag = $node->ownerDocument->createDocumentFragment();
            $frag->appendXML($val);
            $node->appendChild($frag);

            return true;
        }

        return false;
    }

    final protected function appendText(\DOMNode $node, string $val): bool
    {
        $nodeText = $node->ownerDocument->createTextNode($val);
        $node->appendChild($nodeText);

        return true;
    }

    final protected function appendCData(\DOMNode $node, string $val): bool
    {
        $nodeText = $node->ownerDocument->createCDATASection($val);
        $node->appendChild($nodeText);

        return true;
    }

    final protected function appendDocumentFragment(\DOMNode $node, \DOMDocumentFragment $fragment): bool
    {
        if ($fragment instanceof \DOMDocumentFragment) {
            $node->appendChild($fragment);

            return true;
        }

        return false;
    }

    final protected function appendComment(\DOMNode $node, string $data): bool
    {
        $node->appendChild($node->ownerDocument->createComment($data));

        return true;
    }

    /**
     * Checks the name is a valid xml element name.
     */
    final protected function isElementNameValid(string $name): bool
    {
        return $name &&
            !str_contains($name, ' ') &&
            preg_match('#^[\pL_][\pL0-9._:-]*$#ui', $name);
    }

    /**
     * Parse the input DOMNode into an array or a string.
     */
    private function parseXml(\DOMNode $node, array $context = []): array|string
    {
        $data = $this->parseXmlAttributes($node, $context);

        $value = $this->parseXmlValue($node, $context);

        if (!\count($data)) {
            return $value;
        }

        if (!\is_array($value)) {
            $data['#'] = $value;

            return $data;
        }

        if (1 === \count($value) && key($value)) {
            $data[key($value)] = current($value);

            return $data;
        }

        foreach ($value as $key => $val) {
            $data[$key] = $val;
        }

        return $data;
    }

    /**
     * Parse the input DOMNode attributes into an array.
     */
    private function parseXmlAttributes(\DOMNode $node, array $context = []): array
    {
        if (!$node->hasAttributes()) {
            return [];
        }

        $data = [];
        $typeCastAttributes = (bool) ($context[self::TYPE_CAST_ATTRIBUTES] ?? $this->defaultContext[self::TYPE_CAST_ATTRIBUTES]);

        foreach ($node->attributes as $attr) {
            if (!is_numeric($attr->nodeValue) || !$typeCastAttributes || (isset($attr->nodeValue[1]) && '0' === $attr->nodeValue[0] && '.' !== $attr->nodeValue[1])) {
                $data['@'.$attr->nodeName] = $attr->nodeValue;

                continue;
            }

            if (false !== $val = filter_var($attr->nodeValue, \FILTER_VALIDATE_INT)) {
                $data['@'.$attr->nodeName] = $val;

                continue;
            }

            $data['@'.$attr->nodeName] = (float) $attr->nodeValue;
        }

        return $data;
    }

    /**
     * Parse the input DOMNode value (content and children) into an array or a string.
     */
    private function parseXmlValue(\DOMNode $node, array $context = []): array|string
    {
        if (!$node->hasChildNodes()) {
            return $node->nodeValue;
        }

        if (1 === $node->childNodes->length && \in_array($node->firstChild->nodeType, [\XML_TEXT_NODE, \XML_CDATA_SECTION_NODE])) {
            return $node->firstChild->nodeValue;
        }

        $value = [];
        $decoderIgnoredNodeTypes = $context[self::DECODER_IGNORED_NODE_TYPES] ?? $this->defaultContext[self::DECODER_IGNORED_NODE_TYPES];
        foreach ($node->childNodes as $subnode) {
            if (\in_array($subnode->nodeType, $decoderIgnoredNodeTypes, true)) {
                continue;
            }

            $val = $this->parseXml($subnode, $context);

            if ('item' === $subnode->nodeName && isset($val['@key'])) {
                $value[$val['@key']] = $val['#'] ?? $val;
            } else {
                $value[$subnode->nodeName][] = $val;
            }
        }

        $asCollection = $context[self::AS_COLLECTION] ?? $this->defaultContext[self::AS_COLLECTION];
        foreach ($value as $key => $val) {
            if (!$asCollection && \is_array($val) && 1 === \count($val)) {
                $value[$key] = current($val);
            }
        }

        return $value;
    }

    /**
     * Parse the data and convert it to DOMElements.
     *
     * @throws NotEncodableValueException
     */
<<<<<<< HEAD
    private function buildXml(\DOMNode $parentNode, mixed $data, string $xmlRootNodeName = null): bool
=======
    private function buildXml(\DOMNode $parentNode, $data, string $format, array $context, string $xmlRootNodeName = null): bool
>>>>>>> 43350564
    {
        $append = true;
        $removeEmptyTags = $context[self::REMOVE_EMPTY_TAGS] ?? $this->defaultContext[self::REMOVE_EMPTY_TAGS] ?? false;
        $encoderIgnoredNodeTypes = $context[self::ENCODER_IGNORED_NODE_TYPES] ?? $this->defaultContext[self::ENCODER_IGNORED_NODE_TYPES];

        if (\is_array($data) || ($data instanceof \Traversable && (null === $this->serializer || !$this->serializer->supportsNormalization($data, $format)))) {
            foreach ($data as $key => $data) {
                //Ah this is the magic @ attribute types.
                if (str_starts_with($key, '@') && $this->isElementNameValid($attributeName = substr($key, 1))) {
                    if (!is_scalar($data)) {
                        $data = $this->serializer->normalize($data, $format, $context);
                    }
                    $parentNode->setAttribute($attributeName, $data);
                } elseif ('#' === $key) {
                    $append = $this->selectNodeType($parentNode, $data, $format, $context);
                } elseif ('#comment' === $key) {
                    if (!\in_array(\XML_COMMENT_NODE, $encoderIgnoredNodeTypes, true)) {
                        $append = $this->appendComment($parentNode, $data);
                    }
                } elseif (\is_array($data) && false === is_numeric($key)) {
                    // Is this array fully numeric keys?
                    if (ctype_digit(implode('', array_keys($data)))) {
                        /*
                         * Create nodes to append to $parentNode based on the $key of this array
                         * Produces <xml><item>0</item><item>1</item></xml>
                         * From ["item" => [0,1]];.
                         */
                        foreach ($data as $subData) {
                            $append = $this->appendNode($parentNode, $subData, $format, $context, $key);
                        }
                    } else {
                        $append = $this->appendNode($parentNode, $data, $format, $context, $key);
                    }
                } elseif (is_numeric($key) || !$this->isElementNameValid($key)) {
                    $append = $this->appendNode($parentNode, $data, $format, $context, 'item', $key);
                } elseif (null !== $data || !$removeEmptyTags) {
                    $append = $this->appendNode($parentNode, $data, $format, $context, $key);
                }
            }

            return $append;
        }

        if (\is_object($data)) {
            if (null === $this->serializer) {
                throw new BadMethodCallException(sprintf('The serializer needs to be set to allow "%s()" to be used with object data.', __METHOD__));
            }

            $data = $this->serializer->normalize($data, $format, $context);
            if (null !== $data && !is_scalar($data)) {
                return $this->buildXml($parentNode, $data, $format, $context, $xmlRootNodeName);
            }

            // top level data object was normalized into a scalar
            if (!$parentNode->parentNode->parentNode) {
                $root = $parentNode->parentNode;
                $root->removeChild($parentNode);

                return $this->appendNode($root, $data, $format, $context, $xmlRootNodeName);
            }

            return $this->appendNode($parentNode, $data, $format, $context, 'data');
        }

        throw new NotEncodableValueException('An unexpected value could not be serialized: '.(!\is_resource($data) ? var_export($data, true) : sprintf('%s resource', get_resource_type($data))));
    }

    /**
     * Selects the type of node to create and appends it to the parent.
     */
<<<<<<< HEAD
    private function appendNode(\DOMNode $parentNode, mixed $data, string $nodeName, string $key = null): bool
=======
    private function appendNode(\DOMNode $parentNode, $data, string $format, array $context, string $nodeName, string $key = null): bool
>>>>>>> 43350564
    {
        $dom = $parentNode instanceof \DomDocument ? $parentNode : $parentNode->ownerDocument;
        $node = $dom->createElement($nodeName);
        if (null !== $key) {
            $node->setAttribute('key', $key);
        }
        $appendNode = $this->selectNodeType($node, $data, $format, $context);
        // we may have decided not to append this node, either in error or if its $nodeName is not valid
        if ($appendNode) {
            $parentNode->appendChild($node);
        }

        return $appendNode;
    }

    /**
     * Checks if a value contains any characters which would require CDATA wrapping.
     */
    private function needsCdataWrapping(string $val): bool
    {
        return preg_match('/[<>&]/', $val);
    }

    /**
     * Tests the value being passed and decide what sort of element to create.
     *
     * @throws NotEncodableValueException
     */
<<<<<<< HEAD
    private function selectNodeType(\DOMNode $node, mixed $val): bool
=======
    private function selectNodeType(\DOMNode $node, $val, string $format, array $context): bool
>>>>>>> 43350564
    {
        if (\is_array($val)) {
            return $this->buildXml($node, $val, $format, $context);
        } elseif ($val instanceof \SimpleXMLElement) {
            $child = $node->ownerDocument->importNode(dom_import_simplexml($val), true);
            $node->appendChild($child);
        } elseif ($val instanceof \Traversable) {
            $this->buildXml($node, $val, $format, $context);
        } elseif ($val instanceof \DOMNode) {
            $child = $node->ownerDocument->importNode($val, true);
            $node->appendChild($child);
        } elseif (\is_object($val)) {
            if (null === $this->serializer) {
                throw new BadMethodCallException(sprintf('The serializer needs to be set to allow "%s()" to be used with object data.', __METHOD__));
            }

            return $this->selectNodeType($node, $this->serializer->normalize($val, $format, $context), $format, $context);
        } elseif (is_numeric($val)) {
            return $this->appendText($node, (string) $val);
        } elseif (\is_string($val) && $this->needsCdataWrapping($val)) {
            return $this->appendCData($node, $val);
        } elseif (\is_string($val)) {
            return $this->appendText($node, $val);
        } elseif (\is_bool($val)) {
            return $this->appendText($node, (int) $val);
        }

        return true;
    }

    /**
     * Create a DOM document, taking serializer options into account.
     */
    private function createDomDocument(array $context): \DOMDocument
    {
        $document = new \DOMDocument();

        // Set an attribute on the DOM document specifying, as part of the XML declaration,
        $xmlOptions = [
            // nicely formats output with indentation and extra space
            self::FORMAT_OUTPUT => 'formatOutput',
            // the version number of the document
            self::VERSION => 'xmlVersion',
            // the encoding of the document
            self::ENCODING => 'encoding',
            // whether the document is standalone
            self::STANDALONE => 'xmlStandalone',
        ];
        foreach ($xmlOptions as $xmlOption => $documentProperty) {
            if ($contextOption = $context[$xmlOption] ?? $this->defaultContext[$xmlOption] ?? false) {
                $document->$documentProperty = $contextOption;
            }
        }

        return $document;
    }
}<|MERGE_RESOLUTION|>--- conflicted
+++ resolved
@@ -341,11 +341,7 @@
      *
      * @throws NotEncodableValueException
      */
-<<<<<<< HEAD
-    private function buildXml(\DOMNode $parentNode, mixed $data, string $xmlRootNodeName = null): bool
-=======
-    private function buildXml(\DOMNode $parentNode, $data, string $format, array $context, string $xmlRootNodeName = null): bool
->>>>>>> 43350564
+    private function buildXml(\DOMNode $parentNode, mixed $data, string $format, array $context, string $xmlRootNodeName = null): bool
     {
         $append = true;
         $removeEmptyTags = $context[self::REMOVE_EMPTY_TAGS] ?? $this->defaultContext[self::REMOVE_EMPTY_TAGS] ?? false;
@@ -416,11 +412,7 @@
     /**
      * Selects the type of node to create and appends it to the parent.
      */
-<<<<<<< HEAD
-    private function appendNode(\DOMNode $parentNode, mixed $data, string $nodeName, string $key = null): bool
-=======
-    private function appendNode(\DOMNode $parentNode, $data, string $format, array $context, string $nodeName, string $key = null): bool
->>>>>>> 43350564
+    private function appendNode(\DOMNode $parentNode, mixed $data, string $format, array $context, string $nodeName, string $key = null): bool
     {
         $dom = $parentNode instanceof \DomDocument ? $parentNode : $parentNode->ownerDocument;
         $node = $dom->createElement($nodeName);
@@ -449,11 +441,7 @@
      *
      * @throws NotEncodableValueException
      */
-<<<<<<< HEAD
-    private function selectNodeType(\DOMNode $node, mixed $val): bool
-=======
-    private function selectNodeType(\DOMNode $node, $val, string $format, array $context): bool
->>>>>>> 43350564
+    private function selectNodeType(\DOMNode $node, mixed $val, string $format, array $context): bool
     {
         if (\is_array($val)) {
             return $this->buildXml($node, $val, $format, $context);
