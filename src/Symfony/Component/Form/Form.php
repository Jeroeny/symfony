--- conflicted
+++ resolved
@@ -218,11 +218,7 @@
         return true;
     }
 
-<<<<<<< HEAD
     public function setParent(?FormInterface $parent): static
-=======
-    public function setParent(?FormInterface $parent = null): static
->>>>>>> 115fb5be
     {
         if ($this->submitted) {
             throw new AlreadySubmittedException('You cannot set the parent of a submitted form.');
