<?php

/*
 * This file is part of the Symfony package.
 *
 * (c) Fabien Potencier <fabien@symfony.com>
 *
 * For the full copyright and license information, please view the LICENSE
 * file that was distributed with this source code.
 */

namespace Symfony\Component\Templating;

use Symfony\Component\Templating\Helper\HelperInterface;
use Symfony\Component\Templating\Loader\LoaderInterface;
use Symfony\Component\Templating\Storage\FileStorage;
use Symfony\Component\Templating\Storage\Storage;
use Symfony\Component\Templating\Storage\StringStorage;

/**
 * PhpEngine is an engine able to render PHP templates.
 *
 * @author Fabien Potencier <fabien@symfony.com>
 */
class PhpEngine implements EngineInterface, \ArrayAccess
{
    protected $loader;
    protected $current;
    /**
     * @var HelperInterface[]
     */
    protected $helpers = [];
    protected $parents = [];
    protected $stack = [];
    protected $charset = 'UTF-8';
    protected $cache = [];
    protected $escapers = [];
    protected static $escaperCache = [];
    protected $globals = [];
    protected $parser;

    private Storage $evalTemplate;
    private array $evalParameters;

    /**
     * @param HelperInterface[] $helpers An array of helper instances
     */
    public function __construct(TemplateNameParserInterface $parser, LoaderInterface $loader, array $helpers = [])
    {
        $this->parser = $parser;
        $this->loader = $loader;

        $this->addHelpers($helpers);

        $this->initializeEscapers();
        foreach ($this->escapers as $context => $escaper) {
            $this->setEscaper($context, $escaper);
        }
    }

    /**
     * {@inheritdoc}
     *
     * @throws \InvalidArgumentException if the template does not exist
     */
    public function render(string|TemplateReferenceInterface $name, array $parameters = [])
    {
        $storage = $this->load($name);
        $key = hash('sha256', serialize($storage));
        $this->current = $key;
        $this->parents[$key] = null;

        // attach the global variables
        $parameters = array_replace($this->getGlobals(), $parameters);
        // render
        if (false === $content = $this->evaluate($storage, $parameters)) {
            throw new \RuntimeException(sprintf('The template "%s" cannot be rendered.', $this->parser->parse($name)));
        }

        // decorator
        if ($this->parents[$key]) {
            $slots = $this->get('slots');
            $this->stack[] = $slots->get('_content');
            $slots->set('_content', $content);

            $content = $this->render($this->parents[$key], $parameters);

            $slots->set('_content', array_pop($this->stack));
        }

        return $content;
    }

    /**
     * {@inheritdoc}
     */
    public function exists(string|TemplateReferenceInterface $name)
    {
        try {
            $this->load($name);
        } catch (\InvalidArgumentException $e) {
            return false;
        }

        return true;
    }

    /**
     * {@inheritdoc}
     */
    public function supports(string|TemplateReferenceInterface $name)
    {
        $template = $this->parser->parse($name);

        return 'php' === $template->get('engine');
    }

    /**
     * Evaluates a template.
     *
     * @return string|false The evaluated template, or false if the engine is unable to render the template
     *
     * @throws \InvalidArgumentException
     */
    protected function evaluate(Storage $template, array $parameters = [])
    {
        $this->evalTemplate = $template;
        $this->evalParameters = $parameters;
        unset($template, $parameters);

        if (isset($this->evalParameters['this'])) {
            throw new \InvalidArgumentException('Invalid parameter (this).');
        }
        if (isset($this->evalParameters['view'])) {
            throw new \InvalidArgumentException('Invalid parameter (view).');
        }

        // the view variable is exposed to the require file below
        $view = $this;
        if ($this->evalTemplate instanceof FileStorage) {
            extract($this->evalParameters, \EXTR_SKIP);
            unset($this->evalParameters);

            ob_start();
            require $this->evalTemplate;

            unset($this->evalTemplate);

            return ob_get_clean();
        } elseif ($this->evalTemplate instanceof StringStorage) {
            extract($this->evalParameters, \EXTR_SKIP);
            unset($this->evalParameters);

            ob_start();
            eval('; ?>'.$this->evalTemplate.'<?php ;');

            unset($this->evalTemplate);

            return ob_get_clean();
        }

        return false;
    }

    /**
     * Gets a helper value.
     *
     * @throws \InvalidArgumentException if the helper is not defined
     */
    public function offsetGet(mixed $name): HelperInterface
    {
        return $this->get($name);
    }

    /**
     * Returns true if the helper is defined.
     */
    public function offsetExists(mixed $name): bool
    {
        return isset($this->helpers[$name]);
    }

    /**
     * Sets a helper.
     */
    public function offsetSet(mixed $name, mixed $value): void
    {
        $this->set($name, $value);
    }

    /**
     * Removes a helper.
     *
     * @throws \LogicException
     */
    public function offsetUnset(mixed $name): void
    {
        throw new \LogicException(sprintf('You can\'t unset a helper (%s).', $name));
    }

    /**
     * Adds some helpers.
     *
     * @param HelperInterface[] $helpers An array of helper
     */
    public function addHelpers(array $helpers)
    {
        foreach ($helpers as $alias => $helper) {
            $this->set($helper, \is_int($alias) ? null : $alias);
        }
    }

    /**
     * Sets the helpers.
     *
     * @param HelperInterface[] $helpers An array of helper
     */
    public function setHelpers(array $helpers)
    {
        $this->helpers = [];
        $this->addHelpers($helpers);
    }

    public function set(HelperInterface $helper, string $alias = null)
    {
        $this->helpers[$helper->getName()] = $helper;
        if (null !== $alias) {
            $this->helpers[$alias] = $helper;
        }

        $helper->setCharset($this->charset);
    }

    /**
     * Returns true if the helper if defined.
     *
     * @return bool true if the helper is defined, false otherwise
     */
    public function has(string $name)
    {
        return isset($this->helpers[$name]);
    }

    /**
     * Gets a helper value.
     *
     * @return HelperInterface
     *
     * @throws \InvalidArgumentException if the helper is not defined
     */
    public function get(string $name)
    {
        if (!isset($this->helpers[$name])) {
            throw new \InvalidArgumentException(sprintf('The helper "%s" is not defined.', $name));
        }

        return $this->helpers[$name];
    }

    /**
     * Decorates the current template with another one.
     */
    public function extend(string $template)
    {
        $this->parents[$this->current] = $template;
    }

    /**
     * Escapes a string by using the current charset.
     *
     * @return mixed The escaped value
     */
    public function escape(mixed $value, string $context = 'html')
    {
        if (is_numeric($value)) {
            return $value;
        }

        // If we deal with a scalar value, we can cache the result to increase
        // the performance when the same value is escaped multiple times (e.g. loops)
        if (is_scalar($value)) {
            if (!isset(self::$escaperCache[$context][$value])) {
                self::$escaperCache[$context][$value] = $this->getEscaper($context)($value);
            }

            return self::$escaperCache[$context][$value];
        }

        return $this->getEscaper($context)($value);
    }

    /**
     * Sets the charset to use.
     */
    public function setCharset(string $charset)
    {
        if ('UTF8' === $charset = strtoupper($charset)) {
            $charset = 'UTF-8'; // iconv on Windows requires "UTF-8" instead of "UTF8"
        }
        $this->charset = $charset;

        foreach ($this->helpers as $helper) {
            $helper->setCharset($this->charset);
        }
    }

    /**
     * Gets the current charset.
     *
     * @return string The current charset
     */
    public function getCharset()
    {
        return $this->charset;
    }

    /**
     * Adds an escaper for the given context.
     */
    public function setEscaper(string $context, callable $escaper)
    {
        $this->escapers[$context] = $escaper;
        self::$escaperCache[$context] = [];
    }

    /**
     * Gets an escaper for a given context.
     *
     * @return callable A PHP callable
     *
     * @throws \InvalidArgumentException
     */
    public function getEscaper(string $context)
    {
        if (!isset($this->escapers[$context])) {
            throw new \InvalidArgumentException(sprintf('No registered escaper for context "%s".', $context));
        }

        return $this->escapers[$context];
    }

    public function addGlobal(string $name, mixed $value)
    {
        $this->globals[$name] = $value;
    }

    /**
     * Returns the assigned globals.
     *
     * @return array
     */
    public function getGlobals()
    {
        return $this->globals;
    }

    /**
     * Initializes the built-in escapers.
     *
     * Each function specifies a way for applying a transformation to a string
     * passed to it. The purpose is for the string to be "escaped" so it is
     * suitable for the format it is being displayed in.
     *
     * For example, the string: "It's required that you enter a username & password.\n"
     * If this were to be displayed as HTML it would be sensible to turn the
     * ampersand into '&amp;' and the apostrophe into '&aps;'. However if it were
     * going to be used as a string in JavaScript to be displayed in an alert box
     * it would be right to leave the string as-is, but c-escape the apostrophe and
     * the new line.
     *
     * For each function there is a define to avoid problems with strings being
     * incorrectly specified.
     */
    protected function initializeEscapers()
    {
        $flags = \ENT_QUOTES | \ENT_SUBSTITUTE;

        $this->escapers = [
            'html' =>
                /**
                 * Runs the PHP function htmlspecialchars on the value passed.
                 *
                 * @param string $value The value to escape
                 *
                 * @return string the escaped value
                 */
                function ($value) use ($flags) {
                    // Numbers and Boolean values get turned into strings which can cause problems
                    // with type comparisons (e.g. === or is_int() etc).
                    return \is_string($value) ? htmlspecialchars($value, $flags, $this->getCharset(), false) : $value;
                },

            'js' =>
                /**
                 * A function that escape all non-alphanumeric characters
                 * into their \xHH or \uHHHH representations.
                 *
                 * @param string $value The value to escape
                 *
                 * @return string the escaped value
                 */
                function ($value) {
                    if ('UTF-8' != $this->getCharset()) {
                        $value = iconv($this->getCharset(), 'UTF-8', $value);
                    }

                    $callback = function ($matches) {
                        $char = $matches[0];

                        // \xHH
                        if (!isset($char[1])) {
                            return '\\x'.substr('00'.bin2hex($char), -2);
                        }

                        // \uHHHH
                        $char = iconv('UTF-8', 'UTF-16BE', $char);

                        return '\\u'.substr('0000'.bin2hex($char), -4);
                    };

                    if (null === $value = preg_replace_callback('#[^\p{L}\p{N} ]#u', $callback, $value)) {
                        throw new \InvalidArgumentException('The string to escape is not a valid UTF-8 string.');
                    }

                    if ('UTF-8' != $this->getCharset()) {
                        $value = iconv('UTF-8', $this->getCharset(), $value);
                    }

                    return $value;
                },
        ];

        self::$escaperCache = [];
    }

    /**
     * Gets the loader associated with this engine.
     *
     * @return LoaderInterface
     */
    public function getLoader()
    {
        return $this->loader;
    }

    /**
     * Loads the given template.
     *
<<<<<<< HEAD
     * @return Storage A Storage instance
=======
     * @param string|TemplateReferenceInterface $name A template name or a TemplateReferenceInterface instance
     *
     * @return Storage
>>>>>>> 09a8d4a0
     *
     * @throws \InvalidArgumentException if the template cannot be found
     */
    protected function load(string|TemplateReferenceInterface $name)
    {
        $template = $this->parser->parse($name);

        $key = $template->getLogicalName();
        if (isset($this->cache[$key])) {
            return $this->cache[$key];
        }

        $storage = $this->loader->load($template);

        if (false === $storage) {
            throw new \InvalidArgumentException(sprintf('The template "%s" does not exist.', $template));
        }

        return $this->cache[$key] = $storage;
    }
}<|MERGE_RESOLUTION|>--- conflicted
+++ resolved
@@ -446,13 +446,7 @@
     /**
      * Loads the given template.
      *
-<<<<<<< HEAD
-     * @return Storage A Storage instance
-=======
-     * @param string|TemplateReferenceInterface $name A template name or a TemplateReferenceInterface instance
-     *
      * @return Storage
->>>>>>> 09a8d4a0
      *
      * @throws \InvalidArgumentException if the template cannot be found
      */
