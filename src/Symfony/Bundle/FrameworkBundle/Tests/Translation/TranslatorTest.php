<?php

/*
 * This file is part of the Symfony package.
 *
 * (c) Fabien Potencier <fabien@symfony.com>
 *
 * For the full copyright and license information, please view the LICENSE
 * file that was distributed with this source code.
 */

namespace Symfony\Bundle\FrameworkBundle\Tests\Translation;

use Symfony\Bundle\FrameworkBundle\Translation\Translator;
use Symfony\Component\Translation\MessageCatalogue;
use Symfony\Component\HttpKernel\Util\Filesystem;
use Symfony\Component\Translation\MessageSelector;

class TranslatorTest extends \PHPUnit_Framework_TestCase
{
    protected $tmpDir;

    public function setUp()
    {
        $this->tmpDir = sys_get_temp_dir().'/sf2_translation';
        $this->deleteTmpDir();
    }

    public function tearDown()
    {
        $this->deleteTmpDir();
    }

    protected function deleteTmpDir()
    {
        if (!file_exists($dir = $this->tmpDir)) {
            return;
        }

        $fs = new Filesystem();
        $fs->remove($dir);
    }

    public function testTransWithoutCaching()
    {
        $translator = $this->getTranslator($this->getLoader());
        $translator->setLocale('fr');
        $translator->setFallbackLocale(array('en', 'es'));

        $this->assertEquals('foo (FR)', $translator->trans('foo'));
        $this->assertEquals('bar (EN)', $translator->trans('bar'));
<<<<<<< HEAD
        $this->assertEquals('foobar (ES)', $translator->trans('foobar'));
        $this->assertEquals('choice 0 (EN)', $translator->transChoice('choice', 0));
=======
        $this->assertEquals('no translation', $translator->trans('no translation'));
>>>>>>> 3d7510e9
    }

    public function testTransWithCaching()
    {
        // prime the cache
        $translator = $this->getTranslator($this->getLoader(), array('cache_dir' => $this->tmpDir));
        $translator->setLocale('fr');
        $translator->setFallbackLocale(array('en', 'es'));

        $this->assertEquals('foo (FR)', $translator->trans('foo'));
        $this->assertEquals('bar (EN)', $translator->trans('bar'));
<<<<<<< HEAD
        $this->assertEquals('foobar (ES)', $translator->trans('foobar'));
        $this->assertEquals('choice 0 (EN)', $translator->transChoice('choice', 0));
=======
        $this->assertEquals('no translation', $translator->trans('no translation'));
>>>>>>> 3d7510e9

        // do it another time as the cache is primed now
        $loader = $this->getMock('Symfony\Component\Translation\Loader\LoaderInterface');
        $translator = $this->getTranslator($loader, array('cache_dir' => $this->tmpDir));
        $translator->setLocale('fr');
        $translator->setFallbackLocale(array('en', 'es'));

        $this->assertEquals('foo (FR)', $translator->trans('foo'));
        $this->assertEquals('bar (EN)', $translator->trans('bar'));
<<<<<<< HEAD
        $this->assertEquals('foobar (ES)', $translator->trans('foobar'));
        $this->assertEquals('choice 0 (EN)', $translator->transChoice('choice', 0));
=======
        $this->assertEquals('no translation', $translator->trans('no translation'));
>>>>>>> 3d7510e9
    }

    protected function getCatalogue($locale, $messages)
    {
        $catalogue = new MessageCatalogue($locale);
        foreach ($messages as $key => $translation) {
            $catalogue->set($key, $translation);
        }

        return $catalogue;
    }

    protected function getLoader()
    {
        $loader = $this->getMock('Symfony\Component\Translation\Loader\LoaderInterface');
        $loader
            ->expects($this->at(0))
            ->method('load')
            ->will($this->returnValue($this->getCatalogue('fr', array(
                'foo' => 'foo (FR)',
            ))))
        ;
        $loader
            ->expects($this->at(1))
            ->method('load')
            ->will($this->returnValue($this->getCatalogue('en', array(
                'foo'    => 'foo (EN)',
                'bar'    => 'bar (EN)',
                'choice' => '{0} choice 0 (EN)|{1} choice 1 (EN)|]1,Inf] choice inf (EN)',
            ))))
        ;
        $loader
            ->expects($this->at(2))
            ->method('load')
            ->will($this->returnValue($this->getCatalogue('es', array(
                'foobar' => 'foobar (ES)',
            ))))
        ;

        return $loader;
    }

    protected function getContainer($loader)
    {
        $container = $this->getMock('Symfony\Component\DependencyInjection\ContainerInterface');
        $container
            ->expects($this->any())
            ->method('get')
            ->will($this->returnValue($loader))
        ;

        return $container;
    }

    public function getTranslator($loader, $options = array())
    {
        $translator = new Translator(
            $this->getContainer($loader),
            new MessageSelector(),
            array('loader' => 'loader'),
            $options
        );

        $translator->addResource('loader', 'foo', 'fr');
        $translator->addResource('loader', 'foo', 'en');
        $translator->addResource('loader', 'foo', 'es');

        return $translator;
    }
}<|MERGE_RESOLUTION|>--- conflicted
+++ resolved
@@ -49,12 +49,9 @@
 
         $this->assertEquals('foo (FR)', $translator->trans('foo'));
         $this->assertEquals('bar (EN)', $translator->trans('bar'));
-<<<<<<< HEAD
         $this->assertEquals('foobar (ES)', $translator->trans('foobar'));
         $this->assertEquals('choice 0 (EN)', $translator->transChoice('choice', 0));
-=======
         $this->assertEquals('no translation', $translator->trans('no translation'));
->>>>>>> 3d7510e9
     }
 
     public function testTransWithCaching()
@@ -66,12 +63,9 @@
 
         $this->assertEquals('foo (FR)', $translator->trans('foo'));
         $this->assertEquals('bar (EN)', $translator->trans('bar'));
-<<<<<<< HEAD
         $this->assertEquals('foobar (ES)', $translator->trans('foobar'));
         $this->assertEquals('choice 0 (EN)', $translator->transChoice('choice', 0));
-=======
         $this->assertEquals('no translation', $translator->trans('no translation'));
->>>>>>> 3d7510e9
 
         // do it another time as the cache is primed now
         $loader = $this->getMock('Symfony\Component\Translation\Loader\LoaderInterface');
@@ -81,12 +75,9 @@
 
         $this->assertEquals('foo (FR)', $translator->trans('foo'));
         $this->assertEquals('bar (EN)', $translator->trans('bar'));
-<<<<<<< HEAD
         $this->assertEquals('foobar (ES)', $translator->trans('foobar'));
         $this->assertEquals('choice 0 (EN)', $translator->transChoice('choice', 0));
-=======
         $this->assertEquals('no translation', $translator->trans('no translation'));
->>>>>>> 3d7510e9
     }
 
     protected function getCatalogue($locale, $messages)
