<?php

/*
 * This file is part of the Symfony package.
 *
 * (c) Fabien Potencier <fabien@symfony.com>
 *
 * For the full copyright and license information, please view the LICENSE
 * file that was distributed with this source code.
 */

namespace Symfony\Component\DependencyInjection\Dumper;

use Composer\Autoload\ClassLoader;
use Symfony\Component\DependencyInjection\Argument\AbstractArgument;
use Symfony\Component\DependencyInjection\Argument\ArgumentInterface;
use Symfony\Component\DependencyInjection\Argument\IteratorArgument;
use Symfony\Component\DependencyInjection\Argument\ServiceClosureArgument;
use Symfony\Component\DependencyInjection\Argument\ServiceLocator;
use Symfony\Component\DependencyInjection\Argument\ServiceLocatorArgument;
use Symfony\Component\DependencyInjection\Compiler\AnalyzeServiceReferencesPass;
use Symfony\Component\DependencyInjection\Compiler\CheckCircularReferencesPass;
use Symfony\Component\DependencyInjection\Compiler\ServiceReferenceGraphNode;
use Symfony\Component\DependencyInjection\Container;
use Symfony\Component\DependencyInjection\ContainerBuilder;
use Symfony\Component\DependencyInjection\ContainerInterface;
use Symfony\Component\DependencyInjection\Definition;
use Symfony\Component\DependencyInjection\Exception\EnvParameterException;
use Symfony\Component\DependencyInjection\Exception\InvalidArgumentException;
use Symfony\Component\DependencyInjection\Exception\LogicException;
use Symfony\Component\DependencyInjection\Exception\RuntimeException;
use Symfony\Component\DependencyInjection\ExpressionLanguage;
use Symfony\Component\DependencyInjection\LazyProxy\PhpDumper\DumperInterface;
use Symfony\Component\DependencyInjection\LazyProxy\PhpDumper\LazyServiceDumper;
use Symfony\Component\DependencyInjection\LazyProxy\PhpDumper\NullDumper;
use Symfony\Component\DependencyInjection\Loader\FileLoader;
use Symfony\Component\DependencyInjection\Parameter;
use Symfony\Component\DependencyInjection\Reference;
use Symfony\Component\DependencyInjection\ServiceLocator as BaseServiceLocator;
use Symfony\Component\DependencyInjection\TypedReference;
use Symfony\Component\DependencyInjection\Variable;
use Symfony\Component\ErrorHandler\DebugClassLoader;
use Symfony\Component\ExpressionLanguage\Expression;
use Symfony\Component\HttpKernel\Kernel;

/**
 * PhpDumper dumps a service container as a PHP class.
 *
 * @author Fabien Potencier <fabien@symfony.com>
 * @author Johannes M. Schmitt <schmittjoh@gmail.com>
 */
class PhpDumper extends Dumper
{
    /**
     * Characters that might appear in the generated variable name as first character.
     */
    public const FIRST_CHARS = 'abcdefghijklmnopqrstuvwxyz';

    /**
     * Characters that might appear in the generated variable name as any but the first character.
     */
    public const NON_FIRST_CHARS = 'abcdefghijklmnopqrstuvwxyz0123456789_';

    /** @var \SplObjectStorage<Definition, Variable>|null */
    private ?\SplObjectStorage $definitionVariables = null;
    private ?array $referenceVariables = null;
    private int $variableCount;
    private ?\SplObjectStorage $inlinedDefinitions = null;
    private ?array $serviceCalls = null;
    private array $reservedVariables = ['instance', 'class', 'this', 'container', 'containerRef'];
    private ExpressionLanguage $expressionLanguage;
    private ?string $targetDirRegex = null;
    private int $targetDirMaxMatches;
    private string $docStar;
    private array $serviceIdToMethodNameMap;
    private array $usedMethodNames;
    private string $namespace;
    private bool $asFiles;
    private string $hotPathTag;
    private array $preloadTags;
    private bool $inlineFactories;
    private bool $inlineRequires;
    private array $inlinedRequires = [];
    private array $circularReferences = [];
    private array $singleUsePrivateIds = [];
    private array $preload = [];
    private bool $addGetService = false;
    private bool $addContainerRef = false;
    private array $locatedIds = [];
    private string $serviceLocatorTag;
    private array $exportedVariables = [];
    private string $baseClass;
    private string $class;
    private DumperInterface $proxyDumper;
    private bool $hasProxyDumper = true;

    public function __construct(ContainerBuilder $container)
    {
        if (!$container->isCompiled()) {
            throw new LogicException('Cannot dump an uncompiled container.');
        }

        parent::__construct($container);
    }

    /**
     * Sets the dumper to be used when dumping proxies in the generated container.
     */
    public function setProxyDumper(DumperInterface $proxyDumper)
    {
        $this->proxyDumper = $proxyDumper;
        $this->hasProxyDumper = !$proxyDumper instanceof NullDumper;
    }

    /**
     * Dumps the service container as a PHP class.
     *
     * Available options:
     *
     *  * class:      The class name
     *  * base_class: The base class name
     *  * namespace:  The class namespace
     *  * as_files:   To split the container in several files
     *
     * @return string|array A PHP class representing the service container or an array of PHP files if the "as_files" option is set
     *
     * @throws EnvParameterException When an env var exists but has not been dumped
     */
    public function dump(array $options = []): string|array
    {
        $this->locatedIds = [];
        $this->targetDirRegex = null;
        $this->inlinedRequires = [];
        $this->exportedVariables = [];
        $options = array_merge([
            'class' => 'ProjectServiceContainer',
            'base_class' => 'Container',
            'namespace' => '',
            'as_files' => false,
            'debug' => true,
            'hot_path_tag' => 'container.hot_path',
            'preload_tags' => ['container.preload', 'container.no_preload'],
            'inline_factories_parameter' => 'container.dumper.inline_factories', // @deprecated since Symfony 6.3
            'inline_class_loader_parameter' => 'container.dumper.inline_class_loader', // @deprecated since Symfony 6.3
            'inline_factories' => null,
            'inline_class_loader' => null,
            'preload_classes' => [],
            'service_locator_tag' => 'container.service_locator',
            'build_time' => time(),
        ], $options);

        $this->addGetService = false;
        $this->namespace = $options['namespace'];
        $this->asFiles = $options['as_files'];
        $this->hotPathTag = $options['hot_path_tag'];
        $this->preloadTags = $options['preload_tags'];

        $this->inlineFactories = false;
        if (isset($options['inline_factories'])) {
            $this->inlineFactories = $this->asFiles && $options['inline_factories'];
        } elseif (!$options['inline_factories_parameter']) {
            trigger_deprecation('symfony/dependency-injection', '6.3', 'Option "inline_factories_parameter" passed to "%s()" is deprecated, use option "inline_factories" instead.', __METHOD__);
        } elseif ($this->container->hasParameter($options['inline_factories_parameter'])) {
            trigger_deprecation('symfony/dependency-injection', '6.3', 'Option "inline_factories_parameter" passed to "%s()" is deprecated, use option "inline_factories" instead.', __METHOD__);
            $this->inlineFactories = $this->asFiles && $this->container->getParameter($options['inline_factories_parameter']);
        }

        $this->inlineRequires = $options['debug'];
        if (isset($options['inline_class_loader'])) {
            $this->inlineRequires = $options['inline_class_loader'];
        } elseif (!$options['inline_class_loader_parameter']) {
            trigger_deprecation('symfony/dependency-injection', '6.3', 'Option "inline_class_loader_parameter" passed to "%s()" is deprecated, use option "inline_class_loader" instead.', __METHOD__);
            $this->inlineRequires = false;
        } elseif ($this->container->hasParameter($options['inline_class_loader_parameter'])) {
            trigger_deprecation('symfony/dependency-injection', '6.3', 'Option "inline_class_loader_parameter" passed to "%s()" is deprecated, use option "inline_class_loader" instead.', __METHOD__);
            $this->inlineRequires = $this->container->getParameter($options['inline_class_loader_parameter']);
        }

        $this->serviceLocatorTag = $options['service_locator_tag'];
        $this->class = $options['class'];

        if (!str_starts_with($baseClass = $options['base_class'], '\\') && 'Container' !== $baseClass) {
            $baseClass = sprintf('%s\%s', $options['namespace'] ? '\\'.$options['namespace'] : '', $baseClass);
            $this->baseClass = $baseClass;
        } elseif ('Container' === $baseClass) {
            $this->baseClass = Container::class;
        } else {
            $this->baseClass = $baseClass;
        }

        $this->initializeMethodNamesMap('Container' === $baseClass ? Container::class : $baseClass);

        if (!$this->hasProxyDumper) {
            (new AnalyzeServiceReferencesPass(true, false))->process($this->container);
            (new CheckCircularReferencesPass())->process($this->container);
        }

        $this->analyzeReferences();
        $this->docStar = $options['debug'] ? '*' : '';

        if (!empty($options['file']) && is_dir($dir = \dirname($options['file']))) {
            // Build a regexp where the first root dirs are mandatory,
            // but every other sub-dir is optional up to the full path in $dir
            // Mandate at least 1 root dir and not more than 5 optional dirs.

            $dir = explode(\DIRECTORY_SEPARATOR, realpath($dir));
            $i = \count($dir);

            if (2 + (int) ('\\' === \DIRECTORY_SEPARATOR) <= $i) {
                $regex = '';
                $lastOptionalDir = $i > 8 ? $i - 5 : (2 + (int) ('\\' === \DIRECTORY_SEPARATOR));
                $this->targetDirMaxMatches = $i - $lastOptionalDir;

                while (--$i >= $lastOptionalDir) {
                    $regex = sprintf('(%s%s)?', preg_quote(\DIRECTORY_SEPARATOR.$dir[$i], '#'), $regex);
                }

                do {
                    $regex = preg_quote(\DIRECTORY_SEPARATOR.$dir[$i], '#').$regex;
                } while (0 < --$i);

                $this->targetDirRegex = '#(^|file://|[:;, \|\r\n])'.preg_quote($dir[0], '#').$regex.'#';
            }
        }

        $proxyClasses = $this->inlineFactories ? $this->generateProxyClasses() : null;

        if ($options['preload_classes']) {
            $this->preload = array_combine($options['preload_classes'], $options['preload_classes']);
        }

        $code =
            $this->startClass($options['class'], $baseClass, $this->inlineFactories && $proxyClasses).
            $this->addServices($services).
            $this->addDeprecatedAliases().
            $this->addDefaultParametersMethod()
        ;

        $proxyClasses ??= $this->generateProxyClasses();

        if ($this->addGetService) {
            $code = preg_replace(
                "/(\r?\n\r?\n    public function __construct.+?\\{\r?\n) ++([^\r\n]++)/s",
                "\n    protected \Closure \$getService;$1        \$containerRef = $2\n        \$this->getService = static function () use (\$containerRef) { return \$containerRef->get()->getService(...\\func_get_args()); };",
                $code,
                1
            );
        }

        if ($this->asFiles) {
            $fileTemplate = <<<EOF
<?php

use Symfony\Component\DependencyInjection\Argument\RewindableGenerator;
use Symfony\Component\DependencyInjection\Exception\RuntimeException;

/*{$this->docStar}
 * @internal This class has been auto-generated by the Symfony Dependency Injection Component.
 */
class %s extends {$options['class']}
{%s}

EOF;
            $files = [];
            $preloadedFiles = [];
            $ids = $this->container->getRemovedIds();
            foreach ($this->container->getDefinitions() as $id => $definition) {
                if (!$definition->isPublic()) {
                    $ids[$id] = true;
                }
            }
            if ($ids = array_keys($ids)) {
                sort($ids);
                $c = "<?php\n\nreturn [\n";
                foreach ($ids as $id) {
                    $c .= '    '.$this->doExport($id)." => true,\n";
                }
                $files['removed-ids.php'] = $c."];\n";
            }

            if (!$this->inlineFactories) {
                foreach ($this->generateServiceFiles($services) as $file => [$c, $preload]) {
                    $files[$file] = sprintf($fileTemplate, substr($file, 0, -4), $c);

                    if ($preload) {
                        $preloadedFiles[$file] = $file;
                    }
                }
                foreach ($proxyClasses as $file => $c) {
                    $files[$file] = "<?php\n".$c;
                    $preloadedFiles[$file] = $file;
                }
            }

            $code .= $this->endClass();

            if ($this->inlineFactories && $proxyClasses) {
                $files['proxy-classes.php'] = "<?php\n\n";

                foreach ($proxyClasses as $c) {
                    $files['proxy-classes.php'] .= $c;
                }
            }

            $files[$options['class'].'.php'] = $code;
            $hash = ucfirst(strtr(ContainerBuilder::hash($files), '._', 'xx'));
            $code = [];

            foreach ($files as $file => $c) {
                $code["Container{$hash}/{$file}"] = substr_replace($c, "<?php\n\nnamespace Container{$hash};\n", 0, 6);

                if (isset($preloadedFiles[$file])) {
                    $preloadedFiles[$file] = "Container{$hash}/{$file}";
                }
            }
            $namespaceLine = $this->namespace ? "\nnamespace {$this->namespace};\n" : '';
            $time = $options['build_time'];
            $id = hash('crc32', $hash.$time);
            $this->asFiles = false;

            if ($this->preload && null !== $autoloadFile = $this->getAutoloadFile()) {
                $autoloadFile = trim($this->export($autoloadFile), '()\\');

                $preloadedFiles = array_reverse($preloadedFiles);
                if ('' !== $preloadedFiles = implode("';\nrequire __DIR__.'/", $preloadedFiles)) {
                    $preloadedFiles = "require __DIR__.'/$preloadedFiles';\n";
                }

                $code[$options['class'].'.preload.php'] = <<<EOF
<?php

// This file has been auto-generated by the Symfony Dependency Injection Component
// You can reference it in the "opcache.preload" php.ini setting on PHP >= 7.4 when preloading is desired

use Symfony\Component\DependencyInjection\Dumper\Preloader;

if (in_array(PHP_SAPI, ['cli', 'phpdbg'], true)) {
    return;
}

require $autoloadFile;
(require __DIR__.'/{$options['class']}.php')->set(\\Container{$hash}\\{$options['class']}::class, null);
$preloadedFiles
\$classes = [];

EOF;

                foreach ($this->preload as $class) {
                    if (!$class || str_contains($class, '$') || \in_array($class, ['int', 'float', 'string', 'bool', 'resource', 'object', 'array', 'null', 'callable', 'iterable', 'mixed', 'void'], true)) {
                        continue;
                    }
                    if (!(class_exists($class, false) || interface_exists($class, false) || trait_exists($class, false)) || (new \ReflectionClass($class))->isUserDefined()) {
                        $code[$options['class'].'.preload.php'] .= sprintf("\$classes[] = '%s';\n", $class);
                    }
                }

                $code[$options['class'].'.preload.php'] .= <<<'EOF'

$preloaded = Preloader::preload($classes);

EOF;
            }

            $code[$options['class'].'.php'] = <<<EOF
<?php
{$namespaceLine}
// This file has been auto-generated by the Symfony Dependency Injection Component for internal use.

if (\\class_exists(\\Container{$hash}\\{$options['class']}::class, false)) {
    // no-op
} elseif (!include __DIR__.'/Container{$hash}/{$options['class']}.php') {
    touch(__DIR__.'/Container{$hash}.legacy');

    return;
}

if (!\\class_exists({$options['class']}::class, false)) {
    \\class_alias(\\Container{$hash}\\{$options['class']}::class, {$options['class']}::class, false);
}

return new \\Container{$hash}\\{$options['class']}([
    'container.build_hash' => '$hash',
    'container.build_id' => '$id',
    'container.build_time' => $time,
], __DIR__.\\DIRECTORY_SEPARATOR.'Container{$hash}');

EOF;
        } else {
            $code .= $this->endClass();
            foreach ($proxyClasses as $c) {
                $code .= $c;
            }
        }

        $this->targetDirRegex = null;
        $this->inlinedRequires = [];
        $this->circularReferences = [];
        $this->locatedIds = [];
        $this->exportedVariables = [];
        $this->preload = [];

        $unusedEnvs = [];
        foreach ($this->container->getEnvCounters() as $env => $use) {
            if (!$use) {
                $unusedEnvs[] = $env;
            }
        }
        if ($unusedEnvs) {
            throw new EnvParameterException($unusedEnvs, null, 'Environment variables "%s" are never used. Please, check your container\'s configuration.');
        }

        return $code;
    }

    /**
     * Retrieves the currently set proxy dumper or instantiates one.
     */
    private function getProxyDumper(): DumperInterface
    {
        return $this->proxyDumper ??= new LazyServiceDumper($this->class);
    }

    private function analyzeReferences()
    {
        (new AnalyzeServiceReferencesPass(false, $this->hasProxyDumper))->process($this->container);
        $checkedNodes = [];
        $this->circularReferences = [];
        $this->singleUsePrivateIds = [];
        foreach ($this->container->getCompiler()->getServiceReferenceGraph()->getNodes() as $id => $node) {
            if (!$node->getValue() instanceof Definition) {
                continue;
            }

            if ($this->isSingleUsePrivateNode($node)) {
                $this->singleUsePrivateIds[$id] = $id;
            }

            $this->collectCircularReferences($id, $node->getOutEdges(), $checkedNodes);
        }

        $this->container->getCompiler()->getServiceReferenceGraph()->clear();
        $this->singleUsePrivateIds = array_diff_key($this->singleUsePrivateIds, $this->circularReferences);
    }

    private function collectCircularReferences(string $sourceId, array $edges, array &$checkedNodes, array &$loops = [], array $path = [], bool $byConstructor = true): void
    {
        $path[$sourceId] = $byConstructor;
        $checkedNodes[$sourceId] = true;
        foreach ($edges as $edge) {
            $node = $edge->getDestNode();
            $id = $node->getId();
            if ($sourceId === $id || !$node->getValue() instanceof Definition || $edge->isWeak()) {
                continue;
            }

            if (isset($path[$id])) {
                $loop = null;
                $loopByConstructor = $edge->isReferencedByConstructor() && !$edge->isLazy();
                $pathInLoop = [$id, []];
                foreach ($path as $k => $pathByConstructor) {
                    if (null !== $loop) {
                        $loop[] = $k;
                        $pathInLoop[1][$k] = $pathByConstructor;
                        $loops[$k][] = &$pathInLoop;
                        $loopByConstructor = $loopByConstructor && $pathByConstructor;
                    } elseif ($k === $id) {
                        $loop = [];
                    }
                }
                $this->addCircularReferences($id, $loop, $loopByConstructor);
            } elseif (!isset($checkedNodes[$id])) {
                $this->collectCircularReferences($id, $node->getOutEdges(), $checkedNodes, $loops, $path, $edge->isReferencedByConstructor() && !$edge->isLazy());
            } elseif (isset($loops[$id])) {
                // we already had detected loops for this edge
                // let's check if we have a common ancestor in one of the detected loops
                foreach ($loops[$id] as [$first, $loopPath]) {
                    if (!isset($path[$first])) {
                        continue;
                    }
                    // We have a common ancestor, let's fill the current path
                    $fillPath = null;
                    foreach ($loopPath as $k => $pathByConstructor) {
                        if (null !== $fillPath) {
                            $fillPath[$k] = $pathByConstructor;
                        } elseif ($k === $id) {
                            $fillPath = $path;
                            $fillPath[$k] = $pathByConstructor;
                        }
                    }

                    // we can now build the loop
                    $loop = null;
                    $loopByConstructor = $edge->isReferencedByConstructor() && !$edge->isLazy();
                    foreach ($fillPath as $k => $pathByConstructor) {
                        if (null !== $loop) {
                            $loop[] = $k;
                            $loopByConstructor = $loopByConstructor && $pathByConstructor;
                        } elseif ($k === $first) {
                            $loop = [];
                        }
                    }
                    $this->addCircularReferences($first, $loop, true);
                    break;
                }
            }
        }
        unset($path[$sourceId]);
    }

    private function addCircularReferences(string $sourceId, array $currentPath, bool $byConstructor)
    {
        $currentId = $sourceId;
        $currentPath = array_reverse($currentPath);
        $currentPath[] = $currentId;
        foreach ($currentPath as $parentId) {
            if (empty($this->circularReferences[$parentId][$currentId])) {
                $this->circularReferences[$parentId][$currentId] = $byConstructor;
            }

            $currentId = $parentId;
        }
    }

    private function collectLineage(string $class, array &$lineage)
    {
        if (isset($lineage[$class])) {
            return;
        }
        if (!$r = $this->container->getReflectionClass($class, false)) {
            return;
        }
        if (is_a($class, $this->baseClass, true)) {
            return;
        }
        $file = $r->getFileName();
        if (str_ends_with($file, ') : eval()\'d code')) {
            $file = substr($file, 0, strrpos($file, '(', -17));
        }
        if (!$file || $this->doExport($file) === $exportedFile = $this->export($file)) {
            return;
        }

        $lineage[$class] = substr($exportedFile, 1, -1);

        if ($parent = $r->getParentClass()) {
            $this->collectLineage($parent->name, $lineage);
        }

        foreach ($r->getInterfaces() as $parent) {
            $this->collectLineage($parent->name, $lineage);
        }

        foreach ($r->getTraits() as $parent) {
            $this->collectLineage($parent->name, $lineage);
        }

        unset($lineage[$class]);
        $lineage[$class] = substr($exportedFile, 1, -1);
    }

    private function generateProxyClasses(): array
    {
        $proxyClasses = [];
        $alreadyGenerated = [];
        $definitions = $this->container->getDefinitions();
        $strip = '' === $this->docStar && method_exists(Kernel::class, 'stripComments');
        $proxyDumper = $this->getProxyDumper();
        ksort($definitions);
        foreach ($definitions as $id => $definition) {
            if (!$definition = $this->isProxyCandidate($definition, $asGhostObject, $id)) {
                continue;
            }
            if (isset($alreadyGenerated[$asGhostObject][$class = $definition->getClass()])) {
                continue;
            }
            $alreadyGenerated[$asGhostObject][$class] = true;
            // register class' reflector for resource tracking
            $this->container->getReflectionClass($class);
            if ("\n" === $proxyCode = "\n".$proxyDumper->getProxyCode($definition, $id)) {
                continue;
            }

            if ($this->inlineRequires) {
                $lineage = [];
                $this->collectLineage($class, $lineage);

                $code = '';
                foreach (array_diff_key(array_flip($lineage), $this->inlinedRequires) as $file => $class) {
                    if ($this->inlineFactories) {
                        $this->inlinedRequires[$file] = true;
                    }
                    $code .= sprintf("include_once %s;\n", $file);
                }

                $proxyCode = $code.$proxyCode;
            }

            if ($strip) {
                $proxyCode = "<?php\n".$proxyCode;
                $proxyCode = substr(Kernel::stripComments($proxyCode), 5);
            }

            $proxyClass = explode(' ', $this->inlineRequires ? substr($proxyCode, \strlen($code)) : $proxyCode, 3)[1];

            if ($this->asFiles || $this->namespace) {
                $proxyCode .= "\nif (!\\class_exists('$proxyClass', false)) {\n    \\class_alias(__NAMESPACE__.'\\\\$proxyClass', '$proxyClass', false);\n}\n";
            }

            $proxyClasses[$proxyClass.'.php'] = $proxyCode;
        }

        return $proxyClasses;
    }

    private function addServiceInclude(string $cId, Definition $definition, bool $isProxyCandidate): string
    {
        $code = '';

        if ($this->inlineRequires && (!$this->isHotPath($definition) || $isProxyCandidate)) {
            $lineage = [];
            foreach ($this->inlinedDefinitions as $def) {
                if (!$def->isDeprecated()) {
                    foreach ($this->getClasses($def, $cId) as $class) {
                        $this->collectLineage($class, $lineage);
                    }
                }
            }

            foreach ($this->serviceCalls as $id => [$callCount, $behavior]) {
                if ('service_container' !== $id && $id !== $cId
                    && ContainerInterface::IGNORE_ON_UNINITIALIZED_REFERENCE !== $behavior
                    && $this->container->has($id)
                    && $this->isTrivialInstance($def = $this->container->findDefinition($id))
                ) {
                    foreach ($this->getClasses($def, $cId) as $class) {
                        $this->collectLineage($class, $lineage);
                    }
                }
            }

            foreach (array_diff_key(array_flip($lineage), $this->inlinedRequires) as $file => $class) {
                $code .= sprintf("        include_once %s;\n", $file);
            }
        }

        foreach ($this->inlinedDefinitions as $def) {
            if ($file = $def->getFile()) {
                $file = $this->dumpValue($file);
                $file = '(' === $file[0] ? substr($file, 1, -1) : $file;
                $code .= sprintf("        include_once %s;\n", $file);
            }
        }

        if ('' !== $code) {
            $code .= "\n";
        }

        return $code;
    }

    /**
     * @throws InvalidArgumentException
     * @throws RuntimeException
     */
    private function addServiceInstance(string $id, Definition $definition, bool $isSimpleInstance): string
    {
        $class = $this->dumpValue($definition->getClass());

        if (str_starts_with($class, "'") && !str_contains($class, '$') && !preg_match('/^\'(?:\\\{2})?[a-zA-Z_\x7f-\xff][a-zA-Z0-9_\x7f-\xff]*(?:\\\{2}[a-zA-Z_\x7f-\xff][a-zA-Z0-9_\x7f-\xff]*)*\'$/', $class)) {
            throw new InvalidArgumentException(sprintf('"%s" is not a valid class name for the "%s" service.', $class, $id));
        }

        $asGhostObject = false;
        $isProxyCandidate = $this->isProxyCandidate($definition, $asGhostObject, $id);
        $instantiation = '';

        $lastWitherIndex = null;
        foreach ($definition->getMethodCalls() as $k => $call) {
            if ($call[2] ?? false) {
                $lastWitherIndex = $k;
            }
        }

        if (!$isProxyCandidate && $definition->isShared() && !isset($this->singleUsePrivateIds[$id]) && null === $lastWitherIndex) {
            $instantiation = sprintf('$container->%s[%s] = %s', $this->container->getDefinition($id)->isPublic() ? 'services' : 'privates', $this->doExport($id), $isSimpleInstance ? '' : '$instance');
        } elseif (!$isSimpleInstance) {
            $instantiation = '$instance';
        }

        $return = '';
        if ($isSimpleInstance) {
            $return = 'return ';
        } else {
            $instantiation .= ' = ';
        }

        return $this->addNewInstance($definition, '        '.$return.$instantiation, $id, $asGhostObject);
    }

    private function isTrivialInstance(Definition $definition): bool
    {
        if ($definition->hasErrors()) {
            return true;
        }
        if ($definition->isSynthetic() || $definition->getFile() || $definition->getMethodCalls() || $definition->getProperties() || $definition->getConfigurator()) {
            return false;
        }
        if ($definition->isDeprecated() || $definition->isLazy() || $definition->getFactory() || 3 < \count($definition->getArguments())) {
            return false;
        }

        foreach ($definition->getArguments() as $arg) {
            if (!$arg || $arg instanceof Parameter) {
                continue;
            }
            if (\is_array($arg) && 3 >= \count($arg)) {
                foreach ($arg as $k => $v) {
                    if ($this->dumpValue($k) !== $this->dumpValue($k, false)) {
                        return false;
                    }
                    if (!$v || $v instanceof Parameter) {
                        continue;
                    }
                    if ($v instanceof Reference && $this->container->has($id = (string) $v) && $this->container->findDefinition($id)->isSynthetic()) {
                        continue;
                    }
                    if (!\is_scalar($v) || $this->dumpValue($v) !== $this->dumpValue($v, false)) {
                        return false;
                    }
                }
            } elseif ($arg instanceof Reference && $this->container->has($id = (string) $arg) && $this->container->findDefinition($id)->isSynthetic()) {
                continue;
            } elseif (!\is_scalar($arg) || $this->dumpValue($arg) !== $this->dumpValue($arg, false)) {
                return false;
            }
        }

        return true;
    }

    private function addServiceMethodCalls(Definition $definition, string $variableName, ?string $sharedNonLazyId): string
    {
        $lastWitherIndex = null;
        foreach ($definition->getMethodCalls() as $k => $call) {
            if ($call[2] ?? false) {
                $lastWitherIndex = $k;
            }
        }

        $calls = '';
        foreach ($definition->getMethodCalls() as $k => $call) {
            $arguments = [];
            foreach ($call[1] as $i => $value) {
                $arguments[] = (\is_string($i) ? $i.': ' : '').$this->dumpValue($value);
            }

            $witherAssignation = '';

            if ($call[2] ?? false) {
<<<<<<< HEAD
                if (null !== $sharedNonLazyId && $lastWitherIndex === $k) {
                    $witherAssignation = sprintf('$container->%s[\'%s\'] = ', $definition->isPublic() ? 'services' : 'privates', $sharedNonLazyId);
=======
                if (null !== $sharedNonLazyId && $lastWitherIndex === $k && 'instance' === $variableName) {
                    $witherAssignation = sprintf('$this->%s[\'%s\'] = ', $definition->isPublic() ? 'services' : 'privates', $sharedNonLazyId);
>>>>>>> 36ed3dbd
                }
                $witherAssignation .= sprintf('$%s = ', $variableName);
            }

            $calls .= $this->wrapServiceConditionals($call[1], sprintf("        %s\$%s->%s(%s);\n", $witherAssignation, $variableName, $call[0], implode(', ', $arguments)));
        }

        return $calls;
    }

    private function addServiceProperties(Definition $definition, string $variableName = 'instance'): string
    {
        $code = '';
        foreach ($definition->getProperties() as $name => $value) {
            $code .= sprintf("        \$%s->%s = %s;\n", $variableName, $name, $this->dumpValue($value));
        }

        return $code;
    }

    private function addServiceConfigurator(Definition $definition, string $variableName = 'instance'): string
    {
        if (!$callable = $definition->getConfigurator()) {
            return '';
        }

        if (\is_array($callable)) {
            if ($callable[0] instanceof Reference
                || ($callable[0] instanceof Definition && $this->definitionVariables->contains($callable[0]))
            ) {
                return sprintf("        %s->%s(\$%s);\n", $this->dumpValue($callable[0]), $callable[1], $variableName);
            }

            $class = $this->dumpValue($callable[0]);
            // If the class is a string we can optimize away
            if (str_starts_with($class, "'") && !str_contains($class, '$')) {
                return sprintf("        %s::%s(\$%s);\n", $this->dumpLiteralClass($class), $callable[1], $variableName);
            }

            if (str_starts_with($class, 'new ')) {
                return sprintf("        (%s)->%s(\$%s);\n", $this->dumpValue($callable[0]), $callable[1], $variableName);
            }

            return sprintf("        [%s, '%s'](\$%s);\n", $this->dumpValue($callable[0]), $callable[1], $variableName);
        }

        return sprintf("        %s(\$%s);\n", $callable, $variableName);
    }

    private function addService(string $id, Definition $definition): array
    {
        $this->definitionVariables = new \SplObjectStorage();
        $this->referenceVariables = [];
        $this->variableCount = 0;
        $this->referenceVariables[$id] = new Variable('instance');

        $return = [];

        if ($class = $definition->getClass()) {
            $class = $class instanceof Parameter ? '%'.$class.'%' : $this->container->resolveEnvPlaceholders($class);
            $return[] = sprintf(str_starts_with($class, '%') ? '@return object A %1$s instance' : '@return \%s', ltrim($class, '\\'));
        } elseif ($definition->getFactory()) {
            $factory = $definition->getFactory();
            if (\is_string($factory) && !str_starts_with($factory, '@=')) {
                $return[] = sprintf('@return object An instance returned by %s()', $factory);
            } elseif (\is_array($factory) && (\is_string($factory[0]) || $factory[0] instanceof Definition || $factory[0] instanceof Reference)) {
                $class = $factory[0] instanceof Definition ? $factory[0]->getClass() : (string) $factory[0];
                $class = $class instanceof Parameter ? '%'.$class.'%' : $this->container->resolveEnvPlaceholders($class);
                $return[] = sprintf('@return object An instance returned by %s::%s()', $class, $factory[1]);
            }
        }

        if ($definition->isDeprecated()) {
            if ($return && str_starts_with($return[\count($return) - 1], '@return')) {
                $return[] = '';
            }

            $deprecation = $definition->getDeprecation($id);
            $return[] = sprintf('@deprecated %s', ($deprecation['package'] || $deprecation['version'] ? "Since {$deprecation['package']} {$deprecation['version']}: " : '').$deprecation['message']);
        }

        $return = str_replace("\n     * \n", "\n     *\n", implode("\n     * ", $return));
        $return = $this->container->resolveEnvPlaceholders($return);

        $shared = $definition->isShared() ? ' shared' : '';
        $public = $definition->isPublic() ? 'public' : 'private';
        $autowired = $definition->isAutowired() ? ' autowired' : '';
        $asFile = $this->asFiles && !$this->inlineFactories && !$this->isHotPath($definition);
        $methodName = $this->generateMethodName($id);

        if ($asFile || $definition->isLazy()) {
            $lazyInitialization = ', $lazyLoad = true';
        } else {
            $lazyInitialization = '';
        }
        $this->addContainerRef = false;

        $code = <<<EOF

    /*{$this->docStar}
     * Gets the $public '$id'$shared$autowired service.
     *
     * $return
EOF;
        $code = str_replace('*/', ' ', $code).<<<EOF

     */
    protected static function {$methodName}(\$container$lazyInitialization)
    {%container_ref%

EOF;

        if ($asFile) {
            $file = $methodName.'.php';
            $code = str_replace("protected static function {$methodName}(", 'public static function do(', $code);
        } else {
            $file = null;
        }

        if ($definition->hasErrors() && $e = $definition->getErrors()) {
            $code .= sprintf("        throw new RuntimeException(%s);\n", $this->export(reset($e)));
        } else {
            $this->serviceCalls = [];
            $this->inlinedDefinitions = $this->getDefinitionsFromArguments([$definition], null, $this->serviceCalls);

            if ($definition->isDeprecated()) {
                $deprecation = $definition->getDeprecation($id);
                $code .= sprintf("        trigger_deprecation(%s, %s, %s);\n\n", $this->export($deprecation['package']), $this->export($deprecation['version']), $this->export($deprecation['message']));
            } elseif ($definition->hasTag($this->hotPathTag) || !$definition->hasTag($this->preloadTags[1])) {
                foreach ($this->inlinedDefinitions as $def) {
                    foreach ($this->getClasses($def, $id) as $class) {
                        $this->preload[$class] = $class;
                    }
                }
            }

            if (!$definition->isShared()) {
                $factory = sprintf('$container->factories%s[%s]', $definition->isPublic() ? '' : "['service_container']", $this->doExport($id));
            }

            $asGhostObject = false;
            if ($isProxyCandidate = $this->isProxyCandidate($definition, $asGhostObject, $id)) {
                $definition = $isProxyCandidate;

                if (!$definition->isShared()) {
                    $code .= sprintf('        %s ??= ', $factory);

                    if ($asFile) {
                        $code .= "self::do(...);\n\n";
                    } else {
                        $code .= sprintf("self::%s(...);\n\n", $methodName);
                    }
                }
                $lazyLoad = $asGhostObject ? '$proxy' : 'false';
                $this->addContainerRef = true;

                $factoryCode = $asFile ? sprintf('self::do($containerRef->get(), %s)', $lazyLoad) : sprintf('self::%s($containerRef->get(), %s)', $methodName, $lazyLoad);
                $code .= $this->getProxyDumper()->getProxyFactoryCode($definition, $id, $factoryCode);
            }

            $c = $this->addServiceInclude($id, $definition, null !== $isProxyCandidate);

            if ('' !== $c && $isProxyCandidate && !$definition->isShared()) {
                $c = implode("\n", array_map(function ($line) { return $line ? '    '.$line : $line; }, explode("\n", $c)));
                $code .= "        static \$include = true;\n\n";
                $code .= "        if (\$include) {\n";
                $code .= $c;
                $code .= "            \$include = false;\n";
                $code .= "        }\n\n";
            } else {
                $code .= $c;
            }

            $c = $this->addInlineService($id, $definition);

            if (!$isProxyCandidate && !$definition->isShared()) {
                $c = implode("\n", array_map(function ($line) { return $line ? '    '.$line : $line; }, explode("\n", $c)));
                $lazyloadInitialization = $definition->isLazy() ? ', $lazyLoad = true' : '';

                $c = sprintf("        %s = static function (\$container%s) {\n%s        };\n\n        return %1\$s(\$container);\n", $factory, $lazyloadInitialization, $c);
            }

            $code .= $c;
        }

        $code .= "    }\n";

        $this->definitionVariables = $this->inlinedDefinitions = null;
        $this->referenceVariables = $this->serviceCalls = null;

        $code = preg_replace('/%container_ref%/', $this->addContainerRef ? "\n        \$containerRef = \$container->ref;\n" : '', $code, 1);

        return [$file, $code];
    }

    private function addInlineVariables(string $id, Definition $definition, array $arguments, bool $forConstructor): string
    {
        $code = '';

        foreach ($arguments as $argument) {
            if (\is_array($argument)) {
                $code .= $this->addInlineVariables($id, $definition, $argument, $forConstructor);
            } elseif ($argument instanceof Reference) {
                $code .= $this->addInlineReference($id, $definition, $argument, $forConstructor);
            } elseif ($argument instanceof Definition) {
                $code .= $this->addInlineService($id, $definition, $argument, $forConstructor);
            }
        }

        return $code;
    }

    private function addInlineReference(string $id, Definition $definition, string $targetId, bool $forConstructor): string
    {
        while ($this->container->hasAlias($targetId)) {
            $targetId = (string) $this->container->getAlias($targetId);
        }

        [$callCount, $behavior] = $this->serviceCalls[$targetId];

        if ($id === $targetId) {
            return $this->addInlineService($id, $definition, $definition);
        }

        if ('service_container' === $targetId || isset($this->referenceVariables[$targetId])) {
            return '';
        }

        if ($this->container->hasDefinition($targetId) && ($def = $this->container->getDefinition($targetId)) && !$def->isShared()) {
            return '';
        }

        $hasSelfRef = isset($this->circularReferences[$id][$targetId]) && !isset($this->definitionVariables[$definition]) && !($this->hasProxyDumper && $definition->isLazy());

        if ($hasSelfRef && !$forConstructor && !$forConstructor = !$this->circularReferences[$id][$targetId]) {
            $code = $this->addInlineService($id, $definition, $definition);
        } else {
            $code = '';
        }

        if (isset($this->referenceVariables[$targetId]) || (2 > $callCount && (!$hasSelfRef || !$forConstructor))) {
            return $code;
        }

        $name = $this->getNextVariableName();
        $this->referenceVariables[$targetId] = new Variable($name);

        $reference = ContainerInterface::EXCEPTION_ON_INVALID_REFERENCE >= $behavior ? new Reference($targetId, $behavior) : null;
        $code .= sprintf("        \$%s = %s;\n", $name, $this->getServiceCall($targetId, $reference));

        if (!$hasSelfRef || !$forConstructor) {
            return $code;
        }

        $code .= sprintf(<<<'EOTXT'

        if (isset($container->%s[%s])) {
            return $container->%1$s[%2$s];
        }

EOTXT
            ,
            $this->container->getDefinition($id)->isPublic() ? 'services' : 'privates',
            $this->doExport($id)
        );

        return $code;
    }

    private function addInlineService(string $id, Definition $definition, Definition $inlineDef = null, bool $forConstructor = true): string
    {
        $code = '';

        if ($isSimpleInstance = $isRootInstance = null === $inlineDef) {
            foreach ($this->serviceCalls as $targetId => [$callCount, $behavior, $byConstructor]) {
                if ($byConstructor && isset($this->circularReferences[$id][$targetId]) && !$this->circularReferences[$id][$targetId] && !($this->hasProxyDumper && $definition->isLazy())) {
                    $code .= $this->addInlineReference($id, $definition, $targetId, $forConstructor);
                }
            }
        }

        if (isset($this->definitionVariables[$inlineDef ??= $definition])) {
            return $code;
        }

        $arguments = [$inlineDef->getArguments(), $inlineDef->getFactory()];

        $code .= $this->addInlineVariables($id, $definition, $arguments, $forConstructor);

        if ($arguments = array_filter([$inlineDef->getProperties(), $inlineDef->getMethodCalls(), $inlineDef->getConfigurator()])) {
            $isSimpleInstance = false;
        } elseif ($definition !== $inlineDef && 2 > $this->inlinedDefinitions[$inlineDef]) {
            return $code;
        }

        $asGhostObject = false;
        $isProxyCandidate = $this->isProxyCandidate($inlineDef, $asGhostObject, $id);

        if (isset($this->definitionVariables[$inlineDef])) {
            $isSimpleInstance = false;
        } else {
            $name = $definition === $inlineDef ? 'instance' : $this->getNextVariableName();
            $this->definitionVariables[$inlineDef] = new Variable($name);
            $code .= '' !== $code ? "\n" : '';

            if ('instance' === $name) {
                $code .= $this->addServiceInstance($id, $definition, $isSimpleInstance);
            } else {
                $code .= $this->addNewInstance($inlineDef, '        $'.$name.' = ', $id);
            }

            if ('' !== $inline = $this->addInlineVariables($id, $definition, $arguments, false)) {
                $code .= "\n".$inline."\n";
            } elseif ($arguments && 'instance' === $name) {
                $code .= "\n";
            }

            $code .= $this->addServiceProperties($inlineDef, $name);
            $code .= $this->addServiceMethodCalls($inlineDef, $name, !$isProxyCandidate && $inlineDef->isShared() && !isset($this->singleUsePrivateIds[$id]) ? $id : null);
            $code .= $this->addServiceConfigurator($inlineDef, $name);
        }

        if (!$isRootInstance || $isSimpleInstance) {
            return $code;
        }

        return $code."\n        return \$instance;\n";
    }

    private function addServices(array &$services = null): string
    {
        $publicServices = $privateServices = '';
        $definitions = $this->container->getDefinitions();
        ksort($definitions);
        foreach ($definitions as $id => $definition) {
            if (!$definition->isSynthetic()) {
                $services[$id] = $this->addService($id, $definition);
            } elseif ($definition->hasTag($this->hotPathTag) || !$definition->hasTag($this->preloadTags[1])) {
                $services[$id] = null;

                foreach ($this->getClasses($definition, $id) as $class) {
                    $this->preload[$class] = $class;
                }
            }
        }

        foreach ($definitions as $id => $definition) {
            if (!([$file, $code] = $services[$id]) || null !== $file) {
                continue;
            }
            if ($definition->isPublic()) {
                $publicServices .= $code;
            } elseif (!$this->isTrivialInstance($definition) || isset($this->locatedIds[$id])) {
                $privateServices .= $code;
            }
        }

        return $publicServices.$privateServices;
    }

    private function generateServiceFiles(array $services): iterable
    {
        $definitions = $this->container->getDefinitions();
        ksort($definitions);
        foreach ($definitions as $id => $definition) {
            if (([$file, $code] = $services[$id]) && null !== $file && ($definition->isPublic() || !$this->isTrivialInstance($definition) || isset($this->locatedIds[$id]))) {
                yield $file => [$code, $definition->hasTag($this->hotPathTag) || !$definition->hasTag($this->preloadTags[1]) && !$definition->isDeprecated() && !$definition->hasErrors()];
            }
        }
    }

    private function addNewInstance(Definition $definition, string $return = '', string $id = null, bool $asGhostObject = false): string
    {
        $tail = $return ? str_repeat(')', substr_count($return, '(') - substr_count($return, ')')).";\n" : '';

        if (BaseServiceLocator::class === $definition->getClass() && $definition->hasTag($this->serviceLocatorTag)) {
            $arguments = [];
            foreach ($definition->getArgument(0) as $k => $argument) {
                $arguments[$k] = $argument->getValues()[0];
            }

            return $return.$this->dumpValue(new ServiceLocatorArgument($arguments)).$tail;
        }

        $arguments = [];
        foreach ($definition->getArguments() as $i => $value) {
            $arguments[] = (\is_string($i) ? $i.': ' : '').$this->dumpValue($value);
        }

        if (null !== $definition->getFactory()) {
            $callable = $definition->getFactory();

            if (['Closure', 'fromCallable'] === $callable && [0] === array_keys($definition->getArguments())) {
                $callable = $definition->getArgument(0);
                $arguments = ['...'];

                if ($callable instanceof Reference || $callable instanceof Definition) {
                    $callable = [$callable, '__invoke'];
                }
            }

            if (\is_array($callable)) {
                if (!preg_match('/^[a-zA-Z_\x7f-\xff][a-zA-Z0-9_\x7f-\xff]*$/', $callable[1])) {
                    throw new RuntimeException(sprintf('Cannot dump definition because of invalid factory method (%s).', $callable[1] ?: 'n/a'));
                }

                if ($callable[0] instanceof Reference
                    || ($callable[0] instanceof Definition && $this->definitionVariables->contains($callable[0]))
                ) {
                    return $return.sprintf('%s->%s(%s)', $this->dumpValue($callable[0]), $callable[1], $arguments ? implode(', ', $arguments) : '').$tail;
                }

                $class = $this->dumpValue($callable[0]);
                // If the class is a string we can optimize away
                if (str_starts_with($class, "'") && !str_contains($class, '$')) {
                    if ("''" === $class) {
                        throw new RuntimeException(sprintf('Cannot dump definition: "%s" service is defined to be created by a factory but is missing the service reference, did you forget to define the factory service id or class?', $id ? 'The "'.$id.'"' : 'inline'));
                    }

                    return $return.sprintf('%s::%s(%s)', $this->dumpLiteralClass($class), $callable[1], $arguments ? implode(', ', $arguments) : '').$tail;
                }

                if (str_starts_with($class, 'new ')) {
                    return $return.sprintf('(%s)->%s(%s)', $class, $callable[1], $arguments ? implode(', ', $arguments) : '').$tail;
                }

                return $return.sprintf("[%s, '%s'](%s)", $class, $callable[1], $arguments ? implode(', ', $arguments) : '').$tail;
            }

            if (\is_string($callable) && str_starts_with($callable, '@=')) {
                return $return.sprintf('(($args = %s) ? (%s) : null)',
                    $this->dumpValue(new ServiceLocatorArgument($definition->getArguments())),
                    $this->getExpressionLanguage()->compile(substr($callable, 2), ['container' => 'container', 'args' => 'args'])
                ).$tail;
            }

            return $return.sprintf('%s(%s)', $this->dumpLiteralClass($this->dumpValue($callable)), $arguments ? implode(', ', $arguments) : '').$tail;
        }

        if (null === $class = $definition->getClass()) {
            throw new RuntimeException('Cannot dump definitions which have no class nor factory.');
        }

        if (!$asGhostObject) {
            return $return.sprintf('new %s(%s)', $this->dumpLiteralClass($this->dumpValue($class)), implode(', ', $arguments)).$tail;
        }

        if (!method_exists($this->container->getParameterBag()->resolveValue($class), '__construct')) {
            return $return.'$lazyLoad'.$tail;
        }

        return $return.sprintf('($lazyLoad->__construct(%s) && false ?: $lazyLoad)', implode(', ', $arguments)).$tail;
    }

    private function startClass(string $class, string $baseClass, bool $hasProxyClasses): string
    {
        $namespaceLine = !$this->asFiles && $this->namespace ? "\nnamespace {$this->namespace};\n" : '';

        $code = <<<EOF
<?php
$namespaceLine
use Symfony\Component\DependencyInjection\Argument\RewindableGenerator;
use Symfony\Component\DependencyInjection\ContainerInterface;
use Symfony\Component\DependencyInjection\Container;
use Symfony\Component\DependencyInjection\Exception\LogicException;
use Symfony\Component\DependencyInjection\Exception\ParameterNotFoundException;
use Symfony\Component\DependencyInjection\Exception\RuntimeException;
use Symfony\Component\DependencyInjection\ParameterBag\FrozenParameterBag;
use Symfony\Component\DependencyInjection\ParameterBag\ParameterBagInterface;

/*{$this->docStar}
 * @internal This class has been auto-generated by the Symfony Dependency Injection Component.
 */
class $class extends $baseClass
{
    protected \$parameters = [];
    protected readonly \WeakReference \$ref;

    public function __construct()
    {
        \$this->ref = \WeakReference::create(\$this);

EOF;
        if ($this->asFiles) {
            $code = str_replace('$parameters = []', "\$containerDir;\n    protected \$parameters = [];\n    private \$buildParameters", $code);
            $code = str_replace('__construct()', '__construct(array $buildParameters = [], $containerDir = __DIR__)', $code);
            $code .= "        \$this->buildParameters = \$buildParameters;\n";
            $code .= "        \$this->containerDir = \$containerDir;\n";

            if (null !== $this->targetDirRegex) {
                $code = str_replace('$parameters = []', "\$targetDir;\n    protected \$parameters = []", $code);
                $code .= '        $this->targetDir = \\dirname($containerDir);'."\n";
            }
        }

        if (Container::class !== $this->baseClass) {
            $r = $this->container->getReflectionClass($this->baseClass, false);
            if (null !== $r
                && (null !== $constructor = $r->getConstructor())
                && 0 === $constructor->getNumberOfRequiredParameters()
                && Container::class !== $constructor->getDeclaringClass()->name
            ) {
                $code .= "        parent::__construct();\n";
                $code .= "        \$this->parameterBag = null;\n\n";
            }
        }

        if ($this->container->getParameterBag()->all()) {
            $code .= "        \$this->parameters = \$this->getDefaultParameters();\n\n";
        }
        $code .= "        \$this->services = \$this->privates = [];\n";

        $code .= $this->addSyntheticIds();
        $code .= $this->addMethodMap();
        $code .= $this->asFiles && !$this->inlineFactories ? $this->addFileMap() : '';
        $code .= $this->addAliases();
        $code .= $this->addInlineRequires($hasProxyClasses);
        $code .= <<<EOF
    }

    public function compile(): void
    {
        throw new LogicException('You cannot compile a dumped container that was already compiled.');
    }

    public function isCompiled(): bool
    {
        return true;
    }

EOF;
        $code .= $this->addRemovedIds();

        if ($this->asFiles && !$this->inlineFactories) {
            $code .= <<<'EOF'

    protected function load($file, $lazyLoad = true)
    {
        if (class_exists($class = __NAMESPACE__.'\\'.$file, false)) {
            return $class::do($this, $lazyLoad);
        }

        if ('.' === $file[-4]) {
            $class = substr($class, 0, -4);
        } else {
            $file .= '.php';
        }

        $service = require $this->containerDir.\DIRECTORY_SEPARATOR.$file;

        return class_exists($class, false) ? $class::do($this, $lazyLoad) : $service;
    }

EOF;
        }

        foreach ($this->container->getDefinitions() as $definition) {
            if (!$definition->isLazy() || !$this->hasProxyDumper) {
                continue;
            }

            if ($this->asFiles && !$this->inlineFactories) {
                $proxyLoader = "class_exists(\$class, false) || require __DIR__.'/'.\$class.'.php';\n\n        ";
            } else {
                $proxyLoader = '';
            }

            $code .= <<<EOF

    protected function createProxy(\$class, \Closure \$factory)
    {
        {$proxyLoader}return \$factory();
    }

EOF;
            break;
        }

        return $code;
    }

    private function addSyntheticIds(): string
    {
        $code = '';
        $definitions = $this->container->getDefinitions();
        ksort($definitions);
        foreach ($definitions as $id => $definition) {
            if ($definition->isSynthetic() && 'service_container' !== $id) {
                $code .= '            '.$this->doExport($id)." => true,\n";
            }
        }

        return $code ? "        \$this->syntheticIds = [\n{$code}        ];\n" : '';
    }

    private function addRemovedIds(): string
    {
        $ids = $this->container->getRemovedIds();
        foreach ($this->container->getDefinitions() as $id => $definition) {
            if (!$definition->isPublic()) {
                $ids[$id] = true;
            }
        }
        if (!$ids) {
            return '';
        }
        if ($this->asFiles) {
            $code = "require \$this->containerDir.\\DIRECTORY_SEPARATOR.'removed-ids.php'";
        } else {
            $code = '';
            $ids = array_keys($ids);
            sort($ids);
            foreach ($ids as $id) {
                if (preg_match(FileLoader::ANONYMOUS_ID_REGEXP, $id)) {
                    continue;
                }
                $code .= '            '.$this->doExport($id)." => true,\n";
            }

            $code = "[\n{$code}        ]";
        }

        return <<<EOF

    public function getRemovedIds(): array
    {
        return {$code};
    }

EOF;
    }

    private function addMethodMap(): string
    {
        $code = '';
        $definitions = $this->container->getDefinitions();
        ksort($definitions);
        foreach ($definitions as $id => $definition) {
            if (!$definition->isSynthetic() && $definition->isPublic() && (!$this->asFiles || $this->inlineFactories || $this->isHotPath($definition))) {
                $code .= '            '.$this->doExport($id).' => '.$this->doExport($this->generateMethodName($id)).",\n";
            }
        }

        $aliases = $this->container->getAliases();
        foreach ($aliases as $alias => $id) {
            if (!$id->isDeprecated()) {
                continue;
            }
            $code .= '            '.$this->doExport($alias).' => '.$this->doExport($this->generateMethodName($alias)).",\n";
        }

        return $code ? "        \$this->methodMap = [\n{$code}        ];\n" : '';
    }

    private function addFileMap(): string
    {
        $code = '';
        $definitions = $this->container->getDefinitions();
        ksort($definitions);
        foreach ($definitions as $id => $definition) {
            if (!$definition->isSynthetic() && $definition->isPublic() && !$this->isHotPath($definition)) {
                $code .= sprintf("            %s => '%s',\n", $this->doExport($id), $this->generateMethodName($id));
            }
        }

        return $code ? "        \$this->fileMap = [\n{$code}        ];\n" : '';
    }

    private function addAliases(): string
    {
        if (!$aliases = $this->container->getAliases()) {
            return "\n        \$this->aliases = [];\n";
        }

        $code = "        \$this->aliases = [\n";
        ksort($aliases);
        foreach ($aliases as $alias => $id) {
            if ($id->isDeprecated()) {
                continue;
            }

            $id = (string) $id;
            while (isset($aliases[$id])) {
                $id = (string) $aliases[$id];
            }
            $code .= '            '.$this->doExport($alias).' => '.$this->doExport($id).",\n";
        }

        return $code."        ];\n";
    }

    private function addDeprecatedAliases(): string
    {
        $code = '';
        $aliases = $this->container->getAliases();
        foreach ($aliases as $alias => $definition) {
            if (!$definition->isDeprecated()) {
                continue;
            }
            $public = $definition->isPublic() ? 'public' : 'private';
            $id = (string) $definition;
            $methodNameAlias = $this->generateMethodName($alias);
            $idExported = $this->export($id);
            $deprecation = $definition->getDeprecation($alias);
            $packageExported = $this->export($deprecation['package']);
            $versionExported = $this->export($deprecation['version']);
            $messageExported = $this->export($deprecation['message']);
            $code .= <<<EOF

    /*{$this->docStar}
     * Gets the $public '$alias' alias.
     *
     * @return object The "$id" service.
     */
    protected static function {$methodNameAlias}(\$container)
    {
        trigger_deprecation($packageExported, $versionExported, $messageExported);

        return \$container->get($idExported);
    }

EOF;
        }

        return $code;
    }

    private function addInlineRequires(bool $hasProxyClasses): string
    {
        $lineage = [];
        $hotPathServices = $this->hotPathTag && $this->inlineRequires ? $this->container->findTaggedServiceIds($this->hotPathTag) : [];

        foreach ($hotPathServices as $id => $tags) {
            $definition = $this->container->getDefinition($id);

            if ($definition->isLazy() && $this->hasProxyDumper) {
                continue;
            }

            $inlinedDefinitions = $this->getDefinitionsFromArguments([$definition]);

            foreach ($inlinedDefinitions as $def) {
                foreach ($this->getClasses($def, $id) as $class) {
                    $this->collectLineage($class, $lineage);
                }
            }
        }

        $code = '';

        foreach ($lineage as $file) {
            if (!isset($this->inlinedRequires[$file])) {
                $this->inlinedRequires[$file] = true;
                $code .= sprintf("\n            include_once %s;", $file);
            }
        }

        if ($hasProxyClasses) {
            $code .= "\n            include_once __DIR__.'/proxy-classes.php';";
        }

        return $code ? sprintf("\n        \$this->privates['service_container'] = static function (\$container) {%s\n        };\n", $code) : '';
    }

    private function addDefaultParametersMethod(): string
    {
        if (!$this->container->getParameterBag()->all()) {
            return '';
        }

        $php = [];
        $dynamicPhp = [];

        foreach ($this->container->getParameterBag()->all() as $key => $value) {
            if ($key !== $resolvedKey = $this->container->resolveEnvPlaceholders($key)) {
                throw new InvalidArgumentException(sprintf('Parameter name cannot use env parameters: "%s".', $resolvedKey));
            }
            $hasEnum = false;
            $export = $this->exportParameters([$value], '', 12, $hasEnum);
            $export = explode('0 => ', substr(rtrim($export, " ]\n"), 2, -1), 2);

            if ($hasEnum || preg_match("/\\\$container->(?:getEnv\('(?:[-.\w\\\\]*+:)*+\w++'\)|targetDir\.'')/", $export[1])) {
                $dynamicPhp[$key] = sprintf('%s%s => %s,', $export[0], $this->export($key), $export[1]);
            } else {
                $php[] = sprintf('%s%s => %s,', $export[0], $this->export($key), $export[1]);
            }
        }
        $parameters = sprintf("[\n%s\n%s]", implode("\n", $php), str_repeat(' ', 8));

        $code = <<<'EOF'

    public function getParameter(string $name): array|bool|string|int|float|\UnitEnum|null
    {
        if (isset($this->buildParameters[$name])) {
            return $this->buildParameters[$name];
        }

        if (!(isset($this->parameters[$name]) || isset($this->loadedDynamicParameters[$name]) || \array_key_exists($name, $this->parameters))) {
            throw new ParameterNotFoundException($name);
        }
        if (isset($this->loadedDynamicParameters[$name])) {
            return $this->loadedDynamicParameters[$name] ? $this->dynamicParameters[$name] : $this->getDynamicParameter($name);
        }

        return $this->parameters[$name];
    }

    public function hasParameter(string $name): bool
    {
        if (isset($this->buildParameters[$name])) {
            return true;
        }

        return isset($this->parameters[$name]) || isset($this->loadedDynamicParameters[$name]) || \array_key_exists($name, $this->parameters);
    }

    public function setParameter(string $name, $value): void
    {
        throw new LogicException('Impossible to call set() on a frozen ParameterBag.');
    }

    public function getParameterBag(): ParameterBagInterface
    {
        if (null === $this->parameterBag) {
            $parameters = $this->parameters;
            foreach ($this->loadedDynamicParameters as $name => $loaded) {
                $parameters[$name] = $loaded ? $this->dynamicParameters[$name] : $this->getDynamicParameter($name);
            }
            foreach ($this->buildParameters as $name => $value) {
                $parameters[$name] = $value;
            }
            $this->parameterBag = new FrozenParameterBag($parameters);
        }

        return $this->parameterBag;
    }

EOF;
        if (!$this->asFiles) {
            $code = preg_replace('/^.*buildParameters.*\n.*\n.*\n\n?/m', '', $code);
        }

        if ($dynamicPhp) {
            $loadedDynamicParameters = $this->exportParameters(array_combine(array_keys($dynamicPhp), array_fill(0, \count($dynamicPhp), false)), '', 8);
            $getDynamicParameter = <<<'EOF'
        $container = $this;
        $value = match ($name) {
%s
            default => throw new ParameterNotFoundException($name),
        };
        $this->loadedDynamicParameters[$name] = true;

        return $this->dynamicParameters[$name] = $value;
EOF;
            $getDynamicParameter = sprintf($getDynamicParameter, implode("\n", $dynamicPhp));
        } else {
            $loadedDynamicParameters = '[]';
            $getDynamicParameter = str_repeat(' ', 8).'throw new ParameterNotFoundException($name);';
        }

        $code .= <<<EOF

    private \$loadedDynamicParameters = {$loadedDynamicParameters};
    private \$dynamicParameters = [];

    private function getDynamicParameter(string \$name)
    {
{$getDynamicParameter}
    }

    protected function getDefaultParameters(): array
    {
        return $parameters;
    }

EOF;

        return $code;
    }

    /**
     * @throws InvalidArgumentException
     */
    private function exportParameters(array $parameters, string $path = '', int $indent = 12, bool &$hasEnum = false): string
    {
        $php = [];
        foreach ($parameters as $key => $value) {
            if (\is_array($value)) {
                $value = $this->exportParameters($value, $path.'/'.$key, $indent + 4, $hasEnum);
            } elseif ($value instanceof ArgumentInterface) {
                throw new InvalidArgumentException(sprintf('You cannot dump a container with parameters that contain special arguments. "%s" found in "%s".', get_debug_type($value), $path.'/'.$key));
            } elseif ($value instanceof Variable) {
                throw new InvalidArgumentException(sprintf('You cannot dump a container with parameters that contain variable references. Variable "%s" found in "%s".', $value, $path.'/'.$key));
            } elseif ($value instanceof Definition) {
                throw new InvalidArgumentException(sprintf('You cannot dump a container with parameters that contain service definitions. Definition for "%s" found in "%s".', $value->getClass(), $path.'/'.$key));
            } elseif ($value instanceof Reference) {
                throw new InvalidArgumentException(sprintf('You cannot dump a container with parameters that contain references to other services (reference to service "%s" found in "%s").', $value, $path.'/'.$key));
            } elseif ($value instanceof Expression) {
                throw new InvalidArgumentException(sprintf('You cannot dump a container with parameters that contain expressions. Expression "%s" found in "%s".', $value, $path.'/'.$key));
            } elseif ($value instanceof \UnitEnum) {
                $hasEnum = true;
                $value = sprintf('\%s::%s', $value::class, $value->name);
            } else {
                $value = $this->export($value);
            }

            $php[] = sprintf('%s%s => %s,', str_repeat(' ', $indent), $this->export($key), $value);
        }

        return sprintf("[\n%s\n%s]", implode("\n", $php), str_repeat(' ', $indent - 4));
    }

    private function endClass(): string
    {
        return <<<'EOF'
}

EOF;
    }

    private function wrapServiceConditionals(mixed $value, string $code): string
    {
        if (!$condition = $this->getServiceConditionals($value)) {
            return $code;
        }

        // re-indent the wrapped code
        $code = implode("\n", array_map(function ($line) { return $line ? '    '.$line : $line; }, explode("\n", $code)));

        return sprintf("        if (%s) {\n%s        }\n", $condition, $code);
    }

    private function getServiceConditionals(mixed $value): string
    {
        $conditions = [];
        foreach (ContainerBuilder::getInitializedConditionals($value) as $service) {
            if (!$this->container->hasDefinition($service)) {
                return 'false';
            }
            $conditions[] = sprintf('isset($container->%s[%s])', $this->container->getDefinition($service)->isPublic() ? 'services' : 'privates', $this->doExport($service));
        }
        foreach (ContainerBuilder::getServiceConditionals($value) as $service) {
            if ($this->container->hasDefinition($service) && !$this->container->getDefinition($service)->isPublic()) {
                continue;
            }

            $conditions[] = sprintf('$container->has(%s)', $this->doExport($service));
        }

        if (!$conditions) {
            return '';
        }

        return implode(' && ', $conditions);
    }

    private function getDefinitionsFromArguments(array $arguments, \SplObjectStorage $definitions = null, array &$calls = [], bool $byConstructor = null): \SplObjectStorage
    {
        $definitions ??= new \SplObjectStorage();

        foreach ($arguments as $argument) {
            if (\is_array($argument)) {
                $this->getDefinitionsFromArguments($argument, $definitions, $calls, $byConstructor);
            } elseif ($argument instanceof Reference) {
                $id = (string) $argument;

                while ($this->container->hasAlias($id)) {
                    $id = (string) $this->container->getAlias($id);
                }

                if (!isset($calls[$id])) {
                    $calls[$id] = [0, $argument->getInvalidBehavior(), $byConstructor];
                } else {
                    $calls[$id][1] = min($calls[$id][1], $argument->getInvalidBehavior());
                }

                ++$calls[$id][0];
            } elseif (!$argument instanceof Definition) {
                // no-op
            } elseif (isset($definitions[$argument])) {
                $definitions[$argument] = 1 + $definitions[$argument];
            } else {
                $definitions[$argument] = 1;
                $arguments = [$argument->getArguments(), $argument->getFactory()];
                $this->getDefinitionsFromArguments($arguments, $definitions, $calls, null === $byConstructor || $byConstructor);
                $arguments = [$argument->getProperties(), $argument->getMethodCalls(), $argument->getConfigurator()];
                $this->getDefinitionsFromArguments($arguments, $definitions, $calls, null !== $byConstructor && $byConstructor);
            }
        }

        return $definitions;
    }

    /**
     * @throws RuntimeException
     */
    private function dumpValue(mixed $value, bool $interpolate = true): string
    {
        if (\is_array($value)) {
            if ($value && $interpolate && false !== $param = array_search($value, $this->container->getParameterBag()->all(), true)) {
                return $this->dumpValue("%$param%");
            }
            $code = [];
            foreach ($value as $k => $v) {
                $code[] = sprintf('%s => %s', $this->dumpValue($k, $interpolate), $this->dumpValue($v, $interpolate));
            }

            return sprintf('[%s]', implode(', ', $code));
        } elseif ($value instanceof ArgumentInterface) {
            $scope = [$this->definitionVariables, $this->referenceVariables];
            $this->definitionVariables = $this->referenceVariables = null;

            try {
                if ($value instanceof ServiceClosureArgument) {
                    $value = $value->getValues()[0];
                    $code = $this->dumpValue($value, $interpolate);

                    $returnedType = '';
                    if ($value instanceof TypedReference) {
                        $returnedType = sprintf(': %s\%s', ContainerInterface::EXCEPTION_ON_INVALID_REFERENCE >= $value->getInvalidBehavior() ? '' : '?', str_replace(['|', '&'], ['|\\', '&\\'], $value->getType()));
                    }

                    $code = sprintf('return %s;', $code);

                    $attribute = '';
                    if ($value instanceof Reference) {
                        $attribute = 'name: '.$this->dumpValue((string) $value, $interpolate);

                        if ($this->container->hasDefinition($value) && ($class = $this->container->findDefinition($value)->getClass()) && $class !== (string) $value) {
                            $attribute .= ', class: '.$this->dumpValue($class, $interpolate);
                        }

                        $attribute = sprintf('#[\Closure(%s)] ', $attribute);
                    }
                    $this->addContainerRef = true;

                    return sprintf("%sstatic function () use (\$containerRef)%s {\n            \$container = \$containerRef->get();\n\n            %s\n        }", $attribute, $returnedType, $code);
                }

                if ($value instanceof IteratorArgument) {
                    $operands = [0];
                    $code = [];

                    if (!$values = $value->getValues()) {
                        $code[] = 'new RewindableGenerator(static function () {';
                        $code[] = '            return new \EmptyIterator();';
                    } else {
                        $this->addContainerRef = true;
                        $code[] = 'new RewindableGenerator(static function () use ($containerRef) {';
                        $code[] = '            $container = $containerRef->get();';
                        $code[] = '';
                        $countCode = [];
                        $countCode[] = 'static function () use ($containerRef) {';

                        foreach ($values as $k => $v) {
                            ($c = $this->getServiceConditionals($v)) ? $operands[] = "(int) ($c)" : ++$operands[0];
                            $v = $this->wrapServiceConditionals($v, sprintf("        yield %s => %s;\n", $this->dumpValue($k, $interpolate), $this->dumpValue($v, $interpolate)));
                            foreach (explode("\n", $v) as $v) {
                                if ($v) {
                                    $code[] = '    '.$v;
                                }
                            }
                        }

                        $countCode[] = '            $container = $containerRef->get();';
                        $countCode[] = '';
                        $countCode[] = sprintf('            return %s;', implode(' + ', $operands));
                        $countCode[] = '        }';
                    }

                    $code[] = sprintf('        }, %s)', \count($operands) > 1 ? implode("\n", $countCode) : $operands[0]);

                    return implode("\n", $code);
                }

                if ($value instanceof ServiceLocatorArgument) {
                    $serviceMap = '';
                    $serviceTypes = '';
                    foreach ($value->getValues() as $k => $v) {
                        if (!$v instanceof Reference) {
                            $serviceMap .= sprintf("\n            %s => [%s],", $this->export($k), $this->dumpValue($v));
                            $serviceTypes .= sprintf("\n            %s => '?',", $this->export($k));
                            continue;
                        }
                        $id = (string) $v;
                        while ($this->container->hasAlias($id)) {
                            $id = (string) $this->container->getAlias($id);
                        }
                        $definition = $this->container->getDefinition($id);
                        $load = !($definition->hasErrors() && $e = $definition->getErrors()) ? $this->asFiles && !$this->inlineFactories && !$this->isHotPath($definition) : reset($e);
                        $serviceMap .= sprintf("\n            %s => [%s, %s, %s, %s],",
                            $this->export($k),
                            $this->export($definition->isShared() ? ($definition->isPublic() ? 'services' : 'privates') : false),
                            $this->doExport($id),
                            $this->export(ContainerInterface::IGNORE_ON_UNINITIALIZED_REFERENCE !== $v->getInvalidBehavior() && !\is_string($load) ? $this->generateMethodName($id) : null),
                            $this->export($load)
                        );
                        $serviceTypes .= sprintf("\n            %s => %s,", $this->export($k), $this->export($v instanceof TypedReference ? $v->getType() : '?'));
                        $this->locatedIds[$id] = true;
                    }
                    $this->addGetService = true;

                    return sprintf('new \%s($container->getService, [%s%s], [%s%s])', ServiceLocator::class, $serviceMap, $serviceMap ? "\n        " : '', $serviceTypes, $serviceTypes ? "\n        " : '');
                }
            } finally {
                [$this->definitionVariables, $this->referenceVariables] = $scope;
            }
        } elseif ($value instanceof Definition) {
            if ($value->hasErrors() && $e = $value->getErrors()) {
                return sprintf('throw new RuntimeException(%s)', $this->export(reset($e)));
            }
            if ($this->definitionVariables?->contains($value)) {
                return $this->dumpValue($this->definitionVariables[$value], $interpolate);
            }
            if ($value->getMethodCalls()) {
                throw new RuntimeException('Cannot dump definitions which have method calls.');
            }
            if ($value->getProperties()) {
                throw new RuntimeException('Cannot dump definitions which have properties.');
            }
            if (null !== $value->getConfigurator()) {
                throw new RuntimeException('Cannot dump definitions which have a configurator.');
            }

            return $this->addNewInstance($value);
        } elseif ($value instanceof Variable) {
            return '$'.$value;
        } elseif ($value instanceof Reference) {
            $id = (string) $value;

            while ($this->container->hasAlias($id)) {
                $id = (string) $this->container->getAlias($id);
            }

            if (null !== $this->referenceVariables && isset($this->referenceVariables[$id])) {
                return $this->dumpValue($this->referenceVariables[$id], $interpolate);
            }

            return $this->getServiceCall($id, $value);
        } elseif ($value instanceof Expression) {
            return $this->getExpressionLanguage()->compile((string) $value, ['container' => 'container']);
        } elseif ($value instanceof Parameter) {
            return $this->dumpParameter($value);
        } elseif (true === $interpolate && \is_string($value)) {
            if (preg_match('/^%([^%]+)%$/', $value, $match)) {
                // we do this to deal with non string values (Boolean, integer, ...)
                // the preg_replace_callback converts them to strings
                return $this->dumpParameter($match[1]);
            } else {
                $replaceParameters = function ($match) {
                    return "'.".$this->dumpParameter($match[2]).".'";
                };

                $code = str_replace('%%', '%', preg_replace_callback('/(?<!%)(%)([^%]+)\1/', $replaceParameters, $this->export($value)));

                return $code;
            }
        } elseif ($value instanceof \UnitEnum) {
            return sprintf('\%s::%s', $value::class, $value->name);
        } elseif ($value instanceof AbstractArgument) {
            throw new RuntimeException($value->getTextWithContext());
        } elseif (\is_object($value) || \is_resource($value)) {
            throw new RuntimeException('Unable to dump a service container if a parameter is an object or a resource.');
        }

        return $this->export($value);
    }

    /**
     * Dumps a string to a literal (aka PHP Code) class value.
     *
     * @throws RuntimeException
     */
    private function dumpLiteralClass(string $class): string
    {
        if (str_contains($class, '$')) {
            return sprintf('${($_ = %s) && false ?: "_"}', $class);
        }
        if (!str_starts_with($class, "'") || !preg_match('/^\'(?:\\\{2})?[a-zA-Z_\x7f-\xff][a-zA-Z0-9_\x7f-\xff]*(?:\\\{2}[a-zA-Z_\x7f-\xff][a-zA-Z0-9_\x7f-\xff]*)*\'$/', $class)) {
            throw new RuntimeException(sprintf('Cannot dump definition because of invalid class name (%s).', $class ?: 'n/a'));
        }

        $class = substr(str_replace('\\\\', '\\', $class), 1, -1);

        return str_starts_with($class, '\\') ? $class : '\\'.$class;
    }

    private function dumpParameter(string $name): string
    {
        if ($this->container->hasParameter($name)) {
            $value = $this->container->getParameter($name);
            $dumpedValue = $this->dumpValue($value, false);

            if (!$value || !\is_array($value)) {
                return $dumpedValue;
            }

            if (!preg_match("/\\\$container->(?:getEnv\('(?:[-.\w\\\\]*+:)*+\w++'\)|targetDir\.'')/", $dumpedValue)) {
                return sprintf('$container->parameters[%s]', $this->doExport($name));
            }
        }

        return sprintf('$container->getParameter(%s)', $this->doExport($name));
    }

    private function getServiceCall(string $id, Reference $reference = null): string
    {
        while ($this->container->hasAlias($id)) {
            $id = (string) $this->container->getAlias($id);
        }

        if ('service_container' === $id) {
            return '$container';
        }

        if ($this->container->hasDefinition($id) && $definition = $this->container->getDefinition($id)) {
            if ($definition->isSynthetic()) {
                $code = sprintf('$container->get(%s%s)', $this->doExport($id), null !== $reference ? ', '.$reference->getInvalidBehavior() : '');
            } elseif (null !== $reference && ContainerInterface::IGNORE_ON_UNINITIALIZED_REFERENCE === $reference->getInvalidBehavior()) {
                $code = 'null';
                if (!$definition->isShared()) {
                    return $code;
                }
            } elseif ($this->isTrivialInstance($definition)) {
                if ($definition->hasErrors() && $e = $definition->getErrors()) {
                    return sprintf('throw new RuntimeException(%s)', $this->export(reset($e)));
                }
                $code = $this->addNewInstance($definition, '', $id);
                if ($definition->isShared() && !isset($this->singleUsePrivateIds[$id])) {
                    return sprintf('($container->%s[%s] ??= %s)', $definition->isPublic() ? 'services' : 'privates', $this->doExport($id), $code);
                }
                $code = "($code)";
            } else {
                $code = $this->asFiles && !$this->inlineFactories && !$this->isHotPath($definition) ? "\$container->load('%s')" : 'self::%s($container)';
                $code = sprintf($code, $this->generateMethodName($id));

                if (!$definition->isShared()) {
                    $factory = sprintf('$container->factories%s[%s]', $definition->isPublic() ? '' : "['service_container']", $this->doExport($id));
                    $code = sprintf('(isset(%s) ? %1$s($container) : %s)', $factory, $code);
                }
            }
            if ($definition->isShared() && !isset($this->singleUsePrivateIds[$id])) {
                $code = sprintf('($container->%s[%s] ?? %s)', $definition->isPublic() ? 'services' : 'privates', $this->doExport($id), $code);
            }

            return $code;
        }
        if (null !== $reference && ContainerInterface::IGNORE_ON_UNINITIALIZED_REFERENCE === $reference->getInvalidBehavior()) {
            return 'null';
        }
        if (null !== $reference && ContainerInterface::EXCEPTION_ON_INVALID_REFERENCE < $reference->getInvalidBehavior()) {
            $code = sprintf('$container->get(%s, ContainerInterface::NULL_ON_INVALID_REFERENCE)', $this->doExport($id));
        } else {
            $code = sprintf('$container->get(%s)', $this->doExport($id));
        }

        return sprintf('($container->services[%s] ?? %s)', $this->doExport($id), $code);
    }

    /**
     * Initializes the method names map to avoid conflicts with the Container methods.
     */
    private function initializeMethodNamesMap(string $class)
    {
        $this->serviceIdToMethodNameMap = [];
        $this->usedMethodNames = [];

        if ($reflectionClass = $this->container->getReflectionClass($class)) {
            foreach ($reflectionClass->getMethods() as $method) {
                $this->usedMethodNames[strtolower($method->getName())] = true;
            }
        }
    }

    /**
     * @throws InvalidArgumentException
     */
    private function generateMethodName(string $id): string
    {
        if (isset($this->serviceIdToMethodNameMap[$id])) {
            return $this->serviceIdToMethodNameMap[$id];
        }

        $i = strrpos($id, '\\');
        $name = Container::camelize(false !== $i && isset($id[1 + $i]) ? substr($id, 1 + $i) : $id);
        $name = preg_replace('/[^a-zA-Z0-9_\x7f-\xff]/', '', $name);
        $methodName = 'get'.$name.'Service';
        $suffix = 1;

        while (isset($this->usedMethodNames[strtolower($methodName)])) {
            ++$suffix;
            $methodName = 'get'.$name.$suffix.'Service';
        }

        $this->serviceIdToMethodNameMap[$id] = $methodName;
        $this->usedMethodNames[strtolower($methodName)] = true;

        return $methodName;
    }

    private function getNextVariableName(): string
    {
        $firstChars = self::FIRST_CHARS;
        $firstCharsLength = \strlen($firstChars);
        $nonFirstChars = self::NON_FIRST_CHARS;
        $nonFirstCharsLength = \strlen($nonFirstChars);

        while (true) {
            $name = '';
            $i = $this->variableCount;

            if ('' === $name) {
                $name .= $firstChars[$i % $firstCharsLength];
                $i = (int) ($i / $firstCharsLength);
            }

            while ($i > 0) {
                --$i;
                $name .= $nonFirstChars[$i % $nonFirstCharsLength];
                $i = (int) ($i / $nonFirstCharsLength);
            }

            ++$this->variableCount;

            // check that the name is not reserved
            if (\in_array($name, $this->reservedVariables, true)) {
                continue;
            }

            return $name;
        }
    }

    private function getExpressionLanguage(): ExpressionLanguage
    {
        if (!isset($this->expressionLanguage)) {
            if (!class_exists(\Symfony\Component\ExpressionLanguage\ExpressionLanguage::class)) {
                throw new LogicException('Unable to use expressions as the Symfony ExpressionLanguage component is not installed.');
            }
            $providers = $this->container->getExpressionLanguageProviders();
            $this->expressionLanguage = new ExpressionLanguage(null, $providers, function ($arg) {
                $id = '""' === substr_replace($arg, '', 1, -1) ? stripcslashes(substr($arg, 1, -1)) : null;

                if (null !== $id && ($this->container->hasAlias($id) || $this->container->hasDefinition($id))) {
                    return $this->getServiceCall($id);
                }

                return sprintf('$container->get(%s)', $arg);
            });

            if ($this->container->isTrackingResources()) {
                foreach ($providers as $provider) {
                    $this->container->addObjectResource($provider);
                }
            }
        }

        return $this->expressionLanguage;
    }

    private function isHotPath(Definition $definition): bool
    {
        return $this->hotPathTag && $definition->hasTag($this->hotPathTag) && !$definition->isDeprecated();
    }

    private function isSingleUsePrivateNode(ServiceReferenceGraphNode $node): bool
    {
        if ($node->getValue()->isPublic()) {
            return false;
        }
        $ids = [];
        foreach ($node->getInEdges() as $edge) {
            if (!$value = $edge->getSourceNode()->getValue()) {
                continue;
            }
            if ($edge->isLazy() || !$value instanceof Definition || !$value->isShared()) {
                return false;
            }
            $ids[$edge->getSourceNode()->getId()] = true;
        }

        return 1 === \count($ids);
    }

    private function export(mixed $value): mixed
    {
        if (null !== $this->targetDirRegex && \is_string($value) && preg_match($this->targetDirRegex, $value, $matches, \PREG_OFFSET_CAPTURE)) {
            $suffix = $matches[0][1] + \strlen($matches[0][0]);
            $matches[0][1] += \strlen($matches[1][0]);
            $prefix = $matches[0][1] ? $this->doExport(substr($value, 0, $matches[0][1]), true).'.' : '';

            if ('\\' === \DIRECTORY_SEPARATOR && isset($value[$suffix])) {
                $cookie = '\\'.random_int(100000, \PHP_INT_MAX);
                $suffix = '.'.$this->doExport(str_replace('\\', $cookie, substr($value, $suffix)), true);
                $suffix = str_replace('\\'.$cookie, "'.\\DIRECTORY_SEPARATOR.'", $suffix);
            } else {
                $suffix = isset($value[$suffix]) ? '.'.$this->doExport(substr($value, $suffix), true) : '';
            }

            $dirname = $this->asFiles ? '$container->containerDir' : '__DIR__';
            $offset = 2 + $this->targetDirMaxMatches - \count($matches);

            if (0 < $offset) {
                $dirname = sprintf('\dirname(__DIR__, %d)', $offset + (int) $this->asFiles);
            } elseif ($this->asFiles) {
                $dirname = "\$container->targetDir.''"; // empty string concatenation on purpose
            }

            if ($prefix || $suffix) {
                return sprintf('(%s%s%s)', $prefix, $dirname, $suffix);
            }

            return $dirname;
        }

        return $this->doExport($value, true);
    }

    private function doExport(mixed $value, bool $resolveEnv = false): mixed
    {
        $shouldCacheValue = $resolveEnv && \is_string($value);
        if ($shouldCacheValue && isset($this->exportedVariables[$value])) {
            return $this->exportedVariables[$value];
        }
        if (\is_string($value) && str_contains($value, "\n")) {
            $cleanParts = explode("\n", $value);
            $cleanParts = array_map(function ($part) { return var_export($part, true); }, $cleanParts);
            $export = implode('."\n".', $cleanParts);
        } else {
            $export = var_export($value, true);
        }

        if ($resolveEnv && "'" === $export[0] && $export !== $resolvedExport = $this->container->resolveEnvPlaceholders($export, "'.\$container->getEnv('string:%s').'")) {
            $export = $resolvedExport;
            if (str_ends_with($export, ".''")) {
                $export = substr($export, 0, -3);
                if ("'" === $export[1]) {
                    $export = substr_replace($export, '', 23, 7);
                }
            }
            if ("'" === $export[1]) {
                $export = substr($export, 3);
            }
        }

        if ($shouldCacheValue) {
            $this->exportedVariables[$value] = $export;
        }

        return $export;
    }

    private function getAutoloadFile(): ?string
    {
        $file = null;

        foreach (spl_autoload_functions() as $autoloader) {
            if (!\is_array($autoloader)) {
                continue;
            }

            if ($autoloader[0] instanceof DebugClassLoader) {
                $autoloader = $autoloader[0]->getClassLoader();
            }

            if (!\is_array($autoloader) || !$autoloader[0] instanceof ClassLoader || !$autoloader[0]->findFile(__CLASS__)) {
                continue;
            }

            foreach (get_declared_classes() as $class) {
                if (str_starts_with($class, 'ComposerAutoloaderInit') && $class::getLoader() === $autoloader[0]) {
                    $file = \dirname((new \ReflectionClass($class))->getFileName(), 2).'/autoload.php';

                    if (null !== $this->targetDirRegex && preg_match($this->targetDirRegex.'A', $file)) {
                        return $file;
                    }
                }
            }
        }

        return $file;
    }

    private function getClasses(Definition $definition, string $id): array
    {
        $classes = [];
        $resolve = $this->container->getParameterBag()->resolveValue(...);

        while ($definition instanceof Definition) {
            foreach ($definition->getTag($this->preloadTags[0]) as $tag) {
                if (!isset($tag['class'])) {
                    throw new InvalidArgumentException(sprintf('Missing attribute "class" on tag "%s" for service "%s".', $this->preloadTags[0], $id));
                }

                $classes[] = trim($tag['class'], '\\');
            }

            if ($class = $definition->getClass()) {
                $classes[] = trim($resolve($class), '\\');
            }
            $factory = $definition->getFactory();

            if (!\is_array($factory)) {
                $factory = [$factory];
            }

            if (\is_string($factory[0])) {
                $factory[0] = $resolve($factory[0]);

                if (false !== $i = strrpos($factory[0], '::')) {
                    $factory[0] = substr($factory[0], 0, $i);
                }
                $classes[] = trim($factory[0], '\\');
            }

            $definition = $factory[0];
        }

        return $classes;
    }

    private function isProxyCandidate(Definition $definition, ?bool &$asGhostObject, string $id): ?Definition
    {
        $asGhostObject = false;

        if (!$definition->isLazy() || !$this->hasProxyDumper) {
            return null;
        }

        return $this->getProxyDumper()->isProxyCandidate($definition, $asGhostObject, $id) ? $definition : null;
    }
}<|MERGE_RESOLUTION|>--- conflicted
+++ resolved
@@ -757,13 +757,8 @@
             $witherAssignation = '';
 
             if ($call[2] ?? false) {
-<<<<<<< HEAD
-                if (null !== $sharedNonLazyId && $lastWitherIndex === $k) {
+                if (null !== $sharedNonLazyId && $lastWitherIndex === $k && 'instance' === $variableName) {
                     $witherAssignation = sprintf('$container->%s[\'%s\'] = ', $definition->isPublic() ? 'services' : 'privates', $sharedNonLazyId);
-=======
-                if (null !== $sharedNonLazyId && $lastWitherIndex === $k && 'instance' === $variableName) {
-                    $witherAssignation = sprintf('$this->%s[\'%s\'] = ', $definition->isPublic() ? 'services' : 'privates', $sharedNonLazyId);
->>>>>>> 36ed3dbd
                 }
                 $witherAssignation .= sprintf('$%s = ', $variableName);
             }
