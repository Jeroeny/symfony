--- conflicted
+++ resolved
@@ -7,15 +7,9 @@
     {
         if ($lazyLoad) {
 
-<<<<<<< HEAD
-            return $this->services['foo'] = new stdClass_%s(
+            return $this->services['foo'] =%sstdClass_%s(
                 function (&$wrappedInstance, \ProxyManager\Proxy\LazyLoadingInterface $proxy) {
                     $wrappedInstance = $this->getFooService(false);
-=======
-            return $this->services['foo'] =%sstdClass_%s(
-                function (&$wrappedInstance, \ProxyManager\Proxy\LazyLoadingInterface $proxy) use ($container) {
-                    $wrappedInstance = $container->getFooService(false);
->>>>>>> caf2871b
 
                     $proxy->setProxyInitializer(null);
 
