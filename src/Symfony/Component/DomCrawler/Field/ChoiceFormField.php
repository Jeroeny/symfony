<?php

/*
 * This file is part of the Symfony package.
 *
 * (c) Fabien Potencier <fabien@symfony.com>
 *
 * For the full copyright and license information, please view the LICENSE
 * file that was distributed with this source code.
 */

namespace Symfony\Component\DomCrawler\Field;

/**
 * ChoiceFormField represents a choice form field.
 *
 * It is constructed from an HTML select tag, or an HTML checkbox, or radio inputs.
 *
 * @author Fabien Potencier <fabien@symfony.com>
 */
class ChoiceFormField extends FormField
{
    private string $type;
    private bool $multiple;
    private array $options;
    private bool $validationDisabled = false;

    /**
     * Returns true if the field should be included in the submitted values.
     *
     * @return bool true if the field should be included in the submitted values, false otherwise
     */
    public function hasValue(): bool
    {
        // don't send a value for unchecked checkboxes
        if (\in_array($this->type, ['checkbox', 'radio']) && null === $this->value) {
            return false;
        }

        return true;
    }

    /**
     * Check if the current selected option is disabled.
     */
    public function isDisabled(): bool
    {
        if (parent::isDisabled() && 'select' === $this->type) {
            return true;
        }

        foreach ($this->options as $option) {
            if ($option['value'] == $this->value && $option['disabled']) {
                return true;
            }
        }

        return false;
    }

    /**
     * Sets the value of the field.
     */
    public function select(string|array|bool $value)
    {
        $this->setValue($value);
    }

    /**
     * Ticks a checkbox.
     *
     * @throws \LogicException When the type provided is not correct
     */
    public function tick()
    {
        if ('checkbox' !== $this->type) {
            throw new \LogicException(sprintf('You cannot tick "%s" as it is not a checkbox (%s).', $this->name, $this->type));
        }

        $this->setValue(true);
    }

    /**
     * Unticks a checkbox.
     *
     * @throws \LogicException When the type provided is not correct
     */
    public function untick()
    {
        if ('checkbox' !== $this->type) {
            throw new \LogicException(sprintf('You cannot untick "%s" as it is not a checkbox (%s).', $this->name, $this->type));
        }

        $this->setValue(false);
    }

    /**
     * Sets the value of the field.
     *
     * @throws \InvalidArgumentException When value type provided is not correct
     */
    public function setValue(string|array|bool|null $value)
    {
        if ('checkbox' === $this->type && false === $value) {
            // uncheck
            $this->value = null;
        } elseif ('checkbox' === $this->type && true === $value) {
            // check
            $this->value = $this->options[0]['value'];
        } else {
            if (\is_array($value)) {
                if (!$this->multiple) {
                    throw new \InvalidArgumentException(sprintf('The value for "%s" cannot be an array.', $this->name));
                }

                foreach ($value as $v) {
                    if (!$this->containsOption($v, $this->options)) {
                        throw new \InvalidArgumentException(sprintf('Input "%s" cannot take "%s" as a value (possible values: "%s").', $this->name, $v, implode('", "', $this->availableOptionValues())));
                    }
                }
            } elseif (!$this->containsOption($value, $this->options)) {
                throw new \InvalidArgumentException(sprintf('Input "%s" cannot take "%s" as a value (possible values: "%s").', $this->name, $value, implode('", "', $this->availableOptionValues())));
            }

            if ($this->multiple) {
                $value = (array) $value;
            }

            if (\is_array($value)) {
                $this->value = $value;
            } else {
                parent::setValue($value);
            }
        }
    }

    /**
     * Adds a choice to the current ones.
     *
     * @throws \LogicException When choice provided is not multiple nor radio
     *
     * @internal
     */
    public function addChoice(\DOMElement $node)
    {
        if (!$this->multiple && 'radio' !== $this->type) {
            throw new \LogicException(sprintf('Unable to add a choice for "%s" as it is not multiple or is not a radio button.', $this->name));
        }

        $option = $this->buildOptionValue($node);
        $this->options[] = $option;

        if ($node->hasAttribute('checked')) {
            $this->value = $option['value'];
        }
    }

    /**
     * Returns the type of the choice field (radio, select, or checkbox).
     */
    public function getType(): string
    {
        return $this->type;
    }

    /**
     * Returns true if the field accepts multiple values.
     */
    public function isMultiple(): bool
    {
        return $this->multiple;
    }

    /**
     * Initializes the form field.
     *
     * @throws \LogicException When node type is incorrect
     */
    protected function initialize()
    {
        if ('input' !== $this->node->nodeName && 'select' !== $this->node->nodeName) {
            throw new \LogicException(sprintf('A ChoiceFormField can only be created from an input or select tag (%s given).', $this->node->nodeName));
        }

        if ('input' === $this->node->nodeName && 'checkbox' !== strtolower($this->node->getAttribute('type')) && 'radio' !== strtolower($this->node->getAttribute('type'))) {
            throw new \LogicException(sprintf('A ChoiceFormField can only be created from an input tag with a type of checkbox or radio (given type is "%s").', $this->node->getAttribute('type')));
        }

        $this->value = null;
        $this->options = [];
        $this->multiple = false;

        if ('input' == $this->node->nodeName) {
            $this->type = strtolower($this->node->getAttribute('type'));
            $optionValue = $this->buildOptionValue($this->node);
            $this->options[] = $optionValue;

            if ($this->node->hasAttribute('checked')) {
                $this->value = $optionValue['value'];
            }
        } else {
            $this->type = 'select';
            if ($this->node->hasAttribute('multiple')) {
                $this->multiple = true;
                $this->value = [];
                $this->name = str_replace('[]', '', $this->name);
            }

            $found = false;
            foreach ($this->xpath->query('descendant::option', $this->node) as $option) {
                $optionValue = $this->buildOptionValue($option);
                $this->options[] = $optionValue;

                if ($option->hasAttribute('selected')) {
                    $found = true;
                    if ($this->multiple) {
                        $this->value[] = $optionValue['value'];
                    } else {
                        $this->value = $optionValue['value'];
                    }
                }
            }

            // if no option is selected and if it is a simple select box, take the first option as the value
            if (!$found && !$this->multiple && !empty($this->options)) {
                $this->value = $this->options[0]['value'];
            }
        }
    }

    /**
     * Returns option value with associated disabled flag.
     */
    private function buildOptionValue(\DOMElement $node): array
    {
        $option = [];

        $defaultDefaultValue = 'select' === $this->node->nodeName ? '' : 'on';
        $defaultValue = (isset($node->nodeValue) && !empty($node->nodeValue)) ? $node->nodeValue : $defaultDefaultValue;
        $option['value'] = $node->hasAttribute('value') ? $node->getAttribute('value') : $defaultValue;
        $option['disabled'] = $node->hasAttribute('disabled');

        return $option;
    }

    /**
     * Checks whether given value is in the existing options.
     *
     * @internal
     */
    public function containsOption(string $optionValue, array $options): bool
    {
        if ($this->validationDisabled) {
            return true;
        }

        foreach ($options as $option) {
            if ($option['value'] == $optionValue) {
                return true;
            }
        }

        return false;
    }

    /**
     * Returns list of available field options.
     *
     * @internal
     */
    public function availableOptionValues(): array
    {
        $values = [];

        foreach ($this->options as $option) {
            $values[] = $option['value'];
        }

        return $values;
    }

    /**
     * Disables the internal validation of the field.
     *
<<<<<<< HEAD
     * @internal
=======
     * @internal since Symfony 5.3
     *
     * @return $this
>>>>>>> 46d5468d
     */
    public function disableValidation(): static
    {
        $this->validationDisabled = true;

        return $this;
    }
}<|MERGE_RESOLUTION|>--- conflicted
+++ resolved
@@ -282,13 +282,9 @@
     /**
      * Disables the internal validation of the field.
      *
-<<<<<<< HEAD
-     * @internal
-=======
-     * @internal since Symfony 5.3
+     * @internal
      *
      * @return $this
->>>>>>> 46d5468d
      */
     public function disableValidation(): static
     {
