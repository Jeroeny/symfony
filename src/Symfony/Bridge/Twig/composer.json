{
    "name": "symfony/twig-bridge",
    "type": "symfony-bridge",
    "description": "Provides integration for Twig with various Symfony components",
    "keywords": [],
    "homepage": "https://symfony.com",
    "license": "MIT",
    "authors": [
        {
            "name": "Fabien Potencier",
            "email": "fabien@symfony.com"
        },
        {
            "name": "Symfony Community",
            "homepage": "https://symfony.com/contributors"
        }
    ],
    "require": {
        "php": ">=8.2",
        "symfony/translation-contracts": "^2.5|^3",
<<<<<<< HEAD
        "twig/twig": "~3.8.0"
=======
        "twig/twig": "^2.13|^3.0.4"
>>>>>>> 32d67d38
    },
    "require-dev": {
        "egulias/email-validator": "^2.1.10|^3|^4",
        "league/html-to-markdown": "^5.0",
        "phpdocumentor/reflection-docblock": "^3.0|^4.0|^5.0",
        "symfony/asset": "^6.4|^7.0",
        "symfony/asset-mapper": "^6.4|^7.0",
        "symfony/dependency-injection": "^6.4|^7.0",
        "symfony/finder": "^6.4|^7.0",
        "symfony/form": "^6.4|^7.0",
        "symfony/html-sanitizer": "^6.4|^7.0",
        "symfony/http-foundation": "^6.4|^7.0",
        "symfony/http-kernel": "^6.4|^7.0",
        "symfony/intl": "^6.4|^7.0",
        "symfony/mime": "^6.4|^7.0",
        "symfony/polyfill-intl-icu": "~1.0",
        "symfony/property-info": "^6.4|^7.0",
        "symfony/routing": "^6.4|^7.0",
        "symfony/translation": "^6.4|^7.0",
        "symfony/yaml": "^6.4|^7.0",
        "symfony/security-acl": "^2.8|^3.0",
        "symfony/security-core": "^6.4|^7.0",
        "symfony/security-csrf": "^6.4|^7.0",
        "symfony/security-http": "^6.4|^7.0",
        "symfony/serializer": "^6.4.3|^7.0.3",
        "symfony/stopwatch": "^6.4|^7.0",
        "symfony/console": "^6.4|^7.0",
        "symfony/expression-language": "^6.4|^7.0",
        "symfony/web-link": "^6.4|^7.0",
        "symfony/workflow": "^6.4|^7.0",
        "twig/cssinliner-extra": "^2.12|^3",
        "twig/inky-extra": "^2.12|^3",
        "twig/markdown-extra": "^2.12|^3"
    },
    "conflict": {
        "phpdocumentor/reflection-docblock": "<3.2.2",
        "phpdocumentor/type-resolver": "<1.4.0",
        "symfony/console": "<6.4",
        "symfony/form": "<6.4",
        "symfony/http-foundation": "<6.4",
        "symfony/http-kernel": "<6.4",
        "symfony/mime": "<6.4",
        "symfony/serializer": "<6.4",
        "symfony/translation": "<6.4",
        "symfony/workflow": "<6.4"
    },
    "autoload": {
        "psr-4": { "Symfony\\Bridge\\Twig\\": "" },
        "exclude-from-classmap": [
            "/Tests/"
        ]
    },
    "minimum-stability": "dev"
}<|MERGE_RESOLUTION|>--- conflicted
+++ resolved
@@ -18,11 +18,7 @@
     "require": {
         "php": ">=8.2",
         "symfony/translation-contracts": "^2.5|^3",
-<<<<<<< HEAD
-        "twig/twig": "~3.8.0"
-=======
-        "twig/twig": "^2.13|^3.0.4"
->>>>>>> 32d67d38
+        "twig/twig": "^3.0.4"
     },
     "require-dev": {
         "egulias/email-validator": "^2.1.10|^3|^4",
