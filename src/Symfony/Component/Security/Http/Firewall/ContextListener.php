<?php

/*
 * This file is part of the Symfony package.
 *
 * (c) Fabien Potencier <fabien@symfony.com>
 *
 * For the full copyright and license information, please view the LICENSE
 * file that was distributed with this source code.
 */

namespace Symfony\Component\Security\Http\Firewall;

use Psr\Log\LoggerInterface;
use Symfony\Component\HttpKernel\Event\GetResponseEvent;
use Symfony\Component\HttpKernel\Event\FilterResponseEvent;
use Symfony\Component\HttpKernel\KernelEvents;
use Symfony\Component\Security\Core\Authentication\AuthenticationTrustResolver;
use Symfony\Component\Security\Core\Authentication\AuthenticationTrustResolverInterface;
use Symfony\Component\Security\Core\Authentication\Token\AnonymousToken;
use Symfony\Component\Security\Core\Authentication\Token\RememberMeToken;
use Symfony\Component\Security\Core\Authentication\Token\Storage\TokenStorageInterface;
use Symfony\Component\Security\Core\Authentication\Token\TokenInterface;
use Symfony\Component\Security\Core\Exception\UsernameNotFoundException;
use Symfony\Component\Security\Core\Exception\UnsupportedUserException;
use Symfony\Component\Security\Core\Role\SwitchUserRole;
use Symfony\Component\Security\Core\User\UserInterface;
use Symfony\Component\Security\Core\User\UserProviderInterface;
use Symfony\Component\EventDispatcher\EventDispatcherInterface;

/**
 * ContextListener manages the SecurityContext persistence through a session.
 *
 * @author Fabien Potencier <fabien@symfony.com>
 * @author Johannes M. Schmitt <schmittjoh@gmail.com>
 */
class ContextListener implements ListenerInterface
{
    private $tokenStorage;
    private $sessionKey;
    private $logger;
    private $userProviders;
    private $dispatcher;
    private $registered;
    private $trustResolver;
    private $logoutOnUserChange = false;

<<<<<<< HEAD
    /**
     * @param TokenStorageInterface                     $tokenStorage
     * @param iterable|UserProviderInterface[]          $userProviders
     * @param string                                    $contextKey
     * @param LoggerInterface|null                      $logger
     * @param EventDispatcherInterface|null             $dispatcher
     * @param AuthenticationTrustResolverInterface|null $trustResolver
     */
    public function __construct(TokenStorageInterface $tokenStorage, $userProviders, $contextKey, LoggerInterface $logger = null, EventDispatcherInterface $dispatcher = null, AuthenticationTrustResolverInterface $trustResolver = null)
=======
    private static $unserializeExceptionCode = 0x37313bc;

    public function __construct(TokenStorageInterface $tokenStorage, array $userProviders, $contextKey, LoggerInterface $logger = null, EventDispatcherInterface $dispatcher = null, AuthenticationTrustResolverInterface $trustResolver = null)
>>>>>>> fc9236df
    {
        if (empty($contextKey)) {
            throw new \InvalidArgumentException('$contextKey must not be empty.');
        }

        $this->tokenStorage = $tokenStorage;
        $this->userProviders = $userProviders;
        $this->sessionKey = '_security_'.$contextKey;
        $this->logger = $logger;
        $this->dispatcher = $dispatcher;
        $this->trustResolver = $trustResolver ?: new AuthenticationTrustResolver(AnonymousToken::class, RememberMeToken::class);
    }

    /**
     * Enables deauthentication during refreshUser when the user has changed.
     *
     * @param bool $logoutOnUserChange
     */
    public function setLogoutOnUserChange($logoutOnUserChange)
    {
        $this->logoutOnUserChange = (bool) $logoutOnUserChange;
    }

    /**
     * Reads the Security Token from the session.
     */
    public function handle(GetResponseEvent $event)
    {
        if (!$this->registered && null !== $this->dispatcher && $event->isMasterRequest()) {
            $this->dispatcher->addListener(KernelEvents::RESPONSE, array($this, 'onKernelResponse'));
            $this->registered = true;
        }

        $request = $event->getRequest();
        $session = $request->hasPreviousSession() ? $request->getSession() : null;

        if (null === $session || null === $token = $session->get($this->sessionKey)) {
            $this->tokenStorage->setToken(null);

            return;
        }

        $token = $this->safelyUnserialize($token);

        if (null !== $this->logger) {
            $this->logger->debug('Read existing security token from the session.', array(
                'key' => $this->sessionKey,
                'token_class' => is_object($token) ? get_class($token) : null,
            ));
        }

        if ($token instanceof TokenInterface) {
            $token = $this->refreshUser($token);
        } elseif (null !== $token) {
            if (null !== $this->logger) {
                $this->logger->warning('Expected a security token from the session, got something else.', array('key' => $this->sessionKey, 'received' => $token));
            }

            $token = null;
        }

        $this->tokenStorage->setToken($token);
    }

    /**
     * Writes the security token into the session.
     */
    public function onKernelResponse(FilterResponseEvent $event)
    {
        if (!$event->isMasterRequest()) {
            return;
        }

        $request = $event->getRequest();

        if (!$request->hasSession()) {
            return;
        }

        $this->dispatcher->removeListener(KernelEvents::RESPONSE, array($this, 'onKernelResponse'));
        $this->registered = false;
        $session = $request->getSession();

        if ((null === $token = $this->tokenStorage->getToken()) || $this->trustResolver->isAnonymous($token)) {
            if ($request->hasPreviousSession()) {
                $session->remove($this->sessionKey);
            }
        } else {
            $session->set($this->sessionKey, serialize($token));

            if (null !== $this->logger) {
                $this->logger->debug('Stored the security token in the session.', array('key' => $this->sessionKey));
            }
        }
    }

    /**
     * Refreshes the user by reloading it from the user provider.
     *
     * @return TokenInterface|null
     *
     * @throws \RuntimeException
     */
    protected function refreshUser(TokenInterface $token)
    {
        $user = $token->getUser();
        if (!$user instanceof UserInterface) {
            return $token;
        }

        $userNotFoundByProvider = false;

        foreach ($this->userProviders as $provider) {
            if (!$provider instanceof UserProviderInterface) {
                throw new \InvalidArgumentException(sprintf('User provider "%s" must implement "%s".', get_class($provider), UserProviderInterface::class));
            }

            try {
                $refreshedUser = $provider->refreshUser($user);
                $token->setUser($refreshedUser);

                // tokens can be deauthenticated if the user has been changed.
                if (!$token->isAuthenticated()) {
                    if ($this->logoutOnUserChange) {
                        if (null !== $this->logger) {
                            $this->logger->debug('Token was deauthenticated after trying to refresh it.', array('username' => $refreshedUser->getUsername(), 'provider' => get_class($provider)));
                        }

                        return null;
                    }

                    @trigger_error('Refreshing a deauthenticated user is deprecated as of 3.4 and will trigger a logout in 4.0.', E_USER_DEPRECATED);
                }

                if (null !== $this->logger) {
                    $context = array('provider' => get_class($provider), 'username' => $refreshedUser->getUsername());

                    foreach ($token->getRoles() as $role) {
                        if ($role instanceof SwitchUserRole) {
                            $context['impersonator_username'] = $role->getSource()->getUsername();
                            break;
                        }
                    }

                    $this->logger->debug('User was reloaded from a user provider.', $context);
                }

                return $token;
            } catch (UnsupportedUserException $e) {
                // let's try the next user provider
            } catch (UsernameNotFoundException $e) {
                if (null !== $this->logger) {
                    $this->logger->warning('Username could not be found in the selected user provider.', array('username' => $e->getUsername(), 'provider' => get_class($provider)));
                }

                $userNotFoundByProvider = true;
            }
        }

        if ($userNotFoundByProvider) {
            return null;
        }

        throw new \RuntimeException(sprintf('There is no user provider for user "%s".', get_class($user)));
    }

    private function safelyUnserialize($serializedToken)
    {
        $e = $token = null;
        $prevUnserializeHandler = ini_set('unserialize_callback_func', __CLASS__.'::handleUnserializeCallback');
        $prevErrorHandler = set_error_handler(function ($type, $msg, $file, $line, $context = array()) use (&$prevErrorHandler) {
            if (__FILE__ === $file) {
                throw new \UnexpectedValueException($msg, self::$unserializeExceptionCode);
            }

            return $prevErrorHandler ? $prevErrorHandler($type, $msg, $file, $line, $context) : false;
        });

        try {
            $token = unserialize($serializedToken);
        } catch (\Error $e) {
        } catch (\Exception $e) {
        }
        restore_error_handler();
        ini_set('unserialize_callback_func', $prevUnserializeHandler);
        if ($e) {
            if (!$e instanceof \UnexpectedValueException || self::$unserializeExceptionCode !== $e->getCode()) {
                throw $e;
            }
            if ($this->logger) {
                $this->logger->warning('Failed to unserialize the security token from the session.', array('key' => $this->sessionKey, 'received' => $serializedToken, 'exception' => $e));
            }
        }

        return $token;
    }

    /**
     * @internal
     */
    public static function handleUnserializeCallback($class)
    {
        throw new \UnexpectedValueException('Class not found: '.$class, self::$unserializeExceptionCode);
    }
}<|MERGE_RESOLUTION|>--- conflicted
+++ resolved
@@ -45,7 +45,8 @@
     private $trustResolver;
     private $logoutOnUserChange = false;
 
-<<<<<<< HEAD
+    private static $unserializeExceptionCode = 0x37313bc;
+
     /**
      * @param TokenStorageInterface                     $tokenStorage
      * @param iterable|UserProviderInterface[]          $userProviders
@@ -55,11 +56,6 @@
      * @param AuthenticationTrustResolverInterface|null $trustResolver
      */
     public function __construct(TokenStorageInterface $tokenStorage, $userProviders, $contextKey, LoggerInterface $logger = null, EventDispatcherInterface $dispatcher = null, AuthenticationTrustResolverInterface $trustResolver = null)
-=======
-    private static $unserializeExceptionCode = 0x37313bc;
-
-    public function __construct(TokenStorageInterface $tokenStorage, array $userProviders, $contextKey, LoggerInterface $logger = null, EventDispatcherInterface $dispatcher = null, AuthenticationTrustResolverInterface $trustResolver = null)
->>>>>>> fc9236df
     {
         if (empty($contextKey)) {
             throw new \InvalidArgumentException('$contextKey must not be empty.');
