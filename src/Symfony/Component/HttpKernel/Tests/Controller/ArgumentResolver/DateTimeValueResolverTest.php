--- conflicted
+++ resolved
@@ -35,18 +35,12 @@
 
     public static function getTimeZones()
     {
-<<<<<<< HEAD
         yield ['UTC', false];
-        yield ['Etc/GMT+9', false];
-        yield ['Etc/GMT-14', false];
+        yield ['Pacific/Honolulu', false];
+        yield ['America/Toronto', false];
         yield ['UTC', true];
-        yield ['Etc/GMT+9', true];
-        yield ['Etc/GMT-14', true];
-=======
-        yield ['UTC'];
-        yield ['Pacific/Honolulu'];
-        yield ['America/Toronto'];
->>>>>>> 36ed3dbd
+        yield ['Pacific/Honolulu', true];
+        yield ['America/Toronto', true];
     }
 
     public static function getClasses()
@@ -143,7 +137,7 @@
      */
     public function testNow(string $class)
     {
-        date_default_timezone_set($timezone = 'Etc/GMT+9');
+        date_default_timezone_set($timezone = 'Pacific/Honolulu');
         $resolver = new DateTimeValueResolver();
 
         $argument = new ArgumentMetadata('dummy', $class, false, false, null, false);
@@ -164,7 +158,7 @@
      */
     public function testNowWithClock(string $class)
     {
-        date_default_timezone_set('Etc/GMT+9');
+        date_default_timezone_set('Pacific/Honolulu');
         $clock = new MockClock('2022-02-20 22:20:02');
         $resolver = new DateTimeValueResolver($clock);
 
