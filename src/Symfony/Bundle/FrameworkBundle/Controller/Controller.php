<?php

/*
 * This file is part of the Symfony package.
 *
 * (c) Fabien Potencier <fabien@symfony.com>
 *
 * For the full copyright and license information, please view the LICENSE
 * file that was distributed with this source code.
 */

namespace Symfony\Bundle\FrameworkBundle\Controller;

use Symfony\Component\HttpFoundation\Request;
use Symfony\Component\HttpFoundation\Response;
use Symfony\Component\HttpFoundation\RedirectResponse;
use Symfony\Component\HttpFoundation\StreamedResponse;
use Symfony\Component\DependencyInjection\ContainerAware;
use Symfony\Component\HttpKernel\Exception\NotFoundHttpException;
use Symfony\Component\HttpKernel\HttpKernelInterface;
use Symfony\Component\Security\Core\Exception\AccessDeniedException;
use Symfony\Component\Security\Csrf\CsrfToken;
use Symfony\Component\Form\FormTypeInterface;
use Symfony\Component\Form\Form;
use Symfony\Component\Form\FormBuilder;
use Symfony\Component\Routing\Generator\UrlGeneratorInterface;
use Symfony\Component\Security\Core\Authentication\Token\TokenInterface;
use Doctrine\Bundle\DoctrineBundle\Registry;

/**
 * Controller is a simple implementation of a Controller.
 *
 * It provides methods to common features needed in controllers.
 *
 * @author Fabien Potencier <fabien@symfony.com>
 */
abstract class Controller extends ContainerAware
{
    /**
     * Generates a URL from the given parameters.
     *
     * @param string      $route         The name of the route
     * @param mixed       $parameters    An array of parameters
     * @param bool|string $referenceType The type of reference (one of the constants in UrlGeneratorInterface)
     *
     * @return string The generated URL
     *
     * @see UrlGeneratorInterface
     */
    protected function generateUrl($route, $parameters = array(), $referenceType = UrlGeneratorInterface::ABSOLUTE_PATH)
    {
        return $this->container->get('router')->generate($route, $parameters, $referenceType);
    }

    /**
     * Forwards the request to another controller.
     *
     * @param string $controller The controller name (a string like BlogBundle:Post:index)
     * @param array  $path       An array of path parameters
     * @param array  $query      An array of query parameters
     *
     * @return Response A Response instance
     */
    protected function forward($controller, array $path = array(), array $query = array())
    {
        $path['_controller'] = $controller;
        $subRequest = $this->container->get('request_stack')->getCurrentRequest()->duplicate($query, null, $path);

        return $this->container->get('http_kernel')->handle($subRequest, HttpKernelInterface::SUB_REQUEST);
    }

    /**
     * Returns a RedirectResponse to the given URL.
     *
     * @param string $url    The URL to redirect to
     * @param int    $status The status code to use for the Response
     *
     * @return RedirectResponse
     */
    protected function redirect($url, $status = 302)
    {
        return new RedirectResponse($url, $status);
    }

    /**
     * Returns a RedirectResponse to the given route with the given parameters.
     *
     * @param string $route      The name of the route
     * @param array  $parameters An array of parameters
     * @param int    $status     The status code to use for the Response
     *
     * @return RedirectResponse
     */
    protected function redirectToRoute($route, array $parameters = array(), $status = 302)
    {
        return $this->redirect($this->generateUrl($route, $parameters), $status);
    }

    /**
     * Adds a flash message to the current session for type.
     *
     * @param string $type    The type
     * @param string $message The message
     *
     * @throws \LogicException
     */
    protected function addFlash($type, $message)
    {
        if (!$this->container->has('session')) {
            throw new \LogicException('You can not use the addFlash method if sessions are disabled.');
        }

        $this->container->get('session')->getFlashBag()->add($type, $message);
    }

    /**
     * Checks if the attributes are granted against the current authentication token and optionally supplied object.
     *
     * @param mixed $attributes The attributes
     * @param mixed $object     The object
     *
     * @throws \LogicException
     *
     * @return bool
     */
    protected function isGranted($attributes, $object = null)
    {
        if (!$this->container->has('security.authorization_checker')) {
            throw new \LogicException('The SecurityBundle is not registered in your application.');
        }

        return $this->container->get('security.authorization_checker')->isGranted($attributes, $object);
    }

    /**
     * Throws an exception unless the attributes are granted against the current authentication token and optionally
     * supplied object.
     *
     * @param mixed  $attributes The attributes
     * @param mixed  $object     The object
     * @param string $message    The message passed to the exception
     *
     * @throws AccessDeniedException
     */
    protected function denyAccessUnlessGranted($attributes, $object = null, $message = 'Access Denied.')
    {
        if (!$this->isGranted($attributes, $object)) {
            throw $this->createAccessDeniedException($message);
        }
    }

    /**
     * Returns a rendered view.
     *
     * @param string $view       The view name
     * @param array  $parameters An array of parameters to pass to the view
     *
     * @return string The rendered view
     */
    protected function renderView($view, array $parameters = array())
    {
        return $this->container->get('templating')->render($view, $parameters);
    }

    /**
     * Renders a view.
     *
     * @param string   $view       The view name
     * @param array    $parameters An array of parameters to pass to the view
     * @param Response $response   A response instance
     *
     * @return Response A Response instance
     */
    protected function render($view, array $parameters = array(), Response $response = null)
    {
        return $this->container->get('templating')->renderResponse($view, $parameters, $response);
    }

    /**
     * Streams a view.
     *
     * @param string           $view       The view name
     * @param array            $parameters An array of parameters to pass to the view
     * @param StreamedResponse $response   A response instance
     *
     * @return StreamedResponse A StreamedResponse instance
     */
    protected function stream($view, array $parameters = array(), StreamedResponse $response = null)
    {
        $templating = $this->container->get('templating');

        $callback = function () use ($templating, $view, $parameters) {
            $templating->stream($view, $parameters);
        };

        if (null === $response) {
            return new StreamedResponse($callback);
        }

        $response->setCallback($callback);

        return $response;
    }

    /**
     * Returns a NotFoundHttpException.
     *
     * This will result in a 404 response code. Usage example:
     *
     *     throw $this->createNotFoundException('Page not found!');
     *
     * @param string          $message  A message
     * @param \Exception|null $previous The previous exception
     *
     * @return NotFoundHttpException
     */
    protected function createNotFoundException($message = 'Not Found', \Exception $previous = null)
    {
        return new NotFoundHttpException($message, $previous);
    }

    /**
     * Returns an AccessDeniedException.
     *
     * This will result in a 403 response code. Usage example:
     *
     *     throw $this->createAccessDeniedException('Unable to access this page!');
     *
     * @param string          $message  A message
     * @param \Exception|null $previous The previous exception
     *
     * @return AccessDeniedException
     */
    protected function createAccessDeniedException($message = 'Access Denied', \Exception $previous = null)
    {
        return new AccessDeniedException($message, $previous);
    }

    /**
     * Creates and returns a Form instance from the type of the form.
     *
     * @param string|FormTypeInterface $type    The built type of the form
     * @param mixed                    $data    The initial data for the form
     * @param array                    $options Options for the form
     *
     * @return Form
     */
    protected function createForm($type, $data = null, array $options = array())
    {
        return $this->container->get('form.factory')->create($type, $data, $options);
    }

    /**
     * Creates and returns a form builder instance.
     *
     * @param mixed $data    The initial data for the form
     * @param array $options Options for the form
     *
     * @return FormBuilder
     */
    protected function createFormBuilder($data = null, array $options = array())
    {
        return $this->container->get('form.factory')->createBuilder('form', $data, $options);
    }

    /**
<<<<<<< HEAD
=======
     * Shortcut to return the request service.
     *
     * @return Request
     *
     * @deprecated since version 2.4, to be removed in 3.0.
     *             Ask Symfony to inject the Request object into your controller
     *             method instead by type hinting it in the method's signature.
     */
    public function getRequest()
    {
        @trigger_error('The '.__METHOD__.' method is deprecated since version 2.4 and will be removed in 3.0. The only reliable way to get the "Request" object is to inject it in the action method.', E_USER_DEPRECATED);

        return $this->container->get('request_stack')->getCurrentRequest();
    }

    /**
>>>>>>> ae470cdf
     * Shortcut to return the Doctrine Registry service.
     *
     * @return Registry
     *
     * @throws \LogicException If DoctrineBundle is not available
     */
    protected function getDoctrine()
    {
        if (!$this->container->has('doctrine')) {
            throw new \LogicException('The DoctrineBundle is not registered in your application.');
        }

        return $this->container->get('doctrine');
    }

    /**
     * Get a user from the Security Token Storage.
     *
     * @return mixed
     *
     * @throws \LogicException If SecurityBundle is not available
     *
     * @see TokenInterface::getUser()
     */
    protected function getUser()
    {
        if (!$this->container->has('security.token_storage')) {
            throw new \LogicException('The SecurityBundle is not registered in your application.');
        }

        if (null === $token = $this->container->get('security.token_storage')->getToken()) {
            return;
        }

        if (!is_object($user = $token->getUser())) {
            // e.g. anonymous authentication
            return;
        }

        return $user;
    }

    /**
     * Returns true if the service id is defined.
     *
     * @param string $id The service id
     *
     * @return bool true if the service id is defined, false otherwise
     */
    protected function has($id)
    {
        return $this->container->has($id);
    }

    /**
     * Gets a container service by its id.
     *
     * @param string $id The service id
     *
     * @return object The service
     */
    protected function get($id)
    {
        if ('request' === $id) {
            @trigger_error('The "request" service is deprecated and will be removed in 3.0. Add a typehint for Symfony\\Component\\HttpFoundation\\Request to your controller parameters to retrieve the request instead.', E_USER_DEPRECATED);
        }

        return $this->container->get($id);
    }

    /**
     * Gets a container configuration parameter by its name.
     *
     * @param string $name The parameter name
     *
     * @return mixed
     */
    protected function getParameter($name)
    {
        return $this->container->getParameter($name);
    }

    /**
     * Checks the validity of a CSRF token.
     *
     * @param string $id    The id used when generating the token
     * @param string $token The actual token sent with the request that should be validated
     *
     * @return bool
     */
    protected function isCsrfTokenValid($id, $token)
    {
        if (!$this->container->has('security.csrf.token_manager')) {
            throw new \LogicException('CSRF protection is not enabled in your application.');
        }

        return $this->container->get('security.csrf.token_manager')->isTokenValid(new CsrfToken($id, $token));
    }
}<|MERGE_RESOLUTION|>--- conflicted
+++ resolved
@@ -264,25 +264,6 @@
     }
 
     /**
-<<<<<<< HEAD
-=======
-     * Shortcut to return the request service.
-     *
-     * @return Request
-     *
-     * @deprecated since version 2.4, to be removed in 3.0.
-     *             Ask Symfony to inject the Request object into your controller
-     *             method instead by type hinting it in the method's signature.
-     */
-    public function getRequest()
-    {
-        @trigger_error('The '.__METHOD__.' method is deprecated since version 2.4 and will be removed in 3.0. The only reliable way to get the "Request" object is to inject it in the action method.', E_USER_DEPRECATED);
-
-        return $this->container->get('request_stack')->getCurrentRequest();
-    }
-
-    /**
->>>>>>> ae470cdf
      * Shortcut to return the Doctrine Registry service.
      *
      * @return Registry
