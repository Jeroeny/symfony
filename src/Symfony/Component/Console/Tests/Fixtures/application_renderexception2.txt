
<<<<<<< HEAD

                                                                
  [Symfony\Component\Console\Exception\InvalidOptionException]  
  The "--foo" option does not exist.                            
                                                                
=======
                                      
  [InvalidArgumentException]          
  The "--foo" option does not exist.  
                                      
>>>>>>> b7f998f7

list [--xml] [--raw] [--format FORMAT] [--] [<namespace>]
<|MERGE_RESOLUTION|>--- conflicted
+++ resolved
@@ -1,15 +1,7 @@
-
-<<<<<<< HEAD
 
                                                                 
   [Symfony\Component\Console\Exception\InvalidOptionException]  
   The "--foo" option does not exist.                            
                                                                 
-=======
-                                      
-  [InvalidArgumentException]          
-  The "--foo" option does not exist.  
-                                      
->>>>>>> b7f998f7
 
 list [--xml] [--raw] [--format FORMAT] [--] [<namespace>]
