--- conflicted
+++ resolved
@@ -18,15 +18,9 @@
     "require": {
         "php": ">=8.1",
         "psr/container": "^1.1|^2.0",
-<<<<<<< HEAD
         "symfony/deprecation-contracts": "^2.5|^3",
         "symfony/service-contracts": "^2.5|^3.0",
-        "symfony/var-exporter": "^6.2"
-=======
-        "symfony/deprecation-contracts": "^2.1|^3",
-        "symfony/service-contracts": "^1.1.6|^2.0|^3.0",
         "symfony/var-exporter": "^6.2.7"
->>>>>>> f910435f
     },
     "require-dev": {
         "symfony/yaml": "^5.4|^6.0",
