--- conflicted
+++ resolved
@@ -312,13 +312,8 @@
             return $body;
         }
 
-<<<<<<< HEAD
         if (!\is_array(@stream_get_meta_data($body))) {
-            throw new InvalidArgumentException(sprintf('Option "body" must be string, stream resource, iterable or callable, %s given.', \is_resource($body) ? get_resource_type($body) : \gettype($body)));
-=======
-        if (!\is_string($body) && !\is_array(@stream_get_meta_data($body))) {
             throw new InvalidArgumentException(sprintf('Option "body" must be string, stream resource, iterable or callable, "%s" given.', \is_resource($body) ? get_resource_type($body) : \gettype($body)));
->>>>>>> 4efa2875
         }
 
         return $body;
