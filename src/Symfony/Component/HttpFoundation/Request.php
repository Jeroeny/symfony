--- conflicted
+++ resolved
@@ -136,38 +136,22 @@
     protected $content;
 
     /**
-<<<<<<< HEAD
      * @var string[]|null
-=======
-     * @var string[]
->>>>>>> a44829e2
      */
     protected $languages;
 
     /**
-<<<<<<< HEAD
      * @var string[]|null
-=======
-     * @var string[]
->>>>>>> a44829e2
      */
     protected $charsets;
 
     /**
-<<<<<<< HEAD
      * @var string[]|null
-=======
-     * @var string[]
->>>>>>> a44829e2
      */
     protected $encodings;
 
     /**
-<<<<<<< HEAD
      * @var string[]|null
-=======
-     * @var string[]
->>>>>>> a44829e2
      */
     protected $acceptableContentTypes;
 
@@ -217,11 +201,7 @@
     protected $defaultLocale = 'en';
 
     /**
-<<<<<<< HEAD
      * @var array<string, string[]>|null
-=======
-     * @var array<string, string[]>
->>>>>>> a44829e2
      */
     protected static $formats;
 
@@ -232,11 +212,8 @@
     private bool $isForwardedValid = true;
     private bool $isSafeContentPreferred;
 
-<<<<<<< HEAD
     private array $trustedValuesCache = [];
 
-=======
->>>>>>> a44829e2
     private static int $trustedHeaderSet = -1;
 
     private const FORWARDED_PARAMS = [
@@ -471,11 +448,7 @@
      * @param array|null $files      The FILES parameters
      * @param array|null $server     The SERVER parameters
      */
-<<<<<<< HEAD
-    public function duplicate(array $query = null, array $request = null, array $attributes = null, array $cookies = null, array $files = null, array $server = null): static
-=======
     public function duplicate(?array $query = null, ?array $request = null, ?array $attributes = null, ?array $cookies = null, ?array $files = null, ?array $server = null): static
->>>>>>> a44829e2
     {
         $dup = clone $this;
         if (null !== $query) {
@@ -1371,7 +1344,6 @@
 
     /**
      * Gets the usual name of the format associated with the request's media type (provided in the Content-Type header).
-<<<<<<< HEAD
      *
      * @deprecated since Symfony 6.2, use getContentTypeFormat() instead
      */
@@ -1387,23 +1359,6 @@
      *
      * @see Request::$formats
      */
-=======
-     *
-     * @deprecated since Symfony 6.2, use getContentTypeFormat() instead
-     */
-    public function getContentType(): ?string
-    {
-        trigger_deprecation('symfony/http-foundation', '6.2', 'The "%s()" method is deprecated, use "getContentTypeFormat()" instead.', __METHOD__);
-
-        return $this->getContentTypeFormat();
-    }
-
-    /**
-     * Gets the usual name of the format associated with the request's media type (provided in the Content-Type header).
-     *
-     * @see Request::$formats
-     */
->>>>>>> a44829e2
     public function getContentTypeFormat(): ?string
     {
         return $this->getFormat($this->headers->get('CONTENT_TYPE', ''));
@@ -1651,11 +1606,7 @@
      *
      * @param string[] $locales An array of ordered available locales
      */
-<<<<<<< HEAD
-    public function getPreferredLanguage(array $locales = null): ?string
-=======
     public function getPreferredLanguage(?array $locales = null): ?string
->>>>>>> a44829e2
     {
         $preferredLanguages = $this->getLanguages();
 
@@ -2048,16 +1999,12 @@
         return self::$trustedProxies && IpUtils::checkIp($this->server->get('REMOTE_ADDR', ''), self::$trustedProxies);
     }
 
-<<<<<<< HEAD
     /**
      * This method is rather heavy because it splits and merges headers, and it's called by many other methods such as
      * getPort(), isSecure(), getHost(), getClientIps(), getBaseUrl() etc. Thus, we try to cache the results for
      * best performance.
      */
-    private function getTrustedValues(int $type, string $ip = null): array
-=======
     private function getTrustedValues(int $type, ?string $ip = null): array
->>>>>>> a44829e2
     {
         $cacheKey = $type."\0".((self::$trustedHeaderSet & $type) ? $this->headers->get(self::TRUSTED_HEADERS[$type]) : '');
         $cacheKey .= "\0".$ip."\0".$this->headers->get(self::TRUSTED_HEADERS[self::HEADER_FORWARDED]);
