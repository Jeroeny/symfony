<?php

/*
 * This file is part of the Symfony package.
 *
 * (c) Fabien Potencier <fabien@symfony.com>
 *
 * For the full copyright and license information, please view the LICENSE
 * file that was distributed with this source code.
 */

namespace Symfony\Bundle\FrameworkBundle\Command;

use Symfony\Component\Console\Style\SymfonyStyle;
use Symfony\Component\Translation\Catalogue\DiffOperation;
use Symfony\Component\Translation\Catalogue\MergeOperation;
use Symfony\Component\Console\Input\InputInterface;
use Symfony\Component\Console\Output\OutputInterface;
use Symfony\Component\Console\Input\InputArgument;
use Symfony\Component\Console\Input\InputOption;
use Symfony\Component\Translation\MessageCatalogue;

/**
 * A command that parse templates to extract translation messages and add them into the translation files.
 *
 * @author Michel Salib <michelsalib@hotmail.com>
 */
class TranslationUpdateCommand extends ContainerAwareCommand
{
    /**
     * {@inheritdoc}
     */
    protected function configure()
    {
        $this
            ->setName('translation:update')
            ->setDefinition(array(
                new InputArgument('locale', InputArgument::REQUIRED, 'The locale'),
                new InputArgument('bundle', InputArgument::OPTIONAL, 'The bundle name or directory where to load the messages, defaults to app/Resources folder'),
                new InputOption('prefix', null, InputOption::VALUE_OPTIONAL, 'Override the default prefix', '__'),
                new InputOption('output-format', null, InputOption::VALUE_OPTIONAL, 'Override the default output format', 'yml'),
                new InputOption('dump-messages', null, InputOption::VALUE_NONE, 'Should the messages be dumped in the console'),
                new InputOption('force', null, InputOption::VALUE_NONE, 'Should the update be done'),
                new InputOption('no-backup', null, InputOption::VALUE_NONE, 'Should backup be disabled'),
                new InputOption('clean', null, InputOption::VALUE_NONE, 'Should clean not found messages'),
            ))
            ->setDescription('Updates the translation file')
            ->setHelp(<<<'EOF'
<<<<<<< HEAD
The <info>%command.name%</info> command extract translation strings from templates
of a given bundle or the app folder. It can display them or merge the new ones into the translation files.
=======
The <info>%command.name%</info> command extracts translation strings from templates
of a given bundle. It can display them or merge the new ones into the translation files.
>>>>>>> 81d654fb
When new translation strings are found it can automatically add a prefix to the translation
message.

Example running against a Bundle (AcmeBundle)
  <info>php %command.full_name% --dump-messages en AcmeBundle</info>
  <info>php %command.full_name% --force --prefix="new_" fr AcmeBundle</info>

Example running against app messages (app/Resources folder)
  <info>php %command.full_name% --dump-messages en</info>
  <info>php %command.full_name% --force --prefix="new_" fr</info>
EOF
            )
        ;
    }

    /**
     * {@inheritdoc}
     */
    protected function execute(InputInterface $input, OutputInterface $output)
    {
        $output = new SymfonyStyle($input, $output);

        // check presence of force or dump-message
        if ($input->getOption('force') !== true && $input->getOption('dump-messages') !== true) {
            $output->error('You must choose one of --force or --dump-messages');

            return 1;
        }

        // check format
        $writer = $this->getContainer()->get('translation.writer');
        $supportedFormats = $writer->getFormats();
        if (!in_array($input->getOption('output-format'), $supportedFormats)) {
            $output->error(array('Wrong output format', 'Supported formats are '.implode(', ', $supportedFormats).'.'));

            return 1;
        }
        $kernel = $this->getContainer()->get('kernel');

        // Define Root Path to App folder
        $transPaths = array($kernel->getRootDir().'/Resources/');
        $currentName = 'app folder';

        // Override with provided Bundle info
        if (null !== $input->getArgument('bundle')) {
            try {
                $foundBundle = $kernel->getBundle($input->getArgument('bundle'));
                $transPaths = array(
                    $foundBundle->getPath().'/Resources/',
                    sprintf('%s/Resources/%s/', $kernel->getRootDir(), $foundBundle->getName()),
                );
                $currentName = $foundBundle->getName();
            } catch (\InvalidArgumentException $e) {
                // such a bundle does not exist, so treat the argument as path
                $transPaths = array($input->getArgument('bundle').'/Resources/');
                $currentName = $transPaths[0];

                if (!is_dir($transPaths[0])) {
                    throw new \InvalidArgumentException(sprintf('<error>"%s" is neither an enabled bundle nor a directory.</error>', $transPaths[0]));
                }
            }
        }

        $output->title('Symfony translation update command');
        $output->text(sprintf('Generating "<info>%s</info>" translation files for "<info>%s</info>"', $input->getArgument('locale'), $currentName));

        // load any messages from templates
        $extractedCatalogue = new MessageCatalogue($input->getArgument('locale'));
        $output->text('Parsing templates');
        $extractor = $this->getContainer()->get('translation.extractor');
        $extractor->setPrefix($input->getOption('prefix'));
        foreach ($transPaths as $path) {
            $path .= 'views';
            if (is_dir($path)) {
                $extractor->extract($path, $extractedCatalogue);
            }
        }

        // load any existing messages from the translation files
        $currentCatalogue = new MessageCatalogue($input->getArgument('locale'));
        $output->text('Loading translation files');
        $loader = $this->getContainer()->get('translation.loader');
        foreach ($transPaths as $path) {
            $path .= 'translations';
            if (is_dir($path)) {
                $loader->loadMessages($path, $currentCatalogue);
            }
        }

        // process catalogues
        $operation = $input->getOption('clean')
            ? new DiffOperation($currentCatalogue, $extractedCatalogue)
            : new MergeOperation($currentCatalogue, $extractedCatalogue);

        // Exit if no messages found.
        if (!count($operation->getDomains())) {
            $output->warning('No translation found.');

            return;
        }

        // show compiled list of messages
        if ($input->getOption('dump-messages') === true) {
            $output->newLine();
            foreach ($operation->getDomains() as $domain) {
                $output->section(sprintf('Displaying messages for domain <info>%s</info>:', $domain));
                $newKeys = array_keys($operation->getNewMessages($domain));
                $allKeys = array_keys($operation->getMessages($domain));
                $output->listing(array_merge(
                    array_diff($allKeys, $newKeys),
                    array_map(function ($id) {
                        return sprintf('<fg=green>%s</>', $id);
                    }, $newKeys),
                    array_map(function ($id) {
                        return sprintf('<fg=red>%s</>', $id);
                    }, array_keys($operation->getObsoleteMessages($domain)))
                ));
            }

            if ($input->getOption('output-format') == 'xlf') {
                $output->writeln('Xliff output version is <info>1.2</info>');
            }
        }

        if ($input->getOption('no-backup') === true) {
            $writer->disableBackup();
        }

        // save the files
        if ($input->getOption('force') === true) {
            $output->text('Writing files');

            $bundleTransPath = false;
            foreach ($transPaths as $path) {
                $path .= 'translations';
                if (is_dir($path)) {
                    $bundleTransPath = $path;
                }
            }

            if (!$bundleTransPath) {
                $bundleTransPath = end($transPaths).'translations';
            }

            $writer->writeTranslations($operation->getResult(), $input->getOption('output-format'), array('path' => $bundleTransPath, 'default_locale' => $this->getContainer()->getParameter('kernel.default_locale')));
        }

        $output->newLine();
        $output->success('Success');
    }
}<|MERGE_RESOLUTION|>--- conflicted
+++ resolved
@@ -46,13 +46,9 @@
             ))
             ->setDescription('Updates the translation file')
             ->setHelp(<<<'EOF'
-<<<<<<< HEAD
-The <info>%command.name%</info> command extract translation strings from templates
+The <info>%command.name%</info> command extracts translation strings from templates
 of a given bundle or the app folder. It can display them or merge the new ones into the translation files.
-=======
-The <info>%command.name%</info> command extracts translation strings from templates
-of a given bundle. It can display them or merge the new ones into the translation files.
->>>>>>> 81d654fb
+
 When new translation strings are found it can automatically add a prefix to the translation
 message.
 
