<?php

/*
 * This file is part of the Symfony package.
 *
 * (c) Fabien Potencier <fabien@symfony.com>
 *
 * For the full copyright and license information, please view the LICENSE
 * file that was distributed with this source code.
 */

namespace Symfony\Component\Cache\Adapter;

use Psr\Cache\CacheItemInterface;
use Psr\Cache\CacheItemPoolInterface;
use Symfony\Component\Cache\CacheItem;
use Symfony\Component\Cache\Exception\InvalidArgumentException;
use Symfony\Component\Cache\PruneableInterface;
use Symfony\Component\Cache\ResettableInterface;
use Symfony\Component\Cache\Traits\ContractsTrait;
use Symfony\Component\Cache\Traits\ProxyTrait;
use Symfony\Component\VarExporter\VarExporter;
use Symfony\Contracts\Cache\CacheInterface;

/**
 * Caches items at warm up time using a PHP array that is stored in shared memory by OPCache since PHP 7.0.
 * Warmed up items are read-only and run-time discovered items are cached using a fallback adapter.
 *
 * @author Titouan Galopin <galopintitouan@gmail.com>
 * @author Nicolas Grekas <p@tchwork.com>
 */
class PhpArrayAdapter implements AdapterInterface, CacheInterface, PruneableInterface, ResettableInterface
{
    use ContractsTrait;
    use ProxyTrait;

    private string $file;
    private array $keys;
    private array $values;

    private static \Closure $createCacheItem;
    private static array $valuesCache = [];

    /**
     * @param string           $file         The PHP file were values are cached
     * @param AdapterInterface $fallbackPool A pool to fallback on when an item is not hit
     */
    public function __construct(string $file, AdapterInterface $fallbackPool)
    {
        $this->file = $file;
        $this->pool = $fallbackPool;
        self::$createCacheItem ??= \Closure::bind(
            static function ($key, $value, $isHit) {
                $item = new CacheItem();
                $item->key = $key;
                $item->value = $value;
                $item->isHit = $isHit;

                return $item;
            },
            null,
            CacheItem::class
        );
    }

    /**
     * This adapter takes advantage of how PHP stores arrays in its latest versions.
     *
     * @param string                 $file         The PHP file were values are cached
     * @param CacheItemPoolInterface $fallbackPool A pool to fallback on when an item is not hit
     */
    public static function create(string $file, CacheItemPoolInterface $fallbackPool): CacheItemPoolInterface
    {
        if (!$fallbackPool instanceof AdapterInterface) {
            $fallbackPool = new ProxyAdapter($fallbackPool);
        }

        return new static($file, $fallbackPool);
    }

<<<<<<< HEAD
    public function get(string $key, callable $callback, float $beta = null, array &$metadata = null): mixed
=======
    public function get(string $key, callable $callback, ?float $beta = null, ?array &$metadata = null): mixed
>>>>>>> a44829e2
    {
        if (!isset($this->values)) {
            $this->initialize();
        }
        if (!isset($this->keys[$key])) {
            get_from_pool:
            if ($this->pool instanceof CacheInterface) {
                return $this->pool->get($key, $callback, $beta, $metadata);
            }

            return $this->doGet($this->pool, $key, $callback, $beta, $metadata);
        }
        $value = $this->values[$this->keys[$key]];

        if ('N;' === $value) {
            return null;
        }
        try {
            if ($value instanceof \Closure) {
                return $value();
            }
        } catch (\Throwable) {
            unset($this->keys[$key]);
            goto get_from_pool;
        }

        return $value;
    }

    public function getItem(mixed $key): CacheItem
    {
        if (!\is_string($key)) {
            throw new InvalidArgumentException(sprintf('Cache key must be string, "%s" given.', get_debug_type($key)));
        }
        if (!isset($this->values)) {
            $this->initialize();
        }
        if (!isset($this->keys[$key])) {
            return $this->pool->getItem($key);
        }

        $value = $this->values[$this->keys[$key]];
        $isHit = true;

        if ('N;' === $value) {
            $value = null;
        } elseif ($value instanceof \Closure) {
            try {
                $value = $value();
            } catch (\Throwable) {
                $value = null;
                $isHit = false;
            }
        }

        return (self::$createCacheItem)($key, $value, $isHit);
    }

    public function getItems(array $keys = []): iterable
    {
        foreach ($keys as $key) {
            if (!\is_string($key)) {
                throw new InvalidArgumentException(sprintf('Cache key must be string, "%s" given.', get_debug_type($key)));
            }
        }
        if (!isset($this->values)) {
            $this->initialize();
        }

        return $this->generateItems($keys);
    }

    public function hasItem(mixed $key): bool
    {
        if (!\is_string($key)) {
            throw new InvalidArgumentException(sprintf('Cache key must be string, "%s" given.', get_debug_type($key)));
        }
        if (!isset($this->values)) {
            $this->initialize();
        }

        return isset($this->keys[$key]) || $this->pool->hasItem($key);
    }

    public function deleteItem(mixed $key): bool
    {
        if (!\is_string($key)) {
            throw new InvalidArgumentException(sprintf('Cache key must be string, "%s" given.', get_debug_type($key)));
        }
        if (!isset($this->values)) {
            $this->initialize();
        }

        return !isset($this->keys[$key]) && $this->pool->deleteItem($key);
    }

    public function deleteItems(array $keys): bool
    {
        $deleted = true;
        $fallbackKeys = [];

        foreach ($keys as $key) {
            if (!\is_string($key)) {
                throw new InvalidArgumentException(sprintf('Cache key must be string, "%s" given.', get_debug_type($key)));
            }

            if (isset($this->keys[$key])) {
                $deleted = false;
            } else {
                $fallbackKeys[] = $key;
            }
        }
        if (!isset($this->values)) {
            $this->initialize();
        }

        if ($fallbackKeys) {
            $deleted = $this->pool->deleteItems($fallbackKeys) && $deleted;
        }

        return $deleted;
    }

    public function save(CacheItemInterface $item): bool
    {
        if (!isset($this->values)) {
            $this->initialize();
        }

        return !isset($this->keys[$item->getKey()]) && $this->pool->save($item);
    }

    public function saveDeferred(CacheItemInterface $item): bool
    {
        if (!isset($this->values)) {
            $this->initialize();
        }

        return !isset($this->keys[$item->getKey()]) && $this->pool->saveDeferred($item);
    }

    public function commit(): bool
    {
        return $this->pool->commit();
    }

    public function clear(string $prefix = ''): bool
    {
        $this->keys = $this->values = [];

        $cleared = @unlink($this->file) || !file_exists($this->file);
        unset(self::$valuesCache[$this->file]);

        if ($this->pool instanceof AdapterInterface) {
            return $this->pool->clear($prefix) && $cleared;
        }

        return $this->pool->clear() && $cleared;
    }

    /**
     * Store an array of cached values.
     *
     * @param array $values The cached values
     *
     * @return string[] A list of classes to preload on PHP 7.4+
     */
    public function warmUp(array $values): array
    {
        if (file_exists($this->file)) {
            if (!is_file($this->file)) {
                throw new InvalidArgumentException(sprintf('Cache path exists and is not a file: "%s".', $this->file));
            }

            if (!is_writable($this->file)) {
                throw new InvalidArgumentException(sprintf('Cache file is not writable: "%s".', $this->file));
            }
        } else {
            $directory = \dirname($this->file);

            if (!is_dir($directory) && !@mkdir($directory, 0777, true)) {
                throw new InvalidArgumentException(sprintf('Cache directory does not exist and cannot be created: "%s".', $directory));
            }

            if (!is_writable($directory)) {
                throw new InvalidArgumentException(sprintf('Cache directory is not writable: "%s".', $directory));
            }
        }

        $preload = [];
        $dumpedValues = '';
        $dumpedMap = [];
        $dump = <<<'EOF'
<?php

// This file has been auto-generated by the Symfony Cache Component.

return [[


EOF;

        foreach ($values as $key => $value) {
            CacheItem::validateKey(\is_int($key) ? (string) $key : $key);
            $isStaticValue = true;

            if (null === $value) {
                $value = "'N;'";
            } elseif (\is_object($value) || \is_array($value)) {
                try {
                    $value = VarExporter::export($value, $isStaticValue, $preload);
                } catch (\Exception $e) {
                    throw new InvalidArgumentException(sprintf('Cache key "%s" has non-serializable "%s" value.', $key, get_debug_type($value)), 0, $e);
                }
            } elseif (\is_string($value)) {
                // Wrap "N;" in a closure to not confuse it with an encoded `null`
                if ('N;' === $value) {
                    $isStaticValue = false;
                }
                $value = var_export($value, true);
            } elseif (!\is_scalar($value)) {
                throw new InvalidArgumentException(sprintf('Cache key "%s" has non-serializable "%s" value.', $key, get_debug_type($value)));
            } else {
                $value = var_export($value, true);
            }

            if (!$isStaticValue) {
                $value = str_replace("\n", "\n    ", $value);
                $value = "static function () {\n    return {$value};\n}";
            }
            $hash = hash('xxh128', $value);

            if (null === $id = $dumpedMap[$hash] ?? null) {
                $id = $dumpedMap[$hash] = \count($dumpedMap);
                $dumpedValues .= "{$id} => {$value},\n";
            }

            $dump .= var_export($key, true)." => {$id},\n";
        }

        $dump .= "\n], [\n\n{$dumpedValues}\n]];\n";

        $tmpFile = uniqid($this->file, true);

        file_put_contents($tmpFile, $dump);
        @chmod($tmpFile, 0666 & ~umask());
        unset($serialized, $value, $dump);

        @rename($tmpFile, $this->file);
        unset(self::$valuesCache[$this->file]);

        $this->initialize();

        return $preload;
    }

    /**
     * Load the cache file.
     */
    private function initialize(): void
    {
        if (isset(self::$valuesCache[$this->file])) {
            $values = self::$valuesCache[$this->file];
        } elseif (!is_file($this->file)) {
            $this->keys = $this->values = [];

            return;
        } else {
            $values = self::$valuesCache[$this->file] = (include $this->file) ?: [[], []];
        }

        if (2 !== \count($values) || !isset($values[0], $values[1])) {
            $this->keys = $this->values = [];
        } else {
            [$this->keys, $this->values] = $values;
        }
    }

    private function generateItems(array $keys): \Generator
    {
        $f = self::$createCacheItem;
        $fallbackKeys = [];

        foreach ($keys as $key) {
            if (isset($this->keys[$key])) {
                $value = $this->values[$this->keys[$key]];

                if ('N;' === $value) {
                    yield $key => $f($key, null, true);
                } elseif ($value instanceof \Closure) {
                    try {
                        yield $key => $f($key, $value(), true);
                    } catch (\Throwable) {
                        yield $key => $f($key, null, false);
                    }
                } else {
                    yield $key => $f($key, $value, true);
                }
            } else {
                $fallbackKeys[] = $key;
            }
        }

        if ($fallbackKeys) {
            yield from $this->pool->getItems($fallbackKeys);
        }
    }
}<|MERGE_RESOLUTION|>--- conflicted
+++ resolved
@@ -78,11 +78,7 @@
         return new static($file, $fallbackPool);
     }
 
-<<<<<<< HEAD
-    public function get(string $key, callable $callback, float $beta = null, array &$metadata = null): mixed
-=======
     public function get(string $key, callable $callback, ?float $beta = null, ?array &$metadata = null): mixed
->>>>>>> a44829e2
     {
         if (!isset($this->values)) {
             $this->initialize();
