--- conflicted
+++ resolved
@@ -53,11 +53,7 @@
             if (!$adapter instanceof CacheItemPoolInterface) {
                 throw new InvalidArgumentException(sprintf('The class "%s" does not implement the "%s" interface.', get_debug_type($adapter), CacheItemPoolInterface::class));
             }
-<<<<<<< HEAD
             if ('cli' === \PHP_SAPI && $adapter instanceof ApcuAdapter && !filter_var(\ini_get('apc.enable_cli'), \FILTER_VALIDATE_BOOL)) {
-=======
-            if (\in_array(\PHP_SAPI, ['cli', 'phpdbg'], true) && $adapter instanceof ApcuAdapter && !filter_var(\ini_get('apc.enable_cli'), \FILTER_VALIDATE_BOOL)) {
->>>>>>> a44829e2
                 continue; // skip putting APCu in the chain when the backend is disabled
             }
 
@@ -92,11 +88,7 @@
         );
     }
 
-<<<<<<< HEAD
-    public function get(string $key, callable $callback, float $beta = null, array &$metadata = null): mixed
-=======
     public function get(string $key, callable $callback, ?float $beta = null, ?array &$metadata = null): mixed
->>>>>>> a44829e2
     {
         $doSave = true;
         $callback = static function (CacheItem $item, bool &$save) use ($callback, &$doSave) {
@@ -106,11 +98,7 @@
             return $value;
         };
 
-<<<<<<< HEAD
-        $wrap = function (CacheItem $item = null, bool &$save = true) use ($key, $callback, $beta, &$wrap, &$doSave, &$metadata) {
-=======
         $wrap = function (?CacheItem $item = null, bool &$save = true) use ($key, $callback, $beta, &$wrap, &$doSave, &$metadata) {
->>>>>>> a44829e2
             static $lastItem;
             static $i = 0;
             $adapter = $this->adapters[$i];
