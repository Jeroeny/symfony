<?php

/*
 * This file is part of the Symfony package.
 *
 * (c) Fabien Potencier <fabien@symfony.com>
 *
 * For the full copyright and license information, please view the LICENSE
 * file that was distributed with this source code.
 */

namespace Symfony\Component\Console;

use Symfony\Component\Console\Exception\InvalidArgumentException;

/**
 * @author Fabien Potencier <fabien@symfony.com>
 */
final class Color
{
    private const COLORS = [
        'black' => 0,
        'red' => 1,
        'green' => 2,
        'yellow' => 3,
        'blue' => 4,
        'magenta' => 5,
        'cyan' => 6,
        'white' => 7,
        'default' => 9,
    ];

    private const BRIGHT_COLORS = [
        'gray' => 0,
        'bright-red' => 1,
        'bright-green' => 2,
        'bright-yellow' => 3,
        'bright-blue' => 4,
        'bright-magenta' => 5,
        'bright-cyan' => 6,
        'bright-white' => 7,
    ];

    private const AVAILABLE_OPTIONS = [
        'bold' => ['set' => 1, 'unset' => 22],
        'underscore' => ['set' => 4, 'unset' => 24],
        'blink' => ['set' => 5, 'unset' => 25],
        'reverse' => ['set' => 7, 'unset' => 27],
        'conceal' => ['set' => 8, 'unset' => 28],
    ];

<<<<<<< HEAD
    private string $foreground;
    private string $background;
    private array $options = [];
=======
    private const RGB_FUNCTIONAL_NOTATION_REGEX = '/^rgb\(\s*(\d+)\s*,\s*(\d+)\s*,\s*(\d+)\s*\)$/';

    private $foreground;
    private $background;
    private $options = [];
>>>>>>> 4d7501e9

    public function __construct(string $foreground = '', string $background = '', array $options = [])
    {
        $this->foreground = $this->parseColor($foreground);
        $this->background = $this->parseColor($background, true);

        foreach ($options as $option) {
            if (!isset(self::AVAILABLE_OPTIONS[$option])) {
                throw new InvalidArgumentException(sprintf('Invalid option specified: "%s". Expected one of (%s).', $option, implode(', ', array_keys(self::AVAILABLE_OPTIONS))));
            }

            $this->options[$option] = self::AVAILABLE_OPTIONS[$option];
        }
    }

    public function apply(string $text): string
    {
        return $this->set().$text.$this->unset();
    }

    public function set(): string
    {
        $setCodes = [];
        if ('' !== $this->foreground) {
            $setCodes[] = $this->foreground;
        }
        if ('' !== $this->background) {
            $setCodes[] = $this->background;
        }
        foreach ($this->options as $option) {
            $setCodes[] = $option['set'];
        }
        if (0 === \count($setCodes)) {
            return '';
        }

        return sprintf("\033[%sm", implode(';', $setCodes));
    }

    public function unset(): string
    {
        $unsetCodes = [];
        if ('' !== $this->foreground) {
            $unsetCodes[] = 39;
        }
        if ('' !== $this->background) {
            $unsetCodes[] = 49;
        }
        foreach ($this->options as $option) {
            $unsetCodes[] = $option['unset'];
        }
        if (0 === \count($unsetCodes)) {
            return '';
        }

        return sprintf("\033[%sm", implode(';', $unsetCodes));
    }

    private function parseColor(string $color, bool $background = false): string
    {
        if ('' === $color) {
            return '';
        }

        if (str_starts_with($color, 'rgb(')) {
            $color = $this->rgbToHex($color);
        }

        if ('#' === $color[0]) {
            $color = substr($color, 1);

            if (3 === \strlen($color)) {
                $color = $color[0].$color[0].$color[1].$color[1].$color[2].$color[2];
            }

            if (6 !== \strlen($color)) {
                throw new InvalidArgumentException(sprintf('Invalid "%s" color.', $color));
            }

            return ($background ? '4' : '3').$this->convertHexColorToAnsi(hexdec($color));
        }

        if (isset(self::COLORS[$color])) {
            return ($background ? '4' : '3').self::COLORS[$color];
        }

        if (isset(self::BRIGHT_COLORS[$color])) {
            return ($background ? '10' : '9').self::BRIGHT_COLORS[$color];
        }

        throw new InvalidArgumentException(sprintf('Invalid "%s" color; expected one of (%s).', $color, implode(', ', array_merge(array_keys(self::COLORS), array_keys(self::BRIGHT_COLORS)))));
    }

    private function convertHexColorToAnsi(int $color): string
    {
        $r = ($color >> 16) & 255;
        $g = ($color >> 8) & 255;
        $b = $color & 255;

        // see https://github.com/termstandard/colors/ for more information about true color support
        if ('truecolor' !== getenv('COLORTERM')) {
            return (string) $this->degradeHexColorToAnsi($r, $g, $b);
        }

        return sprintf('8;2;%d;%d;%d', $r, $g, $b);
    }

    private function degradeHexColorToAnsi(int $r, int $g, int $b): int
    {
        if (0 === round($this->getSaturation($r, $g, $b) / 50)) {
            return 0;
        }

        return (round($b / 255) << 2) | (round($g / 255) << 1) | round($r / 255);
    }

    private function getSaturation(int $r, int $g, int $b): int
    {
        $r = $r / 255;
        $g = $g / 255;
        $b = $b / 255;
        $v = max($r, $g, $b);

        if (0 === $diff = $v - min($r, $g, $b)) {
            return 0;
        }

        return (int) $diff * 100 / $v;
    }

    private function rgbToHex(string $color): string
    {
        if (!preg_match(self::RGB_FUNCTIONAL_NOTATION_REGEX, $color, $matches)) {
            throw new InvalidArgumentException(sprintf('Invalid RGB functional notation; should be of the form "rgb(r, g, b)", got "%s".', $color));
        }

        $rgb = \array_slice($matches, 1);

        $hexString = array_map(function ($element) {
            if ($element > 255) {
                throw new InvalidArgumentException(sprintf('Invalid color component; value should be between 0 and 255, got %d.', $element));
            }

            return str_pad(dechex((int) $element), 2, '0', \STR_PAD_LEFT);
        }, $rgb);

        return '#'.implode('', $hexString);
    }
}<|MERGE_RESOLUTION|>--- conflicted
+++ resolved
@@ -49,17 +49,11 @@
         'conceal' => ['set' => 8, 'unset' => 28],
     ];
 
-<<<<<<< HEAD
+    private const RGB_FUNCTIONAL_NOTATION_REGEX = '/^rgb\(\s*(\d+)\s*,\s*(\d+)\s*,\s*(\d+)\s*\)$/';
+
     private string $foreground;
     private string $background;
     private array $options = [];
-=======
-    private const RGB_FUNCTIONAL_NOTATION_REGEX = '/^rgb\(\s*(\d+)\s*,\s*(\d+)\s*,\s*(\d+)\s*\)$/';
-
-    private $foreground;
-    private $background;
-    private $options = [];
->>>>>>> 4d7501e9
 
     public function __construct(string $foreground = '', string $background = '', array $options = [])
     {
