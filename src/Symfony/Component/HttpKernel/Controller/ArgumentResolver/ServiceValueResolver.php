<?php

/*
 * This file is part of the Symfony package.
 *
 * (c) Fabien Potencier <fabien@symfony.com>
 *
 * For the full copyright and license information, please view the LICENSE
 * file that was distributed with this source code.
 */

namespace Symfony\Component\HttpKernel\Controller\ArgumentResolver;

use Psr\Container\ContainerInterface;
use Symfony\Component\DependencyInjection\Exception\RuntimeException;
use Symfony\Component\HttpFoundation\Request;
use Symfony\Component\HttpKernel\Controller\ArgumentValueResolverInterface;
use Symfony\Component\HttpKernel\ControllerMetadata\ArgumentMetadata;

/**
 * Yields a service keyed by _controller and argument name.
 *
 * @author Nicolas Grekas <p@tchwork.com>
 */
final class ServiceValueResolver implements ArgumentValueResolverInterface
{
    private $container;

    public function __construct(ContainerInterface $container)
    {
        $this->container = $container;
    }

    /**
     * {@inheritdoc}
     */
    public function supports(Request $request, ArgumentMetadata $argument)
    {
        $controller = $request->attributes->get('_controller');

        if (\is_array($controller) && \is_callable($controller, true) && \is_string($controller[0])) {
            $controller = $controller[0].'::'.$controller[1];
        } elseif (!\is_string($controller) || '' === $controller) {
            return false;
        }

        if ('\\' === $controller[0]) {
            $controller = ltrim($controller, '\\');
        }

        if (!$this->container->has($controller) && false !== $i = strrpos($controller, ':')) {
            $controller = substr($controller, 0, $i).strtolower(substr($controller, $i));
        }

        return $this->container->has($controller) && $this->container->get($controller)->has($argument->getName());
    }

    /**
     * {@inheritdoc}
     */
    public function resolve(Request $request, ArgumentMetadata $argument)
    {
        if (\is_array($controller = $request->attributes->get('_controller'))) {
            $controller = $controller[0].'::'.$controller[1];
        }

        if ('\\' === $controller[0]) {
            $controller = ltrim($controller, '\\');
        }

<<<<<<< HEAD
        try {
            yield $this->container->get($controller)->get($argument->getName());
        } catch (RuntimeException $e) {
            $what = sprintf('argument $%s of "%s()"', $argument->getName(), $controller);
            $message = preg_replace('/service "\.service_locator\.[^"]++"/', $what, $e->getMessage());

            if ($e->getMessage() === $message) {
                $message = sprintf('Cannot resolve %s: %s', $what, $message);
            }

            $r = new \ReflectionProperty($e, 'message');
            $r->setAccessible(true);
            $r->setValue($e, $message);

            throw $e;
        }
=======
        if (!$this->container->has($controller)) {
            $i = strrpos($controller, ':');
            $controller = substr($controller, 0, $i).strtolower(substr($controller, $i));
        }

        yield $this->container->get($controller)->get($argument->getName());
>>>>>>> 90e79450
    }
}<|MERGE_RESOLUTION|>--- conflicted
+++ resolved
@@ -68,7 +68,11 @@
             $controller = ltrim($controller, '\\');
         }
 
-<<<<<<< HEAD
+        if (!$this->container->has($controller)) {
+            $i = strrpos($controller, ':');
+            $controller = substr($controller, 0, $i).strtolower(substr($controller, $i));
+        }
+
         try {
             yield $this->container->get($controller)->get($argument->getName());
         } catch (RuntimeException $e) {
@@ -85,13 +89,5 @@
 
             throw $e;
         }
-=======
-        if (!$this->container->has($controller)) {
-            $i = strrpos($controller, ':');
-            $controller = substr($controller, 0, $i).strtolower(substr($controller, $i));
-        }
-
-        yield $this->container->get($controller)->get($argument->getName());
->>>>>>> 90e79450
     }
 }