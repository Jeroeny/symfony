--- conflicted
+++ resolved
@@ -67,16 +67,10 @@
      */
     private array $transliterators = [];
 
-<<<<<<< HEAD
     public function __construct(
         private ?string $defaultLocale = null,
-        array|\Closure $symbolsMap = null,
+        array|\Closure|null $symbolsMap = null,
     ) {
-=======
-    public function __construct(?string $defaultLocale = null, array|\Closure|null $symbolsMap = null)
-    {
-        $this->defaultLocale = $defaultLocale;
->>>>>>> 6cd40eaa
         $this->symbolsMap = $symbolsMap ?? $this->symbolsMap;
     }
 
