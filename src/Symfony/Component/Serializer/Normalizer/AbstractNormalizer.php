<?php

/*
 * This file is part of the Symfony package.
 *
 * (c) Fabien Potencier <fabien@symfony.com>
 *
 * For the full copyright and license information, please view the LICENSE
 * file that was distributed with this source code.
 */

namespace Symfony\Component\Serializer\Normalizer;

use Symfony\Component\Serializer\Exception\CircularReferenceException;
use Symfony\Component\Serializer\Exception\InvalidArgumentException;
use Symfony\Component\Serializer\Exception\LogicException;
use Symfony\Component\Serializer\Exception\MissingConstructorArgumentsException;
use Symfony\Component\Serializer\Exception\NotNormalizableValueException;
use Symfony\Component\Serializer\Exception\RuntimeException;
use Symfony\Component\Serializer\Mapping\AttributeMetadataInterface;
use Symfony\Component\Serializer\Mapping\Factory\ClassMetadataFactoryInterface;
use Symfony\Component\Serializer\NameConverter\NameConverterInterface;
use Symfony\Component\Serializer\SerializerAwareInterface;
use Symfony\Component\Serializer\SerializerAwareTrait;

/**
 * Normalizer implementation.
 *
 * @author Kévin Dunglas <dunglas@gmail.com>
 */
abstract class AbstractNormalizer implements NormalizerInterface, DenormalizerInterface, SerializerAwareInterface, CacheableSupportsMethodInterface
{
    use ObjectToPopulateTrait;
    use SerializerAwareTrait;

    /* constants to configure the context */

    /**
     * How many loops of circular reference to allow while normalizing.
     *
     * The default value of 1 means that when we encounter the same object a
     * second time, we consider that a circular reference.
     *
     * You can raise this value for special cases, e.g. in combination with the
     * max depth setting of the object normalizer.
     */
    public const CIRCULAR_REFERENCE_LIMIT = 'circular_reference_limit';

    /**
     * Instead of creating a new instance of an object, update the specified object.
     *
     * If you have a nested structure, child objects will be overwritten with
     * new instances unless you set DEEP_OBJECT_TO_POPULATE to true.
     */
    public const OBJECT_TO_POPULATE = 'object_to_populate';

    /**
     * Only (de)normalize attributes that are in the specified groups.
     */
    public const GROUPS = 'groups';

    /**
     * Limit (de)normalize to the specified names.
     *
     * For nested structures, this list needs to reflect the object tree.
     */
    public const ATTRIBUTES = 'attributes';

    /**
     * If ATTRIBUTES are specified, and the source has fields that are not part of that list,
     * either ignore those attributes (true) or throw an ExtraAttributesException (false).
     */
    public const ALLOW_EXTRA_ATTRIBUTES = 'allow_extra_attributes';

    /**
     * Hashmap of default values for constructor arguments.
     *
     * The names need to match the parameter names in the constructor arguments.
     */
    public const DEFAULT_CONSTRUCTOR_ARGUMENTS = 'default_constructor_arguments';

    /**
     * Hashmap of field name => callable to (de)normalize this field.
     *
     * The callable is called if the field is encountered with the arguments:
     *
     * - mixed         $attributeValue value of this field
     * - object|string $object         the whole object being normalized or the object's class being denormalized
     * - string        $attributeName  name of the attribute being (de)normalized
     * - string        $format         the requested format
     * - array         $context        the serialization context
     */
    public const CALLBACKS = 'callbacks';

    /**
     * Handler to call when a circular reference has been detected.
     *
     * If you specify no handler, a CircularReferenceException is thrown.
     *
     * The method will be called with ($object, $format, $context) and its
     * return value is returned as the result of the normalize call.
     */
    public const CIRCULAR_REFERENCE_HANDLER = 'circular_reference_handler';

    /**
     * Skip the specified attributes when normalizing an object tree.
     *
     * This list is applied to each element of nested structures.
     *
     * Note: The behaviour for nested structures is different from ATTRIBUTES
     * for historical reason. Aligning the behaviour would be a BC break.
     */
    public const IGNORED_ATTRIBUTES = 'ignored_attributes';

    /**
     * Require all properties to be listed in the input instead of falling
     * back to null for nullable ones.
     */
    public const REQUIRE_ALL_PROPERTIES = 'require_all_properties';

    /**
     * @internal
     */
    protected const CIRCULAR_REFERENCE_LIMIT_COUNTERS = 'circular_reference_limit_counters';

    protected $defaultContext = [
        self::ALLOW_EXTRA_ATTRIBUTES => true,
        self::CIRCULAR_REFERENCE_HANDLER => null,
        self::CIRCULAR_REFERENCE_LIMIT => 1,
        self::IGNORED_ATTRIBUTES => [],
    ];

    /**
     * @var ClassMetadataFactoryInterface|null
     */
    protected $classMetadataFactory;

    /**
     * @var NameConverterInterface|null
     */
    protected $nameConverter;

    /**
     * Sets the {@link ClassMetadataFactoryInterface} to use.
     */
    public function __construct(ClassMetadataFactoryInterface $classMetadataFactory = null, NameConverterInterface $nameConverter = null, array $defaultContext = [])
    {
        $this->classMetadataFactory = $classMetadataFactory;
        $this->nameConverter = $nameConverter;
        $this->defaultContext = array_merge($this->defaultContext, $defaultContext);

        $this->validateCallbackContext($this->defaultContext, 'default');

        if (isset($this->defaultContext[self::CIRCULAR_REFERENCE_HANDLER]) && !\is_callable($this->defaultContext[self::CIRCULAR_REFERENCE_HANDLER])) {
            throw new InvalidArgumentException(sprintf('Invalid callback found in the "%s" default context option.', self::CIRCULAR_REFERENCE_HANDLER));
        }
    }

    /**
     * @deprecated since Symfony 6.3, use "getSupportedTypes()" instead
     */
    public function hasCacheableSupportsMethod(): bool
    {
        trigger_deprecation('symfony/serializer', '6.3', 'The "%s()" method is deprecated, implement "%s::getSupportedTypes()" instead.', __METHOD__, get_debug_type($this));

        return false;
    }

    /**
     * Detects if the configured circular reference limit is reached.
     *
     * @throws CircularReferenceException
     */
    protected function isCircularReference(object $object, array &$context): bool
    {
        $objectHash = spl_object_hash($object);

        $circularReferenceLimit = $context[self::CIRCULAR_REFERENCE_LIMIT] ?? $this->defaultContext[self::CIRCULAR_REFERENCE_LIMIT];
        if (isset($context[self::CIRCULAR_REFERENCE_LIMIT_COUNTERS][$objectHash])) {
            if ($context[self::CIRCULAR_REFERENCE_LIMIT_COUNTERS][$objectHash] >= $circularReferenceLimit) {
                unset($context[self::CIRCULAR_REFERENCE_LIMIT_COUNTERS][$objectHash]);

                return true;
            }

            ++$context[self::CIRCULAR_REFERENCE_LIMIT_COUNTERS][$objectHash];
        } else {
            $context[self::CIRCULAR_REFERENCE_LIMIT_COUNTERS][$objectHash] = 1;
        }

        return false;
    }

    /**
     * Handles a circular reference.
     *
     * If a circular reference handler is set, it will be called. Otherwise, a
     * {@class CircularReferenceException} will be thrown.
     *
     * @final
     *
     * @throws CircularReferenceException
     */
    protected function handleCircularReference(object $object, string $format = null, array $context = []): mixed
    {
        $circularReferenceHandler = $context[self::CIRCULAR_REFERENCE_HANDLER] ?? $this->defaultContext[self::CIRCULAR_REFERENCE_HANDLER];
        if ($circularReferenceHandler) {
            return $circularReferenceHandler($object, $format, $context);
        }

        throw new CircularReferenceException(sprintf('A circular reference has been detected when serializing the object of class "%s" (configured limit: %d).', get_debug_type($object), $context[self::CIRCULAR_REFERENCE_LIMIT] ?? $this->defaultContext[self::CIRCULAR_REFERENCE_LIMIT]));
    }

    /**
     * Gets attributes to normalize using groups.
     *
     * @param bool $attributesAsString If false, return an array of {@link AttributeMetadataInterface}
     *
     * @return string[]|AttributeMetadataInterface[]|bool
     *
     * @throws LogicException if the 'allow_extra_attributes' context variable is false and no class metadata factory is provided
     */
    protected function getAllowedAttributes(string|object $classOrObject, array $context, bool $attributesAsString = false)
    {
        $allowExtraAttributes = $context[self::ALLOW_EXTRA_ATTRIBUTES] ?? $this->defaultContext[self::ALLOW_EXTRA_ATTRIBUTES];
        if (!$this->classMetadataFactory) {
            if (!$allowExtraAttributes) {
                throw new LogicException(sprintf('A class metadata factory must be provided in the constructor when setting "%s" to false.', self::ALLOW_EXTRA_ATTRIBUTES));
            }

            return false;
        }

        $groups = $this->getGroups($context);

        $allowedAttributes = [];
        $ignoreUsed = false;
        foreach ($this->classMetadataFactory->getMetadataFor($classOrObject)->getAttributesMetadata() as $attributeMetadata) {
            if ($ignore = $attributeMetadata->isIgnored()) {
                $ignoreUsed = true;
            }

            // If you update this check, update accordingly the one in Symfony\Component\PropertyInfo\Extractor\SerializerExtractor::getProperties()
            if (
                !$ignore
                && ([] === $groups || array_intersect(array_merge($attributeMetadata->getGroups(), ['*']), $groups))
                && $this->isAllowedAttribute($classOrObject, $name = $attributeMetadata->getName(), null, $context)
            ) {
                $allowedAttributes[] = $attributesAsString ? $name : $attributeMetadata;
            }
        }

        if (!$ignoreUsed && [] === $groups && $allowExtraAttributes) {
            // Backward Compatibility with the code using this method written before the introduction of @Ignore
            return false;
        }

        return $allowedAttributes;
    }

    protected function getGroups(array $context): array
    {
        $groups = $context[self::GROUPS] ?? $this->defaultContext[self::GROUPS] ?? [];

        return \is_scalar($groups) ? (array) $groups : $groups;
    }

    /**
     * Is this attribute allowed?
     *
     * @return bool
     */
    protected function isAllowedAttribute(object|string $classOrObject, string $attribute, string $format = null, array $context = [])
    {
        $ignoredAttributes = $context[self::IGNORED_ATTRIBUTES] ?? $this->defaultContext[self::IGNORED_ATTRIBUTES];
        if (\in_array($attribute, $ignoredAttributes)) {
            return false;
        }

        $attributes = $context[self::ATTRIBUTES] ?? $this->defaultContext[self::ATTRIBUTES] ?? null;
        if (isset($attributes[$attribute])) {
            // Nested attributes
            return true;
        }

        if (\is_array($attributes)) {
            return \in_array($attribute, $attributes, true);
        }

        return true;
    }

    /**
     * Normalizes the given data to an array. It's particularly useful during
     * the denormalization process.
     */
    protected function prepareForDenormalization(mixed $data): array
    {
        return (array) $data;
    }

    /**
     * Returns the method to use to construct an object. This method must be either
     * the object constructor or static.
     */
    protected function getConstructor(array &$data, string $class, array &$context, \ReflectionClass $reflectionClass, array|bool $allowedAttributes): ?\ReflectionMethod
    {
        return $reflectionClass->getConstructor();
    }

    /**
     * Instantiates an object using constructor parameters when needed.
     *
     * This method also allows to denormalize data into an existing object if
     * it is present in the context with the object_to_populate. This object
     * is removed from the context before being returned to avoid side effects
     * when recursively normalizing an object graph.
     *
     * @return object
     *
     * @throws RuntimeException
     * @throws MissingConstructorArgumentsException
     */
    protected function instantiateObject(array &$data, string $class, array &$context, \ReflectionClass $reflectionClass, array|bool $allowedAttributes, string $format = null)
    {
        if (null !== $object = $this->extractObjectToPopulate($class, $context, self::OBJECT_TO_POPULATE)) {
            unset($context[self::OBJECT_TO_POPULATE]);

            return $object;
        }
        // clean up even if no match
        unset($context[static::OBJECT_TO_POPULATE]);

        $constructor = $this->getConstructor($data, $class, $context, $reflectionClass, $allowedAttributes);
        if ($constructor) {
            $context['has_constructor'] = true;
            if (true !== $constructor->isPublic()) {
                return $reflectionClass->newInstanceWithoutConstructor();
            }

            $constructorParameters = $constructor->getParameters();
            $missingConstructorArguments = [];
            $params = [];
            $unsetKeys = [];

            foreach ($constructorParameters as $constructorParameter) {
                $paramName = $constructorParameter->name;
                $attributeContext = $this->getAttributeDenormalizationContext($class, $paramName, $context);
                $key = $this->nameConverter ? $this->nameConverter->normalize($paramName, $class, $format, $context) : $paramName;

                $allowed = false === $allowedAttributes || \in_array($paramName, $allowedAttributes);
                $ignored = !$this->isAllowedAttribute($class, $paramName, $format, $context);
                if ($constructorParameter->isVariadic()) {
                    if ($allowed && !$ignored && (isset($data[$key]) || \array_key_exists($key, $data))) {
                        if (!\is_array($data[$key])) {
                            throw new RuntimeException(sprintf('Cannot create an instance of "%s" from serialized data because the variadic parameter "%s" can only accept an array.', $class, $constructorParameter->name));
                        }

                        $variadicParameters = [];
                        foreach ($data[$key] as $parameterKey => $parameterData) {
                            $variadicParameters[$parameterKey] = $this->denormalizeParameter($reflectionClass, $constructorParameter, $paramName, $parameterData, $attributeContext, $format);
                        }

                        $params = array_merge($params, $variadicParameters);
                        $unsetKeys[] = $key;
                    }
                } elseif ($allowed && !$ignored && (isset($data[$key]) || \array_key_exists($key, $data))) {
                    $parameterData = $data[$key];
                    if (null === $parameterData && $constructorParameter->allowsNull()) {
                        $params[$paramName] = null;
                        $unsetKeys[] = $key;

                        continue;
                    }

                    try {
<<<<<<< HEAD
                        $params[] = $this->denormalizeParameter($reflectionClass, $constructorParameter, $paramName, $parameterData, $attributeContext, $format);
=======
                        $params[$paramName] = $this->denormalizeParameter($reflectionClass, $constructorParameter, $paramName, $parameterData, $context, $format);
>>>>>>> 449f2243
                    } catch (NotNormalizableValueException $exception) {
                        if (!isset($context['not_normalizable_value_exceptions'])) {
                            throw $exception;
                        }

                        $context['not_normalizable_value_exceptions'][] = $exception;
                        $params[$paramName] = $parameterData;
                    }

                    $unsetKeys[] = $key;
                } elseif (\array_key_exists($key, $context[static::DEFAULT_CONSTRUCTOR_ARGUMENTS][$class] ?? [])) {
                    $params[$paramName] = $context[static::DEFAULT_CONSTRUCTOR_ARGUMENTS][$class][$key];
                } elseif (\array_key_exists($key, $this->defaultContext[self::DEFAULT_CONSTRUCTOR_ARGUMENTS][$class] ?? [])) {
                    $params[$paramName] = $this->defaultContext[self::DEFAULT_CONSTRUCTOR_ARGUMENTS][$class][$key];
                } elseif ($constructorParameter->isDefaultValueAvailable()) {
<<<<<<< HEAD
                    $params[] = $constructorParameter->getDefaultValue();
                } elseif (!($context[self::REQUIRE_ALL_PROPERTIES] ?? $this->defaultContext[self::REQUIRE_ALL_PROPERTIES] ?? false) && $constructorParameter->hasType() && $constructorParameter->getType()->allowsNull()) {
                    $params[] = null;
=======
                    $params[$paramName] = $constructorParameter->getDefaultValue();
                } elseif ($constructorParameter->hasType() && $constructorParameter->getType()->allowsNull()) {
                    $params[$paramName] = null;
>>>>>>> 449f2243
                } else {
                    if (!isset($context['not_normalizable_value_exceptions'])) {
                        $missingConstructorArguments[] = $constructorParameter->name;
                        continue;
                    }

                    $exception = NotNormalizableValueException::createForUnexpectedDataType(
                        sprintf('Failed to create object because the class misses the "%s" property.', $constructorParameter->name),
                        $data,
                        ['unknown'],
                        $context['deserialization_path'] ?? null,
                        true
                    );
                    $context['not_normalizable_value_exceptions'][] = $exception;
                }
            }

            if ($missingConstructorArguments) {
                throw new MissingConstructorArgumentsException(sprintf('Cannot create an instance of "%s" from serialized data because its constructor requires the following parameters to be present : "$%s".', $class, implode('", "$', $missingConstructorArguments)), 0, null, $missingConstructorArguments, $class);
            }

            if (!$constructor->isConstructor()) {
                $instance = $constructor->invokeArgs(null, $params);

                // do not set a parameter that has been set in the constructor
                foreach ($unsetKeys as $key) {
                    unset($data[$key]);
                }

                return $instance;
            }

            try {
                $instance = $reflectionClass->newInstanceArgs($params);

                // do not set a parameter that has been set in the constructor
                foreach ($unsetKeys as $key) {
                    unset($data[$key]);
                }

                return $instance;
            } catch (\TypeError $e) {
                if (!isset($context['not_normalizable_value_exceptions'])) {
                    throw $e;
                }

                return $reflectionClass->newInstanceWithoutConstructor();
            }
        }

        unset($context['has_constructor']);

        return new $class();
    }

    /**
     * @internal
     */
    protected function denormalizeParameter(\ReflectionClass $class, \ReflectionParameter $parameter, string $parameterName, mixed $parameterData, array $context, string $format = null): mixed
    {
        try {
            if (($parameterType = $parameter->getType()) instanceof \ReflectionNamedType && !$parameterType->isBuiltin()) {
                $parameterClass = $parameterType->getName();
                new \ReflectionClass($parameterClass); // throws a \ReflectionException if the class doesn't exist

                if (!$this->serializer instanceof DenormalizerInterface) {
                    throw new LogicException(sprintf('Cannot create an instance of "%s" from serialized data because the serializer inject in "%s" is not a denormalizer.', $parameterClass, static::class));
                }

                $parameterData = $this->serializer->denormalize($parameterData, $parameterClass, $format, $this->createChildContext($context, $parameterName, $format));
            }
        } catch (\ReflectionException $e) {
            throw new RuntimeException(sprintf('Could not determine the class of the parameter "%s".', $parameterName), 0, $e);
        } catch (MissingConstructorArgumentsException $e) {
            if (!$parameter->getType()->allowsNull()) {
                throw $e;
            }

            return null;
        }

        return $this->applyCallbacks($parameterData, $class->getName(), $parameterName, $format, $context);
    }

    /**
     * @internal
     */
    protected function createChildContext(array $parentContext, string $attribute, ?string $format): array
    {
        if (isset($parentContext[self::ATTRIBUTES][$attribute])) {
            $parentContext[self::ATTRIBUTES] = $parentContext[self::ATTRIBUTES][$attribute];
        } else {
            unset($parentContext[self::ATTRIBUTES]);
        }

        return $parentContext;
    }

    /**
     * Validate callbacks set in context.
     *
     * @param string $contextType Used to specify which context is invalid in exceptions
     *
     * @throws InvalidArgumentException
     */
    final protected function validateCallbackContext(array $context, string $contextType = ''): void
    {
        if (!isset($context[self::CALLBACKS])) {
            return;
        }

        if (!\is_array($context[self::CALLBACKS])) {
            throw new InvalidArgumentException(sprintf('The "%s"%s context option must be an array of callables.', self::CALLBACKS, '' !== $contextType ? " $contextType" : ''));
        }

        foreach ($context[self::CALLBACKS] as $attribute => $callback) {
            if (!\is_callable($callback)) {
                throw new InvalidArgumentException(sprintf('Invalid callback found for attribute "%s" in the "%s"%s context option.', $attribute, self::CALLBACKS, '' !== $contextType ? " $contextType" : ''));
            }
        }
    }

    final protected function applyCallbacks(mixed $value, object|string $object, string $attribute, ?string $format, array $context): mixed
    {
        /**
         * @var callable|null
         */
        $callback = $context[self::CALLBACKS][$attribute] ?? $this->defaultContext[self::CALLBACKS][$attribute] ?? null;

        return $callback ? $callback($value, $object, $attribute, $format, $context) : $value;
    }

    /**
     * Computes the normalization context merged with current one. Metadata always wins over global context, as more specific.
     *
     * @internal
     */
    protected function getAttributeNormalizationContext(object $object, string $attribute, array $context): array
    {
        if (null === $metadata = $this->getAttributeMetadata($object, $attribute)) {
            return $context;
        }

        return array_merge($context, $metadata->getNormalizationContextForGroups($this->getGroups($context)));
    }

    /**
     * Computes the denormalization context merged with current one. Metadata always wins over global context, as more specific.
     *
     * @internal
     */
    protected function getAttributeDenormalizationContext(string $class, string $attribute, array $context): array
    {
        $context['deserialization_path'] = ($context['deserialization_path'] ?? false) ? $context['deserialization_path'].'.'.$attribute : $attribute;

        if (null === $metadata = $this->getAttributeMetadata($class, $attribute)) {
            return $context;
        }

        return array_merge($context, $metadata->getDenormalizationContextForGroups($this->getGroups($context)));
    }

    /**
     * @internal
     */
    protected function getAttributeMetadata(object|string $objectOrClass, string $attribute): ?AttributeMetadataInterface
    {
        if (!$this->classMetadataFactory) {
            return null;
        }

        return $this->classMetadataFactory->getMetadataFor($objectOrClass)->getAttributesMetadata()[$attribute] ?? null;
    }
}<|MERGE_RESOLUTION|>--- conflicted
+++ resolved
@@ -374,11 +374,7 @@
                     }
 
                     try {
-<<<<<<< HEAD
-                        $params[] = $this->denormalizeParameter($reflectionClass, $constructorParameter, $paramName, $parameterData, $attributeContext, $format);
-=======
-                        $params[$paramName] = $this->denormalizeParameter($reflectionClass, $constructorParameter, $paramName, $parameterData, $context, $format);
->>>>>>> 449f2243
+                        $params[$paramName] = $this->denormalizeParameter($reflectionClass, $constructorParameter, $paramName, $parameterData, $attributeContext, $format);
                     } catch (NotNormalizableValueException $exception) {
                         if (!isset($context['not_normalizable_value_exceptions'])) {
                             throw $exception;
@@ -394,15 +390,9 @@
                 } elseif (\array_key_exists($key, $this->defaultContext[self::DEFAULT_CONSTRUCTOR_ARGUMENTS][$class] ?? [])) {
                     $params[$paramName] = $this->defaultContext[self::DEFAULT_CONSTRUCTOR_ARGUMENTS][$class][$key];
                 } elseif ($constructorParameter->isDefaultValueAvailable()) {
-<<<<<<< HEAD
-                    $params[] = $constructorParameter->getDefaultValue();
+                    $params[$paramName] = $constructorParameter->getDefaultValue();
                 } elseif (!($context[self::REQUIRE_ALL_PROPERTIES] ?? $this->defaultContext[self::REQUIRE_ALL_PROPERTIES] ?? false) && $constructorParameter->hasType() && $constructorParameter->getType()->allowsNull()) {
-                    $params[] = null;
-=======
-                    $params[$paramName] = $constructorParameter->getDefaultValue();
-                } elseif ($constructorParameter->hasType() && $constructorParameter->getType()->allowsNull()) {
                     $params[$paramName] = null;
->>>>>>> 449f2243
                 } else {
                     if (!isset($context['not_normalizable_value_exceptions'])) {
                         $missingConstructorArguments[] = $constructorParameter->name;
