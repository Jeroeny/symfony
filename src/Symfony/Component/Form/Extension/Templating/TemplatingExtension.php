<?php

/*
 * This file is part of the Symfony package.
 *
 * (c) Fabien Potencier <fabien@symfony.com>
 *
 * For the full copyright and license information, please view the LICENSE
 * file that was distributed with this source code.
 */

namespace Symfony\Component\Form\Extension\Templating;

use Symfony\Component\Form\AbstractExtension;
use Symfony\Component\Form\Exception\UnexpectedTypeException;
use Symfony\Component\Form\Extension\Csrf\CsrfProvider\CsrfProviderAdapter;
use Symfony\Component\Form\Extension\Csrf\CsrfProvider\CsrfProviderInterface;
use Symfony\Component\Form\FormRenderer;
use Symfony\Component\Security\Csrf\CsrfTokenManagerInterface;
use Symfony\Component\Templating\PhpEngine;
use Symfony\Bundle\FrameworkBundle\Templating\Helper\FormHelper;

/**
 * Integrates the Templating component with the Form library.
 *
 * @author Bernhard Schussek <bschussek@gmail.com>
 */
class TemplatingExtension extends AbstractExtension
{
    public function __construct(PhpEngine $engine, $csrfTokenManager = null, array $defaultThemes = array())
    {
        if ($csrfTokenManager instanceof CsrfProviderInterface) {
            $csrfTokenManager = new CsrfProviderAdapter($csrfTokenManager);
        } elseif (null !== $csrfTokenManager && !$csrfTokenManager instanceof CsrfTokenManagerInterface) {
            throw new UnexpectedTypeException($csrfTokenManager, 'CsrfProviderInterface or CsrfTokenManagerInterface');
        }

        $engine->addHelpers(array(
<<<<<<< HEAD
            new FormHelper(new FormRenderer(new TemplatingRendererEngine($engine, $defaultThemes), $csrfTokenManager))
=======
            new FormHelper(new FormRenderer(new TemplatingRendererEngine($engine, $defaultThemes), $csrfProvider)),
>>>>>>> 369aebf4
        ));
    }
}<|MERGE_RESOLUTION|>--- conflicted
+++ resolved
@@ -36,11 +36,7 @@
         }
 
         $engine->addHelpers(array(
-<<<<<<< HEAD
-            new FormHelper(new FormRenderer(new TemplatingRendererEngine($engine, $defaultThemes), $csrfTokenManager))
-=======
-            new FormHelper(new FormRenderer(new TemplatingRendererEngine($engine, $defaultThemes), $csrfProvider)),
->>>>>>> 369aebf4
+            new FormHelper(new FormRenderer(new TemplatingRendererEngine($engine, $defaultThemes), $csrfTokenManager)),
         ));
     }
 }