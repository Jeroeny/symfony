<?php

/*
 * This file is part of the Symfony package.
 *
 * (c) Fabien Potencier <fabien@symfony.com>
 *
 * For the full copyright and license information, please view the LICENSE
 * file that was distributed with this source code.
 */

namespace Symfony\Component\EventDispatcher;

use Psr\EventDispatcher\StoppableEventInterface;
use Symfony\Component\EventDispatcher\Debug\WrappedListener;

/**
 * The EventDispatcherInterface is the central point of Symfony's event listener system.
 *
 * Listeners are registered on the manager and events are dispatched through the
 * manager.
 *
 * @author Guilherme Blanco <guilhermeblanco@hotmail.com>
 * @author Jonathan Wage <jonwage@gmail.com>
 * @author Roman Borschel <roman@code-factory.org>
 * @author Bernhard Schussek <bschussek@gmail.com>
 * @author Fabien Potencier <fabien@symfony.com>
 * @author Jordi Boggiano <j.boggiano@seld.be>
 * @author Jordan Alliot <jordan.alliot@gmail.com>
 * @author Nicolas Grekas <p@tchwork.com>
 */
class EventDispatcher implements EventDispatcherInterface
{
    private array $listeners = [];
    private array $sorted = [];
    private array $optimized;

    public function __construct()
    {
        if (__CLASS__ === static::class) {
            $this->optimized = [];
        }
    }

<<<<<<< HEAD
    public function dispatch(object $event, string $eventName = null): object
=======
    public function dispatch(object $event, ?string $eventName = null): object
>>>>>>> a44829e2
    {
        $eventName ??= $event::class;

        if (isset($this->optimized)) {
            $listeners = $this->optimized[$eventName] ?? (empty($this->listeners[$eventName]) ? [] : $this->optimizeListeners($eventName));
        } else {
            $listeners = $this->getListeners($eventName);
        }

        if ($listeners) {
            $this->callListeners($listeners, $eventName, $event);
        }

        return $event;
    }

<<<<<<< HEAD
    public function getListeners(string $eventName = null): array
=======
    public function getListeners(?string $eventName = null): array
>>>>>>> a44829e2
    {
        if (null !== $eventName) {
            if (empty($this->listeners[$eventName])) {
                return [];
            }

            if (!isset($this->sorted[$eventName])) {
                $this->sortListeners($eventName);
            }

            return $this->sorted[$eventName];
        }

        foreach ($this->listeners as $eventName => $eventListeners) {
            if (!isset($this->sorted[$eventName])) {
                $this->sortListeners($eventName);
            }
        }

        return array_filter($this->sorted);
    }

    public function getListenerPriority(string $eventName, callable|array $listener): ?int
    {
        if (empty($this->listeners[$eventName])) {
            return null;
        }

        if (\is_array($listener) && isset($listener[0]) && $listener[0] instanceof \Closure && 2 >= \count($listener)) {
            $listener[0] = $listener[0]();
            $listener[1] ??= '__invoke';
        }

        foreach ($this->listeners[$eventName] as $priority => &$listeners) {
            foreach ($listeners as &$v) {
                if ($v !== $listener && \is_array($v) && isset($v[0]) && $v[0] instanceof \Closure && 2 >= \count($v)) {
                    $v[0] = $v[0]();
                    $v[1] ??= '__invoke';
                }
                if ($v === $listener || ($listener instanceof \Closure && $v == $listener)) {
                    return $priority;
                }
            }
        }

        return null;
    }

<<<<<<< HEAD
    public function hasListeners(string $eventName = null): bool
=======
    public function hasListeners(?string $eventName = null): bool
>>>>>>> a44829e2
    {
        if (null !== $eventName) {
            return !empty($this->listeners[$eventName]);
        }

        foreach ($this->listeners as $eventListeners) {
            if ($eventListeners) {
                return true;
            }
        }

        return false;
    }

    /**
     * @return void
     */
    public function addListener(string $eventName, callable|array $listener, int $priority = 0)
    {
        $this->listeners[$eventName][$priority][] = $listener;
        unset($this->sorted[$eventName], $this->optimized[$eventName]);
    }

    /**
     * @return void
     */
    public function removeListener(string $eventName, callable|array $listener)
    {
        if (empty($this->listeners[$eventName])) {
            return;
        }

        if (\is_array($listener) && isset($listener[0]) && $listener[0] instanceof \Closure && 2 >= \count($listener)) {
            $listener[0] = $listener[0]();
            $listener[1] ??= '__invoke';
        }

        foreach ($this->listeners[$eventName] as $priority => &$listeners) {
            foreach ($listeners as $k => &$v) {
                if ($v !== $listener && \is_array($v) && isset($v[0]) && $v[0] instanceof \Closure && 2 >= \count($v)) {
                    $v[0] = $v[0]();
                    $v[1] ??= '__invoke';
                }
                if ($v === $listener || ($listener instanceof \Closure && $v == $listener)) {
                    unset($listeners[$k], $this->sorted[$eventName], $this->optimized[$eventName]);
                }
            }

            if (!$listeners) {
                unset($this->listeners[$eventName][$priority]);
            }
        }
    }

    /**
     * @return void
     */
    public function addSubscriber(EventSubscriberInterface $subscriber)
    {
        foreach ($subscriber->getSubscribedEvents() as $eventName => $params) {
            if (\is_string($params)) {
                $this->addListener($eventName, [$subscriber, $params]);
            } elseif (\is_string($params[0])) {
                $this->addListener($eventName, [$subscriber, $params[0]], $params[1] ?? 0);
            } else {
                foreach ($params as $listener) {
                    $this->addListener($eventName, [$subscriber, $listener[0]], $listener[1] ?? 0);
                }
            }
        }
    }

    /**
     * @return void
     */
    public function removeSubscriber(EventSubscriberInterface $subscriber)
    {
        foreach ($subscriber->getSubscribedEvents() as $eventName => $params) {
            if (\is_array($params) && \is_array($params[0])) {
                foreach ($params as $listener) {
                    $this->removeListener($eventName, [$subscriber, $listener[0]]);
                }
            } else {
                $this->removeListener($eventName, [$subscriber, \is_string($params) ? $params : $params[0]]);
            }
        }
    }

    /**
     * Triggers the listeners of an event.
     *
     * This method can be overridden to add functionality that is executed
     * for each listener.
     *
     * @param callable[] $listeners The event listeners
     * @param string     $eventName The name of the event to dispatch
     * @param object     $event     The event object to pass to the event handlers/listeners
     *
     * @return void
     */
    protected function callListeners(iterable $listeners, string $eventName, object $event)
    {
        $stoppable = $event instanceof StoppableEventInterface;

        foreach ($listeners as $listener) {
            if ($stoppable && $event->isPropagationStopped()) {
                break;
            }
            $listener($event, $eventName, $this);
        }
    }

    /**
     * Sorts the internal list of listeners for the given event by priority.
     */
    private function sortListeners(string $eventName): void
    {
        krsort($this->listeners[$eventName]);
        $this->sorted[$eventName] = [];

        foreach ($this->listeners[$eventName] as &$listeners) {
            foreach ($listeners as &$listener) {
                if (\is_array($listener) && isset($listener[0]) && $listener[0] instanceof \Closure && 2 >= \count($listener)) {
                    $listener[0] = $listener[0]();
                    $listener[1] ??= '__invoke';
                }
                $this->sorted[$eventName][] = $listener;
            }
        }
    }

    /**
     * Optimizes the internal list of listeners for the given event by priority.
     */
    private function optimizeListeners(string $eventName): array
    {
        krsort($this->listeners[$eventName]);
        $this->optimized[$eventName] = [];

        foreach ($this->listeners[$eventName] as &$listeners) {
            foreach ($listeners as &$listener) {
                $closure = &$this->optimized[$eventName][];
                if (\is_array($listener) && isset($listener[0]) && $listener[0] instanceof \Closure && 2 >= \count($listener)) {
                    $closure = static function (...$args) use (&$listener, &$closure) {
                        if ($listener[0] instanceof \Closure) {
                            $listener[0] = $listener[0]();
                            $listener[1] ??= '__invoke';
                        }
                        ($closure = $listener(...))(...$args);
                    };
                } else {
                    $closure = $listener instanceof WrappedListener ? $listener : $listener(...);
                }
            }
        }

        return $this->optimized[$eventName];
    }
}<|MERGE_RESOLUTION|>--- conflicted
+++ resolved
@@ -42,11 +42,7 @@
         }
     }
 
-<<<<<<< HEAD
-    public function dispatch(object $event, string $eventName = null): object
-=======
     public function dispatch(object $event, ?string $eventName = null): object
->>>>>>> a44829e2
     {
         $eventName ??= $event::class;
 
@@ -63,11 +59,7 @@
         return $event;
     }
 
-<<<<<<< HEAD
-    public function getListeners(string $eventName = null): array
-=======
     public function getListeners(?string $eventName = null): array
->>>>>>> a44829e2
     {
         if (null !== $eventName) {
             if (empty($this->listeners[$eventName])) {
@@ -116,11 +108,7 @@
         return null;
     }
 
-<<<<<<< HEAD
-    public function hasListeners(string $eventName = null): bool
-=======
     public function hasListeners(?string $eventName = null): bool
->>>>>>> a44829e2
     {
         if (null !== $eventName) {
             return !empty($this->listeners[$eventName]);
