--- conflicted
+++ resolved
@@ -11,16 +11,12 @@
 
 namespace Symfony\Component\Routing\Tests\Loader;
 
-use Doctrine\Common\Annotations\AnnotationReader;
 use PHPUnit\Framework\TestCase;
 use Symfony\Component\Config\FileLocator;
 use Symfony\Component\Config\Loader\LoaderResolver;
 use Symfony\Component\Config\Resource\FileResource;
 use Symfony\Component\Routing\Loader\AnnotationClassLoader;
-<<<<<<< HEAD
 use Symfony\Component\Routing\Loader\Psr4DirectoryLoader;
-=======
->>>>>>> 0566c39c
 use Symfony\Component\Routing\Loader\YamlFileLoader;
 use Symfony\Component\Routing\Route;
 use Symfony\Component\Routing\RouteCollection;
@@ -467,7 +463,25 @@
         $this->assertEquals($expectedRoutes('yaml'), $routes);
     }
 
-<<<<<<< HEAD
+    public function testPriorityWithPrefix()
+    {
+        new LoaderResolver([
+            $loader = new YamlFileLoader(new FileLocator(\dirname(__DIR__).'/Fixtures/localized')),
+            new class() extends AnnotationClassLoader {
+                protected function configureRoute(Route $route, \ReflectionClass $class, \ReflectionMethod $method, object $annot): void
+                {
+                    $route->setDefault('_controller', $class->getName().'::'.$method->getName());
+                }
+            },
+        ]);
+
+        $routes = $loader->load('localized-prefix.yml');
+
+        $this->assertSame(2, $routes->getPriority('important.cs'));
+        $this->assertSame(2, $routes->getPriority('important.en'));
+        $this->assertSame(1, $routes->getPriority('also_important'));
+    }
+
     /**
      * @dataProvider providePsr4ConfigFiles
      */
@@ -480,25 +494,11 @@
             new class() extends AnnotationClassLoader {
                 protected function configureRoute(Route $route, \ReflectionClass $class, \ReflectionMethod $method, object $annot): void
                 {
-=======
-    public function testPriorityWithPrefix()
-    {
-        new LoaderResolver([
-            $loader = new YamlFileLoader(new FileLocator(\dirname(__DIR__).'/Fixtures/localized')),
-            new class(new AnnotationReader(), null) extends AnnotationClassLoader {
-                protected function configureRoute(
-                    Route $route,
-                    \ReflectionClass $class,
-                    \ReflectionMethod $method,
-                    object $annot
-                ): void {
->>>>>>> 0566c39c
                     $route->setDefault('_controller', $class->getName().'::'.$method->getName());
                 }
             },
         ]);
 
-<<<<<<< HEAD
         $route = $loader->load($configFile)->get('my_route');
         $this->assertSame('/my-prefix/my/route', $route->getPath());
         $this->assertSame(MyController::class.'::__invoke', $route->getDefault('_controller'));
@@ -527,12 +527,5 @@
         $route = $loader->load('class-attributes.yaml')->get('my_route');
         $this->assertSame('/my-prefix/my/route', $route->getPath());
         $this->assertSame(MyController::class.'::__invoke', $route->getDefault('_controller'));
-=======
-        $routes = $loader->load('localized-prefix.yml');
-
-        $this->assertSame(2, $routes->getPriority('important.cs'));
-        $this->assertSame(2, $routes->getPriority('important.en'));
-        $this->assertSame(1, $routes->getPriority('also_important'));
->>>>>>> 0566c39c
     }
 }