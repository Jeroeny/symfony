--- conflicted
+++ resolved
@@ -103,11 +103,7 @@
      *
      * @throws InvalidArgumentException If the locale contains invalid characters
      */
-<<<<<<< HEAD
-    public function addResource(string $format, mixed $resource, string $locale, string $domain = null): void
-=======
-    public function addResource(string $format, mixed $resource, string $locale, ?string $domain = null)
->>>>>>> 115fb5be
+    public function addResource(string $format, mixed $resource, string $locale, ?string $domain = null): void
     {
         $domain ??= 'messages';
 
