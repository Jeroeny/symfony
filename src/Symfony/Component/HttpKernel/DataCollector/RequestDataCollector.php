--- conflicted
+++ resolved
@@ -110,11 +110,7 @@
             'session_metadata' => $sessionMetadata,
             'session_attributes' => $sessionAttributes,
             'session_usages' => array_values($this->sessionUsages),
-<<<<<<< HEAD
-            'stateless_check' => $this->requestStack?->getMainRequest()->attributes->get('_stateless') ?? false,
-=======
             'stateless_check' => $this->requestStack?->getMainRequest()?->attributes->get('_stateless') ?? false,
->>>>>>> 563ef98d
             'flashes' => $flashes,
             'path_info' => $request->getPathInfo(),
             'controller' => 'n/a',
