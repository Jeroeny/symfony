<?php

/*
 * This file is part of the Symfony package.
 *
 * (c) Fabien Potencier <fabien@symfony.com>
 *
 * For the full copyright and license information, please view the LICENSE
 * file that was distributed with this source code.
 */

namespace Symfony\Component\DependencyInjection\Dumper;

use Symfony\Component\Yaml\Dumper as YmlDumper;
use Symfony\Component\Yaml\Parser;
use Symfony\Component\Yaml\Tag\TaggedValue;
use Symfony\Component\Yaml\Yaml;
use Symfony\Component\DependencyInjection\Alias;
use Symfony\Component\DependencyInjection\Argument\ArgumentInterface;
use Symfony\Component\DependencyInjection\Argument\IteratorArgument;
use Symfony\Component\DependencyInjection\Argument\ServiceClosureArgument;
use Symfony\Component\DependencyInjection\ContainerInterface;
use Symfony\Component\DependencyInjection\Definition;
use Symfony\Component\DependencyInjection\Parameter;
use Symfony\Component\DependencyInjection\Reference;
use Symfony\Component\DependencyInjection\Exception\RuntimeException;
use Symfony\Component\ExpressionLanguage\Expression;

/**
 * YamlDumper dumps a service container as a YAML string.
 *
 * @author Fabien Potencier <fabien@symfony.com>
 */
class YamlDumper extends Dumper
{
    private $dumper;

    /**
     * Dumps the service container as an YAML string.
     *
     * @param array $options An array of options
     *
     * @return string A YAML string representing of the service container
     */
    public function dump(array $options = array())
    {
        if (!class_exists('Symfony\Component\Yaml\Dumper')) {
            throw new RuntimeException('Unable to dump the container as the Symfony Yaml Component is not installed.');
        }

        if (null === $this->dumper) {
            $this->dumper = new YmlDumper();
        }

        return $this->container->resolveEnvPlaceholders($this->addParameters()."\n".$this->addServices());
    }

    /**
     * Adds a service.
     *
     * @param string     $id
     * @param Definition $definition
     *
     * @return string
     */
    private function addService($id, $definition)
    {
        $code = "    $id:\n";
        if ($class = $definition->getClass()) {
            if ('\\' === substr($class, 0, 1)) {
                $class = substr($class, 1);
            }

            $code .= sprintf("        class: %s\n", $this->dumper->dump($class));
        }

        if (!$definition->isPublic()) {
            $code .= "        public: false\n";
        }

        $tagsCode = '';
        foreach ($definition->getTags() as $name => $tags) {
            foreach ($tags as $attributes) {
                $att = array();
                foreach ($attributes as $key => $value) {
                    $att[] = sprintf('%s: %s', $this->dumper->dump($key), $this->dumper->dump($value));
                }
                $att = $att ? ', '.implode(', ', $att) : '';

                $tagsCode .= sprintf("            - { name: %s%s }\n", $this->dumper->dump($name), $att);
            }
        }
        if ($tagsCode) {
            $code .= "        tags:\n".$tagsCode;
        }

        if ($definition->getFile()) {
            $code .= sprintf("        file: %s\n", $this->dumper->dump($definition->getFile()));
        }

        if ($definition->isSynthetic()) {
            $code .= "        synthetic: true\n";
        }

        if ($definition->isDeprecated()) {
            $code .= sprintf("        deprecated: %s\n", $definition->getDeprecationMessage('%service_id%'));
        }

        if ($definition->isAutowired()) {
            $code .= "        autowire: true\n";
        }

<<<<<<< HEAD
=======
        $autowiringTypesCode = '';
        foreach ($definition->getAutowiringTypes(false) as $autowiringType) {
            $autowiringTypesCode .= sprintf("            - %s\n", $this->dumper->dump($autowiringType));
        }
        if ($autowiringTypesCode) {
            $code .= sprintf("        autowiring_types:\n%s", $autowiringTypesCode);
        }

        if ($definition->isAutoconfigured()) {
            $code .= "        autoconfigure: true\n";
        }

        if ($definition->isAbstract()) {
            $code .= "        abstract: true\n";
        }

>>>>>>> 1a5acc91
        if ($definition->isLazy()) {
            $code .= "        lazy: true\n";
        }

        if ($definition->getArguments()) {
            $code .= sprintf("        arguments: %s\n", $this->dumper->dump($this->dumpValue($definition->getArguments()), 0));
        }

        if ($definition->getProperties()) {
            $code .= sprintf("        properties: %s\n", $this->dumper->dump($this->dumpValue($definition->getProperties()), 0));
        }

        if ($definition->getMethodCalls()) {
            $code .= sprintf("        calls:\n%s\n", $this->dumper->dump($this->dumpValue($definition->getMethodCalls()), 1, 12));
        }

        if (!$definition->isShared()) {
            $code .= "        shared: false\n";
        }

        if (null !== $decorated = $definition->getDecoratedService()) {
            list($decorated, $renamedId, $priority) = $decorated;
            $code .= sprintf("        decorates: %s\n", $decorated);
            if (null !== $renamedId) {
                $code .= sprintf("        decoration_inner_name: %s\n", $renamedId);
            }
            if (0 !== $priority) {
                $code .= sprintf("        decoration_priority: %s\n", $priority);
            }
        }

        if ($callable = $definition->getFactory()) {
            $code .= sprintf("        factory: %s\n", $this->dumper->dump($this->dumpCallable($callable), 0));
        }

        if ($callable = $definition->getConfigurator()) {
            $code .= sprintf("        configurator: %s\n", $this->dumper->dump($this->dumpCallable($callable), 0));
        }

        return $code;
    }

    /**
     * Adds a service alias.
     *
     * @param string $alias
     * @param Alias  $id
     *
     * @return string
     */
    private function addServiceAlias($alias, $id)
    {
        if ($id->isPublic()) {
            return sprintf("    %s: '@%s'\n", $alias, $id);
        }

        return sprintf("    %s:\n        alias: %s\n        public: false\n", $alias, $id);
    }

    /**
     * Adds services.
     *
     * @return string
     */
    private function addServices()
    {
        if (!$this->container->getDefinitions()) {
            return '';
        }

        $code = "services:\n";
        foreach ($this->container->getDefinitions() as $id => $definition) {
            $code .= $this->addService($id, $definition);
        }

        $aliases = $this->container->getAliases();
        foreach ($aliases as $alias => $id) {
            while (isset($aliases[(string) $id])) {
                $id = $aliases[(string) $id];
            }
            $code .= $this->addServiceAlias($alias, $id);
        }

        return $code;
    }

    /**
     * Adds parameters.
     *
     * @return string
     */
    private function addParameters()
    {
        if (!$this->container->getParameterBag()->all()) {
            return '';
        }

        $parameters = $this->prepareParameters($this->container->getParameterBag()->all(), $this->container->isCompiled());

        return $this->dumper->dump(array('parameters' => $parameters), 2);
    }

    /**
     * Dumps callable to YAML format.
     *
     * @param callable $callable
     *
     * @return callable
     */
    private function dumpCallable($callable)
    {
        if (is_array($callable)) {
            if ($callable[0] instanceof Reference) {
                $callable = array($this->getServiceCall((string) $callable[0], $callable[0]), $callable[1]);
            } else {
                $callable = array($callable[0], $callable[1]);
            }
        }

        return $callable;
    }

    /**
     * Dumps the value to YAML format.
     *
     * @param mixed $value
     *
     * @return mixed
     *
     * @throws RuntimeException When trying to dump object or resource
     */
    private function dumpValue($value)
    {
        if ($value instanceof ServiceClosureArgument) {
            $value = $value->getValues()[0];
        }
        if ($value instanceof ArgumentInterface) {
            if ($value instanceof IteratorArgument) {
                $tag = 'iterator';
            } else {
                throw new RuntimeException(sprintf('Unspecified Yaml tag for type "%s".', get_class($value)));
            }

            return new TaggedValue($tag, $this->dumpValue($value->getValues()));
        }

        if (is_array($value)) {
            $code = array();
            foreach ($value as $k => $v) {
                $code[$k] = $this->dumpValue($v);
            }

            return $code;
        } elseif ($value instanceof Reference) {
            return $this->getServiceCall((string) $value, $value);
        } elseif ($value instanceof Parameter) {
            return $this->getParameterCall((string) $value);
        } elseif ($value instanceof Expression) {
            return $this->getExpressionCall((string) $value);
        } elseif ($value instanceof Definition) {
            return new TaggedValue('service', (new Parser())->parse("_:\n".$this->addService('_', $value), Yaml::PARSE_CUSTOM_TAGS)['_']['_']);
        } elseif (is_object($value) || is_resource($value)) {
            throw new RuntimeException('Unable to dump a service container if a parameter is an object or a resource.');
        }

        return $value;
    }

    /**
     * Gets the service call.
     *
     * @param string    $id
     * @param Reference $reference
     *
     * @return string
     */
    private function getServiceCall($id, Reference $reference = null)
    {
        if (null !== $reference && ContainerInterface::EXCEPTION_ON_INVALID_REFERENCE !== $reference->getInvalidBehavior()) {
            return sprintf('@?%s', $id);
        }

        return sprintf('@%s', $id);
    }

    /**
     * Gets parameter call.
     *
     * @param string $id
     *
     * @return string
     */
    private function getParameterCall($id)
    {
        return sprintf('%%%s%%', $id);
    }

    private function getExpressionCall($expression)
    {
        return sprintf('@=%s', $expression);
    }

    /**
     * Prepares parameters.
     *
     * @param array $parameters
     * @param bool  $escape
     *
     * @return array
     */
    private function prepareParameters(array $parameters, $escape = true)
    {
        $filtered = array();
        foreach ($parameters as $key => $value) {
            if (is_array($value)) {
                $value = $this->prepareParameters($value, $escape);
            } elseif ($value instanceof Reference || is_string($value) && 0 === strpos($value, '@')) {
                $value = '@'.$value;
            }

            $filtered[$key] = $value;
        }

        return $escape ? $this->escape($filtered) : $filtered;
    }

    /**
     * Escapes arguments.
     *
     * @param array $arguments
     *
     * @return array
     */
    private function escape(array $arguments)
    {
        $args = array();
        foreach ($arguments as $k => $v) {
            if (is_array($v)) {
                $args[$k] = $this->escape($v);
            } elseif (is_string($v)) {
                $args[$k] = str_replace('%', '%%', $v);
            } else {
                $args[$k] = $v;
            }
        }

        return $args;
    }
}<|MERGE_RESOLUTION|>--- conflicted
+++ resolved
@@ -110,16 +110,6 @@
             $code .= "        autowire: true\n";
         }
 
-<<<<<<< HEAD
-=======
-        $autowiringTypesCode = '';
-        foreach ($definition->getAutowiringTypes(false) as $autowiringType) {
-            $autowiringTypesCode .= sprintf("            - %s\n", $this->dumper->dump($autowiringType));
-        }
-        if ($autowiringTypesCode) {
-            $code .= sprintf("        autowiring_types:\n%s", $autowiringTypesCode);
-        }
-
         if ($definition->isAutoconfigured()) {
             $code .= "        autoconfigure: true\n";
         }
@@ -128,7 +118,6 @@
             $code .= "        abstract: true\n";
         }
 
->>>>>>> 1a5acc91
         if ($definition->isLazy()) {
             $code .= "        lazy: true\n";
         }
