<?php

/*
 * This file is part of the Symfony package.
 *
 * (c) Fabien Potencier <fabien@symfony.com>
 *
 * For the full copyright and license information, please view the LICENSE
 * file that was distributed with this source code.
 */

namespace Symfony\Component\Routing\Tests\Matcher;

use Symfony\Component\Routing\RequestContext;
use Symfony\Component\Routing\Route;
use Symfony\Component\Routing\RouteCollection;

class RedirectableUrlMatcherTest extends UrlMatcherTest
{
    public function testMissingTrailingSlash()
    {
        $coll = new RouteCollection();
        $coll->add('foo', new Route('/foo/'));

        $matcher = $this->getUrlMatcher($coll);
        $matcher->expects($this->once())->method('redirect')->willReturn([]);
        $matcher->match('/foo');
    }

    public function testExtraTrailingSlash()
    {
        $coll = new RouteCollection();
        $coll->add('foo', new Route('/foo'));

        $matcher = $this->getUrlMatcher($coll);
        $matcher->expects($this->once())->method('redirect')->will($this->returnValue([]));
        $matcher->match('/foo/');
    }

    /**
     * @expectedException \Symfony\Component\Routing\Exception\ResourceNotFoundException
     */
    public function testRedirectWhenNoSlashForNonSafeMethod()
    {
        $coll = new RouteCollection();
        $coll->add('foo', new Route('/foo/'));

        $context = new RequestContext();
        $context->setMethod('POST');
        $matcher = $this->getUrlMatcher($coll, $context);
        $matcher->match('/foo');
    }

    public function testSchemeRedirectRedirectsToFirstScheme()
    {
        $coll = new RouteCollection();
        $coll->add('foo', new Route('/foo', [], [], [], '', ['FTP', 'HTTPS']));

        $matcher = $this->getUrlMatcher($coll);
        $matcher
            ->expects($this->once())
            ->method('redirect')
            ->with('/foo', 'foo', 'ftp')
            ->willReturn(['_route' => 'foo'])
        ;
        $matcher->match('/foo');
    }

    public function testNoSchemaRedirectIfOneOfMultipleSchemesMatches()
    {
        $coll = new RouteCollection();
        $coll->add('foo', new Route('/foo', [], [], [], '', ['https', 'http']));

        $matcher = $this->getUrlMatcher($coll);
        $matcher
            ->expects($this->never())
            ->method('redirect');
        $matcher->match('/foo');
    }

    public function testSchemeRedirectWithParams()
    {
        $coll = new RouteCollection();
        $coll->add('foo', new Route('/foo/{bar}', [], [], [], '', ['https']));

        $matcher = $this->getUrlMatcher($coll);
        $matcher
            ->expects($this->once())
            ->method('redirect')
            ->with('/foo/baz', 'foo', 'https')
            ->willReturn(['redirect' => 'value'])
        ;
        $this->assertEquals(['_route' => 'foo', 'bar' => 'baz', 'redirect' => 'value'], $matcher->match('/foo/baz'));
    }

    public function testSchemeRedirectForRoot()
    {
        $coll = new RouteCollection();
        $coll->add('foo', new Route('/', [], [], [], '', ['https']));

        $matcher = $this->getUrlMatcher($coll);
        $matcher
            ->expects($this->once())
            ->method('redirect')
            ->with('/', 'foo', 'https')
            ->will($this->returnValue(['redirect' => 'value']));
        $this->assertEquals(['_route' => 'foo', 'redirect' => 'value'], $matcher->match('/'));
    }

    public function testSlashRedirectWithParams()
    {
        $coll = new RouteCollection();
        $coll->add('foo', new Route('/foo/{bar}/'));

        $matcher = $this->getUrlMatcher($coll);
        $matcher
            ->expects($this->once())
            ->method('redirect')
            ->with('/foo/baz/', 'foo', null)
            ->willReturn(['redirect' => 'value'])
        ;
        $this->assertEquals(['_route' => 'foo', 'bar' => 'baz', 'redirect' => 'value'], $matcher->match('/foo/baz'));
    }

    public function testRedirectPreservesUrlEncoding()
    {
        $coll = new RouteCollection();
        $coll->add('foo', new Route('/foo:bar/'));

        $matcher = $this->getUrlMatcher($coll);
        $matcher->expects($this->once())->method('redirect')->with('/foo%3Abar/')->willReturn([]);
        $matcher->match('/foo%3Abar');
    }

    public function testSchemeRequirement()
    {
        $coll = new RouteCollection();
        $coll->add('foo', new Route('/foo', [], [], [], '', ['https']));
        $matcher = $this->getUrlMatcher($coll, new RequestContext());
        $matcher->expects($this->once())->method('redirect')->with('/foo', 'foo', 'https')->willReturn([]);
        $this->assertSame(['_route' => 'foo'], $matcher->match('/foo'));
    }

    public function testFallbackPage()
    {
        $coll = new RouteCollection();
        $coll->add('foo', new Route('/foo/'));
        $coll->add('bar', new Route('/{name}'));

        $matcher = $this->getUrlMatcher($coll);
<<<<<<< HEAD
        $matcher->expects($this->once())->method('redirect')->with('/foo/', 'foo')->will($this->returnValue(['_route' => 'foo']));
=======
        $matcher->expects($this->once())->method('redirect')->with('/foo/')->willReturn(['_route' => 'foo']);
>>>>>>> 3cd35227
        $this->assertSame(['_route' => 'foo'], $matcher->match('/foo'));

        $coll = new RouteCollection();
        $coll->add('foo', new Route('/foo'));
        $coll->add('bar', new Route('/{name}/'));

        $matcher = $this->getUrlMatcher($coll);
        $matcher->expects($this->once())->method('redirect')->with('/foo', 'foo')->will($this->returnValue(['_route' => 'foo']));
        $this->assertSame(['_route' => 'foo'], $matcher->match('/foo/'));
    }

    public function testMissingTrailingSlashAndScheme()
    {
        $coll = new RouteCollection();
        $coll->add('foo', (new Route('/foo/'))->setSchemes(['https']));

        $matcher = $this->getUrlMatcher($coll);
        $matcher->expects($this->once())->method('redirect')->with('/foo/', 'foo', 'https')->will($this->returnValue([]));
        $matcher->match('/foo');
    }

    public function testSlashAndVerbPrecedenceWithRedirection()
    {
        $coll = new RouteCollection();
        $coll->add('a', new Route('/api/customers/{customerId}/contactpersons', [], [], [], '', [], ['post']));
        $coll->add('b', new Route('/api/customers/{customerId}/contactpersons/', [], [], [], '', [], ['get']));

        $matcher = $this->getUrlMatcher($coll);
        $expected = [
            '_route' => 'b',
            'customerId' => '123',
        ];
        $this->assertEquals($expected, $matcher->match('/api/customers/123/contactpersons/'));

        $matcher->expects($this->once())->method('redirect')->with('/api/customers/123/contactpersons/')->willReturn([]);
        $this->assertEquals($expected, $matcher->match('/api/customers/123/contactpersons'));
    }

    public function testNonGreedyTrailingRequirement()
    {
        $coll = new RouteCollection();
        $coll->add('a', new Route('/{a}', [], ['a' => '\d+']));

        $matcher = $this->getUrlMatcher($coll);
        $matcher->expects($this->once())->method('redirect')->with('/123')->willReturn([]);

        $this->assertEquals(['_route' => 'a', 'a' => '123'], $matcher->match('/123/'));
    }

    public function testTrailingRequirementWithDefault_A()
    {
        $coll = new RouteCollection();
        $coll->add('a', new Route('/fr-fr/{a}', ['a' => 'aaa'], ['a' => '.+']));

        $matcher = $this->getUrlMatcher($coll);
        $matcher->expects($this->once())->method('redirect')->with('/fr-fr')->willReturn([]);

        $this->assertEquals(['_route' => 'a', 'a' => 'aaa'], $matcher->match('/fr-fr/'));
    }

    protected function getUrlMatcher(RouteCollection $routes, RequestContext $context = null)
    {
        return $this->getMockForAbstractClass('Symfony\Component\Routing\Matcher\RedirectableUrlMatcher', [$routes, $context ?: new RequestContext()]);
    }
}<|MERGE_RESOLUTION|>--- conflicted
+++ resolved
@@ -33,7 +33,7 @@
         $coll->add('foo', new Route('/foo'));
 
         $matcher = $this->getUrlMatcher($coll);
-        $matcher->expects($this->once())->method('redirect')->will($this->returnValue([]));
+        $matcher->expects($this->once())->method('redirect')->willReturn([]);
         $matcher->match('/foo/');
     }
 
@@ -103,7 +103,7 @@
             ->expects($this->once())
             ->method('redirect')
             ->with('/', 'foo', 'https')
-            ->will($this->returnValue(['redirect' => 'value']));
+            ->willReturn(['redirect' => 'value']);
         $this->assertEquals(['_route' => 'foo', 'redirect' => 'value'], $matcher->match('/'));
     }
 
@@ -148,11 +148,7 @@
         $coll->add('bar', new Route('/{name}'));
 
         $matcher = $this->getUrlMatcher($coll);
-<<<<<<< HEAD
-        $matcher->expects($this->once())->method('redirect')->with('/foo/', 'foo')->will($this->returnValue(['_route' => 'foo']));
-=======
-        $matcher->expects($this->once())->method('redirect')->with('/foo/')->willReturn(['_route' => 'foo']);
->>>>>>> 3cd35227
+        $matcher->expects($this->once())->method('redirect')->with('/foo/', 'foo')->willReturn(['_route' => 'foo']);
         $this->assertSame(['_route' => 'foo'], $matcher->match('/foo'));
 
         $coll = new RouteCollection();
@@ -160,7 +156,7 @@
         $coll->add('bar', new Route('/{name}/'));
 
         $matcher = $this->getUrlMatcher($coll);
-        $matcher->expects($this->once())->method('redirect')->with('/foo', 'foo')->will($this->returnValue(['_route' => 'foo']));
+        $matcher->expects($this->once())->method('redirect')->with('/foo', 'foo')->willReturn(['_route' => 'foo']);
         $this->assertSame(['_route' => 'foo'], $matcher->match('/foo/'));
     }
 
@@ -170,7 +166,7 @@
         $coll->add('foo', (new Route('/foo/'))->setSchemes(['https']));
 
         $matcher = $this->getUrlMatcher($coll);
-        $matcher->expects($this->once())->method('redirect')->with('/foo/', 'foo', 'https')->will($this->returnValue([]));
+        $matcher->expects($this->once())->method('redirect')->with('/foo/', 'foo', 'https')->willReturn([]);
         $matcher->match('/foo');
     }
 
