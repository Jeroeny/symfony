--- conflicted
+++ resolved
@@ -41,18 +41,7 @@
      * @param bool|array|string $ignoreNull The combination of fields that ignore null values
      */
     public function __construct(
-<<<<<<< HEAD
         array|string $fields,
-        string $message = null,
-        string $service = null,
-        string $em = null,
-        string $entityClass = null,
-        string $repositoryMethod = null,
-        string $errorPath = null,
-        bool|string|array $ignoreNull = null,
-        array $groups = null,
-=======
-        $fields,
         ?string $message = null,
         ?string $service = null,
         ?string $em = null,
@@ -61,7 +50,6 @@
         ?string $errorPath = null,
         bool|string|array|null $ignoreNull = null,
         ?array $groups = null,
->>>>>>> 115fb5be
         $payload = null,
         array $options = []
     ) {
