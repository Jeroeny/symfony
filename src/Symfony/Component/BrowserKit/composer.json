--- conflicted
+++ resolved
@@ -16,13 +16,8 @@
         }
     ],
     "require": {
-<<<<<<< HEAD
-        "php": "^7.2.5",
+        "php": ">=7.2.5",
         "symfony/dom-crawler": "^4.4|^5.0"
-=======
-        "php": ">=7.1.3",
-        "symfony/dom-crawler": "^3.4|^4.0|^5.0"
->>>>>>> 53d89f71
     },
     "require-dev": {
         "symfony/css-selector": "^4.4|^5.0",
