<?php

/*
 * This file is part of the Symfony package.
 *
 * (c) Fabien Potencier <fabien@symfony.com>
 *
 * For the full copyright and license information, please view the LICENSE
 * file that was distributed with this source code.
 */

namespace Symfony\Bundle\FrameworkBundle\Command;

use Symfony\Component\Console\Input\InputArgument;
use Symfony\Component\Console\Input\InputOption;
use Symfony\Component\Console\Input\InputInterface;
use Symfony\Component\Console\Output\OutputInterface;
use Symfony\Component\Process\PhpExecutableFinder;
use Symfony\Component\Process\ProcessBuilder;

/**
<<<<<<< HEAD
 * Runs Symfony2 application using PHP built-in web server.
=======
 * Runs Symfony application using PHP built-in web server.
>>>>>>> efbf588e
 *
 * @author Michał Pipa <michal.pipa.xsolve@gmail.com>
 */
class ServerRunCommand extends ContainerAwareCommand
{
    /**
     * {@inheritdoc}
     */
    public function isEnabled()
    {
        if (PHP_VERSION_ID < 50400 || defined('HHVM_VERSION')) {
            return false;
        }

        return parent::isEnabled();
    }

    /**
     * {@inheritdoc}
     */
    protected function configure()
    {
        $this
            ->setDefinition(array(
                new InputArgument('address', InputArgument::OPTIONAL, 'Address:port', '127.0.0.1:8000'),
                new InputOption('docroot', 'd', InputOption::VALUE_REQUIRED, 'Document root', null),
                new InputOption('router', 'r', InputOption::VALUE_REQUIRED, 'Path to custom router script'),
            ))
            ->setName('server:run')
            ->setDescription('Runs PHP built-in web server')
            ->setHelp(<<<EOF
The <info>%command.name%</info> runs PHP built-in web server:

  <info>%command.full_name%</info>

To change default bind address and port use the <info>address</info> argument:

  <info>%command.full_name% 127.0.0.1:8080</info>

To change default docroot directory use the <info>--docroot</info> option:

  <info>%command.full_name% --docroot=htdocs/</info>

If you have custom docroot directory layout, you can specify your own
router script using <info>--router</info> option:

  <info>%command.full_name% --router=app/config/router.php</info>

Specifing a router script is required when the used environment is not "dev" or
"prod".

See also: http://www.php.net/manual/en/features.commandline.webserver.php

EOF
            )
        ;
    }

    /**
     * {@inheritdoc}
     */
    protected function execute(InputInterface $input, OutputInterface $output)
    {
        $documentRoot = $input->getOption('docroot');

        if (null === $documentRoot) {
            $documentRoot = $this->getContainer()->getParameter('kernel.root_dir').'/../web';
        }

        if (!is_dir($documentRoot)) {
            $output->writeln(sprintf('<error>The given document root directory "%s" does not exist</error>', $documentRoot));

            return 1;
        }

        $env = $this->getContainer()->getParameter('kernel.environment');

        if ('prod' === $env) {
            $output->writeln('<error>Running PHP built-in server in production environment is NOT recommended!</error>');
        }

<<<<<<< HEAD
        $output->writeln(sprintf("Server running on <info>http://%s</info>\n", $input->getArgument('address')));
        $output->writeln('Quit the server with CONTROL-C.');

=======
>>>>>>> efbf588e
        if (null === $builder = $this->createPhpProcessBuilder($input, $output, $env)) {
            return 1;
        }

<<<<<<< HEAD
=======
        $output->writeln(sprintf("Server running on <info>http://%s</info>\n", $input->getArgument('address')));
        $output->writeln('Quit the server with CONTROL-C.');

>>>>>>> efbf588e
        $builder->setWorkingDirectory($documentRoot);
        $builder->setTimeout(null);
        $process = $builder->getProcess();

        if (OutputInterface::VERBOSITY_VERBOSE <= $output->getVerbosity()) {
            $callback = function ($type, $buffer) use ($output) {
                $output->write($buffer);
            };
        } else {
            $callback = null;
            $process->disableOutput();
        }

        $process->run($callback);

        if (!$process->isSuccessful()) {
            $output->writeln('<error>Built-in server terminated unexpectedly</error>');

            if (OutputInterface::VERBOSITY_VERBOSE > $output->getVerbosity()) {
                $output->writeln('<error>Run the command again with -v option for more details</error>');
            }
        }

        return $process->getExitCode();
    }

    private function createPhpProcessBuilder(InputInterface $input, OutputInterface $output, $env)
    {
        $router = $input->getOption('router') ?: $this
            ->getContainer()
            ->get('kernel')
            ->locateResource(sprintf('@FrameworkBundle/Resources/config/router_%s.php', $env))
        ;

        if (!file_exists($router)) {
            $output->writeln(sprintf('<error>The given router script "%s" does not exist</error>', $router));

            return;
        }

        $router = realpath($router);
        $finder = new PhpExecutableFinder();

        if (false === $binary = $finder->find()) {
            $output->writeln('<error>Unable to find PHP binary to run server</error>');

            return;
        }

        return new ProcessBuilder(array($binary, '-S', $input->getArgument('address'), $router));
    }
}<|MERGE_RESOLUTION|>--- conflicted
+++ resolved
@@ -19,11 +19,7 @@
 use Symfony\Component\Process\ProcessBuilder;
 
 /**
-<<<<<<< HEAD
- * Runs Symfony2 application using PHP built-in web server.
-=======
  * Runs Symfony application using PHP built-in web server.
->>>>>>> efbf588e
  *
  * @author Michał Pipa <michal.pipa.xsolve@gmail.com>
  */
@@ -105,22 +101,13 @@
             $output->writeln('<error>Running PHP built-in server in production environment is NOT recommended!</error>');
         }
 
-<<<<<<< HEAD
         $output->writeln(sprintf("Server running on <info>http://%s</info>\n", $input->getArgument('address')));
         $output->writeln('Quit the server with CONTROL-C.');
 
-=======
->>>>>>> efbf588e
         if (null === $builder = $this->createPhpProcessBuilder($input, $output, $env)) {
             return 1;
         }
 
-<<<<<<< HEAD
-=======
-        $output->writeln(sprintf("Server running on <info>http://%s</info>\n", $input->getArgument('address')));
-        $output->writeln('Quit the server with CONTROL-C.');
-
->>>>>>> efbf588e
         $builder->setWorkingDirectory($documentRoot);
         $builder->setTimeout(null);
         $process = $builder->getProcess();
