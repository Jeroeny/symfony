--- conflicted
+++ resolved
@@ -41,15 +41,12 @@
     {
         if ($options['html5']) {
             $view->vars['type'] = 'number';
-<<<<<<< HEAD
-        } else {
-            $view->vars['attr']['inputmode'] = 0 === $options['scale'] ? 'numeric' : 'decimal';
-=======
 
             if (!isset($view->vars['attr']['step'])) {
                 $view->vars['attr']['step'] = 'any';
             }
->>>>>>> 5bc4d552
+        } else {
+            $view->vars['attr']['inputmode'] = 0 === $options['scale'] ? 'numeric' : 'decimal';
         }
     }
 
