--- conflicted
+++ resolved
@@ -79,11 +79,7 @@
      * @param int $throw        A bitwise combination of the THROW_* constants
      *                          to specify when exceptions should be thrown
      */
-<<<<<<< HEAD
-    public function __construct(int $magicMethods = self::MAGIC_GET | self::MAGIC_SET, int $throw = self::THROW_ON_INVALID_PROPERTY_PATH, CacheItemPoolInterface $cacheItemPool = null, PropertyReadInfoExtractorInterface $readInfoExtractor = null, PropertyWriteInfoExtractorInterface $writeInfoExtractor = null)
-=======
     public function __construct(int $magicMethods = self::MAGIC_GET | self::MAGIC_SET, int $throw = self::THROW_ON_INVALID_PROPERTY_PATH, ?CacheItemPoolInterface $cacheItemPool = null, ?PropertyReadInfoExtractorInterface $readInfoExtractor = null, ?PropertyWriteInfoExtractorInterface $writeInfoExtractor = null)
->>>>>>> a44829e2
     {
         $this->magicMethodsFlags = $magicMethods;
         $this->ignoreInvalidIndices = 0 === ($throw & self::THROW_ON_INVALID_INDEX);
@@ -505,11 +501,7 @@
      *
      * @throws NoSuchPropertyException if the property does not exist or is not public
      */
-<<<<<<< HEAD
     private function writeProperty(array $zval, string $property, mixed $value, bool $recursive = false): void
-=======
-    private function writeProperty(array $zval, string $property, mixed $value): void
->>>>>>> a44829e2
     {
         if (!\is_object($zval[self::VALUE])) {
             throw new NoSuchPropertyException(sprintf('Cannot write property "%s" to an array. Maybe you should write the property path as "[%1$s]" instead?', $property));
@@ -670,11 +662,7 @@
      *
      * @throws \LogicException When the Cache Component isn't available
      */
-<<<<<<< HEAD
-    public static function createCache(string $namespace, int $defaultLifetime, string $version, LoggerInterface $logger = null): AdapterInterface
-=======
     public static function createCache(string $namespace, int $defaultLifetime, string $version, ?LoggerInterface $logger = null): AdapterInterface
->>>>>>> a44829e2
     {
         if (!class_exists(ApcuAdapter::class)) {
             throw new \LogicException(sprintf('The Symfony Cache component must be installed to use "%s()".', __METHOD__));
