<?php

/*
 * This file is part of the Symfony package.
 *
 * (c) Fabien Potencier <fabien@symfony.com>
 *
 * For the full copyright and license information, please view the LICENSE
 * file that was distributed with this source code.
 */

namespace Symfony\Component\String;

use Symfony\Component\String\Exception\ExceptionInterface;
use Symfony\Component\String\Exception\InvalidArgumentException;

/**
 * Represents a string of Unicode grapheme clusters encoded as UTF-8.
 *
 * A letter followed by combining characters (accents typically) form what Unicode defines
 * as a grapheme cluster: a character as humans mean it in written texts. This class knows
 * about the concept and won't split a letter apart from its combining accents. It also
 * ensures all string comparisons happen on their canonically-composed representation,
 * ignoring e.g. the order in which accents are listed when a letter has many of them.
 *
 * @see https://unicode.org/reports/tr15/
 *
 * @author Nicolas Grekas <p@tchwork.com>
 * @author Hugo Hamon <hugohamon@neuf.fr>
 *
 * @throws ExceptionInterface
 */
class UnicodeString extends AbstractUnicodeString
{
    public function __construct(string $string = '')
    {
        $this->string = normalizer_is_normalized($string) ? $string : normalizer_normalize($string);

        if (false === $this->string) {
            throw new InvalidArgumentException('Invalid UTF-8 string.');
        }
    }

    public function append(string ...$suffix): static
    {
        $str = clone $this;
        $str->string = $this->string.(1 >= \count($suffix) ? ($suffix[0] ?? '') : implode('', $suffix));
        normalizer_is_normalized($str->string) ?: $str->string = normalizer_normalize($str->string);

        if (false === $str->string) {
            throw new InvalidArgumentException('Invalid UTF-8 string.');
        }

        return $str;
    }

    public function chunk(int $length = 1): array
    {
        if (1 > $length) {
            throw new InvalidArgumentException('The chunk length must be greater than zero.');
        }

        if ('' === $this->string) {
            return [];
        }

        $rx = '/(';
        while (65535 < $length) {
            $rx .= '\X{65535}';
            $length -= 65535;
        }
        $rx .= '\X{'.$length.'})/u';

        $str = clone $this;
        $chunks = [];

        foreach (preg_split($rx, $this->string, -1, \PREG_SPLIT_DELIM_CAPTURE | \PREG_SPLIT_NO_EMPTY) as $chunk) {
            $str->string = $chunk;
            $chunks[] = clone $str;
        }

        return $chunks;
    }

    public function endsWith(string|iterable|AbstractString $suffix): bool
    {
        if ($suffix instanceof AbstractString) {
            $suffix = $suffix->string;
        } elseif (!\is_string($suffix)) {
            return parent::endsWith($suffix);
        }

        $form = null === $this->ignoreCase ? \Normalizer::NFD : \Normalizer::NFC;
        normalizer_is_normalized($suffix, $form) ?: $suffix = normalizer_normalize($suffix, $form);

        if ('' === $suffix || false === $suffix) {
            return false;
        }

        if ($this->ignoreCase) {
            return 0 === mb_stripos(grapheme_extract($this->string, \strlen($suffix), \GRAPHEME_EXTR_MAXBYTES, \strlen($this->string) - \strlen($suffix)), $suffix, 0, 'UTF-8');
        }

        return $suffix === grapheme_extract($this->string, \strlen($suffix), \GRAPHEME_EXTR_MAXBYTES, \strlen($this->string) - \strlen($suffix));
    }

    public function equalsTo(string|iterable|AbstractString $string): bool
    {
        if ($string instanceof AbstractString) {
            $string = $string->string;
        } elseif (!\is_string($string)) {
            return parent::equalsTo($string);
        }

        $form = null === $this->ignoreCase ? \Normalizer::NFD : \Normalizer::NFC;
        normalizer_is_normalized($string, $form) ?: $string = normalizer_normalize($string, $form);

        if ('' !== $string && false !== $string && $this->ignoreCase) {
            return \strlen($string) === \strlen($this->string) && 0 === mb_stripos($this->string, $string, 0, 'UTF-8');
        }

        return $string === $this->string;
    }

    public function indexOf(string|iterable|AbstractString $needle, int $offset = 0): ?int
    {
        if ($needle instanceof AbstractString) {
            $needle = $needle->string;
        } elseif (!\is_string($needle)) {
            return parent::indexOf($needle, $offset);
        }

        $form = null === $this->ignoreCase ? \Normalizer::NFD : \Normalizer::NFC;
        normalizer_is_normalized($needle, $form) ?: $needle = normalizer_normalize($needle, $form);

        if ('' === $needle || false === $needle) {
            return null;
        }

        try {
            $i = $this->ignoreCase ? grapheme_stripos($this->string, $needle, $offset) : grapheme_strpos($this->string, $needle, $offset);
        } catch (\ValueError) {
            return null;
        }

        return false === $i ? null : $i;
    }

    public function indexOfLast(string|iterable|AbstractString $needle, int $offset = 0): ?int
    {
        if ($needle instanceof AbstractString) {
            $needle = $needle->string;
        } elseif (!\is_string($needle)) {
            return parent::indexOfLast($needle, $offset);
        }

        $form = null === $this->ignoreCase ? \Normalizer::NFD : \Normalizer::NFC;
        normalizer_is_normalized($needle, $form) ?: $needle = normalizer_normalize($needle, $form);

        if ('' === $needle || false === $needle) {
            return null;
        }

        $string = $this->string;

        if (0 > $offset) {
            // workaround https://bugs.php.net/74264
            if (0 > $offset += grapheme_strlen($needle)) {
                $string = grapheme_substr($string, 0, $offset);
            }
            $offset = 0;
        }

        $i = $this->ignoreCase ? grapheme_strripos($string, $needle, $offset) : grapheme_strrpos($string, $needle, $offset);

        return false === $i ? null : $i;
    }

<<<<<<< HEAD
    public function join(array $strings, string $lastGlue = null): static
=======
    public function join(array $strings, ?string $lastGlue = null): AbstractString
>>>>>>> 2a31f2dd
    {
        $str = parent::join($strings, $lastGlue);
        normalizer_is_normalized($str->string) ?: $str->string = normalizer_normalize($str->string);

        return $str;
    }

    public function length(): int
    {
        return grapheme_strlen($this->string);
    }

    public function normalize(int $form = self::NFC): static
    {
        $str = clone $this;

        if (\in_array($form, [self::NFC, self::NFKC], true)) {
            normalizer_is_normalized($str->string, $form) ?: $str->string = normalizer_normalize($str->string, $form);
        } elseif (!\in_array($form, [self::NFD, self::NFKD], true)) {
            throw new InvalidArgumentException('Unsupported normalization form.');
        } elseif (!normalizer_is_normalized($str->string, $form)) {
            $str->string = normalizer_normalize($str->string, $form);
            $str->ignoreCase = null;
        }

        return $str;
    }

    public function prepend(string ...$prefix): static
    {
        $str = clone $this;
        $str->string = (1 >= \count($prefix) ? ($prefix[0] ?? '') : implode('', $prefix)).$this->string;
        normalizer_is_normalized($str->string) ?: $str->string = normalizer_normalize($str->string);

        if (false === $str->string) {
            throw new InvalidArgumentException('Invalid UTF-8 string.');
        }

        return $str;
    }

    public function replace(string $from, string $to): static
    {
        $str = clone $this;
        normalizer_is_normalized($from) ?: $from = normalizer_normalize($from);

        if ('' !== $from && false !== $from) {
            $tail = $str->string;
            $result = '';
            $indexOf = $this->ignoreCase ? 'grapheme_stripos' : 'grapheme_strpos';

            while ('' !== $tail && false !== $i = $indexOf($tail, $from)) {
                $slice = grapheme_substr($tail, 0, $i);
                $result .= $slice.$to;
                $tail = substr($tail, \strlen($slice) + \strlen($from));
            }

            $str->string = $result.$tail;
            normalizer_is_normalized($str->string) ?: $str->string = normalizer_normalize($str->string);

            if (false === $str->string) {
                throw new InvalidArgumentException('Invalid UTF-8 string.');
            }
        }

        return $str;
    }

    public function replaceMatches(string $fromRegexp, string|callable $to): static
    {
        $str = parent::replaceMatches($fromRegexp, $to);
        normalizer_is_normalized($str->string) ?: $str->string = normalizer_normalize($str->string);

        return $str;
    }

<<<<<<< HEAD
    public function slice(int $start = 0, int $length = null): static
=======
    public function slice(int $start = 0, ?int $length = null): AbstractString
>>>>>>> 2a31f2dd
    {
        $str = clone $this;

        $str->string = (string) grapheme_substr($this->string, $start, $length ?? 2147483647);

        return $str;
    }

<<<<<<< HEAD
    public function splice(string $replacement, int $start = 0, int $length = null): static
=======
    public function splice(string $replacement, int $start = 0, ?int $length = null): AbstractString
>>>>>>> 2a31f2dd
    {
        $str = clone $this;

        $start = $start ? \strlen(grapheme_substr($this->string, 0, $start)) : 0;
        $length = $length ? \strlen(grapheme_substr($this->string, $start, $length ?? 2147483647)) : $length;
        $str->string = substr_replace($this->string, $replacement, $start, $length ?? 2147483647);
        normalizer_is_normalized($str->string) ?: $str->string = normalizer_normalize($str->string);

        if (false === $str->string) {
            throw new InvalidArgumentException('Invalid UTF-8 string.');
        }

        return $str;
    }

    public function split(string $delimiter, ?int $limit = null, ?int $flags = null): array
    {
        if (1 > $limit ??= 2147483647) {
            throw new InvalidArgumentException('Split limit must be a positive integer.');
        }

        if ('' === $delimiter) {
            throw new InvalidArgumentException('Split delimiter is empty.');
        }

        if (null !== $flags) {
            return parent::split($delimiter.'u', $limit, $flags);
        }

        normalizer_is_normalized($delimiter) ?: $delimiter = normalizer_normalize($delimiter);

        if (false === $delimiter) {
            throw new InvalidArgumentException('Split delimiter is not a valid UTF-8 string.');
        }

        $str = clone $this;
        $tail = $this->string;
        $chunks = [];
        $indexOf = $this->ignoreCase ? 'grapheme_stripos' : 'grapheme_strpos';

        while (1 < $limit && false !== $i = $indexOf($tail, $delimiter)) {
            $str->string = grapheme_substr($tail, 0, $i);
            $chunks[] = clone $str;
            $tail = substr($tail, \strlen($str->string) + \strlen($delimiter));
            --$limit;
        }

        $str->string = $tail;
        $chunks[] = clone $str;

        return $chunks;
    }

    public function startsWith(string|iterable|AbstractString $prefix): bool
    {
        if ($prefix instanceof AbstractString) {
            $prefix = $prefix->string;
        } elseif (!\is_string($prefix)) {
            return parent::startsWith($prefix);
        }

        $form = null === $this->ignoreCase ? \Normalizer::NFD : \Normalizer::NFC;
        normalizer_is_normalized($prefix, $form) ?: $prefix = normalizer_normalize($prefix, $form);

        if ('' === $prefix || false === $prefix) {
            return false;
        }

        if ($this->ignoreCase) {
            return 0 === mb_stripos(grapheme_extract($this->string, \strlen($prefix), \GRAPHEME_EXTR_MAXBYTES), $prefix, 0, 'UTF-8');
        }

        return $prefix === grapheme_extract($this->string, \strlen($prefix), \GRAPHEME_EXTR_MAXBYTES);
    }

    public function __wakeup()
    {
        if (!\is_string($this->string)) {
            throw new \BadMethodCallException('Cannot unserialize '.__CLASS__);
        }

        normalizer_is_normalized($this->string) ?: $this->string = normalizer_normalize($this->string);
    }

    public function __clone()
    {
        if (null === $this->ignoreCase) {
            normalizer_is_normalized($this->string) ?: $this->string = normalizer_normalize($this->string);
        }

        $this->ignoreCase = false;
    }
}<|MERGE_RESOLUTION|>--- conflicted
+++ resolved
@@ -176,11 +176,7 @@
         return false === $i ? null : $i;
     }
 
-<<<<<<< HEAD
-    public function join(array $strings, string $lastGlue = null): static
-=======
-    public function join(array $strings, ?string $lastGlue = null): AbstractString
->>>>>>> 2a31f2dd
+    public function join(array $strings, ?string $lastGlue = null): static
     {
         $str = parent::join($strings, $lastGlue);
         normalizer_is_normalized($str->string) ?: $str->string = normalizer_normalize($str->string);
@@ -257,11 +253,7 @@
         return $str;
     }
 
-<<<<<<< HEAD
-    public function slice(int $start = 0, int $length = null): static
-=======
-    public function slice(int $start = 0, ?int $length = null): AbstractString
->>>>>>> 2a31f2dd
+    public function slice(int $start = 0, ?int $length = null): static
     {
         $str = clone $this;
 
@@ -270,11 +262,7 @@
         return $str;
     }
 
-<<<<<<< HEAD
-    public function splice(string $replacement, int $start = 0, int $length = null): static
-=======
-    public function splice(string $replacement, int $start = 0, ?int $length = null): AbstractString
->>>>>>> 2a31f2dd
+    public function splice(string $replacement, int $start = 0, ?int $length = null): static
     {
         $str = clone $this;
 
