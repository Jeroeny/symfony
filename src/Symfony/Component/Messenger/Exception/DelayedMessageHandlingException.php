<?php

/*
 * This file is part of the Symfony package.
 *
 * (c) Fabien Potencier <fabien@symfony.com>
 *
 * For the full copyright and license information, please view the LICENSE
 * file that was distributed with this source code.
 */

namespace Symfony\Component\Messenger\Exception;

use Symfony\Component\Messenger\Envelope;

/**
 * When handling queued messages from {@link DispatchAfterCurrentBusMiddleware},
 * some handlers caused an exception. This exception contains all those handler exceptions.
 *
 * @author Tobias Nyholm <tobias.nyholm@gmail.com>
 */
class DelayedMessageHandlingException extends RuntimeException implements WrappedExceptionsInterface
{
    use WrappedExceptionsTrait;

    private array $exceptions;
    private ?Envelope $envelope;

    public function __construct(array $exceptions, Envelope $envelope = null)
    {
        $this->envelope = $envelope;

        $exceptionMessages = implode(", \n", array_map(
            fn (\Throwable $e) => $e::class.': '.$e->getMessage(),
            $exceptions
        ));

        if (1 === \count($exceptions)) {
            $message = sprintf("A delayed message handler threw an exception: \n\n%s", $exceptionMessages);
        } else {
            $message = sprintf("Some delayed message handlers threw an exception: \n\n%s", $exceptionMessages);
        }

        $this->exceptions = $exceptions;

        parent::__construct($message, 0, $exceptions[array_key_first($exceptions)]);
    }

<<<<<<< HEAD
    public function getEnvelope(): Envelope
=======
    /**
     * @deprecated since Symfony 6.4, use {@see self::getWrappedExceptions()} instead
     */
    public function getExceptions(): array
    {
        trigger_deprecation('symfony/messenger', '6.4', 'The "%s()" method is deprecated, use "%s::getWrappedExceptions()" instead.', __METHOD__, self::class);

        return $this->exceptions;
    }

    public function getEnvelope(): ?Envelope
>>>>>>> 3d078d15
    {
        return $this->envelope;
    }
}<|MERGE_RESOLUTION|>--- conflicted
+++ resolved
@@ -46,21 +46,7 @@
         parent::__construct($message, 0, $exceptions[array_key_first($exceptions)]);
     }
 
-<<<<<<< HEAD
-    public function getEnvelope(): Envelope
-=======
-    /**
-     * @deprecated since Symfony 6.4, use {@see self::getWrappedExceptions()} instead
-     */
-    public function getExceptions(): array
-    {
-        trigger_deprecation('symfony/messenger', '6.4', 'The "%s()" method is deprecated, use "%s::getWrappedExceptions()" instead.', __METHOD__, self::class);
-
-        return $this->exceptions;
-    }
-
     public function getEnvelope(): ?Envelope
->>>>>>> 3d078d15
     {
         return $this->envelope;
     }
