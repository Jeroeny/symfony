<?php

/*
 * This file is part of the Symfony package.
 *
 * (c) Fabien Potencier <fabien@symfony.com>
 *
 * For the full copyright and license information, please view the LICENSE
 * file that was distributed with this source code.
 */

namespace Symfony\Component\DependencyInjection;

use Symfony\Component\DependencyInjection\Exception\EnvNotFoundException;
use Symfony\Component\DependencyInjection\Exception\InvalidArgumentException;
use Symfony\Component\DependencyInjection\Exception\ParameterCircularReferenceException;
use Symfony\Component\DependencyInjection\Exception\ServiceNotFoundException;
use Symfony\Component\DependencyInjection\Exception\ServiceCircularReferenceException;
use Symfony\Component\DependencyInjection\ParameterBag\ParameterBagInterface;
use Symfony\Component\DependencyInjection\ParameterBag\EnvPlaceholderParameterBag;
use Symfony\Component\DependencyInjection\ParameterBag\FrozenParameterBag;

/**
 * Container is a dependency injection container.
 *
 * It gives access to object instances (services).
 * Services and parameters are simple key/pair stores.
 * The container can have four possible behaviors when a service
 * does not exist (or is not initialized for the last case):
 *
 *  * EXCEPTION_ON_INVALID_REFERENCE: Throws an exception (the default)
 *  * NULL_ON_INVALID_REFERENCE:      Returns null
 *  * IGNORE_ON_INVALID_REFERENCE:    Ignores the wrapping command asking for the reference
 *                                    (for instance, ignore a setter if the service does not exist)
 *  * IGNORE_ON_UNINITIALIZED_REFERENCE: Ignores/returns null for uninitialized services or invalid references
 *
 * @author Fabien Potencier <fabien@symfony.com>
 * @author Johannes M. Schmitt <schmittjoh@gmail.com>
 */
class Container implements ResettableContainerInterface
{
    /**
     * @var ParameterBagInterface
     */
    protected $parameterBag;

    protected $services = array();
    protected $fileMap = array();
    protected $methodMap = array();
    protected $aliases = array();
    protected $loading = array();
    protected $resolving = array();
    protected $syntheticIds = array();

    private $envCache = array();
    private $compiled = false;
    private $getEnv;

    /**
     * @param ParameterBagInterface $parameterBag A ParameterBagInterface instance
     */
    public function __construct(ParameterBagInterface $parameterBag = null)
    {
        $this->parameterBag = $parameterBag ?: new EnvPlaceholderParameterBag();
    }

    /**
     * Compiles the container.
     *
     * This method does two things:
     *
     *  * Parameter values are resolved;
     *  * The parameter bag is frozen.
     */
    public function compile()
    {
        $this->parameterBag->resolve();

        $this->parameterBag = new FrozenParameterBag($this->parameterBag->all());

        $this->compiled = true;
    }

    /**
     * Returns true if the container is compiled.
     *
     * @return bool
     */
    public function isCompiled()
    {
        return $this->compiled;
    }

    /**
     * Gets the service container parameter bag.
     *
     * @return ParameterBagInterface A ParameterBagInterface instance
     */
    public function getParameterBag()
    {
        return $this->parameterBag;
    }

    /**
     * Gets a parameter.
     *
     * @param string $name The parameter name
     *
     * @return mixed The parameter value
     *
     * @throws InvalidArgumentException if the parameter is not defined
     */
    public function getParameter($name)
    {
        return $this->parameterBag->get($name);
    }

    /**
     * Checks if a parameter exists.
     *
     * @param string $name The parameter name
     *
     * @return bool The presence of parameter in container
     */
    public function hasParameter($name)
    {
        return $this->parameterBag->has($name);
    }

    /**
     * Sets a parameter.
     *
     * @param string $name  The parameter name
     * @param mixed  $value The parameter value
     */
    public function setParameter($name, $value)
    {
        $this->parameterBag->set($name, $value);
    }

    /**
     * Sets a service.
     *
     * Setting a service to null resets the service: has() returns false and get()
     * behaves in the same way as if the service was never created.
     *
     * @param string $id      The service identifier
     * @param object $service The service instance
     */
    public function set($id, $service)
    {
        if ('service_container' === $id) {
            throw new InvalidArgumentException('You cannot set service "service_container".');
        }

<<<<<<< HEAD
        if (isset($this->services[$id]) && (isset($this->fileMap[$id]) || isset($this->methodMap[$id]))) {
            throw new InvalidArgumentException(sprintf('The "%s" service is already initialized, you cannot replace it.', $id));
        }

        if (isset($this->aliases[$id])) {
            unset($this->aliases[$id]);
        }

        if (null === $service) {
            unset($this->services[$id]);

            return;
        }

=======
        if (isset($this->privates[$id]) || !(isset($this->fileMap[$id]) || isset($this->methodMap[$id]))) {
            if (isset($this->syntheticIds[$id]) || (!isset($this->privates[$id]) && !isset($this->getRemovedIds()[$id]))) {
                // no-op
            } elseif (null === $service) {
                @trigger_error(sprintf('The "%s" service is private, unsetting it is deprecated since Symfony 3.2 and will fail in 4.0.', $id), E_USER_DEPRECATED);
                unset($this->privates[$id]);
            } else {
                @trigger_error(sprintf('The "%s" service is private, replacing it is deprecated since Symfony 3.2 and will fail in 4.0.', $id), E_USER_DEPRECATED);
            }
        } elseif (isset($this->services[$id])) {
            if (null === $service) {
                @trigger_error(sprintf('The "%s" service is already initialized, unsetting it is deprecated since Symfony 3.3 and will fail in 4.0.', $id), E_USER_DEPRECATED);
            } else {
                @trigger_error(sprintf('The "%s" service is already initialized, replacing it is deprecated since Symfony 3.3 and will fail in 4.0.', $id), E_USER_DEPRECATED);
            }
        }

        if (isset($this->aliases[$id])) {
            unset($this->aliases[$id]);
        }

        if (null === $service) {
            unset($this->services[$id]);

            return;
        }

>>>>>>> d3bc436c
        $this->services[$id] = $service;
    }

    /**
     * Returns true if the given service is defined.
     *
     * @param string $id The service identifier
     *
     * @return bool true if the service is defined, false otherwise
     */
    public function has($id)
    {
        if (isset($this->aliases[$id])) {
            $id = $this->aliases[$id];
        }
        if (isset($this->services[$id])) {
            return true;
        }
        if ('service_container' === $id) {
            return true;
        }

        return isset($this->fileMap[$id]) || isset($this->methodMap[$id]);
    }

    /**
     * Gets a service.
     *
     * @param string $id              The service identifier
     * @param int    $invalidBehavior The behavior when the service does not exist
     *
     * @return object The associated service
     *
     * @throws ServiceCircularReferenceException When a circular reference is detected
     * @throws ServiceNotFoundException          When the service is not defined
     * @throws \Exception                        if an exception has been thrown when the service has been resolved
     *
     * @see Reference
     */
    public function get($id, $invalidBehavior = self::EXCEPTION_ON_INVALID_REFERENCE)
    {
<<<<<<< HEAD
        if (isset($this->aliases[$id])) {
            $id = $this->aliases[$id];
        }
=======
        // Attempt to retrieve the service by checking first aliases then
        // available services. Service IDs are case insensitive, however since
        // this method can be called thousands of times during a request, avoid
        // calling $this->normalizeId($id) unless necessary.
        for ($i = 2;;) {
            if (isset($this->privates[$id])) {
                @trigger_error(sprintf('The "%s" service is private, getting it from the container is deprecated since Symfony 3.2 and will fail in 4.0. You should either make the service public, or stop using the container directly and use dependency injection instead.', $id), E_USER_DEPRECATED);
            }
            if (isset($this->aliases[$id])) {
                $id = $this->aliases[$id];
            }

            // Re-use shared service instance if it exists.
            if (isset($this->services[$id])) {
                return $this->services[$id];
            }
            if ('service_container' === $id) {
                return $this;
            }
>>>>>>> d3bc436c

        // Re-use shared service instance if it exists.
        if (isset($this->services[$id])) {
            return $this->services[$id];
        }
        if ('service_container' === $id) {
            return $this;
        }

        if (isset($this->loading[$id])) {
            throw new ServiceCircularReferenceException($id, array_keys($this->loading));
        }

        $this->loading[$id] = true;

        try {
            if (isset($this->fileMap[$id])) {
                return self::IGNORE_ON_UNINITIALIZED_REFERENCE === $invalidBehavior ? null : $this->load($this->fileMap[$id]);
            } elseif (isset($this->methodMap[$id])) {
                return self::IGNORE_ON_UNINITIALIZED_REFERENCE === $invalidBehavior ? null : $this->{$this->methodMap[$id]}();
            }
        } catch (\Exception $e) {
            unset($this->services[$id]);

            throw $e;
        } finally {
            unset($this->loading[$id]);
        }

        if (self::EXCEPTION_ON_INVALID_REFERENCE === $invalidBehavior) {
            if (!$id) {
                throw new ServiceNotFoundException($id);
            }
            if (isset($this->syntheticIds[$id])) {
                throw new ServiceNotFoundException($id, null, null, array(), sprintf('The "%s" service is synthetic, it needs to be set at boot time before it can be used.', $id));
            }
            if (isset($this->getRemovedIds()[$id])) {
                throw new ServiceNotFoundException($id, null, null, array(), sprintf('The "%s" service or alias has been removed or inlined when the container was compiled. You should either make it public, or stop using the container directly and use dependency injection instead.', $id));
            }

            $alternatives = array();
            foreach ($this->getServiceIds() as $knownId) {
                $lev = levenshtein($id, $knownId);
                if ($lev <= strlen($id) / 3 || false !== strpos($knownId, $id)) {
                    $alternatives[] = $knownId;
                }
            }

            throw new ServiceNotFoundException($id, null, null, $alternatives);
        }
    }

    /**
     * Returns true if the given service has actually been initialized.
     *
     * @param string $id The service identifier
     *
     * @return bool true if service has already been initialized, false otherwise
     */
    public function initialized($id)
    {
        if (isset($this->aliases[$id])) {
            $id = $this->aliases[$id];
        }

        if ('service_container' === $id) {
            return false;
        }

        return isset($this->services[$id]);
    }

    /**
     * {@inheritdoc}
     */
    public function reset()
    {
        $this->services = array();
    }

    /**
     * Gets all service ids.
     *
     * @return array An array of all defined service ids
     */
    public function getServiceIds()
    {
        return array_unique(array_merge(array('service_container'), array_keys($this->fileMap), array_keys($this->methodMap), array_keys($this->services)));
    }

    /**
     * Gets service ids that existed at compile time.
     *
     * @return array
     */
    public function getRemovedIds()
    {
        return array();
    }

    /**
     * Camelizes a string.
     *
     * @param string $id A string to camelize
     *
     * @return string The camelized string
     */
    public static function camelize($id)
    {
        return strtr(ucwords(strtr($id, array('_' => ' ', '.' => '_ ', '\\' => '_ '))), array(' ' => ''));
    }

    /**
     * A string to underscore.
     *
     * @param string $id The string to underscore
     *
     * @return string The underscored string
     */
    public static function underscore($id)
    {
        return strtolower(preg_replace(array('/([A-Z]+)([A-Z][a-z])/', '/([a-z\d])([A-Z])/'), array('\\1_\\2', '\\1_\\2'), str_replace('_', '.', $id)));
    }

    /**
     * Creates a service by requiring its factory file.
     *
     * @return object The service created by the file
     */
    protected function load($file)
    {
        return require $file;
    }

    /**
     * Fetches a variable from the environment.
     *
     * @param string $name The name of the environment variable
     *
     * @return mixed The value to use for the provided environment variable name
     *
     * @throws EnvNotFoundException When the environment variable is not found and has no default value
     */
    protected function getEnv($name)
    {
        if (isset($this->resolving[$envName = "env($name)"])) {
            throw new ParameterCircularReferenceException(array_keys($this->resolving));
        }
        if (isset($this->envCache[$name]) || array_key_exists($name, $this->envCache)) {
            return $this->envCache[$name];
        }
        if (!$this->has($id = 'container.env_var_processors_locator')) {
            $this->set($id, new ServiceLocator(array()));
        }
        if (!$this->getEnv) {
            $this->getEnv = new \ReflectionMethod($this, __FUNCTION__);
            $this->getEnv->setAccessible(true);
            $this->getEnv = $this->getEnv->getClosure($this);
        }
        $processors = $this->get($id);

        if (false !== $i = strpos($name, ':')) {
            $prefix = substr($name, 0, $i);
            $localName = substr($name, 1 + $i);
        } else {
            $prefix = 'string';
            $localName = $name;
        }
        $processor = $processors->has($prefix) ? $processors->get($prefix) : new EnvVarProcessor($this);

        $this->resolving[$envName] = true;
        try {
            return $this->envCache[$name] = $processor->getEnv($prefix, $localName, $this->getEnv);
        } finally {
            unset($this->resolving[$envName]);
        }
    }

    private function __clone()
    {
    }
}<|MERGE_RESOLUTION|>--- conflicted
+++ resolved
@@ -153,8 +153,15 @@
             throw new InvalidArgumentException('You cannot set service "service_container".');
         }
 
-<<<<<<< HEAD
-        if (isset($this->services[$id]) && (isset($this->fileMap[$id]) || isset($this->methodMap[$id]))) {
+        if (!(isset($this->fileMap[$id]) || isset($this->methodMap[$id]))) {
+            if (isset($this->syntheticIds[$id]) || !isset($this->getRemovedIds()[$id])) {
+                // no-op
+            } elseif (null === $service) {
+                throw new InvalidArgumentException(sprintf('The "%s" service is private, you cannot unset it.', $id));
+            } else {
+                throw new InvalidArgumentException(sprintf('The "%s" service is private, you cannot replace it.', $id));
+            }
+        } elseif (isset($this->services[$id])) {
             throw new InvalidArgumentException(sprintf('The "%s" service is already initialized, you cannot replace it.', $id));
         }
 
@@ -168,35 +175,6 @@
             return;
         }
 
-=======
-        if (isset($this->privates[$id]) || !(isset($this->fileMap[$id]) || isset($this->methodMap[$id]))) {
-            if (isset($this->syntheticIds[$id]) || (!isset($this->privates[$id]) && !isset($this->getRemovedIds()[$id]))) {
-                // no-op
-            } elseif (null === $service) {
-                @trigger_error(sprintf('The "%s" service is private, unsetting it is deprecated since Symfony 3.2 and will fail in 4.0.', $id), E_USER_DEPRECATED);
-                unset($this->privates[$id]);
-            } else {
-                @trigger_error(sprintf('The "%s" service is private, replacing it is deprecated since Symfony 3.2 and will fail in 4.0.', $id), E_USER_DEPRECATED);
-            }
-        } elseif (isset($this->services[$id])) {
-            if (null === $service) {
-                @trigger_error(sprintf('The "%s" service is already initialized, unsetting it is deprecated since Symfony 3.3 and will fail in 4.0.', $id), E_USER_DEPRECATED);
-            } else {
-                @trigger_error(sprintf('The "%s" service is already initialized, replacing it is deprecated since Symfony 3.3 and will fail in 4.0.', $id), E_USER_DEPRECATED);
-            }
-        }
-
-        if (isset($this->aliases[$id])) {
-            unset($this->aliases[$id]);
-        }
-
-        if (null === $service) {
-            unset($this->services[$id]);
-
-            return;
-        }
-
->>>>>>> d3bc436c
         $this->services[$id] = $service;
     }
 
@@ -238,31 +216,9 @@
      */
     public function get($id, $invalidBehavior = self::EXCEPTION_ON_INVALID_REFERENCE)
     {
-<<<<<<< HEAD
         if (isset($this->aliases[$id])) {
             $id = $this->aliases[$id];
         }
-=======
-        // Attempt to retrieve the service by checking first aliases then
-        // available services. Service IDs are case insensitive, however since
-        // this method can be called thousands of times during a request, avoid
-        // calling $this->normalizeId($id) unless necessary.
-        for ($i = 2;;) {
-            if (isset($this->privates[$id])) {
-                @trigger_error(sprintf('The "%s" service is private, getting it from the container is deprecated since Symfony 3.2 and will fail in 4.0. You should either make the service public, or stop using the container directly and use dependency injection instead.', $id), E_USER_DEPRECATED);
-            }
-            if (isset($this->aliases[$id])) {
-                $id = $this->aliases[$id];
-            }
-
-            // Re-use shared service instance if it exists.
-            if (isset($this->services[$id])) {
-                return $this->services[$id];
-            }
-            if ('service_container' === $id) {
-                return $this;
-            }
->>>>>>> d3bc436c
 
         // Re-use shared service instance if it exists.
         if (isset($this->services[$id])) {
