<?php

/*
 * This file is part of the Symfony package.
 *
 * (c) Fabien Potencier <fabien@symfony.com>
 *
 * For the full copyright and license information, please view the LICENSE
 * file that was distributed with this source code.
 */

namespace Symfony\Component\Messenger\Bridge\AmazonSqs\Transport;

use AsyncAws\Core\Exception\Http\HttpException;
use Symfony\Component\Messenger\Envelope;
use Symfony\Component\Messenger\Exception\TransportException;
use Symfony\Component\Messenger\Transport\Receiver\MessageCountAwareInterface;
use Symfony\Component\Messenger\Transport\Receiver\ReceiverInterface;
use Symfony\Component\Messenger\Transport\Sender\SenderInterface;
use Symfony\Component\Messenger\Transport\Serialization\PhpSerializer;
use Symfony\Component\Messenger\Transport\Serialization\SerializerInterface;
use Symfony\Component\Messenger\Transport\SetupableTransportInterface;
use Symfony\Component\Messenger\Transport\TransportInterface;
use Symfony\Contracts\Service\ResetInterface;

/**
 * @author Jérémy Derussé <jeremy@derusse.com>
 */
class AmazonSqsTransport implements TransportInterface, SetupableTransportInterface, MessageCountAwareInterface, ResetInterface
{
    private SerializerInterface $serializer;
    private Connection $connection;
    private ?ReceiverInterface $receiver;
    private ?SenderInterface $sender;

    /**
<<<<<<< HEAD
     * @param (MessageCountAwareInterface&ReceiverInterface)|null $receiver
     */
    public function __construct(Connection $connection, SerializerInterface $serializer = null, ReceiverInterface $receiver = null, SenderInterface $sender = null)
=======
     * @param MessageCountAwareInterface&ReceiverInterface|null $receiver
     */
    public function __construct(Connection $connection, ?SerializerInterface $serializer = null, ?ReceiverInterface $receiver = null, ?SenderInterface $sender = null)
>>>>>>> a44829e2
    {
        $this->connection = $connection;
        $this->serializer = $serializer ?? new PhpSerializer();
        $this->receiver = $receiver;
        $this->sender = $sender;
    }

    public function get(): iterable
    {
        return $this->getReceiver()->get();
    }

    public function ack(Envelope $envelope): void
    {
        $this->getReceiver()->ack($envelope);
    }

    public function reject(Envelope $envelope): void
    {
        $this->getReceiver()->reject($envelope);
    }

    public function getMessageCount(): int
    {
        return $this->getReceiver()->getMessageCount();
    }

    public function send(Envelope $envelope): Envelope
    {
        return $this->getSender()->send($envelope);
    }

    public function setup(): void
    {
        try {
            $this->connection->setup();
        } catch (HttpException $e) {
            throw new TransportException($e->getMessage(), 0, $e);
        }
    }

    /**
     * @return void
     */
    public function reset()
    {
        try {
            $this->connection->reset();
        } catch (HttpException $e) {
            throw new TransportException($e->getMessage(), 0, $e);
        }
    }

    /**
     * @return MessageCountAwareInterface&ReceiverInterface
     */
    private function getReceiver(): ReceiverInterface
    {
        return $this->receiver ??= new AmazonSqsReceiver($this->connection, $this->serializer);
    }

    private function getSender(): SenderInterface
    {
        return $this->sender ??= new AmazonSqsSender($this->connection, $this->serializer);
    }
}<|MERGE_RESOLUTION|>--- conflicted
+++ resolved
@@ -34,15 +34,9 @@
     private ?SenderInterface $sender;
 
     /**
-<<<<<<< HEAD
      * @param (MessageCountAwareInterface&ReceiverInterface)|null $receiver
      */
-    public function __construct(Connection $connection, SerializerInterface $serializer = null, ReceiverInterface $receiver = null, SenderInterface $sender = null)
-=======
-     * @param MessageCountAwareInterface&ReceiverInterface|null $receiver
-     */
     public function __construct(Connection $connection, ?SerializerInterface $serializer = null, ?ReceiverInterface $receiver = null, ?SenderInterface $sender = null)
->>>>>>> a44829e2
     {
         $this->connection = $connection;
         $this->serializer = $serializer ?? new PhpSerializer();
