--- conflicted
+++ resolved
@@ -44,16 +44,7 @@
         $this->listeners = $listeners;
     }
 
-<<<<<<< HEAD
-    public function dispatchEvent($eventName, EventArgs $eventArgs = null): void
-=======
-    /**
-     * {@inheritdoc}
-     *
-     * @return void
-     */
-    public function dispatchEvent($eventName, ?EventArgs $eventArgs = null)
->>>>>>> 2a31f2dd
+    public function dispatchEvent($eventName, ?EventArgs $eventArgs = null): void
     {
         if (!$this->initializedSubscribers) {
             $this->initializeSubscribers();
