<?php

/*
 * This file is part of the Symfony package.
 *
 * (c) Fabien Potencier <fabien@symfony.com>
 *
 * For the full copyright and license information, please view the LICENSE
 * file that was distributed with this source code.
 */

namespace Symfony\Component\DependencyInjection\Compiler;

use Symfony\Component\DependencyInjection\Config\AutowireServiceResource;
use Symfony\Component\DependencyInjection\ContainerBuilder;
use Symfony\Component\DependencyInjection\Definition;
use Symfony\Component\DependencyInjection\Exception\RuntimeException;
use Symfony\Component\DependencyInjection\Reference;

/**
 * Guesses constructor arguments of services definitions and try to instantiate services if necessary.
 *
 * @author Kévin Dunglas <dunglas@gmail.com>
 */
class AutowirePass extends AbstractRecursivePass
{
    /**
     * @internal
     */
    const MODE_REQUIRED = 1;

    /**
     * @internal
     */
    const MODE_OPTIONAL = 2;

    private $definedTypes = array();
    private $types;
    private $ambiguousServiceTypes = array();
    private $usedTypes = array();

    /**
     * {@inheritdoc}
     */
    public function process(ContainerBuilder $container)
    {
        try {
<<<<<<< HEAD
            parent::process($container);
=======
            $this->container = $container;
            foreach ($container->getDefinitions() as $id => $definition) {
                if ($definition->isAutowired()) {
                    $this->completeDefinition($id, $definition);
                }
            }

            foreach ($this->usedTypes as $type => $id) {
                if (isset($this->usedTypes[$type]) && isset($this->ambiguousServiceTypes[$type])) {
                    $classOrInterface = class_exists($type) ? 'class' : 'interface';
                    $matchingServices = implode(', ', $this->ambiguousServiceTypes[$type]);

                    throw new RuntimeException(sprintf('Unable to autowire argument of type "%s" for the service "%s". Multiple services exist for this %s (%s).', $type, $id, $classOrInterface, $matchingServices));
                }
            }
>>>>>>> 043c9ad7
        } finally {
            // Free memory
            $this->definedTypes = array();
            $this->types = null;
            $this->ambiguousServiceTypes = array();
            $this->usedTypes = array();
        }
    }

    /**
     * Creates a resource to help know if this service has changed.
     *
     * @param \ReflectionClass $reflectionClass
     *
     * @return AutowireServiceResource
     *
     * @deprecated since version 3.3, to be removed in 4.0. Use ContainerBuilder::getReflectionClass() instead.
     */
    public static function createResourceForClass(\ReflectionClass $reflectionClass)
    {
        @trigger_error('The '.__METHOD__.'() method is deprecated since version 3.3 and will be removed in 4.0. Use ContainerBuilder::getReflectionClass() instead.', E_USER_DEPRECATED);

        $metadata = array();

        foreach ($reflectionClass->getMethods(\ReflectionMethod::IS_PUBLIC) as $reflectionMethod) {
            if (!$reflectionMethod->isStatic()) {
                $metadata[$reflectionMethod->name] = self::getResourceMetadataForMethod($reflectionMethod);
            }
        }

        return new AutowireServiceResource($reflectionClass->name, $reflectionClass->getFileName(), $metadata);
    }

    /**
     * {@inheritdoc}
     */
    protected function processValue($value, $isRoot = false)
    {
        if (!$value instanceof Definition || !$value->getAutowiredCalls()) {
            return parent::processValue($value, $isRoot);
        }

        if (!$reflectionClass = $this->container->getReflectionClass($value->getClass())) {
            return parent::processValue($value, $isRoot);
        }

        $autowiredMethods = $this->getMethodsToAutowire($reflectionClass, $value->getAutowiredCalls());
        $methodCalls = $value->getMethodCalls();

        if ($constructor = $reflectionClass->getConstructor()) {
            array_unshift($methodCalls, array($constructor->name, $value->getArguments()));
        } elseif ($value->getArguments()) {
            throw new RuntimeException(sprintf('Cannot autowire service "%s": class %s has no constructor but arguments are defined.', $this->currentId, $reflectionClass->name, $method));
        }

        $methodCalls = $this->autowireCalls($reflectionClass, $methodCalls, $autowiredMethods);
        $overriddenGetters = $this->autowireOverridenGetters($value->getOverriddenGetters(), $autowiredMethods);

        if ($constructor) {
            list(, $arguments) = array_shift($methodCalls);

            if ($arguments !== $value->getArguments()) {
                $value->setArguments($arguments);
            }
        }

        if ($methodCalls !== $value->getMethodCalls()) {
            $value->setMethodCalls($methodCalls);
        }

        if ($overriddenGetters !== $value->getOverriddenGetters()) {
            $value->setOverriddenGetters($overriddenGetters);
        }

        return parent::processValue($value, $isRoot);
    }

    /**
     * Gets the list of methods to autowire.
     *
     * @param \ReflectionClass $reflectionClass
     * @param string[]         $autowiredMethods
     *
     * @return \ReflectionMethod[]
     */
    private function getMethodsToAutowire(\ReflectionClass $reflectionClass, array $autowiredMethods)
    {
        $found = array();
        $regexList = array();
        $methodsToAutowire = array();

        if ($reflectionMethod = $reflectionClass->getConstructor()) {
            $methodsToAutowire[$lcMethod = strtolower($reflectionMethod->name)] = $reflectionMethod;
            unset($autowiredMethods['__construct']);
        }
        if (!$autowiredMethods) {
            return $methodsToAutowire;
        }

        foreach ($autowiredMethods as $pattern) {
            $regexList[] = '/^'.str_replace('\*', '.*', preg_quote($pattern, '/')).'$/i';
        }

        foreach ($reflectionClass->getMethods(\ReflectionMethod::IS_PUBLIC | \ReflectionMethod::IS_PROTECTED) as $reflectionMethod) {
            if ($reflectionMethod->isStatic()) {
                continue;
            }

            foreach ($regexList as $k => $regex) {
                if (preg_match($regex, $reflectionMethod->name)) {
                    $found[] = $autowiredMethods[$k];
                    $methodsToAutowire[strtolower($reflectionMethod->name)] = $reflectionMethod;
                    continue 2;
                }
            }
        }

        if ($notFound = array_diff($autowiredMethods, $found)) {
            $this->container->log($this, sprintf('Autowiring\'s patterns "%s" for service "%s" don\'t match any method.', implode('", "', $notFound), $this->currentId));
        }

        return $methodsToAutowire;
    }

    /**
     * @param \ReflectionClass    $reflectionClass
     * @param array               $methodCalls
     * @param \ReflectionMethod[] $autowiredMethods
     *
     * @return array
     */
    private function autowireCalls(\ReflectionClass $reflectionClass, array $methodCalls, array $autowiredMethods)
    {
        foreach ($methodCalls as $i => $call) {
            list($method, $arguments) = $call;

            if (isset($autowiredMethods[$lcMethod = strtolower($method)]) && $autowiredMethods[$lcMethod]->isPublic()) {
                $reflectionMethod = $autowiredMethods[$lcMethod];
                unset($autowiredMethods[$lcMethod]);
            } else {
                if (!$reflectionClass->hasMethod($method)) {
                    throw new RuntimeException(sprintf('Cannot autowire service "%s": method %s::%s() does not exist.', $this->currentId, $reflectionClass->name, $method));
                }
                $reflectionMethod = $reflectionClass->getMethod($method);
                if (!$reflectionMethod->isPublic()) {
                    throw new RuntimeException(sprintf('Cannot autowire service "%s": method %s::%s() must be public.', $this->currentId, $reflectionClass->name, $method));
                }
            }

            $arguments = $this->autowireMethod($reflectionMethod, $arguments, self::MODE_REQUIRED);

            if ($arguments !== $call[1]) {
                $methodCalls[$i][1] = $arguments;
            }
        }

        foreach ($autowiredMethods as $lcMethod => $reflectionMethod) {
            if ($reflectionMethod->isPublic() && $arguments = $this->autowireMethod($reflectionMethod, array(), self::MODE_OPTIONAL)) {
                $methodCalls[] = array($reflectionMethod->name, $arguments);
            }
        }

        return $methodCalls;
    }

    /**
     * Autowires the constructor or a method.
     *
     * @param \ReflectionMethod $reflectionMethod
     * @param array             $arguments
     * @param int               $mode
     *
     * @return array The autowired arguments
     *
     * @throws RuntimeException
     */
    private function autowireMethod(\ReflectionMethod $reflectionMethod, array $arguments, $mode)
    {
        $didAutowire = false; // Whether any arguments have been autowired or not
        foreach ($reflectionMethod->getParameters() as $index => $parameter) {
            if (array_key_exists($index, $arguments) && '' !== $arguments[$index]) {
                continue;
            }
            if (method_exists($parameter, 'isVariadic') && $parameter->isVariadic()) {
                continue;
            }

            if (method_exists($parameter, 'getType')) {
                if ($typeName = $parameter->getType()) {
                    $typeName = $typeName->isBuiltin() ? null : ($typeName instanceof \ReflectionNamedType ? $typeName->getName() : $typeName->__toString());
                }
            } elseif (preg_match('/^(?:[^ ]++ ){4}([a-zA-Z_\x7F-\xFF][^ ]++)/', $parameter, $typeName)) {
                $typeName = 'callable' === $typeName[1] || 'array' === $typeName[1] ? null : $typeName[1];
            }

            if (!$typeName) {
                // no default value? Then fail
                if (!$parameter->isOptional()) {
                    if (self::MODE_REQUIRED === $mode) {
                        throw new RuntimeException(sprintf('Cannot autowire service "%s": argument $%s of method %s::%s() must have a type-hint or be given a value explicitly.', $this->currentId, $parameter->name, $reflectionMethod->class, $reflectionMethod->name));
                    }

                    return array();
                }

                if (!array_key_exists($index, $arguments)) {
                    // specifically pass the default value
                    $arguments[$index] = $parameter->getDefaultValue();
                }

<<<<<<< HEAD
                continue;
            }

            if ($this->container->has($typeName) && !$this->container->findDefinition($typeName)->isAbstract()) {
                $arguments[$index] = new Reference($typeName);
                $didAutowire = true;

                continue;
            }

            if (null === $this->types) {
                $this->populateAvailableTypes();
            }

            if (isset($this->types[$typeName])) {
                $value = new Reference($this->types[$typeName]);
                $didAutowire = true;
            } elseif ($typeHint = $this->container->getReflectionClass($typeName, true)) {
                try {
                    $value = $this->createAutowiredDefinition($typeHint);
                    $didAutowire = true;
                } catch (RuntimeException $e) {
                    if ($parameter->allowsNull()) {
                        $value = null;
                    } elseif ($parameter->isDefaultValueAvailable()) {
                        $value = $parameter->getDefaultValue();
                    } else {
                        // The exception code is set to 1 if the exception must be thrown even if it's an optional setter
                        if (1 === $e->getCode() || self::MODE_REQUIRED === $mode) {
=======
                if (isset($this->types[$typeHint->name])) {
                    $value = new Reference($this->types[$typeHint->name]);
                    $this->usedTypes[$typeHint->name] = $id;
                } else {
                    try {
                        $value = $this->createAutowiredDefinition($typeHint, $id);
                        $this->usedTypes[$typeHint->name] = $id;
                    } catch (RuntimeException $e) {
                        if ($parameter->allowsNull()) {
                            $value = null;
                        } elseif ($parameter->isDefaultValueAvailable()) {
                            $value = $parameter->getDefaultValue();
                        } else {
>>>>>>> 043c9ad7
                            throw $e;
                        }

                        return array();
                    }
                }
            } else {
                // Typehint against a non-existing class

                if (!$parameter->isDefaultValueAvailable()) {
                    if (self::MODE_REQUIRED === $mode) {
                        throw new RuntimeException(sprintf('Cannot autowire argument $%s of method %s::%s() for service "%s": Class %s does not exist.', $parameter->name, $reflectionMethod->class, $reflectionMethod->name, $this->currentId, $typeName));
                    }

                    return array();
                }

                $value = $parameter->getDefaultValue();
            }

            $arguments[$index] = $value;
        }

        if (self::MODE_REQUIRED !== $mode && !$didAutowire) {
            return array();
        }

        // it's possible index 1 was set, then index 0, then 2, etc
        // make sure that we re-order so they're injected as expected
        ksort($arguments);

        return $arguments;
    }

    /**
     * Autowires getters.
     *
     * @param array $overridenGetters
     * @param array $autowiredMethods
     *
     * @return array
     */
    private function autowireOverridenGetters(array $overridenGetters, array $autowiredMethods)
    {
        foreach ($autowiredMethods as $lcMethod => $reflectionMethod) {
            if (isset($overridenGetters[$lcMethod])
                || !method_exists($reflectionMethod, 'getReturnType')
                || 0 !== $reflectionMethod->getNumberOfParameters()
                || $reflectionMethod->isFinal()
                || $reflectionMethod->returnsReference()
                || !$returnType = $reflectionMethod->getReturnType()
            ) {
                continue;
            }
            $typeName = $returnType instanceof \ReflectionNamedType ? $returnType->getName() : $returnType->__toString();

            if ($this->container->has($typeName) && !$this->container->findDefinition($typeName)->isAbstract()) {
                $overridenGetters[$lcMethod] = new Reference($typeName);
                continue;
            }

            if (null === $this->types) {
                $this->populateAvailableTypes();
            }

            if (isset($this->types[$typeName])) {
                $value = new Reference($this->types[$typeName]);
            } elseif ($returnType = $this->container->getReflectionClass($typeName, true)) {
                try {
                    $value = $this->createAutowiredDefinition($returnType);
                } catch (RuntimeException $e) {
                    continue;
                }
            } else {
                continue;
            }

            $overridenGetters[$lcMethod] = $value;
        }

        return $overridenGetters;
    }

    /**
     * Populates the list of available types.
     */
    private function populateAvailableTypes()
    {
        $this->types = array();

        foreach ($this->container->getDefinitions() as $id => $definition) {
            $this->populateAvailableType($id, $definition);
        }
    }

    /**
     * Populates the list of available types for a given definition.
     *
     * @param string     $id
     * @param Definition $definition
     */
    private function populateAvailableType($id, Definition $definition)
    {
        // Never use abstract services
        if ($definition->isAbstract()) {
            return;
        }

        foreach ($definition->getAutowiringTypes(false) as $type) {
            $this->definedTypes[$type] = true;
            $this->types[$type] = $id;
            unset($this->ambiguousServiceTypes[$type]);
        }

        if (!$reflectionClass = $this->container->getReflectionClass($definition->getClass(), true)) {
            return;
        }

        foreach ($reflectionClass->getInterfaces() as $reflectionInterface) {
            $this->set($reflectionInterface->name, $id);
        }

        do {
            $this->set($reflectionClass->name, $id);
        } while ($reflectionClass = $reflectionClass->getParentClass());
    }

    /**
     * Associates a type and a service id if applicable.
     *
     * @param string $type
     * @param string $id
     */
    private function set($type, $id)
    {
        if (isset($this->definedTypes[$type])) {
            return;
        }

        // is this already a type/class that is known to match multiple services?
        if (isset($this->ambiguousServiceTypes[$type])) {
            $this->ambiguousServiceTypes[$type][] = $id;

            return;
        }

        // check to make sure the type doesn't match multiple services
        if (!isset($this->types[$type]) || $this->types[$type] === $id) {
            $this->types[$type] = $id;

            return;
        }

        // keep an array of all services matching this type
        if (!isset($this->ambiguousServiceTypes[$type])) {
            $this->ambiguousServiceTypes[$type] = array($this->types[$type]);
            unset($this->types[$type]);
        }
        $this->ambiguousServiceTypes[$type][] = $id;
    }

    /**
     * Registers a definition for the type if possible or throws an exception.
     *
     * @param \ReflectionClass $typeHint
     *
     * @return Reference A reference to the registered definition
     *
     * @throws RuntimeException
     */
    private function createAutowiredDefinition(\ReflectionClass $typeHint)
    {
        if (isset($this->ambiguousServiceTypes[$typeHint->name])) {
            $classOrInterface = $typeHint->isInterface() ? 'interface' : 'class';
            $matchingServices = implode(', ', $this->ambiguousServiceTypes[$typeHint->name]);

            throw new RuntimeException(sprintf('Unable to autowire argument of type "%s" for the service "%s". Multiple services exist for this %s (%s).', $typeHint->name, $this->currentId, $classOrInterface, $matchingServices), 1);
        }

        if (!$typeHint->isInstantiable()) {
            $classOrInterface = $typeHint->isInterface() ? 'interface' : 'class';
            throw new RuntimeException(sprintf('Unable to autowire argument of type "%s" for the service "%s". No services were found matching this %s and it cannot be auto-registered.', $typeHint->name, $this->currentId, $classOrInterface));
        }

        $currentId = $this->currentId;
        $this->currentId = $argumentId = sprintf('autowired.%s', $typeHint->name);

        $argumentDefinition = $this->container->register($argumentId, $typeHint->name);
        $argumentDefinition->setPublic(false);
        $argumentDefinition->setAutowired(true);

        $this->populateAvailableType($argumentId, $argumentDefinition);

        try {
            $this->processValue($argumentDefinition, true);
            $this->currentId = $currentId;
        } catch (RuntimeException $e) {
            $classOrInterface = $typeHint->isInterface() ? 'interface' : 'class';
            $message = sprintf('Unable to autowire argument of type "%s" for the service "%s". No services were found matching this %s and it cannot be auto-registered.', $typeHint->name, $this->currentId, $classOrInterface);
            throw new RuntimeException($message, 0, $e);
        }

        return new Reference($argumentId);
    }

    /**
     * @deprecated since version 3.3, to be removed in 4.0.
     */
    private static function getResourceMetadataForMethod(\ReflectionMethod $method)
    {
        $methodArgumentsMetadata = array();
        foreach ($method->getParameters() as $parameter) {
            try {
                $class = $parameter->getClass();
            } catch (\ReflectionException $e) {
                // type-hint is against a non-existent class
                $class = false;
            }

            $isVariadic = method_exists($parameter, 'isVariadic') && $parameter->isVariadic();
            $methodArgumentsMetadata[] = array(
                'class' => $class,
                'isOptional' => $parameter->isOptional(),
                'defaultValue' => ($parameter->isOptional() && !$isVariadic) ? $parameter->getDefaultValue() : null,
            );
        }

        return $methodArgumentsMetadata;
    }
}<|MERGE_RESOLUTION|>--- conflicted
+++ resolved
@@ -45,25 +45,22 @@
     public function process(ContainerBuilder $container)
     {
         try {
-<<<<<<< HEAD
             parent::process($container);
-=======
-            $this->container = $container;
-            foreach ($container->getDefinitions() as $id => $definition) {
-                if ($definition->isAutowired()) {
-                    $this->completeDefinition($id, $definition);
-                }
-            }
 
             foreach ($this->usedTypes as $type => $id) {
-                if (isset($this->usedTypes[$type]) && isset($this->ambiguousServiceTypes[$type])) {
-                    $classOrInterface = class_exists($type) ? 'class' : 'interface';
-                    $matchingServices = implode(', ', $this->ambiguousServiceTypes[$type]);
-
-                    throw new RuntimeException(sprintf('Unable to autowire argument of type "%s" for the service "%s". Multiple services exist for this %s (%s).', $type, $id, $classOrInterface, $matchingServices));
-                }
-            }
->>>>>>> 043c9ad7
+                if (!isset($this->usedTypes[$type]) || !isset($this->ambiguousServiceTypes[$type])) {
+                    continue;
+                }
+
+                if ($container->has($type) && !$container->findDefinition($type)->isAbstract()) {
+                    continue;
+                }
+
+                $classOrInterface = class_exists($type) ? 'class' : 'interface';
+                $matchingServices = implode(', ', $this->ambiguousServiceTypes[$type]);
+
+                throw new RuntimeException(sprintf('Unable to autowire argument of type "%s" for the service "%s". Multiple services exist for this %s (%s).', $type, $id, $classOrInterface, $matchingServices));
+            }
         } finally {
             // Free memory
             $this->definedTypes = array();
@@ -274,7 +271,6 @@
                     $arguments[$index] = $parameter->getDefaultValue();
                 }
 
-<<<<<<< HEAD
                 continue;
             }
 
@@ -292,10 +288,12 @@
             if (isset($this->types[$typeName])) {
                 $value = new Reference($this->types[$typeName]);
                 $didAutowire = true;
+                $this->usedTypes[$typeName] = $this->currentId;
             } elseif ($typeHint = $this->container->getReflectionClass($typeName, true)) {
                 try {
                     $value = $this->createAutowiredDefinition($typeHint);
                     $didAutowire = true;
+                    $this->usedTypes[$typeName] = $this->currentId;
                 } catch (RuntimeException $e) {
                     if ($parameter->allowsNull()) {
                         $value = null;
@@ -304,21 +302,6 @@
                     } else {
                         // The exception code is set to 1 if the exception must be thrown even if it's an optional setter
                         if (1 === $e->getCode() || self::MODE_REQUIRED === $mode) {
-=======
-                if (isset($this->types[$typeHint->name])) {
-                    $value = new Reference($this->types[$typeHint->name]);
-                    $this->usedTypes[$typeHint->name] = $id;
-                } else {
-                    try {
-                        $value = $this->createAutowiredDefinition($typeHint, $id);
-                        $this->usedTypes[$typeHint->name] = $id;
-                    } catch (RuntimeException $e) {
-                        if ($parameter->allowsNull()) {
-                            $value = null;
-                        } elseif ($parameter->isDefaultValueAvailable()) {
-                            $value = $parameter->getDefaultValue();
-                        } else {
->>>>>>> 043c9ad7
                             throw $e;
                         }
 
@@ -390,6 +373,10 @@
                 try {
                     $value = $this->createAutowiredDefinition($returnType);
                 } catch (RuntimeException $e) {
+                    if (1 === $e->getCode()) {
+                        throw $e;
+                    }
+
                     continue;
                 }
             } else {
@@ -397,6 +384,7 @@
             }
 
             $overridenGetters[$lcMethod] = $value;
+            $this->usedTypes[$typeName] = $this->currentId;
         }
 
         return $overridenGetters;
