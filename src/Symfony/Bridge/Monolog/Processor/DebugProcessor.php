--- conflicted
+++ resolved
@@ -68,14 +68,7 @@
         return $record;
     }
 
-<<<<<<< HEAD
-    public function getLogs(Request $request = null): array
-=======
-    /**
-     * {@inheritdoc}
-     */
-    public function getLogs(?Request $request = null)
->>>>>>> 2a31f2dd
+    public function getLogs(?Request $request = null): array
     {
         if (null !== $request) {
             return $this->records[spl_object_id($request)] ?? [];
@@ -88,14 +81,7 @@
         return array_merge(...array_values($this->records));
     }
 
-<<<<<<< HEAD
-    public function countErrors(Request $request = null): int
-=======
-    /**
-     * {@inheritdoc}
-     */
-    public function countErrors(?Request $request = null)
->>>>>>> 2a31f2dd
+    public function countErrors(?Request $request = null): int
     {
         if (null !== $request) {
             return $this->errorCount[spl_object_id($request)] ?? 0;
