<?php

/*
 * This file is part of the Symfony package.
 *
 * (c) Fabien Potencier <fabien@symfony.com>
 *
 * For the full copyright and license information, please view the LICENSE
 * file that was distributed with this source code.
 */

namespace Symfony\Component\Validator\Constraints;

use Symfony\Component\Validator\Constraint;

/**
 * @Annotation
 * @Target({"PROPERTY", "METHOD", "ANNOTATION"})
 *
 * @author Bernhard Schussek <bschussek@gmail.com>
 */
#[\Attribute(\Attribute::TARGET_PROPERTY | \Attribute::TARGET_METHOD | \Attribute::IS_REPEATABLE)]
class Choice extends Constraint
{
    public const NO_SUCH_CHOICE_ERROR = '8e179f1b-97aa-4560-a02f-2a8b42e49df7';
    public const TOO_FEW_ERROR = '11edd7eb-5872-4b6e-9f12-89923999fd0e';
    public const TOO_MANY_ERROR = '9bd98e49-211c-433f-8630-fd1c2d0f08c3';

    protected static $errorNames = [
        self::NO_SUCH_CHOICE_ERROR => 'NO_SUCH_CHOICE_ERROR',
        self::TOO_FEW_ERROR => 'TOO_FEW_ERROR',
        self::TOO_MANY_ERROR => 'TOO_MANY_ERROR',
    ];

    public $choices;
    public $callback;
    public $multiple = false;
    public $strict = true;
    public $min;
    public $max;
    public $message = 'The value you selected is not a valid choice.';
    public $multipleMessage = 'One or more of the given values is invalid.';
    public $minMessage = 'You must select at least {{ limit }} choice.|You must select at least {{ limit }} choices.';
    public $maxMessage = 'You must select at most {{ limit }} choice.|You must select at most {{ limit }} choices.';

    /**
     * {@inheritdoc}
     */
    public function getDefaultOption(): ?string
    {
        return 'choices';
    }

    public function __construct(
<<<<<<< HEAD
        string|array $choices = null,
        callable|string $callback = null,
=======
        $options = [],
        array $choices = null,
        $callback = null,
>>>>>>> 9b7aac35
        bool $multiple = null,
        bool $strict = null,
        int $min = null,
        int $max = null,
        string $message = null,
        string $multipleMessage = null,
        string $minMessage = null,
        string $maxMessage = null,
<<<<<<< HEAD
        array $groups = null,
        mixed $payload = null,
        array $options = []
=======
        $groups = null,
        $payload = null
>>>>>>> 9b7aac35
    ) {
        if (\is_array($options) && $options && array_is_list($options)) {
            $choices = $choices ?? $options;
            $options = [];
        }
        if (null !== $choices) {
            $options['value'] = $choices;
        }

        parent::__construct($options, $groups, $payload);

        $this->callback = $callback ?? $this->callback;
        $this->multiple = $multiple ?? $this->multiple;
        $this->strict = $strict ?? $this->strict;
        $this->min = $min ?? $this->min;
        $this->max = $max ?? $this->max;
        $this->message = $message ?? $this->message;
        $this->multipleMessage = $multipleMessage ?? $this->multipleMessage;
        $this->minMessage = $minMessage ?? $this->minMessage;
        $this->maxMessage = $maxMessage ?? $this->maxMessage;
    }
}<|MERGE_RESOLUTION|>--- conflicted
+++ resolved
@@ -52,14 +52,9 @@
     }
 
     public function __construct(
-<<<<<<< HEAD
-        string|array $choices = null,
+        string|array $options = [],
+        array $choices = null,
         callable|string $callback = null,
-=======
-        $options = [],
-        array $choices = null,
-        $callback = null,
->>>>>>> 9b7aac35
         bool $multiple = null,
         bool $strict = null,
         int $min = null,
@@ -68,17 +63,11 @@
         string $multipleMessage = null,
         string $minMessage = null,
         string $maxMessage = null,
-<<<<<<< HEAD
         array $groups = null,
-        mixed $payload = null,
-        array $options = []
-=======
-        $groups = null,
-        $payload = null
->>>>>>> 9b7aac35
+        mixed $payload = null
     ) {
         if (\is_array($options) && $options && array_is_list($options)) {
-            $choices = $choices ?? $options;
+            $choices ??= $options;
             $options = [];
         }
         if (null !== $choices) {
