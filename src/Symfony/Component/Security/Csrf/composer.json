--- conflicted
+++ resolved
@@ -16,13 +16,8 @@
         }
     ],
     "require": {
-<<<<<<< HEAD
-        "php": "^7.2.5",
+        "php": ">=7.2.5",
         "symfony/security-core": "^4.4|^5.0"
-=======
-        "php": ">=7.1.3",
-        "symfony/security-core": "^3.4|^4.0|^5.0"
->>>>>>> 53d89f71
     },
     "require-dev": {
         "symfony/http-foundation": "^4.4|^5.0"
