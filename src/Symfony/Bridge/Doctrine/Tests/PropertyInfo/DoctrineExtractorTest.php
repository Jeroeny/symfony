<?php

/*
 * This file is part of the Symfony package.
 *
 * (c) Fabien Potencier <fabien@symfony.com>
 *
 * For the full copyright and license information, please view the LICENSE
 * file that was distributed with this source code.
 */

namespace Symfony\Bridge\Doctrine\Tests\PropertyInfo;

use Doctrine\Common\Collections\Collection;
use Doctrine\Common\EventManager;
use Doctrine\DBAL\DriverManager;
use Doctrine\DBAL\Schema\DefaultSchemaManagerFactory;
use Doctrine\DBAL\Types\Type as DBALType;
use Doctrine\ORM\EntityManager;
use Doctrine\ORM\Mapping\Driver\AttributeDriver;
use Doctrine\ORM\ORMSetup;
use PHPUnit\Framework\TestCase;
use Symfony\Bridge\Doctrine\PropertyInfo\DoctrineExtractor;
use Symfony\Bridge\Doctrine\Tests\PropertyInfo\Fixtures\DoctrineDummy;
use Symfony\Bridge\Doctrine\Tests\PropertyInfo\Fixtures\DoctrineEnum;
use Symfony\Bridge\Doctrine\Tests\PropertyInfo\Fixtures\DoctrineGeneratedValue;
use Symfony\Bridge\Doctrine\Tests\PropertyInfo\Fixtures\DoctrineRelation;
use Symfony\Bridge\Doctrine\Tests\PropertyInfo\Fixtures\EnumInt;
use Symfony\Bridge\Doctrine\Tests\PropertyInfo\Fixtures\EnumString;
use Symfony\Component\PropertyInfo\Type;

/**
 * @author Kévin Dunglas <dunglas@gmail.com>
 */
class DoctrineExtractorTest extends TestCase
{
    private function createExtractor(): DoctrineExtractor
    {
        $config = ORMSetup::createConfiguration(true);
        $config->setMetadataDriverImpl(new AttributeDriver([__DIR__.'/../Tests/Fixtures' => 'Symfony\Bridge\Doctrine\Tests\Fixtures'], true));
        if (class_exists(DefaultSchemaManagerFactory::class)) {
            $config->setSchemaManagerFactory(new DefaultSchemaManagerFactory());
        }

<<<<<<< HEAD
        $eventManager = new EventManager();
        $entityManager = new EntityManager(DriverManager::getConnection(['driver' => 'pdo_sqlite'], $config, $eventManager), $config, $eventManager);
=======
        if (method_exists($config, 'setLazyGhostObjectEnabled')) {
            $config->setLazyGhostObjectEnabled(true);
        }

        if (!(new \ReflectionMethod(EntityManager::class, '__construct'))->isPublic()) {
            $entityManager = EntityManager::create(['driver' => 'pdo_sqlite'], $config);
        } else {
            $eventManager = new EventManager();
            $entityManager = new EntityManager(DriverManager::getConnection(['driver' => 'pdo_sqlite'], $config, $eventManager), $config, $eventManager);
        }
>>>>>>> 48ac0e55

        if (!DBALType::hasType('foo')) {
            DBALType::addType('foo', 'Symfony\Bridge\Doctrine\Tests\PropertyInfo\Fixtures\DoctrineFooType');
            $entityManager->getConnection()->getDatabasePlatform()->registerDoctrineTypeMapping('custom_foo', 'foo');
        }

        return new DoctrineExtractor($entityManager);
    }

    public function testGetProperties()
    {
        // Fields
        $expected = [
            'id',
            'guid',
            'time',
            'timeImmutable',
            'dateInterval',
            'jsonArray',
            'simpleArray',
            'float',
            'decimal',
            'bool',
            'binary',
            'customFoo',
            'bigint',
            'json',
        ];

        // Associations
        $expected = array_merge($expected, [
            'foo',
            'bar',
            'indexedRguid',
            'indexedBar',
            'indexedFoo',
            'indexedBaz',
            'indexedByDt',
            'indexedByCustomType',
            'indexedBuz',
            'dummyGeneratedValueList',
        ]);

        $this->assertEquals(
            $expected,
            $this->createExtractor()->getProperties(DoctrineDummy::class)
        );
    }

    public function testTestGetPropertiesWithEmbedded()
    {
        $this->assertEquals(
            [
                'id',
                'embedded',
            ],
            $this->createExtractor()->getProperties('Symfony\Bridge\Doctrine\Tests\PropertyInfo\Fixtures\DoctrineWithEmbedded')
        );
    }

    /**
     * @dataProvider typesProvider
     */
    public function testExtract($property, array $type = null)
    {
        $this->assertEquals($type, $this->createExtractor()->getTypes(DoctrineDummy::class, $property, []));
    }

    public function testExtractWithEmbedded()
    {
        $expectedTypes = [new Type(
            Type::BUILTIN_TYPE_OBJECT,
            false,
            'Symfony\Bridge\Doctrine\Tests\PropertyInfo\Fixtures\DoctrineEmbeddable'
        )];

        $actualTypes = $this->createExtractor()->getTypes(
            'Symfony\Bridge\Doctrine\Tests\PropertyInfo\Fixtures\DoctrineWithEmbedded',
            'embedded',
            []
        );

        $this->assertEquals($expectedTypes, $actualTypes);
    }

    public function testExtractEnum()
    {
        $this->assertEquals([new Type(Type::BUILTIN_TYPE_OBJECT, false, EnumString::class)], $this->createExtractor()->getTypes(DoctrineEnum::class, 'enumString', []));
        $this->assertEquals([new Type(Type::BUILTIN_TYPE_OBJECT, false, EnumInt::class)], $this->createExtractor()->getTypes(DoctrineEnum::class, 'enumInt', []));
        $this->assertNull($this->createExtractor()->getTypes(DoctrineEnum::class, 'enumStringArray', []));
        $this->assertEquals([new Type(Type::BUILTIN_TYPE_ARRAY, false, null, true, new Type(Type::BUILTIN_TYPE_INT), new Type(Type::BUILTIN_TYPE_OBJECT, false, EnumInt::class))], $this->createExtractor()->getTypes(DoctrineEnum::class, 'enumIntArray', []));
        $this->assertNull($this->createExtractor()->getTypes(DoctrineEnum::class, 'enumCustom', []));
    }

    public static function typesProvider(): array
    {
        return [
            ['id', [new Type(Type::BUILTIN_TYPE_INT)]],
            ['guid', [new Type(Type::BUILTIN_TYPE_STRING)]],
            ['bigint', [new Type(Type::BUILTIN_TYPE_STRING)]],
            ['time', [new Type(Type::BUILTIN_TYPE_OBJECT, false, 'DateTime')]],
            ['timeImmutable', [new Type(Type::BUILTIN_TYPE_OBJECT, false, 'DateTimeImmutable')]],
            ['dateInterval', [new Type(Type::BUILTIN_TYPE_OBJECT, false, 'DateInterval')]],
            ['float', [new Type(Type::BUILTIN_TYPE_FLOAT)]],
            ['decimal', [new Type(Type::BUILTIN_TYPE_STRING)]],
            ['bool', [new Type(Type::BUILTIN_TYPE_BOOL)]],
            ['binary', [new Type(Type::BUILTIN_TYPE_RESOURCE)]],
            ['jsonArray', [new Type(Type::BUILTIN_TYPE_ARRAY, false, null, true)]],
            ['foo', [new Type(Type::BUILTIN_TYPE_OBJECT, true, 'Symfony\Bridge\Doctrine\Tests\PropertyInfo\Fixtures\DoctrineRelation')]],
            ['bar', [new Type(
                Type::BUILTIN_TYPE_OBJECT,
                false,
                'Doctrine\Common\Collections\Collection',
                true,
                new Type(Type::BUILTIN_TYPE_INT),
                new Type(Type::BUILTIN_TYPE_OBJECT, false, 'Symfony\Bridge\Doctrine\Tests\PropertyInfo\Fixtures\DoctrineRelation')
            )]],
            ['indexedRguid', [new Type(
                Type::BUILTIN_TYPE_OBJECT,
                false,
                'Doctrine\Common\Collections\Collection',
                true,
                new Type(Type::BUILTIN_TYPE_STRING),
                new Type(Type::BUILTIN_TYPE_OBJECT, false, 'Symfony\Bridge\Doctrine\Tests\PropertyInfo\Fixtures\DoctrineRelation')
            )]],
            ['indexedBar', [new Type(
                Type::BUILTIN_TYPE_OBJECT,
                false,
                'Doctrine\Common\Collections\Collection',
                true,
                new Type(Type::BUILTIN_TYPE_STRING),
                new Type(Type::BUILTIN_TYPE_OBJECT, false, 'Symfony\Bridge\Doctrine\Tests\PropertyInfo\Fixtures\DoctrineRelation')
            )]],
            ['indexedFoo', [new Type(
                Type::BUILTIN_TYPE_OBJECT,
                false,
                'Doctrine\Common\Collections\Collection',
                true,
                new Type(Type::BUILTIN_TYPE_STRING),
                new Type(Type::BUILTIN_TYPE_OBJECT, false, 'Symfony\Bridge\Doctrine\Tests\PropertyInfo\Fixtures\DoctrineRelation')
            )]],
            ['indexedBaz', [new Type(
                Type::BUILTIN_TYPE_OBJECT,
                false,
                Collection::class,
                true,
                new Type(Type::BUILTIN_TYPE_INT),
                new Type(Type::BUILTIN_TYPE_OBJECT, false, DoctrineRelation::class)
            )]],
            ['simpleArray', [new Type(Type::BUILTIN_TYPE_ARRAY, false, null, true, new Type(Type::BUILTIN_TYPE_INT), new Type(Type::BUILTIN_TYPE_STRING))]],
            ['customFoo', null],
            ['notMapped', null],
            ['indexedByDt', [new Type(
                Type::BUILTIN_TYPE_OBJECT,
                false,
                Collection::class,
                true,
                new Type(Type::BUILTIN_TYPE_OBJECT),
                new Type(Type::BUILTIN_TYPE_OBJECT, false, DoctrineRelation::class)
            )]],
            ['indexedByCustomType', null],
            ['indexedBuz', [new Type(
                Type::BUILTIN_TYPE_OBJECT,
                false,
                Collection::class,
                true,
                new Type(Type::BUILTIN_TYPE_STRING),
                new Type(Type::BUILTIN_TYPE_OBJECT, false, DoctrineRelation::class)
            )]],
            ['dummyGeneratedValueList', [new Type(
                Type::BUILTIN_TYPE_OBJECT,
                false,
                'Doctrine\Common\Collections\Collection',
                true,
                new Type(Type::BUILTIN_TYPE_INT),
                new Type(Type::BUILTIN_TYPE_OBJECT, false, DoctrineRelation::class)
            )]],
            ['json', null],
        ];
    }

    public function testGetPropertiesCatchException()
    {
        $this->assertNull($this->createExtractor()->getProperties('Not\Exist'));
    }

    public function testGetTypesCatchException()
    {
        $this->assertNull($this->createExtractor()->getTypes('Not\Exist', 'baz'));
    }

    public function testGeneratedValueNotWritable()
    {
        $extractor = $this->createExtractor();
        $this->assertFalse($extractor->isWritable(DoctrineGeneratedValue::class, 'id'));
        $this->assertNull($extractor->isReadable(DoctrineGeneratedValue::class, 'id'));
        $this->assertNull($extractor->isWritable(DoctrineGeneratedValue::class, 'foo'));
        $this->assertNull($extractor->isReadable(DoctrineGeneratedValue::class, 'foo'));
    }
}<|MERGE_RESOLUTION|>--- conflicted
+++ resolved
@@ -41,22 +41,12 @@
         if (class_exists(DefaultSchemaManagerFactory::class)) {
             $config->setSchemaManagerFactory(new DefaultSchemaManagerFactory());
         }
-
-<<<<<<< HEAD
-        $eventManager = new EventManager();
-        $entityManager = new EntityManager(DriverManager::getConnection(['driver' => 'pdo_sqlite'], $config, $eventManager), $config, $eventManager);
-=======
         if (method_exists($config, 'setLazyGhostObjectEnabled')) {
             $config->setLazyGhostObjectEnabled(true);
         }
 
-        if (!(new \ReflectionMethod(EntityManager::class, '__construct'))->isPublic()) {
-            $entityManager = EntityManager::create(['driver' => 'pdo_sqlite'], $config);
-        } else {
-            $eventManager = new EventManager();
-            $entityManager = new EntityManager(DriverManager::getConnection(['driver' => 'pdo_sqlite'], $config, $eventManager), $config, $eventManager);
-        }
->>>>>>> 48ac0e55
+        $eventManager = new EventManager();
+        $entityManager = new EntityManager(DriverManager::getConnection(['driver' => 'pdo_sqlite'], $config, $eventManager), $config, $eventManager);
 
         if (!DBALType::hasType('foo')) {
             DBALType::addType('foo', 'Symfony\Bridge\Doctrine\Tests\PropertyInfo\Fixtures\DoctrineFooType');
