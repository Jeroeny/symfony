--- conflicted
+++ resolved
@@ -22,13 +22,8 @@
     },
     "require-dev": {
         "psr/cache": "^1.0|^2.0|^3.0",
-<<<<<<< HEAD
-        "symfony/console": "^5.4|^6.0|^7.0",
+        "symfony/console": "^6.3|^7.0",
         "symfony/dependency-injection": "^5.4|^6.0|^7.0",
-=======
-        "symfony/console": "^6.3",
-        "symfony/dependency-injection": "^5.4|^6.0",
->>>>>>> 10c8260a
         "symfony/deprecation-contracts": "^2.5|^3",
         "symfony/event-dispatcher": "^5.4|^6.0|^7.0",
         "symfony/http-kernel": "^5.4|^6.0|^7.0",
