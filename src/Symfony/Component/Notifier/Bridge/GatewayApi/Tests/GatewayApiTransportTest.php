<?php

/*
 * This file is part of the Symfony package.
 *
 * (c) Fabien Potencier <fabien@symfony.com>
 *
 * For the full copyright and license information, please view the LICENSE
 * file that was distributed with this source code.
 */

namespace Symfony\Component\Notifier\Bridge\GatewayApi\Tests;

use Symfony\Component\HttpClient\MockHttpClient;
use Symfony\Component\Notifier\Bridge\GatewayApi\GatewayApiOptions;
use Symfony\Component\Notifier\Bridge\GatewayApi\GatewayApiTransport;
use Symfony\Component\Notifier\Message\ChatMessage;
use Symfony\Component\Notifier\Message\SentMessage;
use Symfony\Component\Notifier\Message\SmsMessage;
use Symfony\Component\Notifier\Test\TransportTestCase;
use Symfony\Component\Notifier\Tests\Transport\DummyMessage;
use Symfony\Contracts\HttpClient\HttpClientInterface;
use Symfony\Contracts\HttpClient\ResponseInterface;

/**
 * @author Piergiuseppe Longo <piergiuseppe.longo@gmail.com>
 * @author Oskar Stark <oskarstark@googlemail.com>
 */
final class GatewayApiTransportTest extends TransportTestCase
{
<<<<<<< HEAD
    public static function createTransport(HttpClientInterface $client = null): GatewayApiTransport
=======
    public static function createTransport(?HttpClientInterface $client = null): GatewayApiTransport
>>>>>>> a44829e2
    {
        return new GatewayApiTransport('authtoken', 'Symfony', $client ?? new MockHttpClient());
    }

    public static function toStringProvider(): iterable
    {
        yield ['gatewayapi://gatewayapi.com?from=Symfony', self::createTransport()];
    }

    public static function supportedMessagesProvider(): iterable
    {
        yield [new SmsMessage('0611223344', 'Hello!')];
        yield [new SmsMessage('0611223344', 'Hello!', 'from', new GatewayApiOptions(['from' => 'foo']))];
    }

    public static function unsupportedMessagesProvider(): iterable
    {
        yield [new ChatMessage('Hello!')];
        yield [new DummyMessage()];
    }

    public function testSend()
    {
        $response = $this->createMock(ResponseInterface::class);
        $response->expects($this->exactly(2))
            ->method('getStatusCode')
            ->willReturn(200);
        $response->expects($this->once())
            ->method('getContent')
            ->willReturn(json_encode(['ids' => [42]]));

        $client = new MockHttpClient(static fn (): ResponseInterface => $response);

        $message = new SmsMessage('3333333333', 'Hello!');

        $transport = self::createTransport($client);
        $sentMessage = $transport->send($message);

        $this->assertInstanceOf(SentMessage::class, $sentMessage);
        $this->assertSame('42', $sentMessage->getMessageId());
    }
}<|MERGE_RESOLUTION|>--- conflicted
+++ resolved
@@ -28,11 +28,7 @@
  */
 final class GatewayApiTransportTest extends TransportTestCase
 {
-<<<<<<< HEAD
-    public static function createTransport(HttpClientInterface $client = null): GatewayApiTransport
-=======
     public static function createTransport(?HttpClientInterface $client = null): GatewayApiTransport
->>>>>>> a44829e2
     {
         return new GatewayApiTransport('authtoken', 'Symfony', $client ?? new MockHttpClient());
     }
