--- conflicted
+++ resolved
@@ -34,11 +34,7 @@
     private string $token;
     private string $webhookId;
 
-<<<<<<< HEAD
-    public function __construct(#[\SensitiveParameter] string $token, string $webhookId, HttpClientInterface $client = null, EventDispatcherInterface $dispatcher = null)
-=======
-    public function __construct(string $token, string $webhookId, ?HttpClientInterface $client = null, ?EventDispatcherInterface $dispatcher = null)
->>>>>>> 2a31f2dd
+    public function __construct(#[\SensitiveParameter] string $token, string $webhookId, ?HttpClientInterface $client = null, ?EventDispatcherInterface $dispatcher = null)
     {
         $this->token = $token;
         $this->webhookId = $webhookId;
