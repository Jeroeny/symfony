<?php

/*
 * This file is part of the Symfony package.
 *
 * (c) Fabien Potencier <fabien@symfony.com>
 *
 * For the full copyright and license information, please view the LICENSE
 * file that was distributed with this source code.
 */

namespace Symfony\Component\DependencyInjection;

use Symfony\Component\DependencyInjection\Exception\EnvNotFoundException;
use Symfony\Component\DependencyInjection\Exception\InvalidArgumentException;
use Symfony\Component\DependencyInjection\Exception\ParameterCircularReferenceException;
use Symfony\Component\DependencyInjection\Exception\RuntimeException;
use Symfony\Component\DependencyInjection\Exception\ServiceCircularReferenceException;
use Symfony\Component\DependencyInjection\Exception\ServiceNotFoundException;
use Symfony\Component\DependencyInjection\ParameterBag\EnvPlaceholderParameterBag;
use Symfony\Component\DependencyInjection\ParameterBag\FrozenParameterBag;
use Symfony\Component\DependencyInjection\ParameterBag\ParameterBagInterface;
use Symfony\Contracts\Service\ResetInterface;

/**
 * Container is a dependency injection container.
 *
 * It gives access to object instances (services).
 * Services and parameters are simple key/pair stores.
 * The container can have four possible behaviors when a service
 * does not exist (or is not initialized for the last case):
 *
 *  * EXCEPTION_ON_INVALID_REFERENCE: Throws an exception (the default)
 *  * NULL_ON_INVALID_REFERENCE:      Returns null
 *  * IGNORE_ON_INVALID_REFERENCE:    Ignores the wrapping command asking for the reference
 *                                    (for instance, ignore a setter if the service does not exist)
 *  * IGNORE_ON_UNINITIALIZED_REFERENCE: Ignores/returns null for uninitialized services or invalid references
 *
 * @author Fabien Potencier <fabien@symfony.com>
 * @author Johannes M. Schmitt <schmittjoh@gmail.com>
 */
class Container implements ResettableContainerInterface
{
    protected $parameterBag;
    protected $services = [];
    protected $privates = [];
    protected $fileMap = [];
    protected $methodMap = [];
    protected $factories = [];
    protected $aliases = [];
    protected $loading = [];
    protected $resolving = [];
    protected $syntheticIds = [];

    private $envCache = [];
    private $compiled = false;
    private $getEnv;

    public function __construct(ParameterBagInterface $parameterBag = null)
    {
        $this->parameterBag = $parameterBag ?: new EnvPlaceholderParameterBag();
    }

    /**
     * Compiles the container.
     *
     * This method does two things:
     *
     *  * Parameter values are resolved;
     *  * The parameter bag is frozen.
     */
    public function compile()
    {
        $this->parameterBag->resolve();

        $this->parameterBag = new FrozenParameterBag($this->parameterBag->all());

        $this->compiled = true;
    }

    /**
     * Returns true if the container is compiled.
     *
     * @return bool
     */
    public function isCompiled()
    {
        return $this->compiled;
    }

    /**
     * Gets the service container parameter bag.
     *
     * @return ParameterBagInterface A ParameterBagInterface instance
     */
    public function getParameterBag()
    {
        return $this->parameterBag;
    }

    /**
     * Gets a parameter.
     *
     * @param string $name The parameter name
     *
     * @return mixed The parameter value
     *
     * @throws InvalidArgumentException if the parameter is not defined
     */
    public function getParameter($name)
    {
        return $this->parameterBag->get($name);
    }

    /**
     * Checks if a parameter exists.
     *
     * @param string $name The parameter name
     *
     * @return bool The presence of parameter in container
     */
    public function hasParameter($name)
    {
        return $this->parameterBag->has($name);
    }

    /**
     * Sets a parameter.
     *
     * @param string $name  The parameter name
     * @param mixed  $value The parameter value
     */
    public function setParameter($name, $value)
    {
        $this->parameterBag->set($name, $value);
    }

    /**
     * Sets a service.
     *
     * Setting a synthetic service to null resets it: has() returns false and get()
     * behaves in the same way as if the service was never created.
     *
     * @param string      $id      The service identifier
     * @param object|null $service The service instance
     */
    public function set($id, $service)
    {
        // Runs the internal initializer; used by the dumped container to include always-needed files
        if (isset($this->privates['service_container']) && $this->privates['service_container'] instanceof \Closure) {
            $initialize = $this->privates['service_container'];
            unset($this->privates['service_container']);
            $initialize();
        }

        if ('service_container' === $id) {
            throw new InvalidArgumentException('You cannot set service "service_container".');
        }

        if (!(isset($this->fileMap[$id]) || isset($this->methodMap[$id]))) {
            if (isset($this->syntheticIds[$id]) || !isset($this->getRemovedIds()[$id])) {
                // no-op
            } elseif (null === $service) {
                throw new InvalidArgumentException(sprintf('The "%s" service is private, you cannot unset it.', $id));
            } else {
                throw new InvalidArgumentException(sprintf('The "%s" service is private, you cannot replace it.', $id));
            }
        } elseif (isset($this->services[$id])) {
            throw new InvalidArgumentException(sprintf('The "%s" service is already initialized, you cannot replace it.', $id));
        }

        if (isset($this->aliases[$id])) {
            unset($this->aliases[$id]);
        }

        if (null === $service) {
            unset($this->services[$id]);

            return;
        }

        $this->services[$id] = $service;
    }

    /**
     * Returns true if the given service is defined.
     *
     * @param string $id The service identifier
     *
     * @return bool true if the service is defined, false otherwise
     */
    public function has($id)
    {
        if (isset($this->aliases[$id])) {
            $id = $this->aliases[$id];
        }
        if (isset($this->services[$id])) {
            return true;
        }
        if ('service_container' === $id) {
            return true;
        }

        return isset($this->fileMap[$id]) || isset($this->methodMap[$id]);
    }

    /**
     * Gets a service.
     *
     * @param string $id              The service identifier
     * @param int    $invalidBehavior The behavior when the service does not exist
     *
     * @return object|null The associated service
     *
     * @throws ServiceCircularReferenceException When a circular reference is detected
     * @throws ServiceNotFoundException          When the service is not defined
     * @throws \Exception                        if an exception has been thrown when the service has been resolved
     *
     * @see Reference
     */
    public function get($id, $invalidBehavior = /* self::EXCEPTION_ON_INVALID_REFERENCE */ 1)
    {
        return $this->services[$id]
            ?? $this->services[$id = $this->aliases[$id] ?? $id]
            ?? ('service_container' === $id ? $this : ($this->factories[$id] ?? [$this, 'make'])($id, $invalidBehavior));
    }

    /**
     * Creates a service.
     *
     * As a separate method to allow "get()" to use the really fast `??` operator.
     */
    private function make(string $id, int $invalidBehavior)
    {
        if (isset($this->loading[$id])) {
            throw new ServiceCircularReferenceException($id, array_merge(array_keys($this->loading), [$id]));
        }

        $this->loading[$id] = true;

        try {
            if (isset($this->fileMap[$id])) {
                return /* self::IGNORE_ON_UNINITIALIZED_REFERENCE */ 4 === $invalidBehavior ? null : $this->load($this->fileMap[$id]);
            } elseif (isset($this->methodMap[$id])) {
                return /* self::IGNORE_ON_UNINITIALIZED_REFERENCE */ 4 === $invalidBehavior ? null : $this->{$this->methodMap[$id]}();
            }
        } catch (\Exception $e) {
            unset($this->services[$id]);

            throw $e;
        } finally {
            unset($this->loading[$id]);
        }

        if (/* self::EXCEPTION_ON_INVALID_REFERENCE */ 1 === $invalidBehavior) {
            if (!$id) {
                throw new ServiceNotFoundException($id);
            }
            if (isset($this->syntheticIds[$id])) {
                throw new ServiceNotFoundException($id, null, null, [], sprintf('The "%s" service is synthetic, it needs to be set at boot time before it can be used.', $id));
            }
            if (isset($this->getRemovedIds()[$id])) {
                throw new ServiceNotFoundException($id, null, null, [], sprintf('The "%s" service or alias has been removed or inlined when the container was compiled. You should either make it public, or stop using the container directly and use dependency injection instead.', $id));
            }

            $alternatives = [];
            foreach ($this->getServiceIds() as $knownId) {
                if ('' === $knownId || '.' === $knownId[0]) {
                    continue;
                }
                $lev = levenshtein($id, $knownId);
                if ($lev <= \strlen($id) / 3 || false !== strpos($knownId, $id)) {
                    $alternatives[] = $knownId;
                }
            }

            throw new ServiceNotFoundException($id, null, null, $alternatives);
        }

        return null;
    }

    /**
     * Returns true if the given service has actually been initialized.
     *
     * @param string $id The service identifier
     *
     * @return bool true if service has already been initialized, false otherwise
     */
    public function initialized($id)
    {
        if (isset($this->aliases[$id])) {
            $id = $this->aliases[$id];
        }

        if ('service_container' === $id) {
            return false;
        }

        return isset($this->services[$id]);
    }

    /**
     * {@inheritdoc}
     */
    public function reset()
    {
        $services = $this->services + $this->privates;
        $this->services = $this->factories = $this->privates = [];

        foreach ($services as $service) {
            try {
                if ($service instanceof ResetInterface) {
                    $service->reset();
                }
            } catch (\Throwable $e) {
                continue;
            }
        }
    }

    /**
     * Gets all service ids.
     *
     * @return string[] An array of all defined service ids
     */
    public function getServiceIds()
    {
<<<<<<< HEAD
        return array_map('strval', array_unique(array_merge(['service_container'], array_keys($this->fileMap), array_keys($this->methodMap), array_keys($this->services))));
=======
        $ids = [];

        if (!$this->methodMap && !$this instanceof ContainerBuilder && __CLASS__ !== static::class) {
            // We only check the convention-based factory in a compiled container (i.e. a child class other than a ContainerBuilder,
            // and only when the dumper has not generated the method map (otherwise the method map is considered to be fully populated by the dumper)
            @trigger_error('Generating a dumped container without populating the method map is deprecated since Symfony 3.2 and will be unsupported in 4.0. Update your dumper to generate the method map.', E_USER_DEPRECATED);

            foreach (get_class_methods($this) as $method) {
                if (preg_match('/^get(.+)Service$/', $method, $match)) {
                    $ids[] = self::underscore($match[1]);
                }
            }
        }
        $ids[] = 'service_container';

        return array_map('strval', array_unique(array_merge($ids, array_keys($this->methodMap), array_keys($this->fileMap), array_keys($this->aliases), array_keys($this->services))));
>>>>>>> a5d776d5
    }

    /**
     * Gets service ids that existed at compile time.
     *
     * @return array
     */
    public function getRemovedIds()
    {
        return [];
    }

    /**
     * Camelizes a string.
     *
     * @param string $id A string to camelize
     *
     * @return string The camelized string
     */
    public static function camelize($id)
    {
        return strtr(ucwords(strtr($id, ['_' => ' ', '.' => '_ ', '\\' => '_ '])), [' ' => '']);
    }

    /**
     * A string to underscore.
     *
     * @param string $id The string to underscore
     *
     * @return string The underscored string
     */
    public static function underscore($id)
    {
        return strtolower(preg_replace(['/([A-Z]+)([A-Z][a-z])/', '/([a-z\d])([A-Z])/'], ['\\1_\\2', '\\1_\\2'], str_replace('_', '.', $id)));
    }

    /**
     * Creates a service by requiring its factory file.
     */
    protected function load($file)
    {
        return require $file;
    }

    /**
     * Fetches a variable from the environment.
     *
     * @param string $name The name of the environment variable
     *
     * @return mixed The value to use for the provided environment variable name
     *
     * @throws EnvNotFoundException When the environment variable is not found and has no default value
     */
    protected function getEnv($name)
    {
        if (isset($this->resolving[$envName = "env($name)"])) {
            throw new ParameterCircularReferenceException(array_keys($this->resolving));
        }
        if (isset($this->envCache[$name]) || \array_key_exists($name, $this->envCache)) {
            return $this->envCache[$name];
        }
        if (!$this->has($id = 'container.env_var_processors_locator')) {
            $this->set($id, new ServiceLocator([]));
        }
        if (!$this->getEnv) {
            $this->getEnv = new \ReflectionMethod($this, __FUNCTION__);
            $this->getEnv->setAccessible(true);
            $this->getEnv = $this->getEnv->getClosure($this);
        }
        $processors = $this->get($id);

        if (false !== $i = strpos($name, ':')) {
            $prefix = substr($name, 0, $i);
            $localName = substr($name, 1 + $i);
        } else {
            $prefix = 'string';
            $localName = $name;
        }
        $processor = $processors->has($prefix) ? $processors->get($prefix) : new EnvVarProcessor($this);

        $this->resolving[$envName] = true;
        try {
            return $this->envCache[$name] = $processor->getEnv($prefix, $localName, $this->getEnv);
        } finally {
            unset($this->resolving[$envName]);
        }
    }

    /**
     * @internal
     */
    final protected function getService($registry, $id, $method, $load)
    {
        if ('service_container' === $id) {
            return $this;
        }
        if (\is_string($load)) {
            throw new RuntimeException($load);
        }
        if (null === $method) {
            return false !== $registry ? $this->{$registry}[$id] ?? null : null;
        }
        if (false !== $registry) {
            return $this->{$registry}[$id] ?? $this->{$registry}[$id] = $load ? $this->load($method) : $this->{$method}();
        }
        if (!$load) {
            return $this->{$method}();
        }

        return ($factory = $this->factories[$id] ?? $this->factories['service_container'][$id] ?? null) ? $factory() : $this->load($method);
    }

    private function __clone()
    {
    }
}<|MERGE_RESOLUTION|>--- conflicted
+++ resolved
@@ -326,26 +326,7 @@
      */
     public function getServiceIds()
     {
-<<<<<<< HEAD
-        return array_map('strval', array_unique(array_merge(['service_container'], array_keys($this->fileMap), array_keys($this->methodMap), array_keys($this->services))));
-=======
-        $ids = [];
-
-        if (!$this->methodMap && !$this instanceof ContainerBuilder && __CLASS__ !== static::class) {
-            // We only check the convention-based factory in a compiled container (i.e. a child class other than a ContainerBuilder,
-            // and only when the dumper has not generated the method map (otherwise the method map is considered to be fully populated by the dumper)
-            @trigger_error('Generating a dumped container without populating the method map is deprecated since Symfony 3.2 and will be unsupported in 4.0. Update your dumper to generate the method map.', E_USER_DEPRECATED);
-
-            foreach (get_class_methods($this) as $method) {
-                if (preg_match('/^get(.+)Service$/', $method, $match)) {
-                    $ids[] = self::underscore($match[1]);
-                }
-            }
-        }
-        $ids[] = 'service_container';
-
-        return array_map('strval', array_unique(array_merge($ids, array_keys($this->methodMap), array_keys($this->fileMap), array_keys($this->aliases), array_keys($this->services))));
->>>>>>> a5d776d5
+        return array_map('strval', array_unique(array_merge(['service_container'], array_keys($this->fileMap), array_keys($this->methodMap), array_keys($this->aliases), array_keys($this->services))));
     }
 
     /**
