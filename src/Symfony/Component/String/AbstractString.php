<?php

/*
 * This file is part of the Symfony package.
 *
 * (c) Fabien Potencier <fabien@symfony.com>
 *
 * For the full copyright and license information, please view the LICENSE
 * file that was distributed with this source code.
 */

namespace Symfony\Component\String;

use Symfony\Component\String\Exception\ExceptionInterface;
use Symfony\Component\String\Exception\InvalidArgumentException;
use Symfony\Component\String\Exception\RuntimeException;

/**
 * Represents a string of abstract characters.
 *
 * Unicode defines 3 types of "characters" (bytes, code points and grapheme clusters).
 * This class is the abstract type to use as a type-hint when the logic you want to
 * implement doesn't care about the exact variant it deals with.
 *
 * @author Nicolas Grekas <p@tchwork.com>
 * @author Hugo Hamon <hugohamon@neuf.fr>
 *
 * @throws ExceptionInterface
 */
abstract class AbstractString implements \Stringable, \JsonSerializable
{
    public const PREG_PATTERN_ORDER = \PREG_PATTERN_ORDER;
    public const PREG_SET_ORDER = \PREG_SET_ORDER;
    public const PREG_OFFSET_CAPTURE = \PREG_OFFSET_CAPTURE;
    public const PREG_UNMATCHED_AS_NULL = \PREG_UNMATCHED_AS_NULL;

    public const PREG_SPLIT = 0;
    public const PREG_SPLIT_NO_EMPTY = \PREG_SPLIT_NO_EMPTY;
    public const PREG_SPLIT_DELIM_CAPTURE = \PREG_SPLIT_DELIM_CAPTURE;
    public const PREG_SPLIT_OFFSET_CAPTURE = \PREG_SPLIT_OFFSET_CAPTURE;

    protected $string = '';
    protected $ignoreCase = false;

    abstract public function __construct(string $string = '');

    /**
     * Unwraps instances of AbstractString back to strings.
     *
     * @return string[]|array
     */
    public static function unwrap(array $values): array
    {
        foreach ($values as $k => $v) {
            if ($v instanceof self) {
                $values[$k] = $v->__toString();
            } elseif (\is_array($v) && $values[$k] !== $v = static::unwrap($v)) {
                $values[$k] = $v;
            }
        }

        return $values;
    }

    /**
     * Wraps (and normalizes) strings in instances of AbstractString.
     *
     * @return static[]|array
     */
    public static function wrap(array $values): array
    {
        $i = 0;
        $keys = null;

        foreach ($values as $k => $v) {
            if (\is_string($k) && '' !== $k && $k !== $j = (string) new static($k)) {
                $keys ??= array_keys($values);
                $keys[$i] = $j;
            }

            if (\is_string($v)) {
                $values[$k] = new static($v);
            } elseif (\is_array($v) && $values[$k] !== $v = static::wrap($v)) {
                $values[$k] = $v;
            }

            ++$i;
        }

        return null !== $keys ? array_combine($keys, $values) : $values;
    }

    /**
     * @param string|string[] $needle
     */
    public function after(string|iterable $needle, bool $includeNeedle = false, int $offset = 0): static
    {
        $str = clone $this;
        $i = \PHP_INT_MAX;

        if (\is_string($needle)) {
            $needle = [$needle];
        }

        foreach ($needle as $n) {
            $n = (string) $n;
            $j = $this->indexOf($n, $offset);

            if (null !== $j && $j < $i) {
                $i = $j;
                $str->string = $n;
            }
        }

        if (\PHP_INT_MAX === $i) {
            return $str;
        }

        if (!$includeNeedle) {
            $i += $str->length();
        }

        return $this->slice($i);
    }

    /**
     * @param string|string[] $needle
     */
    public function afterLast(string|iterable $needle, bool $includeNeedle = false, int $offset = 0): static
    {
        $str = clone $this;
        $i = null;

        if (\is_string($needle)) {
            $needle = [$needle];
        }

        foreach ($needle as $n) {
            $n = (string) $n;
            $j = $this->indexOfLast($n, $offset);

            if (null !== $j && $j >= $i) {
                $i = $offset = $j;
                $str->string = $n;
            }
        }

        if (null === $i) {
            return $str;
        }

        if (!$includeNeedle) {
            $i += $str->length();
        }

        return $this->slice($i);
    }

    abstract public function append(string ...$suffix): static;

    /**
     * @param string|string[] $needle
     */
    public function before(string|iterable $needle, bool $includeNeedle = false, int $offset = 0): static
    {
        $str = clone $this;
        $i = \PHP_INT_MAX;

        if (\is_string($needle)) {
            $needle = [$needle];
        }

        foreach ($needle as $n) {
            $n = (string) $n;
            $j = $this->indexOf($n, $offset);

            if (null !== $j && $j < $i) {
                $i = $j;
                $str->string = $n;
            }
        }

        if (\PHP_INT_MAX === $i) {
            return $str;
        }

        if ($includeNeedle) {
            $i += $str->length();
        }

        return $this->slice(0, $i);
    }

    /**
     * @param string|string[] $needle
     */
    public function beforeLast(string|iterable $needle, bool $includeNeedle = false, int $offset = 0): static
    {
        $str = clone $this;
        $i = null;

        if (\is_string($needle)) {
            $needle = [$needle];
        }

        foreach ($needle as $n) {
            $n = (string) $n;
            $j = $this->indexOfLast($n, $offset);

            if (null !== $j && $j >= $i) {
                $i = $offset = $j;
                $str->string = $n;
            }
        }

        if (null === $i) {
            return $str;
        }

        if ($includeNeedle) {
            $i += $str->length();
        }

        return $this->slice(0, $i);
    }

    /**
     * @return int[]
     */
    public function bytesAt(int $offset): array
    {
        $str = $this->slice($offset, 1);

        return '' === $str->string ? [] : array_values(unpack('C*', $str->string));
    }

    abstract public function camel(): static;

    /**
     * @return static[]
     */
    abstract public function chunk(int $length = 1): array;

    public function collapseWhitespace(): static
    {
        $str = clone $this;
        $str->string = trim(preg_replace("/(?:[ \n\r\t\x0C]{2,}+|[\n\r\t\x0C])/", ' ', $str->string), " \n\r\t\x0C");

        return $str;
    }

    /**
     * @param string|string[] $needle
     */
    public function containsAny(string|iterable $needle): bool
    {
        return null !== $this->indexOf($needle);
    }

    /**
     * @param string|string[] $suffix
     */
    public function endsWith(string|iterable $suffix): bool
    {
        if (\is_string($suffix)) {
            throw new \TypeError(sprintf('Method "%s()" must be overridden by class "%s" to deal with non-iterable values.', __FUNCTION__, static::class));
        }

        foreach ($suffix as $s) {
            if ($this->endsWith((string) $s)) {
                return true;
            }
        }

        return false;
    }

    public function ensureEnd(string $suffix): static
    {
        if (!$this->endsWith($suffix)) {
            return $this->append($suffix);
        }

        $suffix = preg_quote($suffix);
        $regex = '{('.$suffix.')(?:'.$suffix.')++$}D';

        return $this->replaceMatches($regex.($this->ignoreCase ? 'i' : ''), '$1');
    }

    public function ensureStart(string $prefix): static
    {
        $prefix = new static($prefix);

        if (!$this->startsWith($prefix)) {
            return $this->prepend($prefix);
        }

        $str = clone $this;
        $i = $prefixLen = $prefix->length();

        while ($this->indexOf($prefix, $i) === $i) {
            $str = $str->slice($prefixLen);
            $i += $prefixLen;
        }

        return $str;
    }

    /**
     * @param string|string[] $string
     */
    public function equalsTo(string|iterable $string): bool
    {
        if (\is_string($string)) {
            throw new \TypeError(sprintf('Method "%s()" must be overridden by class "%s" to deal with non-iterable values.', __FUNCTION__, static::class));
        }

        foreach ($string as $s) {
            if ($this->equalsTo((string) $s)) {
                return true;
            }
        }

        return false;
    }

    abstract public function folded(): static;

    public function ignoreCase(): static
    {
        $str = clone $this;
        $str->ignoreCase = true;

        return $str;
    }

    /**
     * @param string|string[] $needle
     */
    public function indexOf(string|iterable $needle, int $offset = 0): ?int
    {
        if (\is_string($needle)) {
            throw new \TypeError(sprintf('Method "%s()" must be overridden by class "%s" to deal with non-iterable values.', __FUNCTION__, static::class));
        }

        $i = \PHP_INT_MAX;

        foreach ($needle as $n) {
            $j = $this->indexOf((string) $n, $offset);

            if (null !== $j && $j < $i) {
                $i = $j;
            }
        }

        return \PHP_INT_MAX === $i ? null : $i;
    }

    /**
     * @param string|string[] $needle
     */
    public function indexOfLast(string|iterable $needle, int $offset = 0): ?int
    {
        if (\is_string($needle)) {
            throw new \TypeError(sprintf('Method "%s()" must be overridden by class "%s" to deal with non-iterable values.', __FUNCTION__, static::class));
        }

        $i = null;

        foreach ($needle as $n) {
            $j = $this->indexOfLast((string) $n, $offset);

            if (null !== $j && $j >= $i) {
                $i = $offset = $j;
            }
        }

        return $i;
    }

    public function isEmpty(): bool
    {
        return '' === $this->string;
    }

<<<<<<< HEAD
    abstract public function join(array $strings, string $lastGlue = null): static;
=======
    /**
     * @return static
     */
    abstract public function join(array $strings, ?string $lastGlue = null): self;
>>>>>>> 2a31f2dd

    public function jsonSerialize(): string
    {
        return $this->string;
    }

    abstract public function length(): int;

    abstract public function lower(): static;

    /**
     * Matches the string using a regular expression.
     *
     * Pass PREG_PATTERN_ORDER or PREG_SET_ORDER as $flags to get all occurrences matching the regular expression.
     *
     * @return array All matches in a multi-dimensional array ordered according to flags
     */
    abstract public function match(string $regexp, int $flags = 0, int $offset = 0): array;

    abstract public function padBoth(int $length, string $padStr = ' '): static;

    abstract public function padEnd(int $length, string $padStr = ' '): static;

    abstract public function padStart(int $length, string $padStr = ' '): static;

    abstract public function prepend(string ...$prefix): static;

    public function repeat(int $multiplier): static
    {
        if (0 > $multiplier) {
            throw new InvalidArgumentException(sprintf('Multiplier must be positive, %d given.', $multiplier));
        }

        $str = clone $this;
        $str->string = str_repeat($str->string, $multiplier);

        return $str;
    }

    abstract public function replace(string $from, string $to): static;

    abstract public function replaceMatches(string $fromRegexp, string|callable $to): static;

    abstract public function reverse(): static;

<<<<<<< HEAD
    abstract public function slice(int $start = 0, int $length = null): static;
=======
    /**
     * @return static
     */
    abstract public function slice(int $start = 0, ?int $length = null): self;
>>>>>>> 2a31f2dd

    abstract public function snake(): static;

<<<<<<< HEAD
    abstract public function splice(string $replacement, int $start = 0, int $length = null): static;
=======
    /**
     * @return static
     */
    abstract public function splice(string $replacement, int $start = 0, ?int $length = null): self;
>>>>>>> 2a31f2dd

    /**
     * @return static[]
     */
    public function split(string $delimiter, ?int $limit = null, ?int $flags = null): array
    {
        if (null === $flags) {
            throw new \TypeError('Split behavior when $flags is null must be implemented by child classes.');
        }

        if ($this->ignoreCase) {
            $delimiter .= 'i';
        }

        set_error_handler(static function ($t, $m) { throw new InvalidArgumentException($m); });

        try {
            if (false === $chunks = preg_split($delimiter, $this->string, $limit, $flags)) {
                throw new RuntimeException('Splitting failed with error: '.preg_last_error_msg());
            }
        } finally {
            restore_error_handler();
        }

        $str = clone $this;

        if (self::PREG_SPLIT_OFFSET_CAPTURE & $flags) {
            foreach ($chunks as &$chunk) {
                $str->string = $chunk[0];
                $chunk[0] = clone $str;
            }
        } else {
            foreach ($chunks as &$chunk) {
                $str->string = $chunk;
                $chunk = clone $str;
            }
        }

        return $chunks;
    }

    /**
     * @param string|string[] $prefix
     */
    public function startsWith(string|iterable $prefix): bool
    {
        if (\is_string($prefix)) {
            throw new \TypeError(sprintf('Method "%s()" must be overridden by class "%s" to deal with non-iterable values.', __FUNCTION__, static::class));
        }

        foreach ($prefix as $prefix) {
            if ($this->startsWith((string) $prefix)) {
                return true;
            }
        }

        return false;
    }

    abstract public function title(bool $allWords = false): static;

    public function toByteString(?string $toEncoding = null): ByteString
    {
        $b = new ByteString();

        $toEncoding = \in_array($toEncoding, ['utf8', 'utf-8', 'UTF8'], true) ? 'UTF-8' : $toEncoding;

        if (null === $toEncoding || $toEncoding === $fromEncoding = $this instanceof AbstractUnicodeString || preg_match('//u', $b->string) ? 'UTF-8' : 'Windows-1252') {
            $b->string = $this->string;

            return $b;
        }

        set_error_handler(static function ($t, $m) { throw new InvalidArgumentException($m); });

        try {
            try {
                $b->string = mb_convert_encoding($this->string, $toEncoding, 'UTF-8');
            } catch (InvalidArgumentException|\ValueError $e) {
                if (!\function_exists('iconv')) {
                    if ($e instanceof \ValueError) {
                        throw new InvalidArgumentException($e->getMessage(), $e->getCode(), $e);
                    }
                    throw $e;
                }

                $b->string = iconv('UTF-8', $toEncoding, $this->string);
            }
        } finally {
            restore_error_handler();
        }

        return $b;
    }

    public function toCodePointString(): CodePointString
    {
        return new CodePointString($this->string);
    }

    public function toString(): string
    {
        return $this->string;
    }

    public function toUnicodeString(): UnicodeString
    {
        return new UnicodeString($this->string);
    }

    abstract public function trim(string $chars = " \t\n\r\0\x0B\x0C\u{A0}\u{FEFF}"): static;

    abstract public function trimEnd(string $chars = " \t\n\r\0\x0B\x0C\u{A0}\u{FEFF}"): static;

    /**
     * @param string|string[] $prefix
     */
    public function trimPrefix($prefix): static
    {
        if (\is_array($prefix) || $prefix instanceof \Traversable) { // don't use is_iterable(), it's slow
            foreach ($prefix as $s) {
                $t = $this->trimPrefix($s);

                if ($t->string !== $this->string) {
                    return $t;
                }
            }

            return clone $this;
        }

        $str = clone $this;

        if ($prefix instanceof self) {
            $prefix = $prefix->string;
        } else {
            $prefix = (string) $prefix;
        }

        if ('' !== $prefix && \strlen($this->string) >= \strlen($prefix) && 0 === substr_compare($this->string, $prefix, 0, \strlen($prefix), $this->ignoreCase)) {
            $str->string = substr($this->string, \strlen($prefix));
        }

        return $str;
    }

    abstract public function trimStart(string $chars = " \t\n\r\0\x0B\x0C\u{A0}\u{FEFF}"): static;

    /**
     * @param string|string[] $suffix
     */
    public function trimSuffix($suffix): static
    {
        if (\is_array($suffix) || $suffix instanceof \Traversable) { // don't use is_iterable(), it's slow
            foreach ($suffix as $s) {
                $t = $this->trimSuffix($s);

                if ($t->string !== $this->string) {
                    return $t;
                }
            }

            return clone $this;
        }

        $str = clone $this;

        if ($suffix instanceof self) {
            $suffix = $suffix->string;
        } else {
            $suffix = (string) $suffix;
        }

        if ('' !== $suffix && \strlen($this->string) >= \strlen($suffix) && 0 === substr_compare($this->string, $suffix, -\strlen($suffix), null, $this->ignoreCase)) {
            $str->string = substr($this->string, 0, -\strlen($suffix));
        }

        return $str;
    }

    public function truncate(int $length, string $ellipsis = '', bool $cut = true): static
    {
        $stringLength = $this->length();

        if ($stringLength <= $length) {
            return clone $this;
        }

        $ellipsisLength = '' !== $ellipsis ? (new static($ellipsis))->length() : 0;

        if ($length < $ellipsisLength) {
            $ellipsisLength = 0;
        }

        if (!$cut) {
            if (null === $length = $this->indexOf([' ', "\r", "\n", "\t"], ($length ?: 1) - 1)) {
                return clone $this;
            }

            $length += $ellipsisLength;
        }

        $str = $this->slice(0, $length - $ellipsisLength);

        return $ellipsisLength ? $str->trimEnd()->append($ellipsis) : $str;
    }

    abstract public function upper(): static;

    /**
     * Returns the printable length on a terminal.
     */
    abstract public function width(bool $ignoreAnsiDecoration = true): int;

    public function wordwrap(int $width = 75, string $break = "\n", bool $cut = false): static
    {
        $lines = '' !== $break ? $this->split($break) : [clone $this];
        $chars = [];
        $mask = '';

        if (1 === \count($lines) && '' === $lines[0]->string) {
            return $lines[0];
        }

        foreach ($lines as $i => $line) {
            if ($i) {
                $chars[] = $break;
                $mask .= '#';
            }

            foreach ($line->chunk() as $char) {
                $chars[] = $char->string;
                $mask .= ' ' === $char->string ? ' ' : '?';
            }
        }

        $string = '';
        $j = 0;
        $b = $i = -1;
        $mask = wordwrap($mask, $width, '#', $cut);

        while (false !== $b = strpos($mask, '#', $b + 1)) {
            for (++$i; $i < $b; ++$i) {
                $string .= $chars[$j];
                unset($chars[$j++]);
            }

            if ($break === $chars[$j] || ' ' === $chars[$j]) {
                unset($chars[$j++]);
            }

            $string .= $break;
        }

        $str = clone $this;
        $str->string = $string.implode('', $chars);

        return $str;
    }

    public function __sleep(): array
    {
        return ['string'];
    }

    public function __clone()
    {
        $this->ignoreCase = false;
    }

    public function __toString(): string
    {
        return $this->string;
    }
}<|MERGE_RESOLUTION|>--- conflicted
+++ resolved
@@ -383,14 +383,7 @@
         return '' === $this->string;
     }
 
-<<<<<<< HEAD
-    abstract public function join(array $strings, string $lastGlue = null): static;
-=======
-    /**
-     * @return static
-     */
-    abstract public function join(array $strings, ?string $lastGlue = null): self;
->>>>>>> 2a31f2dd
+    abstract public function join(array $strings, ?string $lastGlue = null): static;
 
     public function jsonSerialize(): string
     {
@@ -436,25 +429,11 @@
 
     abstract public function reverse(): static;
 
-<<<<<<< HEAD
-    abstract public function slice(int $start = 0, int $length = null): static;
-=======
-    /**
-     * @return static
-     */
-    abstract public function slice(int $start = 0, ?int $length = null): self;
->>>>>>> 2a31f2dd
+    abstract public function slice(int $start = 0, ?int $length = null): static;
 
     abstract public function snake(): static;
 
-<<<<<<< HEAD
-    abstract public function splice(string $replacement, int $start = 0, int $length = null): static;
-=======
-    /**
-     * @return static
-     */
-    abstract public function splice(string $replacement, int $start = 0, ?int $length = null): self;
->>>>>>> 2a31f2dd
+    abstract public function splice(string $replacement, int $start = 0, ?int $length = null): static;
 
     /**
      * @return static[]
