--- conflicted
+++ resolved
@@ -24,11 +24,7 @@
 
 final class FakeChatLoggerTransportTest extends TransportTestCase
 {
-<<<<<<< HEAD
-    public static function createTransport(HttpClientInterface $client = null, LoggerInterface $logger = null): FakeChatLoggerTransport
-=======
     public static function createTransport(?HttpClientInterface $client = null, ?LoggerInterface $logger = null): FakeChatLoggerTransport
->>>>>>> a44829e2
     {
         return new FakeChatLoggerTransport($logger ?? new NullLogger(), $client ?? new MockHttpClient());
     }
