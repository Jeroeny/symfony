<?php

/*
 * This file is part of the Symfony package.
 *
 * (c) Fabien Potencier <fabien@symfony.com>
 *
 * For the full copyright and license information, please view the LICENSE
 * file that was distributed with this source code.
 */

namespace Symfony\Component\RateLimiter\Policy;

use Symfony\Component\Lock\LockInterface;
<<<<<<< HEAD
use Symfony\Component\RateLimiter\Exception\MaxWaitDurationExceededException;
=======
use Symfony\Component\RateLimiter\Exception\ReserveNotSupportedException;
>>>>>>> a44829e2
use Symfony\Component\RateLimiter\LimiterInterface;
use Symfony\Component\RateLimiter\RateLimit;
use Symfony\Component\RateLimiter\Reservation;
use Symfony\Component\RateLimiter\Storage\StorageInterface;
use Symfony\Component\RateLimiter\Util\TimeUtil;

/**
 * The sliding window algorithm will look at your last window and the current one.
 * It is good algorithm to reduce bursts.
 *
 * Example:
 * Last time window we did 8 hits. We are currently 25% into
 * the current window. We have made 3 hits in the current window so far.
 * That means our sliding window hit count is (75% * 8) + 3 = 9.
 *
 * @author Tobias Nyholm <tobias.nyholm@gmail.com>
 */
final class SlidingWindowLimiter implements LimiterInterface
{
    use ResetLimiterTrait;

    private int $limit;
    private int $interval;

<<<<<<< HEAD
    public function __construct(string $id, int $limit, \DateInterval $interval, StorageInterface $storage, LockInterface $lock = null)
=======
    public function __construct(string $id, int $limit, \DateInterval $interval, StorageInterface $storage, ?LockInterface $lock = null)
>>>>>>> a44829e2
    {
        $this->storage = $storage;
        $this->lock = $lock;
        $this->id = $id;
        $this->limit = $limit;
        $this->interval = TimeUtil::dateIntervalToSeconds($interval);
    }

    public function reserve(int $tokens = 1, ?float $maxTime = null): Reservation
    {
        if ($tokens > $this->limit) {
            throw new \InvalidArgumentException(sprintf('Cannot reserve more tokens (%d) than the size of the rate limiter (%d).', $tokens, $this->limit));
        }

<<<<<<< HEAD
=======
    public function consume(int $tokens = 1): RateLimit
    {
>>>>>>> a44829e2
        $this->lock?->acquire(true);

        try {
            $window = $this->storage->fetch($this->id);
            if (!$window instanceof SlidingWindow) {
                $window = new SlidingWindow($this->id, $this->interval);
            } elseif ($window->isExpired()) {
                $window = SlidingWindow::createFromPreviousWindow($window, $this->interval);
            }

            $now = microtime(true);
            $hitCount = $window->getHitCount();
            $availableTokens = $this->getAvailableTokens($hitCount);
            if (0 === $tokens) {
                $resetDuration = $window->calculateTimeForTokens($this->limit, $window->getHitCount());
                $resetTime = \DateTimeImmutable::createFromFormat('U', $availableTokens ? floor($now) : floor($now + $resetDuration));

                return new Reservation($now, new RateLimit($availableTokens, $resetTime, true, $this->limit));
            }
            if ($availableTokens >= $tokens) {
                $window->add($tokens);

                $reservation = new Reservation($now, new RateLimit($this->getAvailableTokens($window->getHitCount()), \DateTimeImmutable::createFromFormat('U', floor($now)), true, $this->limit));
            } else {
                $waitDuration = $window->calculateTimeForTokens($this->limit, $tokens);

                if (null !== $maxTime && $waitDuration > $maxTime) {
                    // process needs to wait longer than set interval
                    throw new MaxWaitDurationExceededException(sprintf('The rate limiter wait time ("%d" seconds) is longer than the provided maximum time ("%d" seconds).', $waitDuration, $maxTime), new RateLimit($this->getAvailableTokens($window->getHitCount()), \DateTimeImmutable::createFromFormat('U', floor($now + $waitDuration)), false, $this->limit));
                }

                $window->add($tokens);

<<<<<<< HEAD
                $reservation = new Reservation($now + $waitDuration, new RateLimit($this->getAvailableTokens($window->getHitCount()), \DateTimeImmutable::createFromFormat('U', floor($now + $waitDuration)), false, $this->limit));
            }
=======
            if (0 === $tokens) {
                return new RateLimit($availableTokens, $availableTokens ? \DateTimeImmutable::createFromFormat('U.u', sprintf('%.6F', microtime(true))) : $window->getRetryAfter(), true, $this->limit);
            }

            $window->add($tokens);
            $this->storage->save($window);
>>>>>>> a44829e2

            if (0 < $tokens) {
                $this->storage->save($window);
            }
        } finally {
            $this->lock?->release();
<<<<<<< HEAD
        }

        return $reservation;
    }

    public function consume(int $tokens = 1): RateLimit
    {
        try {
            return $this->reserve($tokens, 0)->getRateLimit();
        } catch (MaxWaitDurationExceededException $e) {
            return $e->getRateLimit();
=======
>>>>>>> a44829e2
        }
    }

    private function getAvailableTokens(int $hitCount): int
    {
        return $this->limit - $hitCount;
    }
}<|MERGE_RESOLUTION|>--- conflicted
+++ resolved
@@ -12,11 +12,7 @@
 namespace Symfony\Component\RateLimiter\Policy;
 
 use Symfony\Component\Lock\LockInterface;
-<<<<<<< HEAD
 use Symfony\Component\RateLimiter\Exception\MaxWaitDurationExceededException;
-=======
-use Symfony\Component\RateLimiter\Exception\ReserveNotSupportedException;
->>>>>>> a44829e2
 use Symfony\Component\RateLimiter\LimiterInterface;
 use Symfony\Component\RateLimiter\RateLimit;
 use Symfony\Component\RateLimiter\Reservation;
@@ -41,11 +37,7 @@
     private int $limit;
     private int $interval;
 
-<<<<<<< HEAD
-    public function __construct(string $id, int $limit, \DateInterval $interval, StorageInterface $storage, LockInterface $lock = null)
-=======
     public function __construct(string $id, int $limit, \DateInterval $interval, StorageInterface $storage, ?LockInterface $lock = null)
->>>>>>> a44829e2
     {
         $this->storage = $storage;
         $this->lock = $lock;
@@ -60,11 +52,6 @@
             throw new \InvalidArgumentException(sprintf('Cannot reserve more tokens (%d) than the size of the rate limiter (%d).', $tokens, $this->limit));
         }
 
-<<<<<<< HEAD
-=======
-    public function consume(int $tokens = 1): RateLimit
-    {
->>>>>>> a44829e2
         $this->lock?->acquire(true);
 
         try {
@@ -98,24 +85,14 @@
 
                 $window->add($tokens);
 
-<<<<<<< HEAD
                 $reservation = new Reservation($now + $waitDuration, new RateLimit($this->getAvailableTokens($window->getHitCount()), \DateTimeImmutable::createFromFormat('U', floor($now + $waitDuration)), false, $this->limit));
             }
-=======
-            if (0 === $tokens) {
-                return new RateLimit($availableTokens, $availableTokens ? \DateTimeImmutable::createFromFormat('U.u', sprintf('%.6F', microtime(true))) : $window->getRetryAfter(), true, $this->limit);
-            }
-
-            $window->add($tokens);
-            $this->storage->save($window);
->>>>>>> a44829e2
 
             if (0 < $tokens) {
                 $this->storage->save($window);
             }
         } finally {
             $this->lock?->release();
-<<<<<<< HEAD
         }
 
         return $reservation;
@@ -127,8 +104,6 @@
             return $this->reserve($tokens, 0)->getRateLimit();
         } catch (MaxWaitDurationExceededException $e) {
             return $e->getRateLimit();
-=======
->>>>>>> a44829e2
         }
     }
 
