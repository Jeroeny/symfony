--- conflicted
+++ resolved
@@ -52,14 +52,7 @@
         return (self::$handler)($var, $label);
     }
 
-<<<<<<< HEAD
-    public static function setHandler(callable $callable = null): ?callable
-=======
-    /**
-     * @return callable|null
-     */
-    public static function setHandler(?callable $callable = null)
->>>>>>> 2a31f2dd
+    public static function setHandler(?callable $callable = null): ?callable
     {
         if (1 > \func_num_args()) {
             trigger_deprecation('symfony/var-dumper', '6.2', 'Calling "%s()" without any arguments is deprecated, pass null explicitly instead.', __METHOD__);
@@ -103,7 +96,7 @@
             $dumper = new ContextualizedDumper($dumper, [new SourceContextProvider()]);
         }
 
-        self::$handler = function ($var, string $label = null) use ($cloner, $dumper) {
+        self::$handler = function ($var, ?string $label = null) use ($cloner, $dumper) {
             $var = $cloner->cloneVar($var);
 
             if (null !== $label) {
