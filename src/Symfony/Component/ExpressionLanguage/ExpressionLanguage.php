<?php

/*
 * This file is part of the Symfony package.
 *
 * (c) Fabien Potencier <fabien@symfony.com>
 *
 * For the full copyright and license information, please view the LICENSE
 * file that was distributed with this source code.
 */

namespace Symfony\Component\ExpressionLanguage;

use Psr\Cache\CacheItemPoolInterface;
use Symfony\Component\Cache\Adapter\ArrayAdapter;
use Symfony\Component\ExpressionLanguage\ParserCache\ParserCacheAdapter;
use Symfony\Component\ExpressionLanguage\ParserCache\ParserCacheInterface;

/**
 * Allows to compile and evaluate expressions written in your own DSL.
 *
 * @author Fabien Potencier <fabien@symfony.com>
 */
class ExpressionLanguage
{
    private $cache;
    private $lexer;
    private $parser;
    private $compiler;

    protected $functions = array();

    /**
     * @param CacheItemPoolInterface                $cache
     * @param ExpressionFunctionProviderInterface[] $providers
     */
    public function __construct($cache = null, array $providers = array())
    {
        if (null !== $cache) {
            if ($cache instanceof ParserCacheInterface) {
                @trigger_error(sprintf('Passing an instance of %s as constructor argument for %s is deprecated as of 3.2 and will be removed in 4.0. Pass an instance of %s instead.', ParserCacheInterface::class, self::class, CacheItemPoolInterface::class), E_USER_DEPRECATED);
                $cache = new ParserCacheAdapter($cache);
            } elseif (!$cache instanceof CacheItemPoolInterface) {
                throw new \InvalidArgumentException(sprintf('Cache argument has to implement %s.', CacheItemPoolInterface::class));
            }
        }

        $this->cache = $cache ?: new ArrayAdapter();
        $this->registerFunctions();
        foreach ($providers as $provider) {
            $this->registerProvider($provider);
        }
    }

    /**
     * Compiles an expression source code.
     *
     * @param Expression|string $expression The expression to compile
     * @param array             $names      An array of valid names
     *
     * @return string The compiled PHP source code
     */
    public function compile($expression, $names = array())
    {
        return $this->getCompiler()->compile($this->parse($expression, $names)->getNodes())->getSource();
    }

    /**
     * Evaluate an expression.
     *
     * @param Expression|string $expression The expression to compile
     * @param array             $values     An array of values
     *
     * @return mixed The result of the evaluation of the expression
     */
    public function evaluate($expression, $values = array())
    {
        return $this->parse($expression, array_keys($values))->getNodes()->evaluate($this->functions, $values);
    }

    /**
     * Parses an expression.
     *
     * @param Expression|string $expression The expression to parse
     * @param array             $names      An array of valid names
     *
     * @return ParsedExpression A ParsedExpression instance
     */
    public function parse($expression, $names)
    {
        if ($expression instanceof ParsedExpression) {
            return $expression;
        }

        asort($names);
        $cacheKeyItems = array();

        foreach ($names as $nameKey => $name) {
            $cacheKeyItems[] = \is_int($nameKey) ? $name : $nameKey.':'.$name;
        }

        $cacheItem = $this->cache->getItem(rawurlencode($expression.'//'.implode('|', $cacheKeyItems)));

        if (null === $parsedExpression = $cacheItem->get()) {
            $nodes = $this->getParser()->parse($this->getLexer()->tokenize((string) $expression), $names);
            $parsedExpression = new ParsedExpression((string) $expression, $nodes);

            $cacheItem->set($parsedExpression);
            $this->cache->save($cacheItem);
        }

        return $parsedExpression;
    }

    /**
     * Registers a function.
     *
     * @param string   $name      The function name
     * @param callable $compiler  A callable able to compile the function
     * @param callable $evaluator A callable able to evaluate the function
     *
     * @throws \LogicException when registering a function after calling evaluate(), compile() or parse()
     *
     * @see ExpressionFunction
     */
    public function register($name, callable $compiler, callable $evaluator)
    {
        if (null !== $this->parser) {
            throw new \LogicException('Registering functions after calling evaluate(), compile() or parse() is not supported.');
        }

        $this->functions[$name] = array('compiler' => $compiler, 'evaluator' => $evaluator);
    }

    public function addFunction(ExpressionFunction $function)
    {
        $this->register($function->getName(), $function->getCompiler(), $function->getEvaluator());
    }

    public function registerProvider(ExpressionFunctionProviderInterface $provider)
    {
        foreach ($provider->getFunctions() as $function) {
            $this->addFunction($function);
        }
    }

    protected function registerFunctions()
    {
<<<<<<< HEAD
        $this->addFunction(ExpressionFunction::fromPhp('constant'));
=======
        $this->register('constant', function ($constant) {
            return sprintf('constant(%s)', $constant);
        }, function (array $values, $constant) {
            return \constant($constant);
        });
>>>>>>> 82d13dae
    }

    private function getLexer()
    {
        if (null === $this->lexer) {
            $this->lexer = new Lexer();
        }

        return $this->lexer;
    }

    private function getParser()
    {
        if (null === $this->parser) {
            $this->parser = new Parser($this->functions);
        }

        return $this->parser;
    }

    private function getCompiler()
    {
        if (null === $this->compiler) {
            $this->compiler = new Compiler($this->functions);
        }

        return $this->compiler->reset();
    }
}<|MERGE_RESOLUTION|>--- conflicted
+++ resolved
@@ -146,15 +146,7 @@
 
     protected function registerFunctions()
     {
-<<<<<<< HEAD
         $this->addFunction(ExpressionFunction::fromPhp('constant'));
-=======
-        $this->register('constant', function ($constant) {
-            return sprintf('constant(%s)', $constant);
-        }, function (array $values, $constant) {
-            return \constant($constant);
-        });
->>>>>>> 82d13dae
     }
 
     private function getLexer()
