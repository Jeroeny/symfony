--- conflicted
+++ resolved
@@ -175,14 +175,10 @@
         return 0 === $checkSum % 10 ? true : Isbn::CHECKSUM_FAILED_ERROR;
     }
 
-<<<<<<< HEAD
     /**
      * @return string
      */
-    protected function getMessage(Isbn $constraint, string $type = null)
-=======
     protected function getMessage(Isbn $constraint, ?string $type = null)
->>>>>>> 2a31f2dd
     {
         if (null !== $constraint->message) {
             return $constraint->message;
