<?php

/*
 * This file is part of the Symfony package.
 *
 * (c) Fabien Potencier <fabien@symfony.com>
 *
 * For the full copyright and license information, please view the LICENSE
 * file that was distributed with this source code.
 */

// Please update when phpunit needs to be reinstalled with fresh deps:
<<<<<<< HEAD
// https://github.com/symfony/phpunit-bridge/commit/6ce862d9166ac77f611cc97789e91cb4f51f0021
=======
// Cache-Id: 2019-08-09 13:00 UTC
>>>>>>> 1964016d

error_reporting(-1);

$getEnvVar = function ($name, $default = false) {
    if (false !== $value = getenv($name)) {
        return $value;
    }

    static $phpunitConfig = null;
    if (null === $phpunitConfig) {
        $phpunitConfigFilename = null;
        if (file_exists('phpunit.xml')) {
            $phpunitConfigFilename = 'phpunit.xml';
        } elseif (file_exists('phpunit.xml.dist')) {
            $phpunitConfigFilename = 'phpunit.xml.dist';
        }
        if ($phpunitConfigFilename) {
            $phpunitConfig = new DomDocument();
            $phpunitConfig->load($phpunitConfigFilename);
        } else {
            $phpunitConfig = false;
        }
    }
    if (false !== $phpunitConfig) {
        $var = new DOMXpath($phpunitConfig);
        foreach ($var->query('//php/server[@name="'.$name.'"]') as $var) {
            return $var->getAttribute('value');
        }
        foreach ($var->query('//php/env[@name="'.$name.'"]') as $var) {
            return $var->getAttribute('value');
        }
    }

    return $default;
};

if (PHP_VERSION_ID >= 70200) {
    // PHPUnit 8 requires PHP 7.2+
    $PHPUNIT_VERSION = $getEnvVar('SYMFONY_PHPUNIT_VERSION', '8.2');
} elseif (PHP_VERSION_ID >= 70100) {
    // PHPUnit 7 requires PHP 7.1+
    $PHPUNIT_VERSION = $getEnvVar('SYMFONY_PHPUNIT_VERSION', '7.5');
} elseif (PHP_VERSION_ID >= 70000) {
    // PHPUnit 6 requires PHP 7.0+
    $PHPUNIT_VERSION = $getEnvVar('SYMFONY_PHPUNIT_VERSION', '6.5');
} elseif (PHP_VERSION_ID >= 50600) {
    // PHPUnit 5 requires PHP 5.6+
    $PHPUNIT_VERSION = $getEnvVar('SYMFONY_PHPUNIT_VERSION', '5.7');
} else {
    $PHPUNIT_VERSION = '4.8';
}

$PHPUNIT_REMOVE_RETURN_TYPEHINT = filter_var($getEnvVar('SYMFONY_PHPUNIT_REMOVE_RETURN_TYPEHINT', '0'), FILTER_VALIDATE_BOOLEAN);

$COMPOSER_JSON = getenv('COMPOSER') ?: 'composer.json';

$root = __DIR__;
while (!file_exists($root.'/'.$COMPOSER_JSON) || file_exists($root.'/DeprecationErrorHandler.php')) {
    if ($root === dirname($root)) {
        break;
    }
    $root = dirname($root);
}

$oldPwd = getcwd();
$PHPUNIT_DIR = $getEnvVar('SYMFONY_PHPUNIT_DIR', $root.'/vendor/bin/.phpunit');
$PHP = defined('PHP_BINARY') ? PHP_BINARY : 'php';
$PHP = escapeshellarg($PHP);
if ('phpdbg' === PHP_SAPI) {
    $PHP .= ' -qrr';
}

$defaultEnvs = array(
    'COMPOSER' => 'composer.json',
    'COMPOSER_VENDOR_DIR' => 'vendor',
    'COMPOSER_BIN_DIR' => 'bin',
);

foreach ($defaultEnvs as $envName => $envValue) {
    if ($envValue !== getenv($envName)) {
        putenv("$envName=$envValue");
        $_SERVER[$envName] = $_ENV[$envName] = $envValue;
    }
}

$COMPOSER = file_exists($COMPOSER = $oldPwd.'/composer.phar') || ($COMPOSER = rtrim('\\' === DIRECTORY_SEPARATOR ? preg_replace('/[\r\n].*/', '', `where.exe composer.phar`) : `which composer.phar 2> /dev/null`))
    ? $PHP.' '.escapeshellarg($COMPOSER)
    : 'composer';


$SYMFONY_PHPUNIT_REMOVE = $getEnvVar('SYMFONY_PHPUNIT_REMOVE', 'phpspec/prophecy'.($PHPUNIT_VERSION < 6.0 ? ' symfony/yaml': ''));
$configurationHash = md5(implode(PHP_EOL, array(md5_file(__FILE__), $SYMFONY_PHPUNIT_REMOVE, (int) $PHPUNIT_REMOVE_RETURN_TYPEHINT)));
$PHPUNIT_VERSION_DIR=sprintf('phpunit-%s-%d', $PHPUNIT_VERSION, $PHPUNIT_REMOVE_RETURN_TYPEHINT);
if (!file_exists("$PHPUNIT_DIR/$PHPUNIT_VERSION_DIR/phpunit") || $configurationHash !== @file_get_contents("$PHPUNIT_DIR/.$PHPUNIT_VERSION_DIR.md5")) {
    // Build a standalone phpunit without symfony/yaml nor prophecy by default

    @mkdir($PHPUNIT_DIR, 0777, true);
    chdir($PHPUNIT_DIR);
    if (file_exists("$PHPUNIT_VERSION_DIR")) {
        passthru(sprintf('\\' === DIRECTORY_SEPARATOR ? 'rmdir /S /Q %s > NUL': 'rm -rf %s', "$PHPUNIT_VERSION_DIR.old"));
        rename("$PHPUNIT_VERSION_DIR", "$PHPUNIT_VERSION_DIR.old");
        passthru(sprintf('\\' === DIRECTORY_SEPARATOR ? 'rmdir /S /Q %s': 'rm -rf %s', "$PHPUNIT_VERSION_DIR.old"));
    }
    passthru("$COMPOSER create-project --no-install --prefer-dist --no-scripts --no-plugins --no-progress --ansi phpunit/phpunit $PHPUNIT_VERSION_DIR \"$PHPUNIT_VERSION.*\"");
    chdir("$PHPUNIT_VERSION_DIR");
    if ($SYMFONY_PHPUNIT_REMOVE) {
        passthru("$COMPOSER remove --no-update ".$SYMFONY_PHPUNIT_REMOVE);
    }
    if (5.1 <= $PHPUNIT_VERSION && $PHPUNIT_VERSION < 5.4) {
        passthru("$COMPOSER require --no-update phpunit/phpunit-mock-objects \"~3.1.0\"");
    }

    passthru("$COMPOSER config --unset platform");
    if (file_exists($path = $root.'/vendor/symfony/phpunit-bridge')) {
        passthru("$COMPOSER require --no-update symfony/phpunit-bridge \"*@dev\"");
        passthru("$COMPOSER config repositories.phpunit-bridge path ".escapeshellarg(str_replace('/', DIRECTORY_SEPARATOR, $path)));
        if ('\\' === DIRECTORY_SEPARATOR) {
            file_put_contents('composer.json', preg_replace('/^( {8})"phpunit-bridge": \{$/m', "$0\n$1    ".'"options": {"symlink": false},', file_get_contents('composer.json')));
        }
    } else {
        passthru("$COMPOSER require --no-update symfony/phpunit-bridge \"*\"");
    }
    $prevRoot = getenv('COMPOSER_ROOT_VERSION');
    putenv("COMPOSER_ROOT_VERSION=$PHPUNIT_VERSION.99");
    $q = '\\' === DIRECTORY_SEPARATOR ? '"' : '';
    // --no-suggest is not in the list to keep compat with composer 1.0, which is shipped with Ubuntu 16.04LTS
    $exit = proc_close(proc_open("$q$COMPOSER install --no-dev --prefer-dist --no-progress --ansi$q", array(), $p, getcwd()));
    putenv('COMPOSER_ROOT_VERSION'.(false !== $prevRoot ? '='.$prevRoot : ''));
    if ($exit) {
        exit($exit);
    }

    // Mutate TestCase code
    $alteredCode = file_get_contents($alteredFile = './src/Framework/TestCase.php');
    if ($PHPUNIT_REMOVE_RETURN_TYPEHINT) {
        $alteredCode = preg_replace('/^    ((?:protected|public)(?: static)? function \w+\(\)): void/m', '    $1', $alteredCode);
    }
    $alteredCode = preg_replace('/abstract class (?:TestCase|PHPUnit_Framework_TestCase)[^\{]+\{/', '$0 '.PHP_EOL."    use \Symfony\Bridge\PhpUnit\Legacy\PolyfillTestCaseTrait;", $alteredCode, 1);
    file_put_contents($alteredFile, $alteredCode);

    // Mutate Assert code
    $alteredCode = file_get_contents($alteredFile = './src/Framework/Assert.php');
    $alteredCode = preg_replace('/abstract class (?:Assert|PHPUnit_Framework_Assert)[^\{]+\{/', '$0 '.PHP_EOL."    use \Symfony\Bridge\PhpUnit\Legacy\PolyfillAssertTrait;", $alteredCode, 1);
    file_put_contents($alteredFile, $alteredCode);

    file_put_contents('phpunit', <<<'EOPHP'
<?php

define('PHPUNIT_COMPOSER_INSTALL', __DIR__.'/vendor/autoload.php');
require PHPUNIT_COMPOSER_INSTALL;

if (!class_exists('SymfonyBlacklistPhpunit', false)) {
    class SymfonyBlacklistPhpunit {}
}
if (class_exists('PHPUnit_Util_Blacklist')) {
    PHPUnit_Util_Blacklist::$blacklistedClassNames['SymfonyBlacklistPhpunit'] = 1;
    PHPUnit_Util_Blacklist::$blacklistedClassNames['SymfonyBlacklistSimplePhpunit'] = 1;
} else {
    PHPUnit\Util\Blacklist::$blacklistedClassNames['SymfonyBlacklistPhpunit'] = 1;
    PHPUnit\Util\Blacklist::$blacklistedClassNames['SymfonyBlacklistSimplePhpunit'] = 1;
}

Symfony\Bridge\PhpUnit\TextUI\Command::main();

EOPHP
    );
    chdir('..');
    file_put_contents(".$PHPUNIT_VERSION_DIR.md5", $configurationHash);
    chdir($oldPwd);
}

global $argv, $argc;
$argv = isset($_SERVER['argv']) ? $_SERVER['argv'] : array();
$argc = isset($_SERVER['argc']) ? $_SERVER['argc'] : 0;
$components = array();
$cmd = array_map('escapeshellarg', $argv);
$exit = 0;

if (isset($argv[1]) && 'symfony' === $argv[1] && !file_exists('symfony') && file_exists('src/Symfony')) {
    $argv[1] = 'src/Symfony';
}
if (isset($argv[1]) && is_dir($argv[1]) && !file_exists($argv[1].'/phpunit.xml.dist')) {
    // Find Symfony components in plain PHP for Windows portability

    $finder = new RecursiveDirectoryIterator($argv[1], FilesystemIterator::KEY_AS_FILENAME | FilesystemIterator::UNIX_PATHS);
    $finder = new RecursiveIteratorIterator($finder);
    $finder->setMaxDepth(getenv('SYMFONY_PHPUNIT_MAX_DEPTH') ?: 3);

    foreach ($finder as $file => $fileInfo) {
        if ('phpunit.xml.dist' === $file) {
            $components[] = dirname($fileInfo->getPathname());
        }
    }
    if ($components) {
        array_shift($cmd);
    }
}

$cmd[0] = sprintf('%s %s --colors=always', $PHP, escapeshellarg("$PHPUNIT_DIR/$PHPUNIT_VERSION_DIR/phpunit"));
$cmd = str_replace('%', '%%', implode(' ', $cmd)).' %1$s';

if ('\\' === DIRECTORY_SEPARATOR) {
    $cmd = 'cmd /v:on /d /c "('.$cmd.')%2$s"';
} else {
    $cmd .= '%2$s';
}

if ($components) {
    $skippedTests = isset($_SERVER['SYMFONY_PHPUNIT_SKIPPED_TESTS']) ? $_SERVER['SYMFONY_PHPUNIT_SKIPPED_TESTS'] : false;
    $runningProcs = array();

    foreach ($components as $component) {
        // Run phpunit tests in parallel

        if ($skippedTests) {
            putenv("SYMFONY_PHPUNIT_SKIPPED_TESTS=$component/$skippedTests");
        }

        $c = escapeshellarg($component);

        if ($proc = proc_open(sprintf($cmd, $c, " > $c/phpunit.stdout 2> $c/phpunit.stderr"), array(), $pipes)) {
            $runningProcs[$component] = $proc;
        } else {
            $exit = 1;
            echo "\033[41mKO\033[0m $component\n\n";
        }
    }

    while ($runningProcs) {
        usleep(300000);
        $terminatedProcs = array();
        foreach ($runningProcs as $component => $proc) {
            $procStatus = proc_get_status($proc);
            if (!$procStatus['running']) {
                $terminatedProcs[$component] = $procStatus['exitcode'];
                unset($runningProcs[$component]);
                proc_close($proc);
            }
        }

        foreach ($terminatedProcs as $component => $procStatus) {
            foreach (array('out', 'err') as $file) {
                $file = "$component/phpunit.std$file";
                readfile($file);
                unlink($file);
            }

            // Fail on any individual component failures but ignore some error codes on Windows when APCu is enabled:
            // STATUS_STACK_BUFFER_OVERRUN (-1073740791/0xC0000409)
            // STATUS_ACCESS_VIOLATION (-1073741819/0xC0000005)
            // STATUS_HEAP_CORRUPTION (-1073740940/0xC0000374)
            if ($procStatus && ('\\' !== DIRECTORY_SEPARATOR || !extension_loaded('apcu') || !filter_var(ini_get('apc.enable_cli'), FILTER_VALIDATE_BOOLEAN) || !in_array($procStatus, array(-1073740791, -1073741819, -1073740940)))) {
                $exit = $procStatus;
                echo "\033[41mKO\033[0m $component\n\n";
            } else {
                echo "\033[32mOK\033[0m $component\n\n";
            }
        }
    }
} elseif (!isset($argv[1]) || 'install' !== $argv[1] || file_exists('install')) {
    if (!class_exists('SymfonyBlacklistSimplePhpunit', false)) {
        class SymfonyBlacklistSimplePhpunit {}
    }
    array_splice($argv, 1, 0, array('--colors=always'));
    $_SERVER['argv'] = $argv;
    $_SERVER['argc'] = ++$argc;
    include "$PHPUNIT_DIR/$PHPUNIT_VERSION_DIR/phpunit";
}

exit($exit);<|MERGE_RESOLUTION|>--- conflicted
+++ resolved
@@ -10,11 +10,7 @@
  */
 
 // Please update when phpunit needs to be reinstalled with fresh deps:
-<<<<<<< HEAD
-// https://github.com/symfony/phpunit-bridge/commit/6ce862d9166ac77f611cc97789e91cb4f51f0021
-=======
 // Cache-Id: 2019-08-09 13:00 UTC
->>>>>>> 1964016d
 
 error_reporting(-1);
 
