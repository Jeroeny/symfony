--- conflicted
+++ resolved
@@ -67,11 +67,7 @@
         $this->writeData($data, $options);
     }
 
-<<<<<<< HEAD
-    protected function describeContainerService(object $service, array $options = [], ContainerBuilder $container = null): void
-=======
-    protected function describeContainerService(object $service, array $options = [], ?ContainerBuilder $builder = null)
->>>>>>> 2a31f2dd
+    protected function describeContainerService(object $service, array $options = [], ?ContainerBuilder $container = null): void
     {
         if (!isset($options['id'])) {
             throw new \InvalidArgumentException('An "id" option must be provided.');
@@ -122,16 +118,12 @@
         $this->writeData($data, $options);
     }
 
-    protected function describeContainerDefinition(Definition $definition, array $options = [], ContainerBuilder $container = null): void
+    protected function describeContainerDefinition(Definition $definition, array $options = [], ?ContainerBuilder $container = null): void
     {
         $this->writeData($this->getContainerDefinitionData($definition, isset($options['omit_tags']) && $options['omit_tags'], isset($options['show_arguments']) && $options['show_arguments'], $container, $options['id'] ?? null), $options);
     }
 
-<<<<<<< HEAD
-    protected function describeContainerAlias(Alias $alias, array $options = [], ContainerBuilder $container = null): void
-=======
-    protected function describeContainerAlias(Alias $alias, array $options = [], ?ContainerBuilder $builder = null)
->>>>>>> 2a31f2dd
+    protected function describeContainerAlias(Alias $alias, array $options = [], ?ContainerBuilder $container = null): void
     {
         if (!$container) {
             $this->writeData($this->getContainerAliasData($alias), $options);
@@ -228,7 +220,7 @@
         return $data;
     }
 
-    private function getContainerDefinitionData(Definition $definition, bool $omitTags = false, bool $showArguments = false, ContainerBuilder $container = null, string $id = null): array
+    private function getContainerDefinitionData(Definition $definition, bool $omitTags = false, bool $showArguments = false, ?ContainerBuilder $container = null, ?string $id = null): array
     {
         $data = [
             'class' => (string) $definition->getClass(),
@@ -401,7 +393,7 @@
         throw new \InvalidArgumentException('Callable is not describable.');
     }
 
-    private function describeValue($value, bool $omitTags, bool $showArguments, ContainerBuilder $container = null, string $id = null): mixed
+    private function describeValue($value, bool $omitTags, bool $showArguments, ?ContainerBuilder $container = null, ?string $id = null): mixed
     {
         if (\is_array($value)) {
             $data = [];
