--- conflicted
+++ resolved
@@ -28,19 +28,11 @@
         "symfony/service-contracts": "^1.1|^2|^3"
     },
     "require-dev": {
-<<<<<<< HEAD
-        "doctrine/collections": "~1.0",
+        "doctrine/collections": "^1.0|^2.0",
         "symfony/validator": "^5.4|^6.0",
         "symfony/dependency-injection": "^5.4|^6.0",
         "symfony/expression-language": "^5.4|^6.0",
         "symfony/config": "^5.4|^6.0",
-=======
-        "doctrine/collections": "^1.0|^2.0",
-        "symfony/validator": "^4.4.17|^5.1.9|^6.0",
-        "symfony/dependency-injection": "^4.4|^5.0|^6.0",
-        "symfony/expression-language": "^4.4|^5.0|^6.0",
-        "symfony/config": "^4.4|^5.0|^6.0",
->>>>>>> f67ff764
         "symfony/console": "^5.4|^6.0",
         "symfony/http-foundation": "^5.4|^6.0",
         "symfony/http-kernel": "^5.4|^6.0",
