<?php

/*
 * This file is part of the Symfony package.
 *
 * (c) Fabien Potencier <fabien@symfony.com>
 *
 * For the full copyright and license information, please view the LICENSE
 * file that was distributed with this source code.
 */

namespace Symfony\Component\Debug;

/**
 * Autoloader checking if the class is really defined in the file found.
 *
 * The ClassLoader will wrap all registered autoloaders
 * and will throw an exception if a file is found but does
 * not declare the class.
 *
 * @author Fabien Potencier <fabien@symfony.com>
 * @author Christophe Coevoet <stof@notk.org>
 * @author Nicolas Grekas <p@tchwork.com>
 */
class DebugClassLoader
{
    private $classLoader;
    private $isFinder;
    private $loaded = array();
    private static $caseCheck;
    private static $checkedClasses = array();
    private static $final = array();
    private static $finalMethods = array();
    private static $deprecated = array();
    private static $internal = array();
    private static $internalMethods = array();
    private static $darwinCache = array('/' => array('/', array()));

    public function __construct(callable $classLoader)
    {
        $this->classLoader = $classLoader;
        $this->isFinder = \is_array($classLoader) && method_exists($classLoader[0], 'findFile');

        if (!isset(self::$caseCheck)) {
            $file = file_exists(__FILE__) ? __FILE__ : rtrim(realpath('.'), \DIRECTORY_SEPARATOR);
            $i = strrpos($file, \DIRECTORY_SEPARATOR);
            $dir = substr($file, 0, 1 + $i);
            $file = substr($file, 1 + $i);
            $test = strtoupper($file) === $file ? strtolower($file) : strtoupper($file);
            $test = realpath($dir.$test);

            if (false === $test || false === $i) {
                // filesystem is case sensitive
                self::$caseCheck = 0;
            } elseif (substr($test, -\strlen($file)) === $file) {
                // filesystem is case insensitive and realpath() normalizes the case of characters
                self::$caseCheck = 1;
            } elseif (false !== stripos(PHP_OS, 'darwin')) {
                // on MacOSX, HFS+ is case insensitive but realpath() doesn't normalize the case of characters
                self::$caseCheck = 2;
            } else {
                // filesystem case checks failed, fallback to disabling them
                self::$caseCheck = 0;
            }
        }
    }

    /**
     * Gets the wrapped class loader.
     *
     * @return callable The wrapped class loader
     */
    public function getClassLoader()
    {
        return $this->classLoader;
    }

    /**
     * Wraps all autoloaders.
     */
    public static function enable()
    {
        // Ensures we don't hit https://bugs.php.net/42098
        class_exists('Symfony\Component\Debug\ErrorHandler');
        class_exists('Psr\Log\LogLevel');

        if (!\is_array($functions = spl_autoload_functions())) {
            return;
        }

        foreach ($functions as $function) {
            spl_autoload_unregister($function);
        }

        foreach ($functions as $function) {
            if (!\is_array($function) || !$function[0] instanceof self) {
                $function = array(new static($function), 'loadClass');
            }

            spl_autoload_register($function);
        }
    }

    /**
     * Disables the wrapping.
     */
    public static function disable()
    {
        if (!\is_array($functions = spl_autoload_functions())) {
            return;
        }

        foreach ($functions as $function) {
            spl_autoload_unregister($function);
        }

        foreach ($functions as $function) {
            if (\is_array($function) && $function[0] instanceof self) {
                $function = $function[0]->getClassLoader();
            }

            spl_autoload_register($function);
        }
    }

    /**
     * Loads the given class or interface.
     *
     * @param string $class The name of the class
     *
     * @throws \RuntimeException
     */
    public function loadClass($class)
    {
        $e = error_reporting(error_reporting() | E_PARSE | E_ERROR | E_CORE_ERROR | E_COMPILE_ERROR);

        try {
            if ($this->isFinder && !isset($this->loaded[$class])) {
                $this->loaded[$class] = true;
                if ($file = $this->classLoader[0]->findFile($class) ?: false) {
                    $wasCached = \function_exists('opcache_is_script_cached') && @opcache_is_script_cached($file);

                    require $file;

                    if ($wasCached) {
                        return;
                    }
                }
            } else {
                \call_user_func($this->classLoader, $class);
                $file = false;
            }
        } finally {
            error_reporting($e);
        }

        $this->checkClass($class, $file);
    }

    private function checkClass($class, $file = null)
    {
        $exists = null === $file || \class_exists($class, false) || \interface_exists($class, false) || \trait_exists($class, false);

        if (null !== $file && $class && '\\' === $class[0]) {
            $class = substr($class, 1);
        }

        if ($exists) {
            if (isset(self::$checkedClasses[$class])) {
                return;
            }
            self::$checkedClasses[$class] = true;

            $refl = new \ReflectionClass($class);
            if (null === $file && $refl->isInternal()) {
                return;
            }
            $name = $refl->getName();

            if ($name !== $class && 0 === \strcasecmp($name, $class)) {
                throw new \RuntimeException(sprintf('Case mismatch between loaded and declared class names: "%s" vs "%s".', $class, $name));
            }

            $deprecations = $this->checkAnnotations($refl, $name);

            if (isset(self::$php7Reserved[\strtolower($refl->getShortName())])) {
                $deprecations[] = sprintf('The "%s" class uses the reserved name "%s", it will break on PHP 7 and higher', $name, $refl->getShortName());
            }

            foreach ($deprecations as $message) {
                @trigger_error($message, E_USER_DEPRECATED);
            }
        }

        if (!$file) {
            return;
        }

        if (!$exists) {
            if (false !== strpos($class, '/')) {
                throw new \RuntimeException(sprintf('Trying to autoload a class with an invalid name "%s". Be careful that the namespace separator is "\" in PHP, not "/".', $class));
            }

            throw new \RuntimeException(sprintf('The autoloader expected class "%s" to be defined in file "%s". The file was found but the class was not in it, the class name or namespace probably has a typo.', $class, $file));
        }

        if (self::$caseCheck && $message = $this->checkCase($refl, $file, $class)) {
            throw new \RuntimeException(sprintf('Case mismatch between class and real file names: "%s" vs "%s" in "%s".', $message[0], $message[1], $message[2]));
        }
    }

    public function checkAnnotations(\ReflectionClass $refl, $class)
    {
        $deprecations = array();

        // Don't trigger deprecations for classes in the same vendor
        if (2 > $len = 1 + (\strpos($class, '\\') ?: \strpos($class, '_'))) {
            $len = 0;
            $ns = '';
        } else {
            $ns = \substr($class, 0, $len);
        }

        // Detect annotations on the class
        if (false !== $doc = $refl->getDocComment()) {
            foreach (array('final', 'deprecated', 'internal') as $annotation) {
                if (false !== \strpos($doc, $annotation) && preg_match('#\n \* @'.$annotation.'(?:( .+?)\.?)?\r?\n \*(?: @|/$)#s', $doc, $notice)) {
                    self::${$annotation}[$class] = isset($notice[1]) ? preg_replace('#\s*\r?\n \* +#', ' ', $notice[1]) : '';
                }
            }
        }

        $parent = \get_parent_class($class);
        $parentAndOwnInterfaces = $this->getOwnInterfaces($class, $parent);
        if ($parent) {
            $parentAndOwnInterfaces[$parent] = $parent;

            if (!isset(self::$checkedClasses[$parent])) {
                $this->checkClass($parent);
            }

            if (isset(self::$final[$parent])) {
                $deprecations[] = sprintf('The "%s" class is considered final%s. It may change without further notice as of its next major version. You should not extend it from "%s".', $parent, self::$final[$parent], $class);
            }
        }

        // Detect if the parent is annotated
        foreach ($parentAndOwnInterfaces + \class_uses($class, false) as $use) {
            if (!isset(self::$checkedClasses[$use])) {
                $this->checkClass($use);
            }
            if (isset(self::$deprecated[$use]) && \strncmp($ns, $use, $len)) {
                $type = class_exists($class, false) ? 'class' : (interface_exists($class, false) ? 'interface' : 'trait');
                $verb = class_exists($use, false) || interface_exists($class, false) ? 'extends' : (interface_exists($use, false) ? 'implements' : 'uses');

                $deprecations[] = sprintf('The "%s" %s %s "%s" that is deprecated%s.', $class, $type, $verb, $use, self::$deprecated[$use]);
            }
            if (isset(self::$internal[$use]) && \strncmp($ns, $use, $len)) {
                $deprecations[] = sprintf('The "%s" %s is considered internal%s. It may change without further notice. You should not use it from "%s".', $use, class_exists($use, false) ? 'class' : (interface_exists($use, false) ? 'interface' : 'trait'), self::$internal[$use], $class);
            }
        }

        if (\trait_exists($class)) {
            return $deprecations;
        }

        // Inherit @final and @internal annotations for methods
        self::$finalMethods[$class] = array();
        self::$internalMethods[$class] = array();
        foreach ($parentAndOwnInterfaces as $use) {
            foreach (array('finalMethods', 'internalMethods') as $property) {
                if (isset(self::${$property}[$use])) {
                    self::${$property}[$class] = self::${$property}[$class] ? self::${$property}[$use] + self::${$property}[$class] : self::${$property}[$use];
                }
            }
        }

        foreach ($refl->getMethods(\ReflectionMethod::IS_PUBLIC | \ReflectionMethod::IS_PROTECTED) as $method) {
            if ($method->class !== $class) {
                continue;
            }

            if ($parent && isset(self::$finalMethods[$parent][$method->name])) {
                list($declaringClass, $message) = self::$finalMethods[$parent][$method->name];
                $deprecations[] = sprintf('The "%s::%s()" method is considered final%s. It may change without further notice as of its next major version. You should not extend it from "%s".', $declaringClass, $method->name, $message, $class);
            }

            if (isset(self::$internalMethods[$class][$method->name])) {
                list($declaringClass, $message) = self::$internalMethods[$class][$method->name];
                if (\strncmp($ns, $declaringClass, $len)) {
                    $deprecations[] = sprintf('The "%s::%s()" method is considered internal%s. It may change without further notice. You should not extend it from "%s".', $declaringClass, $method->name, $message, $class);
                }
            }
<<<<<<< HEAD
        }
=======

            // Detect method annotations
            if (false === $doc = $method->getDocComment()) {
                continue;
            }
>>>>>>> 9bc774cc

            foreach (array('final', 'internal') as $annotation) {
                if (false !== \strpos($doc, $annotation) && preg_match('#\n\s+\* @'.$annotation.'(?:( .+?)\.?)?\r?\n\s+\*(?: @|/$)#s', $doc, $notice)) {
                    $message = isset($notice[1]) ? preg_replace('#\s*\r?\n \* +#', ' ', $notice[1]) : '';
                    self::${$annotation.'Methods'}[$class][$method->name] = array($class, $message);
                }
            }
        }

        return $deprecations;
    }

    public function checkCase(\ReflectionClass $refl, $file, $class)
    {
        $real = explode('\\', $class.strrchr($file, '.'));
        $tail = explode(\DIRECTORY_SEPARATOR, str_replace('/', \DIRECTORY_SEPARATOR, $file));

        $i = \count($tail) - 1;
        $j = \count($real) - 1;

        while (isset($tail[$i], $real[$j]) && $tail[$i] === $real[$j]) {
            --$i;
            --$j;
        }

        array_splice($tail, 0, $i + 1);

        if (!$tail) {
            return;
        }

        $tail = \DIRECTORY_SEPARATOR.implode(\DIRECTORY_SEPARATOR, $tail);
        $tailLen = \strlen($tail);
        $real = $refl->getFileName();

        if (2 === self::$caseCheck) {
            $real = $this->darwinRealpath($real);
        }

        if (0 === substr_compare($real, $tail, -$tailLen, $tailLen, true)
            && 0 !== substr_compare($real, $tail, -$tailLen, $tailLen, false)
        ) {
            return array(substr($tail, -$tailLen + 1), substr($real, -$tailLen + 1), substr($real, 0, -$tailLen + 1));
        }
    }

    /**
     * `realpath` on MacOSX doesn't normalize the case of characters.
     */
    private function darwinRealpath($real)
    {
        $i = 1 + strrpos($real, '/');
        $file = substr($real, $i);
        $real = substr($real, 0, $i);

        if (isset(self::$darwinCache[$real])) {
            $kDir = $real;
        } else {
            $kDir = strtolower($real);

            if (isset(self::$darwinCache[$kDir])) {
                $real = self::$darwinCache[$kDir][0];
            } else {
                $dir = getcwd();
                chdir($real);
                $real = getcwd().'/';
                chdir($dir);

                $dir = $real;
                $k = $kDir;
                $i = \strlen($dir) - 1;
                while (!isset(self::$darwinCache[$k])) {
                    self::$darwinCache[$k] = array($dir, array());
                    self::$darwinCache[$dir] = &self::$darwinCache[$k];

                    while ('/' !== $dir[--$i]) {
                    }
                    $k = substr($k, 0, ++$i);
                    $dir = substr($dir, 0, $i--);
                }
            }
        }

        $dirFiles = self::$darwinCache[$kDir][1];

        if (isset($dirFiles[$file])) {
            return $real .= $dirFiles[$file];
        }

        $kFile = strtolower($file);

        if (!isset($dirFiles[$kFile])) {
            foreach (scandir($real, 2) as $f) {
                if ('.' !== $f[0]) {
                    $dirFiles[$f] = $f;
                    if ($f === $file) {
                        $kFile = $k = $file;
                    } elseif ($f !== $k = strtolower($f)) {
                        $dirFiles[$k] = $f;
                    }
                }
            }
            self::$darwinCache[$kDir][1] = $dirFiles;
        }

        return $real .= $dirFiles[$kFile];
    }

    /**
     * `class_implements` includes interfaces from the parents so we have to manually exclude them.
     *
     * @param string       $class
     * @param string|false $parent
     *
     * @return string[]
     */
    private function getOwnInterfaces($class, $parent)
    {
        $ownInterfaces = class_implements($class, false);

        if ($parent) {
            foreach (class_implements($parent, false) as $interface) {
                unset($ownInterfaces[$interface]);
            }
        }

        foreach ($ownInterfaces as $interface) {
            foreach (class_implements($interface) as $interface) {
                unset($ownInterfaces[$interface]);
            }
        }

        return $ownInterfaces;
    }
}<|MERGE_RESOLUTION|>--- conflicted
+++ resolved
@@ -183,10 +183,6 @@
 
             $deprecations = $this->checkAnnotations($refl, $name);
 
-            if (isset(self::$php7Reserved[\strtolower($refl->getShortName())])) {
-                $deprecations[] = sprintf('The "%s" class uses the reserved name "%s", it will break on PHP 7 and higher', $name, $refl->getShortName());
-            }
-
             foreach ($deprecations as $message) {
                 @trigger_error($message, E_USER_DEPRECATED);
             }
@@ -291,15 +287,11 @@
                     $deprecations[] = sprintf('The "%s::%s()" method is considered internal%s. It may change without further notice. You should not extend it from "%s".', $declaringClass, $method->name, $message, $class);
                 }
             }
-<<<<<<< HEAD
-        }
-=======
 
             // Detect method annotations
             if (false === $doc = $method->getDocComment()) {
                 continue;
             }
->>>>>>> 9bc774cc
 
             foreach (array('final', 'internal') as $annotation) {
                 if (false !== \strpos($doc, $annotation) && preg_match('#\n\s+\* @'.$annotation.'(?:( .+?)\.?)?\r?\n\s+\*(?: @|/$)#s', $doc, $notice)) {
