--- conflicted
+++ resolved
@@ -27,11 +27,7 @@
       matrix:
         include:
           - php: '8.1'
-<<<<<<< HEAD
           - php: '8.1'
-=======
-          - php: '8.0'
->>>>>>> ac438a44
             mode: high-deps
           - php: '8.1'
             mode: low-deps
@@ -146,13 +142,8 @@
           patch -sp1 < .github/expected-missing-return-types.diff
           git add .
           composer install -q --optimize-autoloader
-<<<<<<< HEAD
           SYMFONY_PATCH_TYPE_DECLARATIONS='force=2&php=8.1' php .github/patch-types.php
           SYMFONY_PATCH_TYPE_DECLARATIONS='force=2&php=8.1' php .github/patch-types.php # ensure the script is idempotent
-=======
-          SYMFONY_PATCH_TYPE_DECLARATIONS='force=2&php=8.0' php .github/patch-types.php
-          SYMFONY_PATCH_TYPE_DECLARATIONS='force=2&php=8.0' php .github/patch-types.php # ensure the script is idempotent
->>>>>>> ac438a44
           git diff --exit-code
 
       - name: Run tests
@@ -229,21 +220,12 @@
             script -e -c './phpunit --group tty' /dev/null
 
       - name: Run tests with SIGCHLD enabled PHP
-<<<<<<< HEAD
         if: "matrix.php == '8.1' && ! matrix.mode"
         run: |
           mkdir build
           cd build
           wget -q https://github.com/symfony/binary-utils/releases/download/v0.1/php-8.1.2-pcntl-sigchild.tar.bz2
           tar -xjf php-8.1.2-pcntl-sigchild.tar.bz2
-=======
-        if: "matrix.php == '8.0' && ! matrix.mode"
-        run: |
-          mkdir build
-          cd build
-          wget -q https://github.com/symfony/binary-utils/releases/download/v0.1/php-8.0.2-pcntl-sigchild.tar.bz2
-          tar -xjf php-8.0.2-pcntl-sigchild.tar.bz2
->>>>>>> ac438a44
           cd ..
 
           ./build/php/bin/php ./phpunit --colors=always src/Symfony/Component/Process