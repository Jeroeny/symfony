<!-- START of Symfony Web Debug Toolbar -->
<div id="sfMiniToolbar-{{ token }}" class="sf-minitoolbar" data-no-turbolink data-turbo="false">
    <button type="button" title="Show Symfony toolbar" id="sfToolbarMiniToggler-{{ token }}" accesskey="D" aria-expanded="false" aria-controls="sfToolbarMainContent-{{ token }}">
        {{ source('@WebProfiler/Icon/symfony.svg') }}
    </button>
</div>
<div id="sfToolbarClearer-{{ token }}" class="sf-toolbar-clearer"></div>

<<<<<<< HEAD
<div id="sfToolbarMainContent-{{ token }}" class="sf-toolbarreset notranslate clear-fix" data-no-turbolink>
=======
<div id="sfToolbarMainContent-{{ token }}" class="sf-toolbarreset clear-fix" data-no-turbolink data-turbo="false">
>>>>>>> 1a4748e5
    {% for name, template in templates %}
        {% if block('toolbar', template) is defined %}
            {% with {
                collector: profile ? profile.getcollector(name) : null,
                profiler_url: profiler_url,
                token: token ?? (profile ? profile.token : null),
                name: name,
                profiler_markup_version: profiler_markup_version,
                csp_script_nonce: csp_script_nonce,
                csp_style_nonce: csp_style_nonce
              } %}
                {{ block('toolbar', template) }}
            {% endwith %}
        {% endif %}
    {% endfor %}
    {% if full_stack %}
        <div class="sf-full-stack sf-toolbar-block sf-toolbar-block-full-stack sf-toolbar-status-red sf-toolbar-block-right">
            <div class="sf-toolbar-icon">
                <span class="sf-toolbar-value">Using symfony/symfony is NOT supported</span>
            </div>
            <div class="sf-toolbar-info sf-toolbar-status-red">
                <p>This project is using Symfony via the "symfony/symfony" package.</p>
                <p>This is NOT supported anymore since Symfony 4.0.</p>
                <p>Even if it seems to work well, it has some important limitations with no workarounds.</p>
                <p>Using this package also makes your project slower.</p>

                <strong>Please, stop using this package and replace it with individual packages instead.</strong>
            </div>
            <div></div>
        </div>
    {% endif %}

    <button class="hide-button" type="button" id="sfToolbarHideButton-{{ token }}" title="Close Toolbar" accesskey="D" aria-expanded="true" aria-controls="sfToolbarMainContent-{{ token }}">
        {{ source('@WebProfiler/Icon/close.svg') }}
    </button>
</div>
<!-- END of Symfony Web Debug Toolbar --><|MERGE_RESOLUTION|>--- conflicted
+++ resolved
@@ -6,11 +6,7 @@
 </div>
 <div id="sfToolbarClearer-{{ token }}" class="sf-toolbar-clearer"></div>
 
-<<<<<<< HEAD
-<div id="sfToolbarMainContent-{{ token }}" class="sf-toolbarreset notranslate clear-fix" data-no-turbolink>
-=======
-<div id="sfToolbarMainContent-{{ token }}" class="sf-toolbarreset clear-fix" data-no-turbolink data-turbo="false">
->>>>>>> 1a4748e5
+<div id="sfToolbarMainContent-{{ token }}" class="sf-toolbarreset notranslate clear-fix" data-no-turbolink data-turbo="false">
     {% for name, template in templates %}
         {% if block('toolbar', template) is defined %}
             {% with {
