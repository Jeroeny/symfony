--- conflicted
+++ resolved
@@ -22,23 +22,13 @@
         "symfony/string": "^5.4|^6.0"
     },
     "require-dev": {
-<<<<<<< HEAD
         "symfony/config": "^5.4|^6.0",
         "symfony/event-dispatcher": "^5.4|^6.0",
         "symfony/dependency-injection": "^5.4|^6.0",
         "symfony/lock": "^5.4|^6.0",
         "symfony/process": "^5.4|^6.0",
         "symfony/var-dumper": "^5.4|^6.0",
-        "psr/log": "~1.0"
-=======
-        "symfony/config": "^4.4|^5.0|^6.0",
-        "symfony/event-dispatcher": "^4.4|^5.0|^6.0",
-        "symfony/dependency-injection": "^4.4|^5.0|^6.0",
-        "symfony/lock": "^4.4|^5.0|^6.0",
-        "symfony/process": "^4.4|^5.0|^6.0",
-        "symfony/var-dumper": "^4.4|^5.0|^6.0",
         "psr/log": "^1|^2"
->>>>>>> c8f37996
     },
     "provide": {
         "psr/log-implementation": "1.0|2.0"
@@ -50,20 +40,12 @@
         "psr/log": "For using the console logger"
     },
     "conflict": {
-<<<<<<< HEAD
+        "psr/log": ">=3",
         "symfony/dependency-injection": "<5.4",
         "symfony/dotenv": "<5.4",
         "symfony/event-dispatcher": "<5.4",
         "symfony/lock": "<5.4",
         "symfony/process": "<5.4"
-=======
-        "psr/log": ">=3",
-        "symfony/dependency-injection": "<4.4",
-        "symfony/dotenv": "<5.1",
-        "symfony/event-dispatcher": "<4.4",
-        "symfony/lock": "<4.4",
-        "symfony/process": "<4.4"
->>>>>>> c8f37996
     },
     "autoload": {
         "psr-4": { "Symfony\\Component\\Console\\": "" },
