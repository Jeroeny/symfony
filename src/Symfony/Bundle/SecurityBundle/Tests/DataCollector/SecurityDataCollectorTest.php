--- conflicted
+++ resolved
@@ -258,20 +258,6 @@
                     ['voter' => $voter1, 'attributes' => ['view'], 'vote' => VoterInterface::ACCESS_ABSTAIN],
                     ['voter' => $voter2, 'attributes' => ['view'], 'vote' => VoterInterface::ACCESS_ABSTAIN],
                 ],
-<<<<<<< HEAD
-            ]],
-            [$decoratedVoter1, $decoratedVoter1],
-            [$voter1::class, $voter2::class],
-            [[
-                'attributes' => ['view'],
-                'object' => new \stdClass(),
-                'result' => true,
-                'voter_details' => [
-                    ['class' => $voter1::class, 'attributes' => ['view'], 'vote' => VoterInterface::ACCESS_ABSTAIN],
-                    ['class' => $voter2::class, 'attributes' => ['view'], 'vote' => VoterInterface::ACCESS_ABSTAIN],
-                ],
-            ]],
-=======
             ]]);
 
         $dataCollector = new SecurityDataCollector(null, null, null, $accessDecisionManager, null, null, true);
@@ -285,8 +271,8 @@
             'object' => new \stdClass(),
             'result' => true,
             'voter_details' => [
-                ['class' => \get_class($voter1), 'attributes' => ['view'], 'vote' => VoterInterface::ACCESS_ABSTAIN],
-                ['class' => \get_class($voter2), 'attributes' => ['view'], 'vote' => VoterInterface::ACCESS_ABSTAIN],
+                ['class' => $voter1::class, 'attributes' => ['view'], 'vote' => VoterInterface::ACCESS_ABSTAIN],
+                ['class' => $voter2::class, 'attributes' => ['view'], 'vote' => VoterInterface::ACCESS_ABSTAIN],
             ],
         ]];
 
@@ -297,9 +283,8 @@
         }, $dataCollector->getVoters());
 
         $expectedVoterClasses = [
-            \get_class($voter1),
-            \get_class($voter2),
->>>>>>> 41ed4aa2
+            $voter1::class,
+            $voter2::class,
         ];
 
         $this->assertSame(
@@ -361,31 +346,6 @@
                         ['voter' => $voter2, 'attributes' => ['update'], 'vote' => VoterInterface::ACCESS_GRANTED],
                     ],
                 ],
-<<<<<<< HEAD
-            ],
-            [$decoratedVoter1, $decoratedVoter1],
-            [$voter1::class, $voter2::class],
-            [
-                [
-                    'attributes' => ['view', 'edit'],
-                    'object' => new \stdClass(),
-                    'result' => false,
-                    'voter_details' => [
-                        ['class' => $voter1::class, 'attributes' => ['view'], 'vote' => VoterInterface::ACCESS_DENIED],
-                        ['class' => $voter1::class, 'attributes' => ['edit'], 'vote' => VoterInterface::ACCESS_DENIED],
-                        ['class' => $voter2::class, 'attributes' => ['view'], 'vote' => VoterInterface::ACCESS_GRANTED],
-                        ['class' => $voter2::class, 'attributes' => ['edit'], 'vote' => VoterInterface::ACCESS_GRANTED],
-                    ],
-                ],
-                [
-                    'attributes' => ['update'],
-                    'object' => new \stdClass(),
-                    'result' => true,
-                    'voter_details' => [
-                        ['class' => $voter1::class, 'attributes' => ['update'], 'vote' => VoterInterface::ACCESS_GRANTED],
-                        ['class' => $voter2::class, 'attributes' => ['update'], 'vote' => VoterInterface::ACCESS_GRANTED],
-                    ],
-=======
             ]);
 
         $dataCollector = new SecurityDataCollector(null, null, null, $accessDecisionManager, null, null, true);
@@ -400,10 +360,10 @@
                 'object' => new \stdClass(),
                 'result' => false,
                 'voter_details' => [
-                    ['class' => \get_class($voter1), 'attributes' => ['view'], 'vote' => VoterInterface::ACCESS_DENIED],
-                    ['class' => \get_class($voter1), 'attributes' => ['edit'], 'vote' => VoterInterface::ACCESS_DENIED],
-                    ['class' => \get_class($voter2), 'attributes' => ['view'], 'vote' => VoterInterface::ACCESS_GRANTED],
-                    ['class' => \get_class($voter2), 'attributes' => ['edit'], 'vote' => VoterInterface::ACCESS_GRANTED],
+                    ['class' => $voter1::class, 'attributes' => ['view'], 'vote' => VoterInterface::ACCESS_DENIED],
+                    ['class' => $voter1::class, 'attributes' => ['edit'], 'vote' => VoterInterface::ACCESS_DENIED],
+                    ['class' => $voter2::class, 'attributes' => ['view'], 'vote' => VoterInterface::ACCESS_GRANTED],
+                    ['class' => $voter2::class, 'attributes' => ['edit'], 'vote' => VoterInterface::ACCESS_GRANTED],
                 ],
             ],
             [
@@ -411,9 +371,8 @@
                 'object' => new \stdClass(),
                 'result' => true,
                 'voter_details' => [
-                    ['class' => \get_class($voter1), 'attributes' => ['update'], 'vote' => VoterInterface::ACCESS_GRANTED],
-                    ['class' => \get_class($voter2), 'attributes' => ['update'], 'vote' => VoterInterface::ACCESS_GRANTED],
->>>>>>> 41ed4aa2
+                    ['class' => $voter1::class, 'attributes' => ['update'], 'vote' => VoterInterface::ACCESS_GRANTED],
+                    ['class' => $voter2::class, 'attributes' => ['update'], 'vote' => VoterInterface::ACCESS_GRANTED],
                 ],
             ],
         ];
@@ -425,8 +384,8 @@
         }, $dataCollector->getVoters());
 
         $expectedVoterClasses = [
-            \get_class($voter1),
-            \get_class($voter2),
+            $voter1::class,
+            $voter2::class,
         ];
 
         $this->assertSame(
