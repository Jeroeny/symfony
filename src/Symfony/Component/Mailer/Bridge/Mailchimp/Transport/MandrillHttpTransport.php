--- conflicted
+++ resolved
@@ -30,20 +30,12 @@
     use MandrillHeadersTrait;
 
     private const HOST = 'mandrillapp.com';
-<<<<<<< HEAD
-=======
-    private string $key;
-
-    public function __construct(string $key, ?HttpClientInterface $client = null, ?EventDispatcherInterface $dispatcher = null, ?LoggerInterface $logger = null)
-    {
-        $this->key = $key;
->>>>>>> 6cd40eaa
 
     public function __construct(
         #[\SensitiveParameter] private string $key,
-        HttpClientInterface $client = null,
-        EventDispatcherInterface $dispatcher = null,
-        LoggerInterface $logger = null,
+        ?HttpClientInterface $client = null,
+        ?EventDispatcherInterface $dispatcher = null,
+        ?LoggerInterface $logger = null,
     ) {
         parent::__construct($client, $dispatcher, $logger);
     }
