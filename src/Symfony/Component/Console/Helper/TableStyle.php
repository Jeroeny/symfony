<?php

/*
 * This file is part of the Symfony package.
 *
 * (c) Fabien Potencier <fabien@symfony.com>
 *
 * For the full copyright and license information, please view the LICENSE
 * file that was distributed with this source code.
 */

namespace Symfony\Component\Console\Helper;

use Symfony\Component\Console\Exception\InvalidArgumentException;
use Symfony\Component\Console\Exception\LogicException;

/**
 * Defines the styles for a Table.
 *
 * @author Fabien Potencier <fabien@symfony.com>
 * @author Саша Стаменковић <umpirsky@gmail.com>
 * @author Dany Maillard <danymaillard93b@gmail.com>
 */
class TableStyle
{
    private string $paddingChar = ' ';
    private string $horizontalOutsideBorderChar = '-';
    private string $horizontalInsideBorderChar = '-';
    private string $verticalOutsideBorderChar = '|';
    private string $verticalInsideBorderChar = '|';
    private string $crossingChar = '+';
    private string $crossingTopRightChar = '+';
    private string $crossingTopMidChar = '+';
    private string $crossingTopLeftChar = '+';
    private string $crossingMidRightChar = '+';
    private string $crossingBottomRightChar = '+';
    private string $crossingBottomMidChar = '+';
    private string $crossingBottomLeftChar = '+';
    private string $crossingMidLeftChar = '+';
    private string $crossingTopLeftBottomChar = '+';
    private string $crossingTopMidBottomChar = '+';
    private string $crossingTopRightBottomChar = '+';
    private string $headerTitleFormat = '<fg=black;bg=white;options=bold> %s </>';
    private string $footerTitleFormat = '<fg=black;bg=white;options=bold> %s </>';
    private string $cellHeaderFormat = '<info>%s</info>';
    private string $cellRowFormat = '%s';
    private string $cellRowContentFormat = ' %s ';
    private string $borderFormat = '%s';
    private int $padType = \STR_PAD_RIGHT;

    /**
     * Sets padding character, used for cell padding.
     *
     * @return $this
     */
    public function setPaddingChar(string $paddingChar): static
    {
        if (!$paddingChar) {
            throw new LogicException('The padding char must not be empty.');
        }

        $this->paddingChar = $paddingChar;

        return $this;
    }

    /**
     * Gets padding character, used for cell padding.
     */
    public function getPaddingChar(): string
    {
        return $this->paddingChar;
    }

    /**
     * Sets horizontal border characters.
     *
     * <code>
     * ╔═══════════════╤══════════════════════════╤══════════════════╗
     * 1 ISBN          2 Title                    │ Author           ║
     * ╠═══════════════╪══════════════════════════╪══════════════════╣
     * ║ 99921-58-10-7 │ Divine Comedy            │ Dante Alighieri  ║
     * ║ 9971-5-0210-0 │ A Tale of Two Cities     │ Charles Dickens  ║
     * ║ 960-425-059-0 │ The Lord of the Rings    │ J. R. R. Tolkien ║
     * ║ 80-902734-1-6 │ And Then There Were None │ Agatha Christie  ║
     * ╚═══════════════╧══════════════════════════╧══════════════════╝
     * </code>
     *
     * @return $this
     */
<<<<<<< HEAD
    public function setHorizontalBorderChars(string $outside, string $inside = null): static
=======
    public function setHorizontalBorderChars(string $outside, ?string $inside = null): self
>>>>>>> 2a31f2dd
    {
        $this->horizontalOutsideBorderChar = $outside;
        $this->horizontalInsideBorderChar = $inside ?? $outside;

        return $this;
    }

    /**
     * Sets vertical border characters.
     *
     * <code>
     * ╔═══════════════╤══════════════════════════╤══════════════════╗
     * ║ ISBN          │ Title                    │ Author           ║
     * ╠═══════1═══════╪══════════════════════════╪══════════════════╣
     * ║ 99921-58-10-7 │ Divine Comedy            │ Dante Alighieri  ║
     * ║ 9971-5-0210-0 │ A Tale of Two Cities     │ Charles Dickens  ║
     * ╟───────2───────┼──────────────────────────┼──────────────────╢
     * ║ 960-425-059-0 │ The Lord of the Rings    │ J. R. R. Tolkien ║
     * ║ 80-902734-1-6 │ And Then There Were None │ Agatha Christie  ║
     * ╚═══════════════╧══════════════════════════╧══════════════════╝
     * </code>
     *
     * @return $this
     */
<<<<<<< HEAD
    public function setVerticalBorderChars(string $outside, string $inside = null): static
=======
    public function setVerticalBorderChars(string $outside, ?string $inside = null): self
>>>>>>> 2a31f2dd
    {
        $this->verticalOutsideBorderChar = $outside;
        $this->verticalInsideBorderChar = $inside ?? $outside;

        return $this;
    }

    /**
     * Gets border characters.
     *
     * @internal
     */
    public function getBorderChars(): array
    {
        return [
            $this->horizontalOutsideBorderChar,
            $this->verticalOutsideBorderChar,
            $this->horizontalInsideBorderChar,
            $this->verticalInsideBorderChar,
        ];
    }

    /**
     * Sets crossing characters.
     *
     * Example:
     * <code>
     * 1═══════════════2══════════════════════════2══════════════════3
     * ║ ISBN          │ Title                    │ Author           ║
     * 8'══════════════0'═════════════════════════0'═════════════════4'
     * ║ 99921-58-10-7 │ Divine Comedy            │ Dante Alighieri  ║
     * ║ 9971-5-0210-0 │ A Tale of Two Cities     │ Charles Dickens  ║
     * 8───────────────0──────────────────────────0──────────────────4
     * ║ 960-425-059-0 │ The Lord of the Rings    │ J. R. R. Tolkien ║
     * ║ 80-902734-1-6 │ And Then There Were None │ Agatha Christie  ║
     * 7═══════════════6══════════════════════════6══════════════════5
     * </code>
     *
     * @param string      $cross          Crossing char (see #0 of example)
     * @param string      $topLeft        Top left char (see #1 of example)
     * @param string      $topMid         Top mid char (see #2 of example)
     * @param string      $topRight       Top right char (see #3 of example)
     * @param string      $midRight       Mid right char (see #4 of example)
     * @param string      $bottomRight    Bottom right char (see #5 of example)
     * @param string      $bottomMid      Bottom mid char (see #6 of example)
     * @param string      $bottomLeft     Bottom left char (see #7 of example)
     * @param string      $midLeft        Mid left char (see #8 of example)
     * @param string|null $topLeftBottom  Top left bottom char (see #8' of example), equals to $midLeft if null
     * @param string|null $topMidBottom   Top mid bottom char (see #0' of example), equals to $cross if null
     * @param string|null $topRightBottom Top right bottom char (see #4' of example), equals to $midRight if null
     *
     * @return $this
     */
<<<<<<< HEAD
    public function setCrossingChars(string $cross, string $topLeft, string $topMid, string $topRight, string $midRight, string $bottomRight, string $bottomMid, string $bottomLeft, string $midLeft, string $topLeftBottom = null, string $topMidBottom = null, string $topRightBottom = null): static
=======
    public function setCrossingChars(string $cross, string $topLeft, string $topMid, string $topRight, string $midRight, string $bottomRight, string $bottomMid, string $bottomLeft, string $midLeft, ?string $topLeftBottom = null, ?string $topMidBottom = null, ?string $topRightBottom = null): self
>>>>>>> 2a31f2dd
    {
        $this->crossingChar = $cross;
        $this->crossingTopLeftChar = $topLeft;
        $this->crossingTopMidChar = $topMid;
        $this->crossingTopRightChar = $topRight;
        $this->crossingMidRightChar = $midRight;
        $this->crossingBottomRightChar = $bottomRight;
        $this->crossingBottomMidChar = $bottomMid;
        $this->crossingBottomLeftChar = $bottomLeft;
        $this->crossingMidLeftChar = $midLeft;
        $this->crossingTopLeftBottomChar = $topLeftBottom ?? $midLeft;
        $this->crossingTopMidBottomChar = $topMidBottom ?? $cross;
        $this->crossingTopRightBottomChar = $topRightBottom ?? $midRight;

        return $this;
    }

    /**
     * Sets default crossing character used for each cross.
     *
     * @see {@link setCrossingChars()} for setting each crossing individually.
     */
    public function setDefaultCrossingChar(string $char): self
    {
        return $this->setCrossingChars($char, $char, $char, $char, $char, $char, $char, $char, $char);
    }

    /**
     * Gets crossing character.
     */
    public function getCrossingChar(): string
    {
        return $this->crossingChar;
    }

    /**
     * Gets crossing characters.
     *
     * @internal
     */
    public function getCrossingChars(): array
    {
        return [
            $this->crossingChar,
            $this->crossingTopLeftChar,
            $this->crossingTopMidChar,
            $this->crossingTopRightChar,
            $this->crossingMidRightChar,
            $this->crossingBottomRightChar,
            $this->crossingBottomMidChar,
            $this->crossingBottomLeftChar,
            $this->crossingMidLeftChar,
            $this->crossingTopLeftBottomChar,
            $this->crossingTopMidBottomChar,
            $this->crossingTopRightBottomChar,
        ];
    }

    /**
     * Sets header cell format.
     *
     * @return $this
     */
    public function setCellHeaderFormat(string $cellHeaderFormat): static
    {
        $this->cellHeaderFormat = $cellHeaderFormat;

        return $this;
    }

    /**
     * Gets header cell format.
     */
    public function getCellHeaderFormat(): string
    {
        return $this->cellHeaderFormat;
    }

    /**
     * Sets row cell format.
     *
     * @return $this
     */
    public function setCellRowFormat(string $cellRowFormat): static
    {
        $this->cellRowFormat = $cellRowFormat;

        return $this;
    }

    /**
     * Gets row cell format.
     */
    public function getCellRowFormat(): string
    {
        return $this->cellRowFormat;
    }

    /**
     * Sets row cell content format.
     *
     * @return $this
     */
    public function setCellRowContentFormat(string $cellRowContentFormat): static
    {
        $this->cellRowContentFormat = $cellRowContentFormat;

        return $this;
    }

    /**
     * Gets row cell content format.
     */
    public function getCellRowContentFormat(): string
    {
        return $this->cellRowContentFormat;
    }

    /**
     * Sets table border format.
     *
     * @return $this
     */
    public function setBorderFormat(string $borderFormat): static
    {
        $this->borderFormat = $borderFormat;

        return $this;
    }

    /**
     * Gets table border format.
     */
    public function getBorderFormat(): string
    {
        return $this->borderFormat;
    }

    /**
     * Sets cell padding type.
     *
     * @return $this
     */
    public function setPadType(int $padType): static
    {
        if (!\in_array($padType, [\STR_PAD_LEFT, \STR_PAD_RIGHT, \STR_PAD_BOTH], true)) {
            throw new InvalidArgumentException('Invalid padding type. Expected one of (STR_PAD_LEFT, STR_PAD_RIGHT, STR_PAD_BOTH).');
        }

        $this->padType = $padType;

        return $this;
    }

    /**
     * Gets cell padding type.
     */
    public function getPadType(): int
    {
        return $this->padType;
    }

    public function getHeaderTitleFormat(): string
    {
        return $this->headerTitleFormat;
    }

    /**
     * @return $this
     */
    public function setHeaderTitleFormat(string $format): static
    {
        $this->headerTitleFormat = $format;

        return $this;
    }

    public function getFooterTitleFormat(): string
    {
        return $this->footerTitleFormat;
    }

    /**
     * @return $this
     */
    public function setFooterTitleFormat(string $format): static
    {
        $this->footerTitleFormat = $format;

        return $this;
    }
}<|MERGE_RESOLUTION|>--- conflicted
+++ resolved
@@ -88,11 +88,7 @@
      *
      * @return $this
      */
-<<<<<<< HEAD
-    public function setHorizontalBorderChars(string $outside, string $inside = null): static
-=======
-    public function setHorizontalBorderChars(string $outside, ?string $inside = null): self
->>>>>>> 2a31f2dd
+    public function setHorizontalBorderChars(string $outside, ?string $inside = null): static
     {
         $this->horizontalOutsideBorderChar = $outside;
         $this->horizontalInsideBorderChar = $inside ?? $outside;
@@ -117,11 +113,7 @@
      *
      * @return $this
      */
-<<<<<<< HEAD
-    public function setVerticalBorderChars(string $outside, string $inside = null): static
-=======
-    public function setVerticalBorderChars(string $outside, ?string $inside = null): self
->>>>>>> 2a31f2dd
+    public function setVerticalBorderChars(string $outside, ?string $inside = null): static
     {
         $this->verticalOutsideBorderChar = $outside;
         $this->verticalInsideBorderChar = $inside ?? $outside;
@@ -175,11 +167,7 @@
      *
      * @return $this
      */
-<<<<<<< HEAD
-    public function setCrossingChars(string $cross, string $topLeft, string $topMid, string $topRight, string $midRight, string $bottomRight, string $bottomMid, string $bottomLeft, string $midLeft, string $topLeftBottom = null, string $topMidBottom = null, string $topRightBottom = null): static
-=======
-    public function setCrossingChars(string $cross, string $topLeft, string $topMid, string $topRight, string $midRight, string $bottomRight, string $bottomMid, string $bottomLeft, string $midLeft, ?string $topLeftBottom = null, ?string $topMidBottom = null, ?string $topRightBottom = null): self
->>>>>>> 2a31f2dd
+    public function setCrossingChars(string $cross, string $topLeft, string $topMid, string $topRight, string $midRight, string $bottomRight, string $bottomMid, string $bottomLeft, string $midLeft, ?string $topLeftBottom = null, ?string $topMidBottom = null, ?string $topRightBottom = null): static
     {
         $this->crossingChar = $cross;
         $this->crossingTopLeftChar = $topLeft;
