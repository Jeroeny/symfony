<?php

/*
 * This file is part of the Symfony package.
 *
 * (c) Fabien Potencier <fabien@symfony.com>
 *
 * For the full copyright and license information, please view the LICENSE
 * file that was distributed with this source code.
 */

namespace Symfony\Bundle\FrameworkBundle\DependencyInjection;

use Doctrine\DBAL\Connection;
use Psr\Log\LogLevel;
use Symfony\Bundle\FullStack;
use Symfony\Component\Asset\Package;
use Symfony\Component\AssetMapper\AssetMapper;
use Symfony\Component\AssetMapper\ImportMap\ImportMapManager;
use Symfony\Component\Cache\Adapter\DoctrineAdapter;
use Symfony\Component\Config\Definition\Builder\ArrayNodeDefinition;
use Symfony\Component\Config\Definition\Builder\NodeBuilder;
use Symfony\Component\Config\Definition\Builder\TreeBuilder;
use Symfony\Component\Config\Definition\ConfigurationInterface;
use Symfony\Component\Config\Definition\Exception\InvalidConfigurationException;
use Symfony\Component\DependencyInjection\ContainerBuilder;
use Symfony\Component\DependencyInjection\Exception\LogicException;
use Symfony\Component\Form\Form;
use Symfony\Component\HtmlSanitizer\HtmlSanitizerInterface;
use Symfony\Component\HttpClient\HttpClient;
use Symfony\Component\HttpFoundation\Cookie;
use Symfony\Component\Lock\Lock;
use Symfony\Component\Lock\Store\SemaphoreStore;
use Symfony\Component\Mailer\Mailer;
use Symfony\Component\Messenger\MessageBusInterface;
use Symfony\Component\Notifier\Notifier;
use Symfony\Component\PropertyAccess\PropertyAccessor;
use Symfony\Component\PropertyInfo\PropertyInfoExtractorInterface;
use Symfony\Component\RateLimiter\Policy\TokenBucketLimiter;
use Symfony\Component\RemoteEvent\RemoteEvent;
use Symfony\Component\Scheduler\Schedule;
use Symfony\Component\Semaphore\Semaphore;
use Symfony\Component\Serializer\Serializer;
use Symfony\Component\Translation\Translator;
use Symfony\Component\Uid\Factory\UuidFactory;
use Symfony\Component\Validator\Validation;
use Symfony\Component\Webhook\Controller\WebhookController;
use Symfony\Component\WebLink\HttpHeaderSerializer;
use Symfony\Component\Workflow\WorkflowEvents;

/**
 * FrameworkExtension configuration structure.
 */
class Configuration implements ConfigurationInterface
{
    private bool $debug;

    /**
     * @param bool $debug Whether debugging is enabled or not
     */
    public function __construct(bool $debug)
    {
        $this->debug = $debug;
    }

    /**
     * Generates the configuration tree builder.
     */
    public function getConfigTreeBuilder(): TreeBuilder
    {
        $treeBuilder = new TreeBuilder('framework');
        $rootNode = $treeBuilder->getRootNode();

        $rootNode
            ->beforeNormalization()
                ->ifTrue(fn ($v) => !isset($v['assets']) && isset($v['templating']) && class_exists(Package::class))
                ->then(function ($v) {
                    $v['assets'] = [];

                    return $v;
                })
            ->end()
            ->fixXmlConfig('enabled_locale')
            ->children()
                ->scalarNode('secret')->end()
                ->booleanNode('http_method_override')
                    ->info("Set true to enable support for the '_method' request parameter to determine the intended HTTP method on POST requests. Note: When using the HttpCache, you need to call the method in your front controller instead")
                    ->defaultFalse()
                ->end()
                ->scalarNode('trust_x_sendfile_type_header')
                    ->info('Set true to enable support for xsendfile in binary file responses.')
                    ->defaultFalse()
                ->end()
                ->scalarNode('ide')->defaultValue('%env(default::SYMFONY_IDE)%')->end()
                ->booleanNode('test')->end()
                ->scalarNode('default_locale')->defaultValue('en')->end()
                ->booleanNode('set_locale_from_accept_language')
                    ->info('Whether to use the Accept-Language HTTP header to set the Request locale (only when the "_locale" request attribute is not passed).')
                    ->defaultFalse()
                ->end()
                ->booleanNode('set_content_language_from_locale')
                    ->info('Whether to set the Content-Language HTTP header on the Response using the Request locale.')
                    ->defaultFalse()
                ->end()
                ->arrayNode('enabled_locales')
                    ->info('Defines the possible locales for the application. This list is used for generating translations files, but also to restrict which locales are allowed when it is set from Accept-Language header (using "set_locale_from_accept_language").')
                    ->prototype('scalar')->end()
                ->end()
                ->arrayNode('trusted_hosts')
                    ->beforeNormalization()->ifString()->then(fn ($v) => [$v])->end()
                    ->prototype('scalar')->end()
                ->end()
                ->scalarNode('trusted_proxies')->end()
                ->arrayNode('trusted_headers')
                    ->fixXmlConfig('trusted_header')
                    ->performNoDeepMerging()
                    ->defaultValue(['x-forwarded-for', 'x-forwarded-port', 'x-forwarded-proto'])
                    ->beforeNormalization()->ifString()->then(fn ($v) => $v ? array_map('trim', explode(',', $v)) : [])->end()
                    ->enumPrototype()
                        ->values([
                            'forwarded',
                            'x-forwarded-for', 'x-forwarded-host', 'x-forwarded-proto', 'x-forwarded-port', 'x-forwarded-prefix',
                        ])
                    ->end()
                ->end()
                ->scalarNode('error_controller')
                    ->defaultValue('error_controller')
                ->end()
                ->booleanNode('handle_all_throwables')->info('HttpKernel will handle all kinds of \Throwable')->end()
            ->end()
        ;

        $willBeAvailable = static function (string $package, string $class, string $parentPackage = null) {
            $parentPackages = (array) $parentPackage;
            $parentPackages[] = 'symfony/framework-bundle';

            return ContainerBuilder::willBeAvailable($package, $class, $parentPackages);
        };

        $enableIfStandalone = fn (string $package, string $class) => !class_exists(FullStack::class) && $willBeAvailable($package, $class) ? 'canBeDisabled' : 'canBeEnabled';

        $this->addCsrfSection($rootNode);
        $this->addFormSection($rootNode, $enableIfStandalone);
        $this->addHttpCacheSection($rootNode);
        $this->addEsiSection($rootNode);
        $this->addSsiSection($rootNode);
        $this->addFragmentsSection($rootNode);
        $this->addProfilerSection($rootNode);
        $this->addWorkflowSection($rootNode);
        $this->addRouterSection($rootNode);
        $this->addSessionSection($rootNode);
        $this->addRequestSection($rootNode);
        $this->addAssetsSection($rootNode, $enableIfStandalone);
        $this->addAssetMapperSection($rootNode, $enableIfStandalone);
        $this->addTranslatorSection($rootNode, $enableIfStandalone);
        $this->addValidationSection($rootNode, $enableIfStandalone);
        $this->addAnnotationsSection($rootNode);
        $this->addSerializerSection($rootNode, $enableIfStandalone);
        $this->addPropertyAccessSection($rootNode, $willBeAvailable);
        $this->addPropertyInfoSection($rootNode, $enableIfStandalone);
        $this->addCacheSection($rootNode, $willBeAvailable);
        $this->addPhpErrorsSection($rootNode);
        $this->addExceptionsSection($rootNode);
        $this->addWebLinkSection($rootNode, $enableIfStandalone);
        $this->addLockSection($rootNode, $enableIfStandalone);
        $this->addSemaphoreSection($rootNode, $enableIfStandalone);
        $this->addMessengerSection($rootNode, $enableIfStandalone);
        $this->addSchedulerSection($rootNode, $enableIfStandalone);
        $this->addRobotsIndexSection($rootNode);
        $this->addHttpClientSection($rootNode, $enableIfStandalone);
        $this->addMailerSection($rootNode, $enableIfStandalone);
        $this->addSecretsSection($rootNode);
        $this->addNotifierSection($rootNode, $enableIfStandalone);
        $this->addRateLimiterSection($rootNode, $enableIfStandalone);
        $this->addUidSection($rootNode, $enableIfStandalone);
        $this->addHtmlSanitizerSection($rootNode, $enableIfStandalone);
        $this->addWebhookSection($rootNode, $enableIfStandalone);
        $this->addRemoteEventSection($rootNode, $enableIfStandalone);

        return $treeBuilder;
    }

    private function addSecretsSection(ArrayNodeDefinition $rootNode): void
    {
        $rootNode
            ->children()
                ->arrayNode('secrets')
                    ->canBeDisabled()
                    ->children()
                        ->scalarNode('vault_directory')->defaultValue('%kernel.project_dir%/config/secrets/%kernel.runtime_environment%')->cannotBeEmpty()->end()
                        ->scalarNode('local_dotenv_file')->defaultValue('%kernel.project_dir%/.env.%kernel.environment%.local')->end()
                        ->scalarNode('decryption_env_var')->defaultValue('base64:default::SYMFONY_DECRYPTION_SECRET')->end()
                    ->end()
                ->end()
            ->end()
        ;
    }

    private function addCsrfSection(ArrayNodeDefinition $rootNode): void
    {
        $rootNode
            ->children()
                ->arrayNode('csrf_protection')
                    ->treatFalseLike(['enabled' => false])
                    ->treatTrueLike(['enabled' => true])
                    ->treatNullLike(['enabled' => true])
                    ->addDefaultsIfNotSet()
                    ->children()
                        // defaults to framework.session.enabled && !class_exists(FullStack::class) && interface_exists(CsrfTokenManagerInterface::class)
                        ->booleanNode('enabled')->defaultNull()->end()
                    ->end()
                ->end()
            ->end()
        ;
    }

    private function addFormSection(ArrayNodeDefinition $rootNode, callable $enableIfStandalone): void
    {
        $rootNode
            ->children()
                ->arrayNode('form')
                    ->info('form configuration')
                    ->{$enableIfStandalone('symfony/form', Form::class)}()
                    ->children()
                        ->arrayNode('csrf_protection')
                            ->treatFalseLike(['enabled' => false])
                            ->treatTrueLike(['enabled' => true])
                            ->treatNullLike(['enabled' => true])
                            ->addDefaultsIfNotSet()
                            ->children()
                                ->booleanNode('enabled')->defaultNull()->end() // defaults to framework.csrf_protection.enabled
                                ->scalarNode('field_name')->defaultValue('_token')->end()
                            ->end()
                        ->end()
                    ->end()
                ->end()
            ->end()
        ;
    }

    private function addHttpCacheSection(ArrayNodeDefinition $rootNode): void
    {
        $rootNode
            ->children()
                ->arrayNode('http_cache')
                    ->info('HTTP cache configuration')
                    ->canBeEnabled()
                    ->fixXmlConfig('private_header')
                    ->children()
                        ->booleanNode('debug')->defaultValue('%kernel.debug%')->end()
                        ->enumNode('trace_level')
                            ->values(['none', 'short', 'full'])
                        ->end()
                        ->scalarNode('trace_header')->end()
                        ->integerNode('default_ttl')->end()
                        ->arrayNode('private_headers')
                            ->performNoDeepMerging()
                            ->scalarPrototype()->end()
                        ->end()
                        ->arrayNode('skip_response_headers')
                            ->performNoDeepMerging()
                            ->scalarPrototype()->end()
                        ->end()
                        ->booleanNode('allow_reload')->end()
                        ->booleanNode('allow_revalidate')->end()
                        ->integerNode('stale_while_revalidate')->end()
                        ->integerNode('stale_if_error')->end()
                        ->booleanNode('terminate_on_cache_hit')->end()
                    ->end()
                ->end()
            ->end()
        ;
    }

    private function addEsiSection(ArrayNodeDefinition $rootNode): void
    {
        $rootNode
            ->children()
                ->arrayNode('esi')
                    ->info('esi configuration')
                    ->canBeEnabled()
                ->end()
            ->end()
        ;
    }

    private function addSsiSection(ArrayNodeDefinition $rootNode): void
    {
        $rootNode
            ->children()
                ->arrayNode('ssi')
                    ->info('ssi configuration')
                    ->canBeEnabled()
                ->end()
            ->end();
    }

    private function addFragmentsSection(ArrayNodeDefinition $rootNode): void
    {
        $rootNode
            ->children()
                ->arrayNode('fragments')
                    ->info('fragments configuration')
                    ->canBeEnabled()
                    ->children()
                        ->scalarNode('hinclude_default_template')->defaultNull()->end()
                        ->scalarNode('path')->defaultValue('/_fragment')->end()
                    ->end()
                ->end()
            ->end()
        ;
    }

    private function addProfilerSection(ArrayNodeDefinition $rootNode): void
    {
        $rootNode
            ->children()
                ->arrayNode('profiler')
                    ->info('profiler configuration')
                    ->canBeEnabled()
                    ->children()
                        ->booleanNode('collect')->defaultTrue()->end()
                        ->scalarNode('collect_parameter')->defaultNull()->info('The name of the parameter to use to enable or disable collection on a per request basis')->end()
                        ->booleanNode('only_exceptions')->defaultFalse()->end()
                        ->booleanNode('only_main_requests')->defaultFalse()->end()
                        ->scalarNode('dsn')->defaultValue('file:%kernel.cache_dir%/profiler')->end()
                        ->booleanNode('collect_serializer_data')->info('Enables the serializer data collector and profiler panel')->defaultFalse()->end()
                    ->end()
                ->end()
            ->end()
        ;
    }

    private function addWorkflowSection(ArrayNodeDefinition $rootNode): void
    {
        $rootNode
            ->fixXmlConfig('workflow')
            ->children()
                ->arrayNode('workflows')
                    ->canBeEnabled()
                    ->beforeNormalization()
                        ->always(function ($v) {
                            if (\is_array($v) && true === $v['enabled']) {
                                $workflows = $v;
                                unset($workflows['enabled']);

                                if (1 === \count($workflows) && isset($workflows[0]['enabled']) && 1 === \count($workflows[0])) {
                                    $workflows = [];
                                }

                                if (1 === \count($workflows) && isset($workflows['workflows']) && !array_is_list($workflows['workflows']) && array_diff(array_keys($workflows['workflows']), ['audit_trail', 'type', 'marking_store', 'supports', 'support_strategy', 'initial_marking', 'places', 'transitions'])) {
                                    $workflows = $workflows['workflows'];
                                }

                                foreach ($workflows as $key => $workflow) {
                                    if (isset($workflow['enabled']) && false === $workflow['enabled']) {
                                        throw new LogicException(sprintf('Cannot disable a single workflow. Remove the configuration for the workflow "%s" instead.', $key));
                                    }

                                    unset($workflows[$key]['enabled']);
                                }

                                $v = [
                                    'enabled' => true,
                                    'workflows' => $workflows,
                                ];
                            }

                            return $v;
                        })
                    ->end()
                    ->children()
                        ->arrayNode('workflows')
                            ->useAttributeAsKey('name')
                            ->prototype('array')
                                ->fixXmlConfig('support')
                                ->fixXmlConfig('place')
                                ->fixXmlConfig('transition')
                                ->fixXmlConfig('event_to_dispatch', 'events_to_dispatch')
                                ->children()
                                    ->arrayNode('audit_trail')
                                        ->canBeEnabled()
                                    ->end()
                                    ->enumNode('type')
                                        ->values(['workflow', 'state_machine'])
                                        ->defaultValue('state_machine')
                                    ->end()
                                    ->arrayNode('marking_store')
                                        ->children()
                                            ->enumNode('type')
                                                ->values(['method'])
                                            ->end()
                                            ->scalarNode('property')
                                                ->cannotBeEmpty()
                                            ->end()
                                            ->scalarNode('service')
                                                ->cannotBeEmpty()
                                            ->end()
                                        ->end()
                                    ->end()
                                    ->arrayNode('supports')
                                        ->beforeNormalization()
                                            ->ifString()
                                            ->then(fn ($v) => [$v])
                                        ->end()
                                        ->prototype('scalar')
                                            ->cannotBeEmpty()
                                            ->validate()
                                                ->ifTrue(fn ($v) => !class_exists($v) && !interface_exists($v, false))
                                                ->thenInvalid('The supported class or interface "%s" does not exist.')
                                            ->end()
                                        ->end()
                                    ->end()
                                    ->scalarNode('support_strategy')
                                        ->cannotBeEmpty()
                                    ->end()
                                    ->arrayNode('initial_marking')
                                        ->beforeNormalization()->castToArray()->end()
                                        ->defaultValue([])
                                        ->prototype('scalar')->end()
                                    ->end()
                                    ->variableNode('events_to_dispatch')
                                        ->defaultValue(null)
                                        ->validate()
                                            ->ifTrue(function ($v) {
                                                if (null === $v) {
                                                    return false;
                                                }
                                                if (!\is_array($v)) {
                                                    return true;
                                                }

                                                foreach ($v as $value) {
                                                    if (!\is_string($value)) {
                                                        return true;
                                                    }
                                                    if (class_exists(WorkflowEvents::class) && !\in_array($value, WorkflowEvents::ALIASES)) {
                                                        return true;
                                                    }
                                                }

                                                return false;
                                            })
                                            ->thenInvalid('The value must be "null" or an array of workflow events (like ["workflow.enter"]).')
                                        ->end()
                                        ->info('Select which Transition events should be dispatched for this Workflow')
                                        ->example(['workflow.enter', 'workflow.transition'])
                                    ->end()
                                    ->arrayNode('places')
                                        ->beforeNormalization()
                                            ->always()
                                            ->then(function ($places) {
                                                if (!\is_array($places)) {
                                                    throw new InvalidConfigurationException('The "places" option must be an array in workflow configuration.');
                                                }

                                                // It's an indexed array of shape  ['place1', 'place2']
                                                if (isset($places[0]) && \is_string($places[0])) {
                                                    return array_map(function (string $place) {
                                                        return ['name' => $place];
                                                    }, $places);
                                                }

                                                // It's an indexed array, we let the validation occur
                                                if (isset($places[0]) && \is_array($places[0])) {
                                                    return $places;
                                                }

                                                foreach ($places as $name => $place) {
                                                    if (\is_array($place) && \array_key_exists('name', $place)) {
                                                        continue;
                                                    }
                                                    $place['name'] = $name;
                                                    $places[$name] = $place;
                                                }

                                                return array_values($places);
                                            })
                                        ->end()
                                        ->isRequired()
                                        ->requiresAtLeastOneElement()
                                        ->prototype('array')
                                            ->children()
                                                ->scalarNode('name')
                                                    ->isRequired()
                                                    ->cannotBeEmpty()
                                                ->end()
                                                ->arrayNode('metadata')
                                                    ->normalizeKeys(false)
                                                    ->defaultValue([])
                                                    ->example(['color' => 'blue', 'description' => 'Workflow to manage article.'])
                                                    ->prototype('variable')
                                                    ->end()
                                                ->end()
                                            ->end()
                                        ->end()
                                    ->end()
                                    ->arrayNode('transitions')
                                        ->beforeNormalization()
                                            ->always()
                                            ->then(function ($transitions) {
                                                if (!\is_array($transitions)) {
                                                    throw new InvalidConfigurationException('The "transitions" option must be an array in workflow configuration.');
                                                }

                                                // It's an indexed array, we let the validation occur
                                                if (isset($transitions[0]) && \is_array($transitions[0])) {
                                                    return $transitions;
                                                }

                                                foreach ($transitions as $name => $transition) {
                                                    if (\is_array($transition) && \array_key_exists('name', $transition)) {
                                                        continue;
                                                    }
                                                    $transition['name'] = $name;
                                                    $transitions[$name] = $transition;
                                                }

                                                return $transitions;
                                            })
                                        ->end()
                                        ->isRequired()
                                        ->requiresAtLeastOneElement()
                                        ->prototype('array')
                                            ->children()
                                                ->scalarNode('name')
                                                    ->isRequired()
                                                    ->cannotBeEmpty()
                                                ->end()
                                                ->scalarNode('guard')
                                                    ->cannotBeEmpty()
                                                    ->info('An expression to block the transition')
                                                    ->example('is_fully_authenticated() and is_granted(\'ROLE_JOURNALIST\') and subject.getTitle() == \'My first article\'')
                                                ->end()
                                                ->arrayNode('from')
                                                    ->beforeNormalization()
                                                        ->ifString()
                                                        ->then(fn ($v) => [$v])
                                                    ->end()
                                                    ->requiresAtLeastOneElement()
                                                    ->prototype('scalar')
                                                        ->cannotBeEmpty()
                                                    ->end()
                                                ->end()
                                                ->arrayNode('to')
                                                    ->beforeNormalization()
                                                        ->ifString()
                                                        ->then(fn ($v) => [$v])
                                                    ->end()
                                                    ->requiresAtLeastOneElement()
                                                    ->prototype('scalar')
                                                        ->cannotBeEmpty()
                                                    ->end()
                                                ->end()
                                                ->arrayNode('metadata')
                                                    ->normalizeKeys(false)
                                                    ->defaultValue([])
                                                    ->example(['color' => 'blue', 'description' => 'Workflow to manage article.'])
                                                    ->prototype('variable')
                                                    ->end()
                                                ->end()
                                            ->end()
                                        ->end()
                                    ->end()
                                    ->arrayNode('metadata')
                                        ->normalizeKeys(false)
                                        ->defaultValue([])
                                        ->example(['color' => 'blue', 'description' => 'Workflow to manage article.'])
                                        ->prototype('variable')
                                        ->end()
                                    ->end()
                                ->end()
                                ->validate()
                                    ->ifTrue(function ($v) {
                                        return $v['supports'] && isset($v['support_strategy']);
                                    })
                                    ->thenInvalid('"supports" and "support_strategy" cannot be used together.')
                                ->end()
                                ->validate()
                                    ->ifTrue(function ($v) {
                                        return !$v['supports'] && !isset($v['support_strategy']);
                                    })
                                    ->thenInvalid('"supports" or "support_strategy" should be configured.')
                                ->end()
                                ->beforeNormalization()
                                        ->always()
                                        ->then(function ($values) {
                                            // Special case to deal with XML when the user wants an empty array
                                            if (\array_key_exists('event_to_dispatch', $values) && null === $values['event_to_dispatch']) {
                                                $values['events_to_dispatch'] = [];
                                                unset($values['event_to_dispatch']);
                                            }

                                            return $values;
                                        })
                                ->end()
                            ->end()
                        ->end()
                    ->end()
                ->end()
            ->end()
        ;
    }

    private function addRouterSection(ArrayNodeDefinition $rootNode): void
    {
        $rootNode
            ->children()
                ->arrayNode('router')
                    ->info('router configuration')
                    ->canBeEnabled()
                    ->children()
                        ->scalarNode('resource')->isRequired()->end()
                        ->scalarNode('type')->end()
                        ->scalarNode('cache_dir')->defaultValue('%kernel.cache_dir%')->end()
                        ->scalarNode('default_uri')
                            ->info('The default URI used to generate URLs in a non-HTTP context')
                            ->defaultNull()
                        ->end()
                        ->scalarNode('http_port')->defaultValue(80)->end()
                        ->scalarNode('https_port')->defaultValue(443)->end()
                        ->scalarNode('strict_requirements')
                            ->info(
                                "set to true to throw an exception when a parameter does not match the requirements\n".
                                "set to false to disable exceptions when a parameter does not match the requirements (and return null instead)\n".
                                "set to null to disable parameter checks against requirements\n".
                                "'true' is the preferred configuration in development mode, while 'false' or 'null' might be preferred in production"
                            )
                            ->defaultTrue()
                        ->end()
                        ->booleanNode('utf8')->defaultTrue()->end()
                    ->end()
                ->end()
            ->end()
        ;
    }

    private function addSessionSection(ArrayNodeDefinition $rootNode): void
    {
        $rootNode
            ->children()
                ->arrayNode('session')
                    ->info('session configuration')
                    ->canBeEnabled()
                    ->children()
                        ->scalarNode('storage_factory_id')->defaultValue('session.storage.factory.native')->end()
                        ->scalarNode('handler_id')->defaultValue('session.handler.native_file')->end()
                        ->scalarNode('name')
                            ->validate()
                                ->ifTrue(function ($v) {
                                    parse_str($v, $parsed);

                                    return implode('&', array_keys($parsed)) !== (string) $v;
                                })
                                ->thenInvalid('Session name %s contains illegal character(s)')
                            ->end()
                        ->end()
                        ->scalarNode('cookie_lifetime')->end()
                        ->scalarNode('cookie_path')->end()
                        ->scalarNode('cookie_domain')->end()
                        ->enumNode('cookie_secure')->values([true, false, 'auto'])->end()
                        ->booleanNode('cookie_httponly')->defaultTrue()->end()
                        ->enumNode('cookie_samesite')->values([null, Cookie::SAMESITE_LAX, Cookie::SAMESITE_STRICT, Cookie::SAMESITE_NONE])->defaultNull()->end()
                        ->booleanNode('use_cookies')->end()
                        ->scalarNode('gc_divisor')->end()
                        ->scalarNode('gc_probability')->defaultValue(1)->end()
                        ->scalarNode('gc_maxlifetime')->end()
                        ->scalarNode('save_path')->defaultValue('%kernel.cache_dir%/sessions')->end()
                        ->integerNode('metadata_update_threshold')
                            ->defaultValue(0)
                            ->info('seconds to wait between 2 session metadata updates')
                        ->end()
                        ->integerNode('sid_length')
                            ->min(22)
                            ->max(256)
                        ->end()
                        ->integerNode('sid_bits_per_character')
                            ->min(4)
                            ->max(6)
                        ->end()
                    ->end()
                ->end()
            ->end()
        ;
    }

    private function addRequestSection(ArrayNodeDefinition $rootNode): void
    {
        $rootNode
            ->children()
                ->arrayNode('request')
                    ->info('request configuration')
                    ->canBeEnabled()
                    ->fixXmlConfig('format')
                    ->children()
                        ->arrayNode('formats')
                            ->useAttributeAsKey('name')
                            ->prototype('array')
                                ->beforeNormalization()
                                    ->ifTrue(fn ($v) => \is_array($v) && isset($v['mime_type']))
                                    ->then(fn ($v) => $v['mime_type'])
                                ->end()
                                ->beforeNormalization()->castToArray()->end()
                                ->prototype('scalar')->end()
                            ->end()
                        ->end()
                    ->end()
                ->end()
            ->end()
        ;
    }

    private function addAssetsSection(ArrayNodeDefinition $rootNode, callable $enableIfStandalone): void
    {
        $rootNode
            ->children()
                ->arrayNode('assets')
                    ->info('assets configuration')
                    ->{$enableIfStandalone('symfony/asset', Package::class)}()
                    ->fixXmlConfig('base_url')
                    ->children()
                        ->booleanNode('strict_mode')
                            ->info('Throw an exception if an entry is missing from the manifest.json')
                            ->defaultFalse()
                        ->end()
                        ->scalarNode('version_strategy')->defaultNull()->end()
                        ->scalarNode('version')->defaultNull()->end()
                        ->scalarNode('version_format')->defaultValue('%%s?%%s')->end()
                        ->scalarNode('json_manifest_path')->defaultNull()->end()
                        ->scalarNode('base_path')->defaultValue('')->end()
                        ->arrayNode('base_urls')
                            ->requiresAtLeastOneElement()
                            ->beforeNormalization()->castToArray()->end()
                            ->prototype('scalar')->end()
                        ->end()
                    ->end()
                    ->validate()
                        ->ifTrue(function ($v) {
                            return isset($v['version_strategy']) && isset($v['version']);
                        })
                        ->thenInvalid('You cannot use both "version_strategy" and "version" at the same time under "assets".')
                    ->end()
                    ->validate()
                        ->ifTrue(function ($v) {
                            return isset($v['version_strategy']) && isset($v['json_manifest_path']);
                        })
                        ->thenInvalid('You cannot use both "version_strategy" and "json_manifest_path" at the same time under "assets".')
                    ->end()
                    ->validate()
                        ->ifTrue(function ($v) {
                            return isset($v['version']) && isset($v['json_manifest_path']);
                        })
                        ->thenInvalid('You cannot use both "version" and "json_manifest_path" at the same time under "assets".')
                    ->end()
                    ->fixXmlConfig('package')
                    ->children()
                        ->arrayNode('packages')
                            ->normalizeKeys(false)
                            ->useAttributeAsKey('name')
                            ->prototype('array')
                                ->fixXmlConfig('base_url')
                                ->children()
                                    ->booleanNode('strict_mode')
                                        ->info('Throw an exception if an entry is missing from the manifest.json')
                                        ->defaultFalse()
                                    ->end()
                                    ->scalarNode('version_strategy')->defaultNull()->end()
                                    ->scalarNode('version')
                                        ->beforeNormalization()
                                        ->ifTrue(fn ($v) => '' === $v)
                                        ->then(fn () => null)
                                        ->end()
                                    ->end()
                                    ->scalarNode('version_format')->defaultNull()->end()
                                    ->scalarNode('json_manifest_path')->defaultNull()->end()
                                    ->scalarNode('base_path')->defaultValue('')->end()
                                    ->arrayNode('base_urls')
                                        ->requiresAtLeastOneElement()
                                        ->beforeNormalization()->castToArray()->end()
                                        ->prototype('scalar')->end()
                                    ->end()
                                ->end()
                                ->validate()
                                    ->ifTrue(function ($v) {
                                        return isset($v['version_strategy']) && isset($v['version']);
                                    })
                                    ->thenInvalid('You cannot use both "version_strategy" and "version" at the same time under "assets" packages.')
                                ->end()
                                ->validate()
                                    ->ifTrue(function ($v) {
                                        return isset($v['version_strategy']) && isset($v['json_manifest_path']);
                                    })
                                    ->thenInvalid('You cannot use both "version_strategy" and "json_manifest_path" at the same time under "assets" packages.')
                                ->end()
                                ->validate()
                                    ->ifTrue(function ($v) {
                                        return isset($v['version']) && isset($v['json_manifest_path']);
                                    })
                                    ->thenInvalid('You cannot use both "version" and "json_manifest_path" at the same time under "assets" packages.')
                                ->end()
                            ->end()
                        ->end()
                    ->end()
                ->end()
            ->end()
        ;
    }

    private function addAssetMapperSection(ArrayNodeDefinition $rootNode, callable $enableIfStandalone): void
    {
        $rootNode
            ->children()
                ->arrayNode('asset_mapper')
                    ->info('Asset Mapper configuration')
                    ->{$enableIfStandalone('symfony/asset-mapper', AssetMapper::class)}()
                    ->fixXmlConfig('path')
                    ->fixXmlConfig('excluded_pattern')
                    ->fixXmlConfig('extension')
                    ->fixXmlConfig('importmap_script_attribute')
                    ->children()
                        // add array node called "paths" that will be an array of strings
                        ->arrayNode('paths')
                            ->info('Directories that hold assets that should be in the mapper. Can be a simple array of an array of ["path/to/assets": "namespace"]')
                            ->example(['assets/'])
                            ->normalizeKeys(false)
                            ->useAttributeAsKey('namespace')
                            ->beforeNormalization()
                                ->always()
                                ->then(function ($v) {
                                    $result = [];
                                    foreach ($v as $key => $item) {
                                        // "dir" => "namespace"
                                        if (\is_string($key)) {
                                            $result[$key] = $item;

                                            continue;
                                        }

                                        if (\is_array($item)) {
                                            // $item = ["namespace" => "the/namespace", "value" => "the/dir"]
                                            $result[$item['value']] = $item['namespace'] ?? '';
                                        } else {
                                            // $item = "the/dir"
                                            $result[$item] = '';
                                        }
                                    }

                                    return $result;
                                })
                            ->end()
                            ->prototype('scalar')->end()
                        ->end()
                        ->arrayNode('excluded_patterns')
                            ->info('Array of glob patterns of asset file paths that should not be in the asset mapper')
                            ->prototype('scalar')->end()
                            ->example(['*/assets/build/*', '*/*_.scss'])
                        ->end()
                        ->booleanNode('server')
                            ->info('If true, a "dev server" will return the assets from the public directory (true in "debug" mode only by default)')
                            ->defaultValue($this->debug)
                        ->end()
                        ->scalarNode('public_prefix')
                            ->info('The public path where the assets will be written to (and served from when "server" is true)')
                            ->defaultValue('/assets/')
                        ->end()
                        ->enumNode('missing_import_mode')
                            ->values(['strict', 'warn', 'ignore'])
                            ->info('Behavior if an asset cannot be found when imported from JavaScript or CSS files - e.g. "import \'./non-existent.js\'". "strict" means an exception is thrown, "warn" means a warning is logged, "ignore" means the import is left as-is.')
                            ->defaultValue('warn')
                        ->end()
                        ->arrayNode('extensions')
                            ->info('Key-value pair of file extensions set to their mime type.')
                            ->normalizeKeys(false)
                            ->useAttributeAsKey('extension')
                            ->example(['.zip' => 'application/zip'])
                            ->prototype('scalar')->end()
                        ->end()
                        ->scalarNode('importmap_path')
                            ->info('The path of the importmap.php file.')
                            ->defaultValue('%kernel.project_dir%/importmap.php')
                        ->end()
                        ->scalarNode('importmap_polyfill')
                            ->info('URL of the ES Module Polyfill to use, false to disable. Defaults to using a CDN URL.')
                            ->defaultValue(null)
                        ->end()
                        ->arrayNode('importmap_script_attributes')
                            ->info('Key-value pair of attributes to add to script tags output for the importmap.')
                            ->normalizeKeys(false)
                            ->useAttributeAsKey('key')
                            ->example(['data-turbo-track' => 'reload'])
                            ->prototype('scalar')->end()
                        ->end()
                        ->scalarNode('vendor_dir')
                            ->info('The directory to store JavaScript vendors.')
                            ->defaultValue('%kernel.project_dir%/assets/vendor')
                        ->end()
                        ->scalarNode('provider')
                            ->info('The provider (CDN) to use'.(class_exists(ImportMapManager::class) ? sprintf(' (e.g.: "%s").', implode('", "', ImportMapManager::PROVIDERS)) : '.'))
                            ->defaultValue('jsdelivr.esm')
                        ->end()
                    ->end()
                ->end()
            ->end()
        ;
    }

    private function addTranslatorSection(ArrayNodeDefinition $rootNode, callable $enableIfStandalone): void
    {
        $rootNode
            ->children()
                ->arrayNode('translator')
                    ->info('translator configuration')
                    ->{$enableIfStandalone('symfony/translation', Translator::class)}()
                    ->fixXmlConfig('fallback')
                    ->fixXmlConfig('path')
                    ->fixXmlConfig('provider')
                    ->children()
                        ->arrayNode('fallbacks')
                            ->info('Defaults to the value of "default_locale".')
                            ->beforeNormalization()->ifString()->then(fn ($v) => [$v])->end()
                            ->prototype('scalar')->end()
                            ->defaultValue([])
                        ->end()
                        ->booleanNode('logging')->defaultValue(false)->end()
                        ->scalarNode('formatter')->defaultValue('translator.formatter.default')->end()
                        ->scalarNode('cache_dir')->defaultValue('%kernel.cache_dir%/translations')->end()
                        ->scalarNode('default_path')
                            ->info('The default path used to load translations')
                            ->defaultValue('%kernel.project_dir%/translations')
                        ->end()
                        ->arrayNode('paths')
                            ->prototype('scalar')->end()
                        ->end()
                        ->arrayNode('pseudo_localization')
                            ->canBeEnabled()
                            ->fixXmlConfig('localizable_html_attribute')
                            ->children()
                                ->booleanNode('accents')->defaultTrue()->end()
                                ->floatNode('expansion_factor')
                                    ->min(1.0)
                                    ->defaultValue(1.0)
                                ->end()
                                ->booleanNode('brackets')->defaultTrue()->end()
                                ->booleanNode('parse_html')->defaultFalse()->end()
                                ->arrayNode('localizable_html_attributes')
                                    ->prototype('scalar')->end()
                                ->end()
                            ->end()
                        ->end()
                        ->arrayNode('providers')
                            ->info('Translation providers you can read/write your translations from')
                            ->useAttributeAsKey('name')
                            ->prototype('array')
                                ->fixXmlConfig('domain')
                                ->fixXmlConfig('locale')
                                ->children()
                                    ->scalarNode('dsn')->end()
                                    ->arrayNode('domains')
                                        ->prototype('scalar')->end()
                                        ->defaultValue([])
                                    ->end()
                                    ->arrayNode('locales')
                                        ->prototype('scalar')->end()
                                        ->defaultValue([])
                                        ->info('If not set, all locales listed under framework.enabled_locales are used.')
                                    ->end()
                                ->end()
                            ->end()
                            ->defaultValue([])
                        ->end()
                    ->end()
                ->end()
            ->end()
        ;
    }

    private function addValidationSection(ArrayNodeDefinition $rootNode, callable $enableIfStandalone): void
    {
        $rootNode
            ->children()
                ->arrayNode('validation')
                    ->info('validation configuration')
                    ->{$enableIfStandalone('symfony/validator', Validation::class)}()
                    ->children()
                        ->scalarNode('cache')->end()
                        ->booleanNode('enable_annotations')->{!class_exists(FullStack::class) ? 'defaultTrue' : 'defaultFalse'}()->end()
                        ->arrayNode('static_method')
                            ->defaultValue(['loadValidatorMetadata'])
                            ->prototype('scalar')->end()
                            ->treatFalseLike([])
                            ->validate()->castToArray()->end()
                        ->end()
                        ->scalarNode('translation_domain')->defaultValue('validators')->end()
                        ->enumNode('email_validation_mode')->values(['html5', 'loose', 'strict'])->end()
                        ->arrayNode('mapping')
                            ->addDefaultsIfNotSet()
                            ->fixXmlConfig('path')
                            ->children()
                                ->arrayNode('paths')
                                    ->prototype('scalar')->end()
                                ->end()
                            ->end()
                        ->end()
                        ->arrayNode('not_compromised_password')
                            ->canBeDisabled()
                            ->children()
                                ->booleanNode('enabled')
                                    ->defaultTrue()
                                    ->info('When disabled, compromised passwords will be accepted as valid.')
                                ->end()
                                ->scalarNode('endpoint')
                                    ->defaultNull()
                                    ->info('API endpoint for the NotCompromisedPassword Validator.')
                                ->end()
                            ->end()
                        ->end()
                        ->arrayNode('auto_mapping')
                            ->info('A collection of namespaces for which auto-mapping will be enabled by default, or null to opt-in with the EnableAutoMapping constraint.')
                            ->example([
                                'App\\Entity\\' => [],
                                'App\\WithSpecificLoaders\\' => ['validator.property_info_loader'],
                            ])
                            ->useAttributeAsKey('namespace')
                            ->normalizeKeys(false)
                            ->beforeNormalization()
                                ->ifArray()
                                ->then(function (array $values): array {
                                    foreach ($values as $k => $v) {
                                        if (isset($v['service'])) {
                                            continue;
                                        }

                                        if (isset($v['namespace'])) {
                                            $values[$k]['services'] = [];
                                            continue;
                                        }

                                        if (!\is_array($v)) {
                                            $values[$v]['services'] = [];
                                            unset($values[$k]);
                                            continue;
                                        }

                                        $tmp = $v;
                                        unset($values[$k]);
                                        $values[$k]['services'] = $tmp;
                                    }

                                    return $values;
                                })
                            ->end()
                            ->arrayPrototype()
                                ->fixXmlConfig('service')
                                ->children()
                                    ->arrayNode('services')
                                        ->prototype('scalar')->end()
                                    ->end()
                                ->end()
                            ->end()
                        ->end()
                    ->end()
                ->end()
            ->end()
        ;
    }

    private function addAnnotationsSection(ArrayNodeDefinition $rootNode): void
    {
        $rootNode
            ->children()
                ->arrayNode('annotations')
                    ->canBeEnabled()
                    ->validate()
                        ->ifTrue(static fn (array $v) => $v['enabled'])
                        ->thenInvalid('Enabling the doctrine/annotations integration is not supported anymore.')
                ->end()
            ->end()
        ;
    }

    private function addSerializerSection(ArrayNodeDefinition $rootNode, callable $enableIfStandalone): void
    {
        $rootNode
            ->children()
                ->arrayNode('serializer')
                    ->info('serializer configuration')
                    ->{$enableIfStandalone('symfony/serializer', Serializer::class)}()
                    ->children()
                        ->booleanNode('enable_annotations')->{!class_exists(FullStack::class) ? 'defaultTrue' : 'defaultFalse'}()->end()
                        ->scalarNode('name_converter')->end()
                        ->scalarNode('circular_reference_handler')->end()
                        ->scalarNode('max_depth_handler')->end()
                        ->arrayNode('mapping')
                            ->addDefaultsIfNotSet()
                            ->fixXmlConfig('path')
                            ->children()
                                ->arrayNode('paths')
                                    ->prototype('scalar')->end()
                                ->end()
                            ->end()
                        ->end()
                        ->arrayNode('default_context')
                            ->normalizeKeys(false)
                            ->useAttributeAsKey('name')
                            ->defaultValue([])
                            ->prototype('variable')->end()
                        ->end()
                    ->end()
                ->end()
            ->end()
        ;
    }

    private function addPropertyAccessSection(ArrayNodeDefinition $rootNode, callable $willBeAvailable): void
    {
        $rootNode
            ->children()
                ->arrayNode('property_access')
                    ->addDefaultsIfNotSet()
                    ->info('Property access configuration')
                    ->{$willBeAvailable('symfony/property-access', PropertyAccessor::class) ? 'canBeDisabled' : 'canBeEnabled'}()
                    ->children()
                        ->booleanNode('magic_call')->defaultFalse()->end()
                        ->booleanNode('magic_get')->defaultTrue()->end()
                        ->booleanNode('magic_set')->defaultTrue()->end()
                        ->booleanNode('throw_exception_on_invalid_index')->defaultFalse()->end()
                        ->booleanNode('throw_exception_on_invalid_property_path')->defaultTrue()->end()
                    ->end()
                ->end()
            ->end()
        ;
    }

    private function addPropertyInfoSection(ArrayNodeDefinition $rootNode, callable $enableIfStandalone): void
    {
        $rootNode
            ->children()
                ->arrayNode('property_info')
                    ->info('Property info configuration')
                    ->{$enableIfStandalone('symfony/property-info', PropertyInfoExtractorInterface::class)}()
                ->end()
            ->end()
        ;
    }

    private function addCacheSection(ArrayNodeDefinition $rootNode, callable $willBeAvailable): void
    {
        $rootNode
            ->children()
                ->arrayNode('cache')
                    ->info('Cache configuration')
                    ->addDefaultsIfNotSet()
                    ->fixXmlConfig('pool')
                    ->children()
                        ->scalarNode('prefix_seed')
                            ->info('Used to namespace cache keys when using several apps with the same shared backend')
                            ->defaultValue('_%kernel.project_dir%.%kernel.container_class%')
                            ->example('my-application-name/%kernel.environment%')
                        ->end()
                        ->scalarNode('app')
                            ->info('App related cache pools configuration')
                            ->defaultValue('cache.adapter.filesystem')
                        ->end()
                        ->scalarNode('system')
                            ->info('System related cache pools configuration')
                            ->defaultValue('cache.adapter.system')
                        ->end()
                        ->scalarNode('directory')->defaultValue('%kernel.cache_dir%/pools/app')->end()
                        ->scalarNode('default_psr6_provider')->end()
                        ->scalarNode('default_redis_provider')->defaultValue('redis://localhost')->end()
                        ->scalarNode('default_memcached_provider')->defaultValue('memcached://localhost')->end()
                        ->scalarNode('default_doctrine_dbal_provider')->defaultValue('database_connection')->end()
                        ->scalarNode('default_pdo_provider')->defaultValue($willBeAvailable('doctrine/dbal', Connection::class) && class_exists(DoctrineAdapter::class) ? 'database_connection' : null)->end()
                        ->arrayNode('pools')
                            ->useAttributeAsKey('name')
                            ->prototype('array')
                                ->fixXmlConfig('adapter')
                                ->beforeNormalization()
                                    ->ifTrue(fn ($v) => isset($v['provider']) && \is_array($v['adapters'] ?? $v['adapter'] ?? null) && 1 < \count($v['adapters'] ?? $v['adapter']))
                                    ->thenInvalid('Pool cannot have a "provider" while more than one adapter is defined')
                                ->end()
                                ->children()
                                    ->arrayNode('adapters')
                                        ->performNoDeepMerging()
                                        ->info('One or more adapters to chain for creating the pool, defaults to "cache.app".')
                                        ->beforeNormalization()->castToArray()->end()
                                        ->beforeNormalization()
                                            ->always()->then(function ($values) {
                                                if ([0] === array_keys($values) && \is_array($values[0])) {
                                                    return $values[0];
                                                }
                                                $adapters = [];

                                                foreach ($values as $k => $v) {
                                                    if (\is_int($k) && \is_string($v)) {
                                                        $adapters[] = $v;
                                                    } elseif (!\is_array($v)) {
                                                        $adapters[$k] = $v;
                                                    } elseif (isset($v['provider'])) {
                                                        $adapters[$v['provider']] = $v['name'] ?? $v;
                                                    } else {
                                                        $adapters[] = $v['name'] ?? $v;
                                                    }
                                                }

                                                return $adapters;
                                            })
                                        ->end()
                                        ->prototype('scalar')->end()
                                    ->end()
                                    ->scalarNode('tags')->defaultNull()->end()
                                    ->booleanNode('public')->defaultFalse()->end()
                                    ->scalarNode('default_lifetime')
                                        ->info('Default lifetime of the pool')
                                        ->example('"300" for 5 minutes expressed in seconds, "PT5M" for five minutes expressed as ISO 8601 time interval, or "5 minutes" as a date expression')
                                    ->end()
                                    ->scalarNode('provider')
                                        ->info('Overwrite the setting from the default provider for this adapter.')
                                    ->end()
                                    ->scalarNode('early_expiration_message_bus')
                                        ->example('"messenger.default_bus" to send early expiration events to the default Messenger bus.')
                                    ->end()
                                    ->scalarNode('clearer')->end()
                                ->end()
                            ->end()
                            ->validate()
                                ->ifTrue(fn ($v) => isset($v['cache.app']) || isset($v['cache.system']))
                                ->thenInvalid('"cache.app" and "cache.system" are reserved names')
                            ->end()
                        ->end()
                    ->end()
                ->end()
            ->end()
        ;
    }

    private function addPhpErrorsSection(ArrayNodeDefinition $rootNode): void
    {
        $rootNode
            ->children()
                ->arrayNode('php_errors')
                    ->info('PHP errors handling configuration')
                    ->addDefaultsIfNotSet()
                    ->children()
                        ->variableNode('log')
                            ->info('Use the application logger instead of the PHP logger for logging PHP errors.')
                            ->example('"true" to use the default configuration: log all errors. "false" to disable. An integer bit field of E_* constants, or an array mapping E_* constants to log levels.')
                            ->defaultValue($this->debug)
                            ->treatNullLike($this->debug)
                            ->beforeNormalization()
                                ->ifArray()
                                ->then(function (array $v): array {
                                    if (!($v[0]['type'] ?? false)) {
                                        return $v;
                                    }

                                    // Fix XML normalization

                                    $ret = [];
                                    foreach ($v as ['type' => $type, 'logLevel' => $logLevel]) {
                                        $ret[$type] = $logLevel;
                                    }

                                    return $ret;
                                })
                            ->end()
                            ->validate()
                                ->ifTrue(fn ($v) => !(\is_int($v) || \is_bool($v) || \is_array($v)))
                                ->thenInvalid('The "php_errors.log" parameter should be either an integer, a boolean, or an array')
                            ->end()
                        ->end()
                        ->booleanNode('throw')
                            ->info('Throw PHP errors as \ErrorException instances.')
                            ->defaultValue($this->debug)
                            ->treatNullLike($this->debug)
                        ->end()
                    ->end()
                ->end()
            ->end()
        ;
    }

    private function addExceptionsSection(ArrayNodeDefinition $rootNode): void
    {
        $logLevels = (new \ReflectionClass(LogLevel::class))->getConstants();

        $rootNode
            ->fixXmlConfig('exception')
            ->children()
                ->arrayNode('exceptions')
                    ->info('Exception handling configuration')
                    ->useAttributeAsKey('class')
                    ->prototype('array')
                        ->children()
                            ->scalarNode('log_level')
                                ->info('The level of log message. Null to let Symfony decide.')
                                ->validate()
                                    ->ifTrue(fn ($v) => null !== $v && !\in_array($v, $logLevels, true))
                                    ->thenInvalid(sprintf('The log level is not valid. Pick one among "%s".', implode('", "', $logLevels)))
                                ->end()
                                ->defaultNull()
                            ->end()
                            ->scalarNode('status_code')
                                ->info('The status code of the response. Null or 0 to let Symfony decide.')
                                ->beforeNormalization()
                                    ->ifTrue(fn ($v) => 0 === $v)
                                    ->then(fn ($v) => null)
                                ->end()
                                ->validate()
                                    ->ifTrue(fn ($v) => null !== $v && ($v < 100 || $v > 599))
                                    ->thenInvalid('The status code is not valid. Pick a value between 100 and 599.')
                                ->end()
                                ->defaultNull()
                            ->end()
                        ->end()
                    ->end()
                ->end()
            ->end()
        ;
    }

    private function addLockSection(ArrayNodeDefinition $rootNode, callable $enableIfStandalone): void
    {
        $rootNode
            ->children()
                ->arrayNode('lock')
                    ->info('Lock configuration')
                    ->{$enableIfStandalone('symfony/lock', Lock::class)}()
                    ->beforeNormalization()
                        ->ifString()->then(fn ($v) => ['enabled' => true, 'resources' => $v])
                    ->end()
                    ->beforeNormalization()
                        ->ifTrue(fn ($v) => \is_array($v) && !isset($v['enabled']))
                        ->then(fn ($v) => $v + ['enabled' => true])
                    ->end()
                    ->beforeNormalization()
                        ->ifTrue(fn ($v) => \is_array($v) && !isset($v['resources']) && !isset($v['resource']))
                        ->then(function ($v) {
                            $e = $v['enabled'];
                            unset($v['enabled']);

                            return ['enabled' => $e, 'resources' => $v];
                        })
                    ->end()
                    ->addDefaultsIfNotSet()
                    ->validate()
                        ->ifTrue(fn ($config) => $config['enabled'] && !$config['resources'])
                        ->thenInvalid('At least one resource must be defined.')
                    ->end()
                    ->fixXmlConfig('resource')
                    ->children()
                        ->arrayNode('resources')
                            ->normalizeKeys(false)
                            ->useAttributeAsKey('name')
                            ->defaultValue(['default' => [class_exists(SemaphoreStore::class) && SemaphoreStore::isSupported() ? 'semaphore' : 'flock']])
                            ->beforeNormalization()
                                ->ifString()->then(fn ($v) => ['default' => $v])
                            ->end()
                            ->beforeNormalization()
                                ->ifTrue(fn ($v) => \is_array($v) && array_is_list($v))
                                ->then(function ($v) {
                                    $resources = [];
                                    foreach ($v as $resource) {
                                        $resources[] = \is_array($resource) && isset($resource['name'])
                                            ? [$resource['name'] => $resource['value']]
                                            : ['default' => $resource]
                                        ;
                                    }

                                    return array_merge_recursive([], ...$resources);
                                })
                            ->end()
                            ->prototype('array')
                                ->performNoDeepMerging()
                                ->beforeNormalization()->ifString()->then(fn ($v) => [$v])->end()
                                ->prototype('scalar')->end()
                            ->end()
                        ->end()
                    ->end()
                ->end()
            ->end()
        ;
    }

    private function addSemaphoreSection(ArrayNodeDefinition $rootNode, callable $enableIfStandalone): void
    {
        $rootNode
            ->children()
                ->arrayNode('semaphore')
                    ->info('Semaphore configuration')
                    ->{$enableIfStandalone('symfony/semaphore', Semaphore::class)}()
                    ->beforeNormalization()
                        ->ifString()->then(fn ($v) => ['enabled' => true, 'resources' => $v])
                    ->end()
                    ->beforeNormalization()
                        ->ifTrue(fn ($v) => \is_array($v) && !isset($v['enabled']))
                        ->then(fn ($v) => $v + ['enabled' => true])
                    ->end()
                    ->beforeNormalization()
                        ->ifTrue(fn ($v) => \is_array($v) && !isset($v['resources']) && !isset($v['resource']))
                        ->then(function ($v) {
                            $e = $v['enabled'];
                            unset($v['enabled']);

                            return ['enabled' => $e, 'resources' => $v];
                        })
                    ->end()
                    ->addDefaultsIfNotSet()
                    ->fixXmlConfig('resource')
                    ->children()
                        ->arrayNode('resources')
                            ->normalizeKeys(false)
                            ->useAttributeAsKey('name')
                            ->requiresAtLeastOneElement()
                            ->beforeNormalization()
                                ->ifString()->then(fn ($v) => ['default' => $v])
                            ->end()
                            ->beforeNormalization()
                                ->ifTrue(fn ($v) => \is_array($v) && array_is_list($v))
                                ->then(function ($v) {
                                    $resources = [];
                                    foreach ($v as $resource) {
                                        $resources[] = \is_array($resource) && isset($resource['name'])
                                            ? [$resource['name'] => $resource['value']]
                                            : ['default' => $resource]
                                        ;
                                    }

                                    return array_merge_recursive([], ...$resources);
                                })
                            ->end()
                            ->prototype('scalar')->end()
                        ->end()
                    ->end()
                ->end()
            ->end()
        ;
    }

    private function addWebLinkSection(ArrayNodeDefinition $rootNode, callable $enableIfStandalone): void
    {
        $rootNode
            ->children()
                ->arrayNode('web_link')
                    ->info('web links configuration')
                    ->{$enableIfStandalone('symfony/weblink', HttpHeaderSerializer::class)}()
                ->end()
            ->end()
        ;
    }

    private function addMessengerSection(ArrayNodeDefinition $rootNode, callable $enableIfStandalone): void
    {
        $rootNode
            ->children()
                ->arrayNode('messenger')
                    ->info('Messenger configuration')
                    ->{$enableIfStandalone('symfony/messenger', MessageBusInterface::class)}()
                    ->fixXmlConfig('transport')
                    ->fixXmlConfig('bus', 'buses')
                    ->validate()
                        ->ifTrue(fn ($v) => isset($v['buses']) && \count($v['buses']) > 1 && null === $v['default_bus'])
                        ->thenInvalid('You must specify the "default_bus" if you define more than one bus.')
                    ->end()
                    ->validate()
                        ->ifTrue(fn ($v) => isset($v['buses']) && null !== $v['default_bus'] && !isset($v['buses'][$v['default_bus']]))
                        ->then(fn ($v) => throw new InvalidConfigurationException(sprintf('The specified default bus "%s" is not configured. Available buses are "%s".', $v['default_bus'], implode('", "', array_keys($v['buses'])))))
                    ->end()
                    ->children()
                        ->arrayNode('routing')
                            ->normalizeKeys(false)
                            ->useAttributeAsKey('message_class')
                            ->beforeNormalization()
                                ->always()
                                ->then(function ($config) {
                                    if (!\is_array($config)) {
                                        return [];
                                    }
                                    // If XML config with only one routing attribute
                                    if (2 === \count($config) && isset($config['message-class']) && isset($config['sender'])) {
                                        $config = [0 => $config];
                                    }

                                    $newConfig = [];
                                    foreach ($config as $k => $v) {
                                        if (!\is_int($k)) {
                                            $newConfig[$k] = [
                                                'senders' => $v['senders'] ?? (\is_array($v) ? array_values($v) : [$v]),
                                            ];
                                        } else {
                                            $newConfig[$v['message-class']]['senders'] = array_map(
                                                function ($a) {
                                                    return \is_string($a) ? $a : $a['service'];
                                                },
                                                array_values($v['sender'])
                                            );
                                        }
                                    }

                                    return $newConfig;
                                })
                            ->end()
                            ->prototype('array')
                                ->performNoDeepMerging()
                                ->children()
                                    ->arrayNode('senders')
                                        ->requiresAtLeastOneElement()
                                        ->prototype('scalar')->end()
                                    ->end()
                                ->end()
                            ->end()
                        ->end()
                        ->arrayNode('serializer')
                            ->addDefaultsIfNotSet()
                            ->children()
                                ->scalarNode('default_serializer')
                                    ->defaultValue('messenger.transport.native_php_serializer')
                                    ->info('Service id to use as the default serializer for the transports.')
                                ->end()
                                ->arrayNode('symfony_serializer')
                                    ->addDefaultsIfNotSet()
                                    ->children()
                                        ->scalarNode('format')->defaultValue('json')->info('Serialization format for the messenger.transport.symfony_serializer service (which is not the serializer used by default).')->end()
                                        ->arrayNode('context')
                                            ->normalizeKeys(false)
                                            ->useAttributeAsKey('name')
                                            ->defaultValue([])
                                            ->info('Context array for the messenger.transport.symfony_serializer service (which is not the serializer used by default).')
                                            ->prototype('variable')->end()
                                        ->end()
                                    ->end()
                                ->end()
                            ->end()
                        ->end()
                        ->arrayNode('transports')
                            ->normalizeKeys(false)
                            ->useAttributeAsKey('name')
                            ->arrayPrototype()
                                ->beforeNormalization()
                                    ->ifString()
                                    ->then(function (string $dsn) {
                                        return ['dsn' => $dsn];
                                    })
                                ->end()
                                ->fixXmlConfig('option')
                                ->children()
                                    ->scalarNode('dsn')->end()
                                    ->scalarNode('serializer')->defaultNull()->info('Service id of a custom serializer to use.')->end()
                                    ->arrayNode('options')
                                        ->normalizeKeys(false)
                                        ->defaultValue([])
                                        ->prototype('variable')
                                        ->end()
                                    ->end()
                                    ->scalarNode('failure_transport')
                                        ->defaultNull()
                                        ->info('Transport name to send failed messages to (after all retries have failed).')
                                    ->end()
                                    ->arrayNode('retry_strategy')
                                        ->addDefaultsIfNotSet()
                                        ->beforeNormalization()
                                            ->always(function ($v) {
                                                if (isset($v['service']) && (isset($v['max_retries']) || isset($v['delay']) || isset($v['multiplier']) || isset($v['max_delay']))) {
                                                    throw new \InvalidArgumentException('The "service" cannot be used along with the other "retry_strategy" options.');
                                                }

                                                return $v;
                                            })
                                        ->end()
                                        ->children()
                                            ->scalarNode('service')->defaultNull()->info('Service id to override the retry strategy entirely')->end()
                                            ->integerNode('max_retries')->defaultValue(3)->min(0)->end()
                                            ->integerNode('delay')->defaultValue(1000)->min(0)->info('Time in ms to delay (or the initial value when multiplier is used)')->end()
                                            ->floatNode('multiplier')->defaultValue(2)->min(1)->info('If greater than 1, delay will grow exponentially for each retry: this delay = (delay * (multiple ^ retries))')->end()
                                            ->integerNode('max_delay')->defaultValue(0)->min(0)->info('Max time in ms that a retry should ever be delayed (0 = infinite)')->end()
                                        ->end()
                                    ->end()
                                    ->scalarNode('rate_limiter')
                                        ->defaultNull()
                                        ->info('Rate limiter name to use when processing messages')
                                    ->end()
                                ->end()
                            ->end()
                        ->end()
                        ->scalarNode('failure_transport')
                            ->defaultNull()
                            ->info('Transport name to send failed messages to (after all retries have failed).')
                        ->end()
<<<<<<< HEAD
=======
                        ->booleanNode('reset_on_message')
                            ->defaultTrue()
                            ->info('Reset container services after each message.')
                            ->setDeprecated('symfony/framework-bundle', '6.1', 'Option "%node%" at "%path%" is deprecated. It does nothing and will be removed in version 7.0.')
                            ->validate()
                                ->ifTrue(fn ($v) => true !== $v)
                                ->thenInvalid('The "framework.messenger.reset_on_message" configuration option can be set to "true" only. To prevent services resetting after each message you can set the "--no-reset" option in "messenger:consume" command.')
                            ->end()
                        ->end()
>>>>>>> 92d379d3
                        ->arrayNode('stop_worker_on_signals')
                            ->defaultValue([])
                            ->info('A list of signals that should stop the worker; defaults to SIGTERM and SIGINT.')
                            ->integerPrototype()->end()
                        ->end()
                        ->scalarNode('default_bus')->defaultNull()->end()
                        ->arrayNode('buses')
                            ->defaultValue(['messenger.bus.default' => ['default_middleware' => ['enabled' => true, 'allow_no_handlers' => false, 'allow_no_senders' => true], 'middleware' => []]])
                            ->normalizeKeys(false)
                            ->useAttributeAsKey('name')
                            ->arrayPrototype()
                                ->addDefaultsIfNotSet()
                                ->children()
                                    ->arrayNode('default_middleware')
                                        ->beforeNormalization()
                                            ->ifTrue(fn ($v) => \is_string($v) || \is_bool($v))
                                            ->then(fn ($v) => [
                                                'enabled' => 'allow_no_handlers' === $v ? true : $v,
                                                'allow_no_handlers' => 'allow_no_handlers' === $v,
                                                'allow_no_senders' => true,
                                            ])
                                        ->end()
                                        ->canBeDisabled()
                                        ->children()
                                            ->booleanNode('allow_no_handlers')->defaultFalse()->end()
                                            ->booleanNode('allow_no_senders')->defaultTrue()->end()
                                        ->end()
                                    ->end()
                                    ->arrayNode('middleware')
                                        ->performNoDeepMerging()
                                        ->beforeNormalization()
                                            ->ifTrue(fn ($v) => \is_string($v) || (\is_array($v) && !\is_int(key($v))))
                                            ->then(fn ($v) => [$v])
                                        ->end()
                                        ->defaultValue([])
                                        ->arrayPrototype()
                                            ->beforeNormalization()
                                                ->always()
                                                ->then(function ($middleware): array {
                                                    if (!\is_array($middleware)) {
                                                        return ['id' => $middleware];
                                                    }
                                                    if (isset($middleware['id'])) {
                                                        return $middleware;
                                                    }
                                                    if (1 < \count($middleware)) {
                                                        throw new \InvalidArgumentException('Invalid middleware at path "framework.messenger": a map with a single factory id as key and its arguments as value was expected, '.json_encode($middleware).' given.');
                                                    }

                                                    return [
                                                        'id' => key($middleware),
                                                        'arguments' => current($middleware),
                                                    ];
                                                })
                                            ->end()
                                            ->fixXmlConfig('argument')
                                            ->children()
                                                ->scalarNode('id')->isRequired()->cannotBeEmpty()->end()
                                                ->arrayNode('arguments')
                                                    ->normalizeKeys(false)
                                                    ->defaultValue([])
                                                    ->prototype('variable')
                                                ->end()
                                            ->end()
                                        ->end()
                                    ->end()
                                ->end()
                            ->end()
                        ->end()
                    ->end()
                ->end()
            ->end()
        ;
    }

    private function addSchedulerSection(ArrayNodeDefinition $rootNode, callable $enableIfStandalone): void
    {
        $rootNode
            ->children()
                ->arrayNode('scheduler')
                    ->info('Scheduler configuration')
                    ->{$enableIfStandalone('symfony/scheduler', Schedule::class)}()
                ->end()
            ->end()
        ;
    }

    private function addRobotsIndexSection(ArrayNodeDefinition $rootNode): void
    {
        $rootNode
            ->children()
                ->booleanNode('disallow_search_engine_index')
                    ->info('Enabled by default when debug is enabled.')
                    ->defaultValue($this->debug)
                    ->treatNullLike($this->debug)
                ->end()
            ->end()
        ;
    }

    private function addHttpClientSection(ArrayNodeDefinition $rootNode, callable $enableIfStandalone): void
    {
        $rootNode
            ->children()
                ->arrayNode('http_client')
                    ->info('HTTP Client configuration')
                    ->{$enableIfStandalone('symfony/http-client', HttpClient::class)}()
                    ->fixXmlConfig('scoped_client')
                    ->beforeNormalization()
                        ->always(function ($config) {
                            if (empty($config['scoped_clients']) || !\is_array($config['default_options']['retry_failed'] ?? null)) {
                                return $config;
                            }

                            foreach ($config['scoped_clients'] as &$scopedConfig) {
                                if (!isset($scopedConfig['retry_failed']) || true === $scopedConfig['retry_failed']) {
                                    $scopedConfig['retry_failed'] = $config['default_options']['retry_failed'];
                                    continue;
                                }
                                if (\is_array($scopedConfig['retry_failed'])) {
                                    $scopedConfig['retry_failed'] = $scopedConfig['retry_failed'] + $config['default_options']['retry_failed'];
                                }
                            }

                            return $config;
                        })
                    ->end()
                    ->children()
                        ->integerNode('max_host_connections')
                            ->info('The maximum number of connections to a single host.')
                        ->end()
                        ->arrayNode('default_options')
                            ->fixXmlConfig('header')
                            ->children()
                                ->arrayNode('headers')
                                    ->info('Associative array: header => value(s).')
                                    ->useAttributeAsKey('name')
                                    ->normalizeKeys(false)
                                    ->variablePrototype()->end()
                                ->end()
                                ->arrayNode('vars')
                                    ->info('Associative array: the default vars used to expand the templated URI.')
                                    ->normalizeKeys(false)
                                    ->variablePrototype()->end()
                                ->end()
                                ->integerNode('max_redirects')
                                    ->info('The maximum number of redirects to follow.')
                                ->end()
                                ->scalarNode('http_version')
                                    ->info('The default HTTP version, typically 1.1 or 2.0, leave to null for the best version.')
                                ->end()
                                ->arrayNode('resolve')
                                    ->info('Associative array: domain => IP.')
                                    ->useAttributeAsKey('host')
                                    ->beforeNormalization()
                                        ->always(function ($config) {
                                            if (!\is_array($config)) {
                                                return [];
                                            }
                                            if (!isset($config['host'], $config['value']) || \count($config) > 2) {
                                                return $config;
                                            }

                                            return [$config['host'] => $config['value']];
                                        })
                                    ->end()
                                    ->normalizeKeys(false)
                                    ->scalarPrototype()->end()
                                ->end()
                                ->scalarNode('proxy')
                                    ->info('The URL of the proxy to pass requests through or null for automatic detection.')
                                ->end()
                                ->scalarNode('no_proxy')
                                    ->info('A comma separated list of hosts that do not require a proxy to be reached.')
                                ->end()
                                ->floatNode('timeout')
                                    ->info('The idle timeout, defaults to the "default_socket_timeout" ini parameter.')
                                ->end()
                                ->floatNode('max_duration')
                                    ->info('The maximum execution time for the request+response as a whole.')
                                ->end()
                                ->scalarNode('bindto')
                                    ->info('A network interface name, IP address, a host name or a UNIX socket to bind to.')
                                ->end()
                                ->booleanNode('verify_peer')
                                    ->info('Indicates if the peer should be verified in a TLS context.')
                                ->end()
                                ->booleanNode('verify_host')
                                    ->info('Indicates if the host should exist as a certificate common name.')
                                ->end()
                                ->scalarNode('cafile')
                                    ->info('A certificate authority file.')
                                ->end()
                                ->scalarNode('capath')
                                    ->info('A directory that contains multiple certificate authority files.')
                                ->end()
                                ->scalarNode('local_cert')
                                    ->info('A PEM formatted certificate file.')
                                ->end()
                                ->scalarNode('local_pk')
                                    ->info('A private key file.')
                                ->end()
                                ->scalarNode('passphrase')
                                    ->info('The passphrase used to encrypt the "local_pk" file.')
                                ->end()
                                ->scalarNode('ciphers')
                                    ->info('A list of TLS ciphers separated by colons, commas or spaces (e.g. "RC3-SHA:TLS13-AES-128-GCM-SHA256"...)')
                                ->end()
                                ->arrayNode('peer_fingerprint')
                                    ->info('Associative array: hashing algorithm => hash(es).')
                                    ->normalizeKeys(false)
                                    ->children()
                                        ->variableNode('sha1')->end()
                                        ->variableNode('pin-sha256')->end()
                                        ->variableNode('md5')->end()
                                    ->end()
                                ->end()
                                ->scalarNode('crypto_method')
                                    ->info('The minimum version of TLS to accept; must be one of STREAM_CRYPTO_METHOD_TLSv*_CLIENT constants.')
                                ->end()
                                ->arrayNode('extra')
                                    ->info('Extra options for specific HTTP client')
                                    ->normalizeKeys(false)
                                    ->variablePrototype()->end()
                                ->end()
                                ->append($this->createHttpClientRetrySection())
                            ->end()
                        ->end()
                        ->scalarNode('mock_response_factory')
                            ->info('The id of the service that should generate mock responses. It should be either an invokable or an iterable.')
                        ->end()
                        ->arrayNode('scoped_clients')
                            ->useAttributeAsKey('name')
                            ->normalizeKeys(false)
                            ->arrayPrototype()
                                ->fixXmlConfig('header')
                                ->beforeNormalization()
                                    ->always()
                                    ->then(function ($config) {
                                        if (!class_exists(HttpClient::class)) {
                                            throw new LogicException('HttpClient support cannot be enabled as the component is not installed. Try running "composer require symfony/http-client".');
                                        }

                                        return \is_array($config) ? $config : ['base_uri' => $config];
                                    })
                                ->end()
                                ->validate()
                                    ->ifTrue(fn ($v) => !isset($v['scope']) && !isset($v['base_uri']))
                                    ->thenInvalid('Either "scope" or "base_uri" should be defined.')
                                ->end()
                                ->validate()
                                    ->ifTrue(fn ($v) => !empty($v['query']) && !isset($v['base_uri']))
                                    ->thenInvalid('"query" applies to "base_uri" but no base URI is defined.')
                                ->end()
                                ->children()
                                    ->scalarNode('scope')
                                        ->info('The regular expression that the request URL must match before adding the other options. When none is provided, the base URI is used instead.')
                                        ->cannotBeEmpty()
                                    ->end()
                                    ->scalarNode('base_uri')
                                        ->info('The URI to resolve relative URLs, following rules in RFC 3985, section 2.')
                                        ->cannotBeEmpty()
                                    ->end()
                                    ->scalarNode('auth_basic')
                                        ->info('An HTTP Basic authentication "username:password".')
                                    ->end()
                                    ->scalarNode('auth_bearer')
                                        ->info('A token enabling HTTP Bearer authorization.')
                                    ->end()
                                    ->scalarNode('auth_ntlm')
                                        ->info('A "username:password" pair to use Microsoft NTLM authentication (requires the cURL extension).')
                                    ->end()
                                    ->arrayNode('query')
                                        ->info('Associative array of query string values merged with the base URI.')
                                        ->useAttributeAsKey('key')
                                        ->beforeNormalization()
                                            ->always(function ($config) {
                                                if (!\is_array($config)) {
                                                    return [];
                                                }
                                                if (!isset($config['key'], $config['value']) || \count($config) > 2) {
                                                    return $config;
                                                }

                                                return [$config['key'] => $config['value']];
                                            })
                                        ->end()
                                        ->normalizeKeys(false)
                                        ->scalarPrototype()->end()
                                    ->end()
                                    ->arrayNode('headers')
                                        ->info('Associative array: header => value(s).')
                                        ->useAttributeAsKey('name')
                                        ->normalizeKeys(false)
                                        ->variablePrototype()->end()
                                    ->end()
                                    ->integerNode('max_redirects')
                                        ->info('The maximum number of redirects to follow.')
                                    ->end()
                                    ->scalarNode('http_version')
                                        ->info('The default HTTP version, typically 1.1 or 2.0, leave to null for the best version.')
                                    ->end()
                                    ->arrayNode('resolve')
                                        ->info('Associative array: domain => IP.')
                                        ->useAttributeAsKey('host')
                                        ->beforeNormalization()
                                            ->always(function ($config) {
                                                if (!\is_array($config)) {
                                                    return [];
                                                }
                                                if (!isset($config['host'], $config['value']) || \count($config) > 2) {
                                                    return $config;
                                                }

                                                return [$config['host'] => $config['value']];
                                            })
                                        ->end()
                                        ->normalizeKeys(false)
                                        ->scalarPrototype()->end()
                                    ->end()
                                    ->scalarNode('proxy')
                                        ->info('The URL of the proxy to pass requests through or null for automatic detection.')
                                    ->end()
                                    ->scalarNode('no_proxy')
                                        ->info('A comma separated list of hosts that do not require a proxy to be reached.')
                                    ->end()
                                    ->floatNode('timeout')
                                        ->info('The idle timeout, defaults to the "default_socket_timeout" ini parameter.')
                                    ->end()
                                    ->floatNode('max_duration')
                                        ->info('The maximum execution time for the request+response as a whole.')
                                    ->end()
                                    ->scalarNode('bindto')
                                        ->info('A network interface name, IP address, a host name or a UNIX socket to bind to.')
                                    ->end()
                                    ->booleanNode('verify_peer')
                                        ->info('Indicates if the peer should be verified in a TLS context.')
                                    ->end()
                                    ->booleanNode('verify_host')
                                        ->info('Indicates if the host should exist as a certificate common name.')
                                    ->end()
                                    ->scalarNode('cafile')
                                        ->info('A certificate authority file.')
                                    ->end()
                                    ->scalarNode('capath')
                                        ->info('A directory that contains multiple certificate authority files.')
                                    ->end()
                                    ->scalarNode('local_cert')
                                        ->info('A PEM formatted certificate file.')
                                    ->end()
                                    ->scalarNode('local_pk')
                                        ->info('A private key file.')
                                    ->end()
                                    ->scalarNode('passphrase')
                                        ->info('The passphrase used to encrypt the "local_pk" file.')
                                    ->end()
                                    ->scalarNode('ciphers')
                                        ->info('A list of TLS ciphers separated by colons, commas or spaces (e.g. "RC3-SHA:TLS13-AES-128-GCM-SHA256"...)')
                                    ->end()
                                    ->arrayNode('peer_fingerprint')
                                        ->info('Associative array: hashing algorithm => hash(es).')
                                        ->normalizeKeys(false)
                                        ->children()
                                            ->variableNode('sha1')->end()
                                            ->variableNode('pin-sha256')->end()
                                            ->variableNode('md5')->end()
                                        ->end()
                                    ->end()
                                    ->arrayNode('extra')
                                        ->info('Extra options for specific HTTP client')
                                        ->normalizeKeys(false)
                                        ->variablePrototype()->end()
                                    ->end()
                                    ->append($this->createHttpClientRetrySection())
                                ->end()
                            ->end()
                        ->end()
                    ->end()
                ->end()
            ->end()
        ;
    }

    private function createHttpClientRetrySection(): ArrayNodeDefinition
    {
        $root = new NodeBuilder();

        return $root
            ->arrayNode('retry_failed')
                ->fixXmlConfig('http_code')
                ->canBeEnabled()
                ->addDefaultsIfNotSet()
                ->beforeNormalization()
                    ->always(function ($v) {
                        if (isset($v['retry_strategy']) && (isset($v['http_codes']) || isset($v['delay']) || isset($v['multiplier']) || isset($v['max_delay']) || isset($v['jitter']))) {
                            throw new \InvalidArgumentException('The "retry_strategy" option cannot be used along with the "http_codes", "delay", "multiplier", "max_delay" or "jitter" options.');
                        }

                        return $v;
                    })
                ->end()
                ->children()
                    ->scalarNode('retry_strategy')->defaultNull()->info('service id to override the retry strategy')->end()
                    ->arrayNode('http_codes')
                        ->performNoDeepMerging()
                        ->beforeNormalization()
                            ->ifArray()
                            ->then(static function ($v) {
                                $list = [];
                                foreach ($v as $key => $val) {
                                    if (is_numeric($val)) {
                                        $list[] = ['code' => $val];
                                    } elseif (\is_array($val)) {
                                        if (isset($val['code']) || isset($val['methods'])) {
                                            $list[] = $val;
                                        } else {
                                            $list[] = ['code' => $key, 'methods' => $val];
                                        }
                                    } elseif (true === $val || null === $val) {
                                        $list[] = ['code' => $key];
                                    }
                                }

                                return $list;
                            })
                        ->end()
                        ->useAttributeAsKey('code')
                        ->arrayPrototype()
                            ->fixXmlConfig('method')
                            ->children()
                                ->integerNode('code')->end()
                                ->arrayNode('methods')
                                    ->beforeNormalization()
                                    ->ifArray()
                                        ->then(fn ($v) => array_map('strtoupper', $v))
                                    ->end()
                                    ->prototype('scalar')->end()
                                    ->info('A list of HTTP methods that triggers a retry for this status code. When empty, all methods are retried')
                                ->end()
                            ->end()
                        ->end()
                        ->info('A list of HTTP status code that triggers a retry')
                    ->end()
                    ->integerNode('max_retries')->defaultValue(3)->min(0)->end()
                    ->integerNode('delay')->defaultValue(1000)->min(0)->info('Time in ms to delay (or the initial value when multiplier is used)')->end()
                    ->floatNode('multiplier')->defaultValue(2)->min(1)->info('If greater than 1, delay will grow exponentially for each retry: delay * (multiple ^ retries)')->end()
                    ->integerNode('max_delay')->defaultValue(0)->min(0)->info('Max time in ms that a retry should ever be delayed (0 = infinite)')->end()
                    ->floatNode('jitter')->defaultValue(0.1)->min(0)->max(1)->info('Randomness in percent (between 0 and 1) to apply to the delay')->end()
                ->end()
        ;
    }

    private function addMailerSection(ArrayNodeDefinition $rootNode, callable $enableIfStandalone): void
    {
        $rootNode
            ->children()
                ->arrayNode('mailer')
                    ->info('Mailer configuration')
                    ->{$enableIfStandalone('symfony/mailer', Mailer::class)}()
                    ->validate()
                        ->ifTrue(fn ($v) => isset($v['dsn']) && \count($v['transports']))
                        ->thenInvalid('"dsn" and "transports" cannot be used together.')
                    ->end()
                    ->fixXmlConfig('transport')
                    ->fixXmlConfig('header')
                    ->children()
                        ->scalarNode('message_bus')->defaultNull()->info('The message bus to use. Defaults to the default bus if the Messenger component is installed.')->end()
                        ->scalarNode('dsn')->defaultNull()->end()
                        ->arrayNode('transports')
                            ->useAttributeAsKey('name')
                            ->prototype('scalar')->end()
                        ->end()
                        ->arrayNode('envelope')
                            ->info('Mailer Envelope configuration')
                            ->children()
                                ->scalarNode('sender')->end()
                                ->arrayNode('recipients')
                                    ->performNoDeepMerging()
                                    ->beforeNormalization()
                                    ->ifArray()
                                        ->then(fn ($v) => array_filter(array_values($v)))
                                    ->end()
                                    ->prototype('scalar')->end()
                                ->end()
                            ->end()
                        ->end()
                        ->arrayNode('headers')
                            ->normalizeKeys(false)
                            ->useAttributeAsKey('name')
                            ->prototype('array')
                                ->normalizeKeys(false)
                                ->beforeNormalization()
                                    ->ifTrue(fn ($v) => !\is_array($v) || array_keys($v) !== ['value'])
                                    ->then(fn ($v) => ['value' => $v])
                                ->end()
                                ->children()
                                    ->variableNode('value')->end()
                                ->end()
                            ->end()
                        ->end()
                    ->end()
                ->end()
            ->end()
        ;
    }

    private function addNotifierSection(ArrayNodeDefinition $rootNode, callable $enableIfStandalone): void
    {
        $rootNode
            ->children()
                ->arrayNode('notifier')
                    ->info('Notifier configuration')
                    ->{$enableIfStandalone('symfony/notifier', Notifier::class)}()
                    ->children()
                        ->scalarNode('message_bus')->defaultNull()->info('The message bus to use. Defaults to the default bus if the Messenger component is installed.')->end()
                    ->end()
                    ->fixXmlConfig('chatter_transport')
                    ->children()
                        ->arrayNode('chatter_transports')
                            ->useAttributeAsKey('name')
                            ->prototype('scalar')->end()
                        ->end()
                    ->end()
                    ->fixXmlConfig('texter_transport')
                    ->children()
                        ->arrayNode('texter_transports')
                            ->useAttributeAsKey('name')
                            ->prototype('scalar')->end()
                        ->end()
                    ->end()
                    ->children()
                        ->booleanNode('notification_on_failed_messages')->defaultFalse()->end()
                    ->end()
                    ->children()
                        ->arrayNode('channel_policy')
                            ->useAttributeAsKey('name')
                            ->prototype('array')
                                ->beforeNormalization()->ifString()->then(fn ($v) => [$v])->end()
                                ->prototype('scalar')->end()
                            ->end()
                        ->end()
                    ->end()
                    ->fixXmlConfig('admin_recipient')
                    ->children()
                        ->arrayNode('admin_recipients')
                            ->prototype('array')
                                ->children()
                                    ->scalarNode('email')->cannotBeEmpty()->end()
                                    ->scalarNode('phone')->defaultValue('')->end()
                                ->end()
                            ->end()
                        ->end()
                    ->end()
                ->end()
            ->end()
        ;
    }

    private function addWebhookSection(ArrayNodeDefinition $rootNode, callable $enableIfStandalone): void
    {
        $rootNode
            ->children()
                ->arrayNode('webhook')
                    ->info('Webhook configuration')
                    ->{$enableIfStandalone('symfony/webhook', WebhookController::class)}()
                    ->children()
                        ->scalarNode('message_bus')->defaultValue('messenger.default_bus')->info('The message bus to use.')->end()
                        ->arrayNode('routing')
                            ->normalizeKeys(false)
                            ->useAttributeAsKey('type')
                            ->prototype('array')
                                ->children()
                                ->scalarNode('service')
                                    ->isRequired()
                                    ->cannotBeEmpty()
                                ->end()
                                ->scalarNode('secret')
                                    ->defaultValue('')
                                ->end()
                            ->end()
                        ->end()
                    ->end()
                ->end()
            ->end()
        ;
    }

    private function addRemoteEventSection(ArrayNodeDefinition $rootNode, callable $enableIfStandalone): void
    {
        $rootNode
            ->children()
                ->arrayNode('remote-event')
                    ->info('RemoteEvent configuration')
                    ->{$enableIfStandalone('symfony/remote-event', RemoteEvent::class)}()
                ->end()
            ->end()
        ;
    }

    private function addRateLimiterSection(ArrayNodeDefinition $rootNode, callable $enableIfStandalone): void
    {
        $rootNode
            ->children()
                ->arrayNode('rate_limiter')
                    ->info('Rate limiter configuration')
                    ->{$enableIfStandalone('symfony/rate-limiter', TokenBucketLimiter::class)}()
                    ->fixXmlConfig('limiter')
                    ->beforeNormalization()
                        ->ifTrue(fn ($v) => \is_array($v) && !isset($v['limiters']) && !isset($v['limiter']))
                        ->then(function (array $v) {
                            $newV = [
                                'enabled' => $v['enabled'] ?? true,
                            ];
                            unset($v['enabled']);

                            $newV['limiters'] = $v;

                            return $newV;
                        })
                    ->end()
                    ->children()
                        ->arrayNode('limiters')
                            ->useAttributeAsKey('name')
                            ->arrayPrototype()
                                ->children()
                                    ->scalarNode('lock_factory')
                                        ->info('The service ID of the lock factory used by this limiter (or null to disable locking)')
                                        ->defaultValue('lock.factory')
                                    ->end()
                                    ->scalarNode('cache_pool')
                                        ->info('The cache pool to use for storing the current limiter state')
                                        ->defaultValue('cache.rate_limiter')
                                    ->end()
                                    ->scalarNode('storage_service')
                                        ->info('The service ID of a custom storage implementation, this precedes any configured "cache_pool"')
                                        ->defaultNull()
                                    ->end()
                                    ->enumNode('policy')
                                        ->info('The algorithm to be used by this limiter')
                                        ->isRequired()
                                        ->values(['fixed_window', 'token_bucket', 'sliding_window', 'no_limit'])
                                    ->end()
                                    ->integerNode('limit')
                                        ->info('The maximum allowed hits in a fixed interval or burst')
                                    ->end()
                                    ->scalarNode('interval')
                                        ->info('Configures the fixed interval if "policy" is set to "fixed_window" or "sliding_window". The value must be a number followed by "second", "minute", "hour", "day", "week" or "month" (or their plural equivalent).')
                                    ->end()
                                    ->arrayNode('rate')
                                        ->info('Configures the fill rate if "policy" is set to "token_bucket"')
                                        ->children()
                                            ->scalarNode('interval')
                                                ->info('Configures the rate interval. The value must be a number followed by "second", "minute", "hour", "day", "week" or "month" (or their plural equivalent).')
                                            ->end()
                                            ->integerNode('amount')->info('Amount of tokens to add each interval')->defaultValue(1)->end()
                                        ->end()
                                    ->end()
                                ->end()
                                ->validate()
                                    ->ifTrue(fn ($v) => 'no_limit' !== $v['policy'] && !isset($v['limit']))
                                    ->thenInvalid('A limit must be provided when using a policy different than "no_limit".')
                                ->end()
                            ->end()
                        ->end()
                    ->end()
                ->end()
            ->end()
        ;
    }

    private function addUidSection(ArrayNodeDefinition $rootNode, callable $enableIfStandalone): void
    {
        $rootNode
            ->children()
                ->arrayNode('uid')
                    ->info('Uid configuration')
                    ->{$enableIfStandalone('symfony/uid', UuidFactory::class)}()
                    ->addDefaultsIfNotSet()
                    ->children()
                        ->enumNode('default_uuid_version')
                            ->defaultValue(6)
                            ->values([7, 6, 4, 1])
                        ->end()
                        ->enumNode('name_based_uuid_version')
                            ->defaultValue(5)
                            ->values([5, 3])
                        ->end()
                        ->scalarNode('name_based_uuid_namespace')
                            ->cannotBeEmpty()
                        ->end()
                        ->enumNode('time_based_uuid_version')
                            ->defaultValue(6)
                            ->values([7, 6, 1])
                        ->end()
                        ->scalarNode('time_based_uuid_node')
                            ->cannotBeEmpty()
                        ->end()
                    ->end()
                ->end()
            ->end()
        ;
    }

    private function addHtmlSanitizerSection(ArrayNodeDefinition $rootNode, callable $enableIfStandalone): void
    {
        $rootNode
            ->children()
                ->arrayNode('html_sanitizer')
                    ->info('HtmlSanitizer configuration')
                    ->{$enableIfStandalone('symfony/html-sanitizer', HtmlSanitizerInterface::class)}()
                    ->fixXmlConfig('sanitizer')
                    ->children()
                        ->arrayNode('sanitizers')
                            ->useAttributeAsKey('name')
                            ->arrayPrototype()
                                ->fixXmlConfig('allow_element')
                                ->fixXmlConfig('block_element')
                                ->fixXmlConfig('drop_element')
                                ->fixXmlConfig('allow_attribute')
                                ->fixXmlConfig('drop_attribute')
                                ->fixXmlConfig('force_attribute')
                                ->fixXmlConfig('allowed_link_scheme')
                                ->fixXmlConfig('allowed_link_host')
                                ->fixXmlConfig('allowed_media_scheme')
                                ->fixXmlConfig('allowed_media_host')
                                ->fixXmlConfig('with_attribute_sanitizer')
                                ->fixXmlConfig('without_attribute_sanitizer')
                                ->children()
                                    ->booleanNode('allow_safe_elements')
                                        ->info('Allows "safe" elements and attributes.')
                                        ->defaultFalse()
                                    ->end()
                                    ->booleanNode('allow_static_elements')
                                        ->info('Allows all static elements and attributes from the W3C Sanitizer API standard.')
                                        ->defaultFalse()
                                    ->end()
                                    ->arrayNode('allow_elements')
                                        ->info('Configures the elements that the sanitizer should retain from the input. The element name is the key, the value is either a list of allowed attributes for this element or "*" to allow the default set of attributes (https://wicg.github.io/sanitizer-api/#default-configuration).')
                                        ->example(['i' => '*', 'a' => ['title'], 'span' => 'class'])
                                        ->normalizeKeys(false)
                                        ->useAttributeAsKey('name')
                                        ->variablePrototype()
                                            ->beforeNormalization()
                                                ->ifArray()->then(fn ($n) => $n['attribute'] ?? $n)
                                            ->end()
                                            ->validate()
                                                ->ifTrue(fn ($n): bool => !\is_string($n) && !\is_array($n))
                                                ->thenInvalid('The value must be either a string or an array of strings.')
                                            ->end()
                                        ->end()
                                    ->end()
                                    ->arrayNode('block_elements')
                                        ->info('Configures elements as blocked. Blocked elements are elements the sanitizer should remove from the input, but retain their children.')
                                        ->beforeNormalization()
                                            ->ifString()
                                            ->then(fn (string $n): array => (array) $n)
                                        ->end()
                                        ->scalarPrototype()->end()
                                    ->end()
                                    ->arrayNode('drop_elements')
                                        ->info('Configures elements as dropped. Dropped elements are elements the sanitizer should remove from the input, including their children.')
                                        ->beforeNormalization()
                                            ->ifString()
                                            ->then(fn (string $n): array => (array) $n)
                                        ->end()
                                        ->scalarPrototype()->end()
                                    ->end()
                                    ->arrayNode('allow_attributes')
                                        ->info('Configures attributes as allowed. Allowed attributes are attributes the sanitizer should retain from the input.')
                                        ->normalizeKeys(false)
                                        ->useAttributeAsKey('name')
                                        ->variablePrototype()
                                            ->beforeNormalization()
                                                ->ifArray()->then(fn ($n) => $n['element'] ?? $n)
                                            ->end()
                                        ->end()
                                    ->end()
                                    ->arrayNode('drop_attributes')
                                        ->info('Configures attributes as dropped. Dropped attributes are attributes the sanitizer should remove from the input.')
                                        ->normalizeKeys(false)
                                        ->useAttributeAsKey('name')
                                        ->variablePrototype()
                                            ->beforeNormalization()
                                                ->ifArray()->then(fn ($n) => $n['element'] ?? $n)
                                            ->end()
                                        ->end()
                                    ->end()
                                    ->arrayNode('force_attributes')
                                        ->info('Forcefully set the values of certain attributes on certain elements.')
                                        ->normalizeKeys(false)
                                        ->useAttributeAsKey('name')
                                        ->arrayPrototype()
                                            ->normalizeKeys(false)
                                            ->useAttributeAsKey('name')
                                            ->scalarPrototype()->end()
                                        ->end()
                                    ->end()
                                    ->booleanNode('force_https_urls')
                                        ->info('Transforms URLs using the HTTP scheme to use the HTTPS scheme instead.')
                                        ->defaultFalse()
                                    ->end()
                                    ->arrayNode('allowed_link_schemes')
                                        ->info('Allows only a given list of schemes to be used in links href attributes.')
                                        ->scalarPrototype()->end()
                                    ->end()
                                    ->variableNode('allowed_link_hosts')
                                        ->info('Allows only a given list of hosts to be used in links href attributes.')
                                        ->defaultValue(null)
                                        ->validate()
                                            ->ifTrue(fn ($v) => !\is_array($v) && null !== $v)
                                            ->thenInvalid('The "allowed_link_hosts" parameter must be an array or null')
                                        ->end()
                                    ->end()
                                    ->booleanNode('allow_relative_links')
                                        ->info('Allows relative URLs to be used in links href attributes.')
                                        ->defaultFalse()
                                    ->end()
                                    ->arrayNode('allowed_media_schemes')
                                        ->info('Allows only a given list of schemes to be used in media source attributes (img, audio, video, ...).')
                                        ->scalarPrototype()->end()
                                    ->end()
                                    ->variableNode('allowed_media_hosts')
                                        ->info('Allows only a given list of hosts to be used in media source attributes (img, audio, video, ...).')
                                        ->defaultValue(null)
                                        ->validate()
                                            ->ifTrue(fn ($v) => !\is_array($v) && null !== $v)
                                            ->thenInvalid('The "allowed_media_hosts" parameter must be an array or null')
                                        ->end()
                                    ->end()
                                    ->booleanNode('allow_relative_medias')
                                        ->info('Allows relative URLs to be used in media source attributes (img, audio, video, ...).')
                                        ->defaultFalse()
                                    ->end()
                                    ->arrayNode('with_attribute_sanitizers')
                                        ->info('Registers custom attribute sanitizers.')
                                        ->scalarPrototype()->end()
                                    ->end()
                                    ->arrayNode('without_attribute_sanitizers')
                                        ->info('Unregisters custom attribute sanitizers.')
                                        ->scalarPrototype()->end()
                                    ->end()
                                    ->integerNode('max_input_length')
                                        ->info('The maximum length allowed for the sanitized input.')
                                        ->defaultValue(0)
                                    ->end()
                                ->end()
                            ->end()
                        ->end()
                    ->end()
                ->end()
            ->end()
        ;
    }
}<|MERGE_RESOLUTION|>--- conflicted
+++ resolved
@@ -1586,18 +1586,6 @@
                             ->defaultNull()
                             ->info('Transport name to send failed messages to (after all retries have failed).')
                         ->end()
-<<<<<<< HEAD
-=======
-                        ->booleanNode('reset_on_message')
-                            ->defaultTrue()
-                            ->info('Reset container services after each message.')
-                            ->setDeprecated('symfony/framework-bundle', '6.1', 'Option "%node%" at "%path%" is deprecated. It does nothing and will be removed in version 7.0.')
-                            ->validate()
-                                ->ifTrue(fn ($v) => true !== $v)
-                                ->thenInvalid('The "framework.messenger.reset_on_message" configuration option can be set to "true" only. To prevent services resetting after each message you can set the "--no-reset" option in "messenger:consume" command.')
-                            ->end()
-                        ->end()
->>>>>>> 92d379d3
                         ->arrayNode('stop_worker_on_signals')
                             ->defaultValue([])
                             ->info('A list of signals that should stop the worker; defaults to SIGTERM and SIGINT.')
