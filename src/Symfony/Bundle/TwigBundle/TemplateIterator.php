<?php

/*
 * This file is part of the Symfony package.
 *
 * (c) Fabien Potencier <fabien@symfony.com>
 *
 * For the full copyright and license information, please view the LICENSE
 * file that was distributed with this source code.
 */

namespace Symfony\Bundle\TwigBundle;

use Symfony\Component\Finder\Finder;
use Symfony\Component\HttpKernel\KernelInterface;

/**
 * Iterator for all templates in bundles and in the application Resources directory.
 *
 * @author Fabien Potencier <fabien@symfony.com>
 */
class TemplateIterator implements \IteratorAggregate
{
    private $kernel;
    private $rootDir;
    private $templates;
    private $paths;
    private $defaultPath;

    /**
     * @param KernelInterface $kernel      A KernelInterface instance
     * @param string          $rootDir     The directory where global templates can be stored
     * @param array           $paths       Additional Twig paths to warm
     * @param string          $defaultPath The directory where global templates can be stored
     */
    public function __construct(KernelInterface $kernel, $rootDir, array $paths = array(), $defaultPath = null)
    {
        $this->kernel = $kernel;
        $this->rootDir = $rootDir;
        $this->paths = $paths;
        $this->defaultPath = $defaultPath;
    }

    /**
     * {@inheritdoc}
     */
    public function getIterator()
    {
        if (null !== $this->templates) {
            return $this->templates;
        }

        $this->templates = array_merge(
            $this->findTemplatesInDirectory($this->rootDir.'/Resources/views'),
            $this->findTemplatesInDirectory($this->defaultPath, null, array('bundles'))
        );
        foreach ($this->kernel->getBundles() as $bundle) {
            $name = $bundle->getName();
            if ('Bundle' === substr($name, -6)) {
                $name = substr($name, 0, -6);
            }

            $this->templates = array_merge(
                $this->templates,
                $this->findTemplatesInDirectory($bundle->getPath().'/Resources/views', $name),
<<<<<<< HEAD
                $this->findTemplatesInDirectory($this->rootDir.'/'.$bundle->getName().'/views', $name),
                $this->findTemplatesInDirectory($this->defaultPath.'/bundles/'.$bundle->getName(), $name)
=======
                $this->findTemplatesInDirectory($this->rootDir.'/Resources/'.$bundle->getName().'/views', $name)
>>>>>>> 3359e628
            );
        }

        foreach ($this->paths as $dir => $namespace) {
            $this->templates = array_merge($this->templates, $this->findTemplatesInDirectory($dir, $namespace));
        }

        return $this->templates = new \ArrayIterator(array_unique($this->templates));
    }

    /**
     * Find templates in the given directory.
     *
     * @param string      $dir       The directory where to look for templates
     * @param string|null $namespace The template namespace
     *
     * @return array
     */
    private function findTemplatesInDirectory($dir, $namespace = null, array $excludeDirs = array())
    {
        if (!is_dir($dir)) {
            return array();
        }

        $templates = array();
        foreach (Finder::create()->files()->followLinks()->in($dir)->exclude($excludeDirs) as $file) {
            $templates[] = (null !== $namespace ? '@'.$namespace.'/' : '').str_replace('\\', '/', $file->getRelativePathname());
        }

        return $templates;
    }
}<|MERGE_RESOLUTION|>--- conflicted
+++ resolved
@@ -63,12 +63,8 @@
             $this->templates = array_merge(
                 $this->templates,
                 $this->findTemplatesInDirectory($bundle->getPath().'/Resources/views', $name),
-<<<<<<< HEAD
-                $this->findTemplatesInDirectory($this->rootDir.'/'.$bundle->getName().'/views', $name),
+                $this->findTemplatesInDirectory($this->rootDir.'/Resources/'.$bundle->getName().'/views', $name),
                 $this->findTemplatesInDirectory($this->defaultPath.'/bundles/'.$bundle->getName(), $name)
-=======
-                $this->findTemplatesInDirectory($this->rootDir.'/Resources/'.$bundle->getName().'/views', $name)
->>>>>>> 3359e628
             );
         }
 
