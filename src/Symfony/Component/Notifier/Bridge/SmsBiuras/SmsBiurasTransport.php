<?php

/*
 * This file is part of the Symfony package.
 *
 * (c) Fabien Potencier <fabien@symfony.com>
 *
 * For the full copyright and license information, please view the LICENSE
 * file that was distributed with this source code.
 */

namespace Symfony\Component\Notifier\Bridge\SmsBiuras;

use Symfony\Component\Notifier\Exception\TransportException;
use Symfony\Component\Notifier\Exception\UnsupportedMessageTypeException;
use Symfony\Component\Notifier\Message\MessageInterface;
use Symfony\Component\Notifier\Message\SentMessage;
use Symfony\Component\Notifier\Message\SmsMessage;
use Symfony\Component\Notifier\Transport\AbstractTransport;
use Symfony\Contracts\EventDispatcher\EventDispatcherInterface;
use Symfony\Contracts\HttpClient\Exception\TransportExceptionInterface;
use Symfony\Contracts\HttpClient\HttpClientInterface;

/**
 * @author Vasilij Duško <vasilij@prado.lt>
 */
final class SmsBiurasTransport extends AbstractTransport
{
    protected const HOST = 'savitarna.smsbiuras.lt';

    private string $uid;
    private string $apiKey;
    private string $from;
    private bool $testMode;

    private const ERROR_CODES = [
        1 => 'The message was processed and sent to the mobile operator. But delivery confirmations have not yet been returned.',
        2 => 'SMS not delivered.',
        3 => 'The SMS message was successfully delivered to the recipient.',
        4 => 'The message was sent and expired because it could not be delivered to the recipient during its validity period (48 hours according to our default platform).',
        5 => 'The message was received but the operator returned "Rejected" as the final status.',
        6 => 'Missing parameters, check that you are using all required parameters.',
        7 => ' Wrong apikey or uid.',
        8 => 'Sender ID - "from". Must be approved by an administrator.',
        9 => 'Balance insufficient, please top up the account.',
        10 => 'Bad date format for schedule parameter. Ex: urlencode("2021-03-11 12:00").',
        999 => 'Unknown Error',
    ];

    public function __construct(string $uid, #[\SensitiveParameter] string $apiKey, string $from, bool $testMode, HttpClientInterface $client = null, EventDispatcherInterface $dispatcher = null)
    {
        $this->uid = $uid;
        $this->apiKey = $apiKey;
        $this->from = $from;
        $this->testMode = $testMode;

        parent::__construct($client, $dispatcher);
    }

    public function __toString(): string
    {
        if ($this->testMode) {
            return sprintf('smsbiuras://%s?from=%s&test_mode=%s', $this->getEndpoint(), $this->from, $this->testMode);
        }

        return sprintf('smsbiuras://%s?from=%s', $this->getEndpoint(), $this->from);
    }

    public function supports(MessageInterface $message): bool
    {
        return $message instanceof SmsMessage;
    }

    protected function doSend(MessageInterface $message): SentMessage
    {
        if (!$message instanceof SmsMessage) {
            throw new UnsupportedMessageTypeException(__CLASS__, SmsMessage::class, $message);
        }

        $from = $message->getFrom() ?: $this->from;

        $endpoint = sprintf('https://%s/api?', $this->getEndpoint());

        $response = $this->client->request('GET', $endpoint, [
            'query' => [
                'uid' => $this->uid,
                'apikey' => $this->apiKey,
                'message' => $message->getSubject(),
<<<<<<< HEAD
                'from' => $from,
                'test' => $this->testMode ? 0 : 1,
=======
                'from' => $this->from,
                'test' => $this->testMode ? 1 : 0,
>>>>>>> 558fec00
                'to' => $message->getPhone(),
            ],
        ]);

        try {
            $statusCode = $response->getStatusCode();
        } catch (TransportExceptionInterface $e) {
            throw new TransportException('Could not reach the remote SmsBiuras server.', $response, 0, $e);
        }

        if (200 !== $statusCode) {
            throw new TransportException('Unable to send the SMS.', $response);
        }

        $matches = [];
        if (preg_match('/^ERROR: (\d+)$/', $response->getContent(), $matches)) {
            throw new TransportException('Unable to send the SMS: '.$this->getErrorMsg($matches[1] ?? 999), $response);
        }

        $matches = [];
        if (preg_match('/^OK: (\d+)$/', $response->getContent(), $matches)) {
            $sentMessage = new SentMessage($message, (string) $this);
            $sentMessage->setMessageId($matches[1] ?? 0);

            return $sentMessage;
        }

        throw new TransportException('Unable to send the SMS.', $response);
    }

    private function getErrorMsg(int $errorCode): string
    {
        return self::ERROR_CODES[$errorCode] ?? self::ERROR_CODES[999];
    }
}<|MERGE_RESOLUTION|>--- conflicted
+++ resolved
@@ -86,13 +86,8 @@
                 'uid' => $this->uid,
                 'apikey' => $this->apiKey,
                 'message' => $message->getSubject(),
-<<<<<<< HEAD
                 'from' => $from,
-                'test' => $this->testMode ? 0 : 1,
-=======
-                'from' => $this->from,
                 'test' => $this->testMode ? 1 : 0,
->>>>>>> 558fec00
                 'to' => $message->getPhone(),
             ],
         ]);
