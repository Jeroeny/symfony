--- conflicted
+++ resolved
@@ -19,29 +19,17 @@
         "php": "^7.2.5",
         "symfony/config": "^4.4|^5.0",
         "symfony/framework-bundle": "^4.4|^5.0",
-<<<<<<< HEAD
         "symfony/http-kernel": "^4.4|^5.0",
         "symfony/routing": "^4.4|^5.0",
         "symfony/twig-bundle": "^4.4|^5.0",
         "twig/twig": "^2.10|^3.0"
     },
     "require-dev": {
+        "symfony/browser-kit": "^4.4|^5.0",
         "symfony/console": "^4.4|^5.0",
+        "symfony/css-selector": "^4.4|^5.0",
         "symfony/dependency-injection": "^4.4|^5.0",
         "symfony/stopwatch": "^4.4|^5.0"
-=======
-        "symfony/http-kernel": "^4.4",
-        "symfony/routing": "^3.4.7|^4.0|^5.0",
-        "symfony/twig-bundle": "^4.2|^5.0",
-        "twig/twig": "^1.41|^2.10|^3.0"
-    },
-    "require-dev": {
-        "symfony/browser-kit": "^3.4|^4.0|^5.0",
-        "symfony/console": "^3.4|^4.0|^5.0",
-        "symfony/css-selector": "^3.4|^4.0|^5.0",
-        "symfony/dependency-injection": "^3.4|^4.0|^5.0",
-        "symfony/stopwatch": "^3.4|^4.0|^5.0"
->>>>>>> 2a3de1a6
     },
     "conflict": {
         "symfony/form": "<4.4",
