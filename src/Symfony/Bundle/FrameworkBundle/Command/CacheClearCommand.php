--- conflicted
+++ resolved
@@ -40,11 +40,7 @@
     private CacheClearerInterface $cacheClearer;
     private Filesystem $filesystem;
 
-<<<<<<< HEAD
-    public function __construct(CacheClearerInterface $cacheClearer, Filesystem $filesystem = null)
-=======
     public function __construct(CacheClearerInterface $cacheClearer, ?Filesystem $filesystem = null)
->>>>>>> a44829e2
     {
         parent::__construct();
 
@@ -249,11 +245,7 @@
         $warmer = $kernel->getContainer()->get('cache_warmer');
         // non optional warmers already ran during container compilation
         $warmer->enableOnlyOptionalWarmers();
-<<<<<<< HEAD
         $preload = (array) $warmer->warmUp($cacheDir, $warmupDir, $io);
-=======
-        $preload = (array) $warmer->warmUp($cacheDir, $io);
->>>>>>> a44829e2
 
         if ($preload && file_exists($preloadFile = $warmupDir.'/'.$kernel->getContainer()->getParameter('kernel.container_class').'.preload.php')) {
             Preloader::append($preloadFile, $preload);
