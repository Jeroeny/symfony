<?php

/*
 * This file is part of the Symfony package.
 *
 * (c) Fabien Potencier <fabien@symfony.com>
 *
 * For the full copyright and license information, please view the LICENSE
 * file that was distributed with this source code.
 */

namespace Symfony\Component\Mailer\Bridge\Sendgrid\Transport;

use Psr\EventDispatcher\EventDispatcherInterface;
use Psr\Log\LoggerInterface;
use Symfony\Component\Mailer\Transport\Smtp\EsmtpTransport;

/**
 * @author Kevin Verschaeve
 */
class SendgridSmtpTransport extends EsmtpTransport
{
<<<<<<< HEAD
    public function __construct(#[\SensitiveParameter] string $key, EventDispatcherInterface $dispatcher = null, LoggerInterface $logger = null)
=======
    public function __construct(string $key, ?EventDispatcherInterface $dispatcher = null, ?LoggerInterface $logger = null)
>>>>>>> 6cd40eaa
    {
        parent::__construct('smtp.sendgrid.net', 465, true, $dispatcher, $logger);

        $this->setUsername('apikey');
        $this->setPassword($key);
    }
}<|MERGE_RESOLUTION|>--- conflicted
+++ resolved
@@ -20,11 +20,7 @@
  */
 class SendgridSmtpTransport extends EsmtpTransport
 {
-<<<<<<< HEAD
-    public function __construct(#[\SensitiveParameter] string $key, EventDispatcherInterface $dispatcher = null, LoggerInterface $logger = null)
-=======
-    public function __construct(string $key, ?EventDispatcherInterface $dispatcher = null, ?LoggerInterface $logger = null)
->>>>>>> 6cd40eaa
+    public function __construct(#[\SensitiveParameter] string $key, ?EventDispatcherInterface $dispatcher = null, ?LoggerInterface $logger = null)
     {
         parent::__construct('smtp.sendgrid.net', 465, true, $dispatcher, $logger);
 
