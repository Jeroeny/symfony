--- conflicted
+++ resolved
@@ -38,11 +38,7 @@
     /**
      * @param callable|null $exceptionHandler A handler that must support \Throwable instances that will be called on Exception
      */
-<<<<<<< HEAD
-    public function __construct(callable $exceptionHandler = null)
-=======
-    public function __construct(?callable $exceptionHandler = null, ?LoggerInterface $logger = null, $levels = \E_ALL, ?int $throwAt = \E_ALL, bool $scream = true, $scope = true, $deprecationLogger = null, $fileLinkFormat = null)
->>>>>>> 2a31f2dd
+    public function __construct(?callable $exceptionHandler = null)
     {
         $handler = set_exception_handler('is_int');
         $this->earlyHandler = \is_array($handler) ? $handler[0] : null;
@@ -54,11 +50,7 @@
     /**
      * Configures the error handler.
      */
-<<<<<<< HEAD
-    public function configure(object $event = null): void
-=======
-    public function configure(?object $event = null)
->>>>>>> 2a31f2dd
+    public function configure(?object $event = null): void
     {
         if ($event instanceof ConsoleEvent && !\in_array(\PHP_SAPI, ['cli', 'phpdbg'], true)) {
             return;
