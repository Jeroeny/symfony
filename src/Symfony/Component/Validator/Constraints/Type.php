<?php

/*
 * This file is part of the Symfony package.
 *
 * (c) Fabien Potencier <fabien@symfony.com>
 *
 * For the full copyright and license information, please view the LICENSE
 * file that was distributed with this source code.
 */

namespace Symfony\Component\Validator\Constraints;

use Symfony\Component\Validator\Constraint;

/**
 * @Annotation
 * @Target({"PROPERTY", "METHOD", "ANNOTATION"})
 *
 * @author Bernhard Schussek <bschussek@gmail.com>
 */
#[\Attribute(\Attribute::TARGET_PROPERTY | \Attribute::TARGET_METHOD | \Attribute::IS_REPEATABLE)]
class Type extends Constraint
{
    public const INVALID_TYPE_ERROR = 'ba785a8c-82cb-4283-967c-3cf342181b40';

    protected const ERROR_NAMES = [
        self::INVALID_TYPE_ERROR => 'INVALID_TYPE_ERROR',
    ];

    /**
     * @deprecated since Symfony 6.1, use const ERROR_NAMES instead
     */
    protected static $errorNames = self::ERROR_NAMES;

    public $message = 'This value should be of type {{ type }}.';
    public $type;

<<<<<<< HEAD
    public function __construct(string|array|null $type, string $message = null, array $groups = null, mixed $payload = null, array $options = [])
=======
    public function __construct(string|array|null $type, ?string $message = null, ?array $groups = null, mixed $payload = null, array $options = [])
>>>>>>> a44829e2
    {
        if (\is_array($type) && \is_string(key($type))) {
            $options = array_merge($type, $options);
        } elseif (null !== $type) {
            $options['value'] = $type;
        }

        parent::__construct($options, $groups, $payload);

        $this->message = $message ?? $this->message;
    }

    public function getDefaultOption(): ?string
    {
        return 'type';
    }

    public function getRequiredOptions(): array
    {
        return ['type'];
    }
}<|MERGE_RESOLUTION|>--- conflicted
+++ resolved
@@ -36,11 +36,7 @@
     public $message = 'This value should be of type {{ type }}.';
     public $type;
 
-<<<<<<< HEAD
-    public function __construct(string|array|null $type, string $message = null, array $groups = null, mixed $payload = null, array $options = [])
-=======
     public function __construct(string|array|null $type, ?string $message = null, ?array $groups = null, mixed $payload = null, array $options = [])
->>>>>>> a44829e2
     {
         if (\is_array($type) && \is_string(key($type))) {
             $options = array_merge($type, $options);
