<?php

/*
 * This file is part of the Symfony package.
 *
 * (c) Fabien Potencier <fabien@symfony.com>
 *
 * For the full copyright and license information, please view the LICENSE
 * file that was distributed with this source code.
 */

namespace Symfony\Component\Form;

use Symfony\Component\Form\Exception\BadMethodCallException;

/**
 * Wraps errors in forms.
 *
 * @author Bernhard Schussek <bschussek@gmail.com>
 */
class FormError
{
    protected string $messageTemplate;

    /**
     * The form that spawned this error.
     */
    private ?FormInterface $origin = null;

    /**
     * Any array key in $messageParameters will be used as a placeholder in
     * $messageTemplate.
     *
     * @param string      $message              The translated error message
     * @param string|null $messageTemplate      The template for the error message
     * @param array       $messageParameters    The parameters that should be
     *                                          substituted in the message template
     * @param int|null    $messagePluralization The value for error message pluralization
     * @param mixed       $cause                The cause of the error
     *
     * @see \Symfony\Component\Translation\Translator
     */
<<<<<<< HEAD
    public function __construct(
        private string $message,
        string $messageTemplate = null,
        protected array $messageParameters = [],
        protected ?int $messagePluralization = null,
        private mixed $cause = null,
    ) {
=======
    public function __construct(string $message, ?string $messageTemplate = null, array $messageParameters = [], ?int $messagePluralization = null, mixed $cause = null)
    {
        $this->message = $message;
>>>>>>> 6cd40eaa
        $this->messageTemplate = $messageTemplate ?: $message;
    }

    /**
     * Returns the error message.
     */
    public function getMessage(): string
    {
        return $this->message;
    }

    /**
     * Returns the error message template.
     */
    public function getMessageTemplate(): string
    {
        return $this->messageTemplate;
    }

    /**
     * Returns the parameters to be inserted in the message template.
     */
    public function getMessageParameters(): array
    {
        return $this->messageParameters;
    }

    /**
     * Returns the value for error message pluralization.
     */
    public function getMessagePluralization(): ?int
    {
        return $this->messagePluralization;
    }

    /**
     * Returns the cause of this error.
     */
    public function getCause(): mixed
    {
        return $this->cause;
    }

    /**
     * Sets the form that caused this error.
     *
     * This method must only be called once.
     *
     * @throws BadMethodCallException If the method is called more than once
     */
    public function setOrigin(FormInterface $origin): void
    {
        if (null !== $this->origin) {
            throw new BadMethodCallException('setOrigin() must only be called once.');
        }

        $this->origin = $origin;
    }

    /**
     * Returns the form that caused this error.
     */
    public function getOrigin(): ?FormInterface
    {
        return $this->origin;
    }
}<|MERGE_RESOLUTION|>--- conflicted
+++ resolved
@@ -40,19 +40,13 @@
      *
      * @see \Symfony\Component\Translation\Translator
      */
-<<<<<<< HEAD
     public function __construct(
         private string $message,
-        string $messageTemplate = null,
+        ?string $messageTemplate = null,
         protected array $messageParameters = [],
         protected ?int $messagePluralization = null,
         private mixed $cause = null,
     ) {
-=======
-    public function __construct(string $message, ?string $messageTemplate = null, array $messageParameters = [], ?int $messagePluralization = null, mixed $cause = null)
-    {
-        $this->message = $message;
->>>>>>> 6cd40eaa
         $this->messageTemplate = $messageTemplate ?: $message;
     }
 
