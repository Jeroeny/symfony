--- conflicted
+++ resolved
@@ -31,9 +31,6 @@
         $this->dateTimeWithoutSeconds = new \DateTime('2010-02-03 04:05:00 UTC');
     }
 
-<<<<<<< HEAD
-    public static function allProvider()
-=======
     protected function tearDown(): void
     {
         $this->dateTime = null;
@@ -41,7 +38,6 @@
     }
 
     public static function allProvider(): array
->>>>>>> 7a59ef0a
     {
         return [
             ['UTC', 'UTC', '2010-02-03 04:05:06 UTC', '2010-02-03T04:05:06Z'],
