--- conflicted
+++ resolved
@@ -29,11 +29,7 @@
     private ContainerInterface $failureSenders;
     private ?LoggerInterface $logger;
 
-<<<<<<< HEAD
-    public function __construct(ContainerInterface $failureSenders, LoggerInterface $logger = null)
-=======
     public function __construct(ContainerInterface $failureSenders, ?LoggerInterface $logger = null)
->>>>>>> a44829e2
     {
         $this->failureSenders = $failureSenders;
         $this->logger = $logger;
