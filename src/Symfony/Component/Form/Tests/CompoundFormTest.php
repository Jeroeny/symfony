<?php

/*
 * This file is part of the Symfony package.
 *
 * (c) Fabien Potencier <fabien@symfony.com>
 *
 * For the full copyright and license information, please view the LICENSE
 * file that was distributed with this source code.
 */

namespace Symfony\Component\Form\Tests;

use PHPUnit\Framework\TestCase;
use Symfony\Component\EventDispatcher\EventDispatcher;
use Symfony\Component\Form\Exception\AlreadySubmittedException;
<<<<<<< HEAD
use Symfony\Component\Form\Extension\Core\DataMapper\DataMapper;
=======
use Symfony\Component\Form\Extension\Core\DataMapper\PropertyPathMapper;
use Symfony\Component\Form\Extension\Core\Type\SubmitType;
use Symfony\Component\Form\Extension\Core\Type\TextType;
>>>>>>> aa54affc
use Symfony\Component\Form\Extension\HttpFoundation\HttpFoundationRequestHandler;
use Symfony\Component\Form\FormBuilder;
use Symfony\Component\Form\FormError;
use Symfony\Component\Form\FormErrorIterator;
use Symfony\Component\Form\FormEvent;
use Symfony\Component\Form\FormEvents;
use Symfony\Component\Form\FormFactory;
use Symfony\Component\Form\FormFactoryInterface;
use Symfony\Component\Form\FormInterface;
use Symfony\Component\Form\FormRegistry;
use Symfony\Component\Form\Forms;
use Symfony\Component\Form\FormView;
use Symfony\Component\Form\ResolvedFormTypeFactory;
use Symfony\Component\Form\ResolvedFormTypeInterface;
use Symfony\Component\Form\SubmitButtonBuilder;
use Symfony\Component\Form\Tests\Fixtures\FixedDataTransformer;
use Symfony\Component\Form\Tests\Fixtures\Map;
use Symfony\Component\HttpFoundation\File\UploadedFile;
use Symfony\Component\HttpFoundation\Request;

class CompoundFormTest extends TestCase
{
    /**
     * @var FormFactoryInterface
     */
    private $factory;

    /**
     * @var FormInterface
     */
    private $form;

    protected function setUp(): void
    {
        $this->factory = new FormFactory(new FormRegistry([], new ResolvedFormTypeFactory()));
        $this->form = $this->createForm();
    }

    public function testValidIfAllChildrenAreValid()
    {
        $this->form->add($this->getBuilder('firstName')->getForm());
        $this->form->add($this->getBuilder('lastName')->getForm());

        $this->form->submit([
            'firstName' => 'Bernhard',
            'lastName' => 'Schussek',
        ]);

        $this->assertTrue($this->form->isValid());
    }

    public function testInvalidIfChildIsInvalid()
    {
        $this->form->add($this->getBuilder('firstName')->getForm());
        $this->form->add($this->getBuilder('lastName')->getForm());

        $this->form->submit([
            'firstName' => 'Bernhard',
            'lastName' => 'Schussek',
        ]);

        $this->form->get('lastName')->addError(new FormError('Invalid'));

        $this->assertFalse($this->form->isValid());
    }

    public function testDisabledFormsValidEvenIfChildrenInvalid()
    {
        $form = $this->getBuilder('person')
            ->setDisabled(true)
            ->setCompound(true)
            ->setDataMapper(new PropertyPathMapper())
            ->add($this->getBuilder('name'))
            ->getForm();

        $form->submit(['name' => 'Jacques Doe']);

        $form->get('name')->addError(new FormError('Invalid'));

        $this->assertTrue($form->isValid());
    }

    public function testSubmitForwardsNullIfNotClearMissingButValueIsExplicitlyNull()
    {
        $child = $this->createForm('firstName', false);

        $this->form->add($child);

        $this->form->submit(['firstName' => null], false);

        $this->assertNull($this->form->get('firstName')->getData());
    }

    public function testSubmitForwardsNullIfValueIsMissing()
    {
        $child = $this->createForm('firstName', false);

        $this->form->add($child);

        $this->form->submit([]);

        $this->assertNull($this->form->get('firstName')->getData());
    }

    public function testSubmitDoesNotForwardNullIfNotClearMissing()
    {
        $child = $this->createForm('firstName', false);

        $this->form->add($child);

        $this->form->submit([], false);

        $this->assertFalse($child->isSubmitted());
    }

    public function testSubmitDoesNotAddExtraFieldForNullValues()
    {
        $factory = Forms::createFormFactoryBuilder()
            ->getFormFactory();

        $child = $factory->createNamed('file', 'Symfony\Component\Form\Extension\Core\Type\FileType', null, ['auto_initialize' => false]);

        $this->form->add($child);
        $this->form->submit(['file' => null], false);

        $this->assertCount(0, $this->form->getExtraData());
    }

    public function testClearMissingFlagIsForwarded()
    {
        $personForm = $this->createForm('person');

        $firstNameForm = $this->createForm('firstName', false);
        $personForm->add($firstNameForm);

        $lastNameForm = $this->createForm('lastName', false);
        $personForm->add($lastNameForm);

        $this->form->add($personForm);

        $this->form->setData(['person' => ['lastName' => 'last name']]);

        $this->form->submit(['person' => ['firstName' => 'foo']], false);

        $this->assertTrue($firstNameForm->isSubmitted());
        $this->assertSame('foo', $firstNameForm->getData());
        $this->assertFalse($lastNameForm->isSubmitted());
        $this->assertSame('last name', $lastNameForm->getData());
    }

    public function testCloneChildren()
    {
        $child = $this->getBuilder('child')->getForm();
        $this->form->add($child);

        $clone = clone $this->form;

        $this->assertNotSame($this->form, $clone);
        $this->assertNotSame($child, $clone['child']);
        $this->assertNotSame($this->form['child'], $clone['child']);
    }

    public function testNotEmptyIfChildNotEmpty()
    {
        $child = $this->createForm('name', false);

        $this->form->setData(null);
        $this->form->add($child);
        $child->setData('foo');

        $this->assertFalse($this->form->isEmpty());
    }

    public function testAdd()
    {
        $child = $this->getBuilder('foo')->getForm();
        $this->form->add($child);

        $this->assertTrue($this->form->has('foo'));
        $this->assertSame($this->form, $child->getParent());
        $this->assertSame(['foo' => $child], $this->form->all());
    }

    public function testAddUsingNameAndType()
    {
        $this->form->add('foo', TextType::class);

        $this->assertTrue($this->form->has('foo'));

        $child = $this->form->get('foo');

        $this->assertInstanceOf(TextType::class, $child->getConfig()->getType()->getInnerType());
        $this->assertSame(['foo' => $child], $this->form->all());
    }

    public function testAddUsingIntegerNameAndType()
    {
        // in order to make casting unnecessary
        $this->form->add(0, TextType::class);

        $this->assertTrue($this->form->has(0));

        $child = $this->form->get(0);

        $this->assertInstanceOf(TextType::class, $child->getConfig()->getType()->getInnerType());
        $this->assertSame([0 => $child], $this->form->all());
    }

    public function testAddWithoutType()
    {
        $this->form->add('foo');

        $this->assertTrue($this->form->has('foo'));

        $child = $this->form->get('foo');

        $this->assertInstanceOf(TextType::class, $child->getConfig()->getType()->getInnerType());
        $this->assertSame(['foo' => $child], $this->form->all());
    }

    public function testAddUsingNameButNoType()
    {
        $this->form = $this->getBuilder('name', \stdClass::class)
            ->setCompound(true)
            ->setDataMapper(new PropertyPathMapper())
            ->getForm();

        $this->form->add('foo');

        $this->assertTrue($this->form->has('foo'));

        $child = $this->form->get('foo');

        $this->assertInstanceOf(TextType::class, $child->getConfig()->getType()->getInnerType());
        $this->assertSame(['foo' => $child], $this->form->all());
    }

    public function testAddUsingNameButNoTypeAndOptions()
    {
        $this->form = $this->getBuilder('name', \stdClass::class)
            ->setCompound(true)
            ->setDataMapper(new PropertyPathMapper())
            ->getForm();

        $this->form->add('foo');

        $this->assertTrue($this->form->has('foo'));

        $child = $this->form->get('foo');

        $this->assertInstanceOf(TextType::class, $child->getConfig()->getType()->getInnerType());
        $this->assertSame(['foo' => $child], $this->form->all());
    }

    public function testAddThrowsExceptionIfAlreadySubmitted()
    {
        $this->expectException(AlreadySubmittedException::class);
        $this->form->submit([]);
        $this->form->add($this->getBuilder('foo')->getForm());
    }

    public function testRemove()
    {
        $child = $this->getBuilder('foo')->getForm();
        $this->form->add($child);
        $this->form->remove('foo');

        $this->assertNull($child->getParent());
        $this->assertCount(0, $this->form);
    }

    public function testRemoveThrowsExceptionIfAlreadySubmitted()
    {
        $this->expectException(AlreadySubmittedException::class);
        $this->form->add($this->getBuilder('foo')->setCompound(false)->getForm());
        $this->form->submit(['foo' => 'bar']);
        $this->form->remove('foo');
    }

    public function testRemoveIgnoresUnknownName()
    {
        $this->form->remove('notexisting');

        $this->assertCount(0, $this->form);
    }

    public function testArrayAccess()
    {
        $child = $this->getBuilder('foo')->getForm();

        $this->form[] = $child;

        $this->assertArrayHasKey('foo', $this->form);
        $this->assertSame($child, $this->form['foo']);

        unset($this->form['foo']);

        $this->assertArrayNotHasKey('foo', $this->form);
    }

    public function testCountable()
    {
        $this->form->add($this->getBuilder('foo')->getForm());
        $this->form->add($this->getBuilder('bar')->getForm());

        $this->assertCount(2, $this->form);
    }

    public function testIterator()
    {
        $this->form->add($this->getBuilder('foo')->getForm());
        $this->form->add($this->getBuilder('bar')->getForm());

        $this->assertSame($this->form->all(), iterator_to_array($this->form));
    }

    public function testAddMapsViewDataToFormIfInitialized()
    {
        $form = $this->getBuilder()
            ->setCompound(true)
            ->setDataMapper(new PropertyPathMapper())
            ->setData(['child' => 'foo'])
            ->getForm();

        $child = $this->getBuilder('child')->getForm();

        $this->assertNull($child->getData());

        $form->initialize();
        $form->add($child);

        $this->assertSame('foo', $child->getData());
    }

    public function testAddDoesNotMapViewDataToFormIfNotInitialized()
    {
        $form = $this->getBuilder()
            ->setCompound(true)
            ->setDataMapper(new PropertyPathMapper())
            ->getForm();

        $child = $this->getBuilder()->getForm();

        $form->add($child);

        $this->assertNull($form->getData());
        $this->assertNull($form->getNormData());
        $this->assertNull($form->getViewData());
    }

    public function testAddDoesNotMapViewDataToFormIfInheritData()
    {
        $form = $this->getBuilder()
            ->setCompound(true)
            ->setDataMapper(new PropertyPathMapper())
            ->getForm();

        $child = $this->getBuilder()
            ->setInheritData(true)
            ->getForm();

        $form->initialize();
        $form->add($child);

        $this->assertNull($form->getData());
        $this->assertNull($form->getNormData());
        $this->assertNull($form->getViewData());
    }

    public function testSetDataSupportsDynamicAdditionAndRemovalOfChildren()
    {
        $form = $this->getBuilder()
            ->setCompound(true)
            // We test using DataMapper on purpose. The traversal logic
            // is currently contained in InheritDataAwareIterator, but even
            // if that changes, this test should still function.
            ->setDataMapper(new DataMapper())
            ->getForm();

        $childToBeRemoved = $this->createForm('removed', false);
        $childToBeAdded = $this->createForm('added', false);
        $child = $this->getBuilder('child')
            ->setCompound(true)
            ->setDataMapper(new DataMapper())
            ->addEventListener(FormEvents::PRE_SET_DATA, function (FormEvent $event) use ($form, $childToBeAdded) {
                $form->remove('removed');
                $form->add($childToBeAdded);
            })
            ->getForm();

        $form->add($child);
        $form->add($childToBeRemoved);

        // pass NULL to all children
        $form->setData([]);

        $this->assertFalse($form->has('removed'));
        $this->assertTrue($form->has('added'));
    }

    public function testSetDataMapsViewDataToChildren()
    {
        $form = $this->getBuilder()
            ->setCompound(true)
            ->setDataMapper(new PropertyPathMapper())
            ->getForm();

        $form->add($child1 = $this->getBuilder('firstName')->getForm());
        $form->add($child2 = $this->getBuilder('lastName')->getForm());

        $this->assertNull($child1->getData());
        $this->assertNull($child2->getData());

        $form->setData([
            'firstName' => 'foo',
            'lastName' => 'bar',
        ]);

        $this->assertSame('foo', $child1->getData());
        $this->assertSame('bar', $child2->getData());
    }

    public function testSetDataDoesNotMapViewDataToChildrenWithLockedSetData()
    {
        $mapper = new DataMapper();
        $viewData = [
            'firstName' => 'Fabien',
            'lastName' => 'Pot',
        ];
        $form = $this->getBuilder()
            ->setCompound(true)
            ->setDataMapper($mapper)
            ->addViewTransformer(new FixedDataTransformer([
                '' => '',
                'foo' => $viewData,
            ]))
            ->getForm();

        $form->add($child1 = $this->getBuilder('firstName')->getForm());
        $form->add($child2 = $this->getBuilder('lastName')->setData('Potencier')->setDataLocked(true)->getForm());

        $form->setData('foo');

        $this->assertSame('Fabien', $form->get('firstName')->getData());
        $this->assertSame('Potencier', $form->get('lastName')->getData());
    }

    public function testSubmitSupportsDynamicAdditionAndRemovalOfChildren()
    {
        $form = $this->form;

        $childToBeRemoved = $this->createForm('removed');
        $childToBeAdded = $this->createForm('added');
        $child = $this->getBuilder('child')
            ->addEventListener(FormEvents::PRE_SUBMIT, function () use ($form, $childToBeAdded) {
                $form->remove('removed');
                $form->add($childToBeAdded);
            })
            ->getForm();

        $this->form->add($child);
        $this->form->add($childToBeRemoved);

        // pass NULL to all children
        $this->form->submit([]);

        $this->assertFalse($childToBeRemoved->isSubmitted());
        $this->assertTrue($childToBeAdded->isSubmitted());
    }

    public function testSubmitMapsSubmittedChildrenOntoExistingViewData()
    {
        $form = $this->getBuilder()
            ->setCompound(true)
            ->setDataMapper(new PropertyPathMapper())
            ->setData([
                'firstName' => null,
                'lastName' => null,
            ])
            ->getForm();

        $form->add($child1 = $this->getBuilder('firstName')->setCompound(false)->getForm());
        $form->add($child2 = $this->getBuilder('lastName')->setCompound(false)->getForm());

        $this->assertSame(['firstName' => null, 'lastName' => null], $form->getData());

        $form->submit([
            'firstName' => 'Bernhard',
            'lastName' => 'Schussek',
        ]);

        $this->assertSame(['firstName' => 'Bernhard', 'lastName' => 'Schussek'], $form->getData());
    }

    public function testMapFormsToDataIsNotInvokedIfInheritData()
    {
        $form = $this->getBuilder()
            ->setCompound(true)
            ->setDataMapper(new PropertyPathMapper())
            ->getForm();

        $form->add($child1 = $this->getBuilder('firstName')->setCompound(false)->setInheritData(true)->getForm());
        $form->add($child2 = $this->getBuilder('lastName')->setCompound(false)->setInheritData(true)->getForm());

        $form->submit([
            'firstName' => 'Bernhard',
            'lastName' => 'Schussek',
        ]);

        $this->assertNull($child1->getData());
        $this->assertNull($child1->getNormData());
        $this->assertNull($child1->getViewData());
        $this->assertNull($child2->getData());
        $this->assertNull($child2->getNormData());
        $this->assertNull($child2->getViewData());
    }

    /*
     * https://github.com/symfony/symfony/issues/4480
     */
    public function testSubmitRestoresViewDataIfCompoundAndEmpty()
    {
        $object = new \stdClass();
        $form = $this->getBuilder('name', \stdClass::class)
            ->setCompound(true)
            ->setDataMapper(new PropertyPathMapper())
            ->setData($object)
            ->getForm();

        $form->submit([]);

        $this->assertSame($object, $form->getData());
    }

    public function testSubmitMapsSubmittedChildrenOntoEmptyData()
    {
        $object = new Map();
        $form = $this->getBuilder()
            ->setCompound(true)
            ->setDataMapper(new PropertyPathMapper())
            ->setEmptyData($object)
            ->setData(null)
            ->getForm();

        $form->add($child = $this->getBuilder('name')->setCompound(false)->getForm());

        $form->submit([
            'name' => 'Bernhard',
        ]);

        $this->assertSame('Bernhard', $object['name']);
    }

    public function requestMethodProvider()
    {
        return [
            ['POST'],
            ['PUT'],
            ['DELETE'],
            ['PATCH'],
        ];
    }

    /**
     * @dataProvider requestMethodProvider
     */
    public function testSubmitPostOrPutRequest($method)
    {
        $path = tempnam(sys_get_temp_dir(), 'sf');
        touch($path);
        file_put_contents($path, 'zaza');
        $values = [
            'author' => [
                'name' => 'Bernhard',
                'image' => ['filename' => 'foobar.png'],
            ],
        ];

        $files = [
            'author' => [
                'error' => ['image' => \UPLOAD_ERR_OK],
                'name' => ['image' => 'upload.png'],
                'size' => ['image' => null],
                'tmp_name' => ['image' => $path],
                'type' => ['image' => 'image/png'],
            ],
        ];

        $request = new Request([], $values, [], [], $files, [
            'REQUEST_METHOD' => $method,
        ]);

        $form = $this->getBuilder('author')
            ->setMethod($method)
            ->setCompound(true)
            ->setDataMapper(new PropertyPathMapper())
            ->setRequestHandler(new HttpFoundationRequestHandler())
            ->getForm();
        $form->add($this->getBuilder('name')->getForm());
        $form->add($this->getBuilder('image')->getForm());

        $form->handleRequest($request);

        $file = new UploadedFile($path, 'upload.png', 'image/png', \UPLOAD_ERR_OK);

        $this->assertEquals('Bernhard', $form['name']->getData());
        $this->assertEquals($file, $form['image']->getData());

        unlink($path);
    }

    /**
     * @dataProvider requestMethodProvider
     */
    public function testSubmitPostOrPutRequestWithEmptyRootFormName($method)
    {
        $path = tempnam(sys_get_temp_dir(), 'sf');
        touch($path);
        file_put_contents($path, 'zaza');

        $values = [
            'name' => 'Bernhard',
            'extra' => 'data',
        ];

        $files = [
            'image' => [
                'error' => \UPLOAD_ERR_OK,
                'name' => 'upload.png',
                'size' => null,
                'tmp_name' => $path,
                'type' => 'image/png',
            ],
        ];

        $request = new Request([], $values, [], [], $files, [
            'REQUEST_METHOD' => $method,
        ]);

        $form = $this->getBuilder('')
            ->setMethod($method)
            ->setCompound(true)
            ->setDataMapper(new PropertyPathMapper())
            ->setRequestHandler(new HttpFoundationRequestHandler())
            ->getForm();
        $form->add($this->getBuilder('name')->getForm());
        $form->add($this->getBuilder('image')->getForm());

        $form->handleRequest($request);

        $file = new UploadedFile($path, 'upload.png', 'image/png', \UPLOAD_ERR_OK);

        $this->assertEquals('Bernhard', $form['name']->getData());
        $this->assertEquals($file, $form['image']->getData());
        $this->assertEquals(['extra' => 'data'], $form->getExtraData());

        unlink($path);
    }

    /**
     * @dataProvider requestMethodProvider
     */
    public function testSubmitPostOrPutRequestWithSingleChildForm($method)
    {
        $path = tempnam(sys_get_temp_dir(), 'sf');
        touch($path);
        file_put_contents($path, 'zaza');

        $files = [
            'image' => [
                'error' => \UPLOAD_ERR_OK,
                'name' => 'upload.png',
                'size' => null,
                'tmp_name' => $path,
                'type' => 'image/png',
            ],
        ];

        $request = new Request([], [], [], [], $files, [
            'REQUEST_METHOD' => $method,
        ]);

        $form = $this->getBuilder('image', null, ['allow_file_upload' => true])
            ->setMethod($method)
            ->setRequestHandler(new HttpFoundationRequestHandler())
            ->getForm();

        $form->handleRequest($request);

        $file = new UploadedFile($path, 'upload.png', 'image/png', \UPLOAD_ERR_OK);

        $this->assertEquals($file, $form->getData());

        unlink($path);
    }

    /**
     * @dataProvider requestMethodProvider
     */
    public function testSubmitPostOrPutRequestWithSingleChildFormUploadedFile($method)
    {
        $path = tempnam(sys_get_temp_dir(), 'sf');
        touch($path);
        file_put_contents($path, 'zaza');

        $values = [
            'name' => 'Bernhard',
        ];

        $request = new Request([], $values, [], [], [], [
            'REQUEST_METHOD' => $method,
        ]);

        $form = $this->getBuilder('name')
            ->setMethod($method)
            ->setRequestHandler(new HttpFoundationRequestHandler())
            ->getForm();

        $form->handleRequest($request);

        $this->assertEquals('Bernhard', $form->getData());

        unlink($path);
    }

    public function testSubmitGetRequest()
    {
        $values = [
            'author' => [
                'firstName' => 'Bernhard',
                'lastName' => 'Schussek',
            ],
        ];

        $request = new Request($values, [], [], [], [], [
            'REQUEST_METHOD' => 'GET',
        ]);

        $form = $this->getBuilder('author')
            ->setMethod('GET')
            ->setCompound(true)
            ->setDataMapper(new PropertyPathMapper())
            ->setRequestHandler(new HttpFoundationRequestHandler())
            ->getForm();
        $form->add($this->getBuilder('firstName')->getForm());
        $form->add($this->getBuilder('lastName')->getForm());

        $form->handleRequest($request);

        $this->assertEquals('Bernhard', $form['firstName']->getData());
        $this->assertEquals('Schussek', $form['lastName']->getData());
    }

    public function testSubmitGetRequestWithEmptyRootFormName()
    {
        $values = [
            'firstName' => 'Bernhard',
            'lastName' => 'Schussek',
            'extra' => 'data',
        ];

        $request = new Request($values, [], [], [], [], [
            'REQUEST_METHOD' => 'GET',
        ]);

        $form = $this->getBuilder('')
            ->setMethod('GET')
            ->setCompound(true)
            ->setDataMapper(new PropertyPathMapper())
            ->setRequestHandler(new HttpFoundationRequestHandler())
            ->getForm();
        $form->add($this->getBuilder('firstName')->getForm());
        $form->add($this->getBuilder('lastName')->getForm());

        $form->handleRequest($request);

        $this->assertEquals('Bernhard', $form['firstName']->getData());
        $this->assertEquals('Schussek', $form['lastName']->getData());
        $this->assertEquals(['extra' => 'data'], $form->getExtraData());
    }

    public function testGetErrors()
    {
        $this->form->addError($error1 = new FormError('Error 1'));
        $this->form->addError($error2 = new FormError('Error 2'));

        $errors = $this->form->getErrors();

        $this->assertSame(
             "ERROR: Error 1\n".
             "ERROR: Error 2\n",
             (string) $errors
        );

        $this->assertSame([$error1, $error2], iterator_to_array($errors));
    }

    public function testGetErrorsDeep()
    {
        $this->form->addError($error1 = new FormError('Error 1'));
        $this->form->addError($error2 = new FormError('Error 2'));

        $childForm = $this->getBuilder('Child')->getForm();
        $childForm->addError($nestedError = new FormError('Nested Error'));
        $this->form->add($childForm);

        $errors = $this->form->getErrors(true);

        $this->assertSame(
             "ERROR: Error 1\n".
             "ERROR: Error 2\n".
             "ERROR: Nested Error\n",
             (string) $errors
        );

        $this->assertSame(
             [$error1, $error2, $nestedError],
             iterator_to_array($errors)
        );
    }

    public function testGetErrorsDeepRecursive()
    {
        $this->form->addError($error1 = new FormError('Error 1'));
        $this->form->addError($error2 = new FormError('Error 2'));

        $childForm = $this->getBuilder('Child')->getForm();
        $childForm->addError($nestedError = new FormError('Nested Error'));
        $this->form->add($childForm);

        $errors = $this->form->getErrors(true, false);

        $this->assertSame(
             "ERROR: Error 1\n".
             "ERROR: Error 2\n".
             "Child:\n".
             "    ERROR: Nested Error\n",
             (string) $errors
        );

        $errorsAsArray = iterator_to_array($errors);

        $this->assertSame($error1, $errorsAsArray[0]);
        $this->assertSame($error2, $errorsAsArray[1]);
        $this->assertInstanceOf(FormErrorIterator::class, $errorsAsArray[2]);

        $nestedErrorsAsArray = iterator_to_array($errorsAsArray[2]);

        $this->assertCount(1, $nestedErrorsAsArray);
        $this->assertSame($nestedError, $nestedErrorsAsArray[0]);
    }

    public function testClearErrors()
    {
        $this->form->addError(new FormError('Error 1'));
        $this->form->addError(new FormError('Error 2'));

        $this->assertCount(2, $this->form->getErrors());

        $this->form->clearErrors();

        $this->assertCount(0, $this->form->getErrors());
    }

    public function testClearErrorsShallow()
    {
        $this->form->addError($error1 = new FormError('Error 1'));
        $this->form->addError($error2 = new FormError('Error 2'));

        $childForm = $this->getBuilder('Child')->getForm();
        $childForm->addError(new FormError('Nested Error'));
        $this->form->add($childForm);

        $this->form->clearErrors(false);

        $this->assertCount(0, $this->form->getErrors(false));
        $this->assertCount(1, $this->form->getErrors(true));
    }

    public function testClearErrorsDeep()
    {
        $this->form->addError($error1 = new FormError('Error 1'));
        $this->form->addError($error2 = new FormError('Error 2'));

        $childForm = $this->getBuilder('Child')->getForm();
        $childForm->addError($nestedError = new FormError('Nested Error'));
        $this->form->add($childForm);

        $this->form->clearErrors(true);

        $this->assertCount(0, $this->form->getErrors(false));
        $this->assertCount(0, $this->form->getErrors(true));
    }

    // Basic cases are covered in SimpleFormTest
    public function testCreateViewWithChildren()
    {
        $type = $this->createMock(ResolvedFormTypeInterface::class);
        $type1 = $this->createMock(ResolvedFormTypeInterface::class);
        $type2 = $this->createMock(ResolvedFormTypeInterface::class);
        $options = ['a' => 'Foo', 'b' => 'Bar'];
        $field1 = $this->getBuilder('foo')
            ->setType($type1)
            ->getForm();
        $field2 = $this->getBuilder('bar')
            ->setType($type2)
            ->getForm();
        $view = new FormView();
        $field1View = new FormView();
        $type1
            ->method('createView')
            ->willReturn($field1View);
        $field2View = new FormView();
        $type2
            ->method('createView')
            ->willReturn($field2View);

        $this->form = $this->getBuilder('form', null, $options)
            ->setCompound(true)
            ->setDataMapper(new PropertyPathMapper())
            ->setType($type)
            ->getForm();
        $this->form->add($field1);
        $this->form->add($field2);

        $assertChildViewsEqual = function (array $childViews) {
            return function (FormView $view) use ($childViews) {
                $this->assertSame($childViews, $view->children);
            };
        };

        // First create the view
        $type->expects($this->once())
            ->method('createView')
            ->willReturn($view);

        // Then build it for the form itself
        $type->expects($this->once())
            ->method('buildView')
            ->with($view, $this->form, $options)
            ->willReturnCallback($assertChildViewsEqual([]));

        $this->assertSame($view, $this->form->createView());
        $this->assertSame(['foo' => $field1View, 'bar' => $field2View], $view->children);
    }

    public function testNoClickedButtonBeforeSubmission()
    {
        $this->assertNull($this->form->getClickedButton());
    }

    public function testNoClickedButton()
    {
        $parentForm = $this->getBuilder('parent')->getForm();
        $nestedForm = $this->getBuilder('nested')->getForm();

        $this->form->setParent($parentForm);
        $this->form->add($this->factory->create(SubmitType::class));
        $this->form->add($nestedForm);
        $this->form->submit([]);

        $this->assertNull($this->form->getClickedButton());
    }

    public function testClickedButton()
    {
        $button = $this->factory->create(SubmitType::class);

        $this->form->add($button);
        $this->form->submit(['submit' => '']);

        $this->assertSame($button, $this->form->getClickedButton());
    }

    public function testClickedButtonFromNestedForm()
    {
        $button = $this->factory->create(SubmitType::class);

        $nestedForm = $this->createForm('nested');
        $nestedForm->add($button);

        $this->form->add($nestedForm);
        $this->form->submit([
            'nested' => [
                'submit' => '',
            ],
        ]);

        $this->assertSame($button, $this->form->getClickedButton());
    }

    public function testClickedButtonFromParentForm()
    {
        $button = $this->factory->create(SubmitType::class);

        $parentForm = $this->createForm('');
        $parentForm->add($this->form);
        $parentForm->add($button);
        $parentForm->submit([
            'submit' => '',
        ]);

        $this->assertSame($button, $this->form->getClickedButton());
    }

    public function testDisabledButtonIsNotSubmitted()
    {
        $button = new SubmitButtonBuilder('submit');
        $submit = $button
            ->setDisabled(true)
            ->getForm();

        $form = $this->createForm()
            ->add($this->createForm('text', false))
            ->add($submit)
        ;

        $form->submit([
            'text' => '',
            'submit' => '',
        ]);

        $this->assertTrue($submit->isDisabled());
        $this->assertFalse($submit->isClicked());
        $this->assertFalse($submit->isSubmitted());
    }

    public function testArrayTransformationFailureOnSubmit()
    {
        $this->form->add($this->getBuilder('foo')->setCompound(false)->getForm());
        $this->form->add($this->getBuilder('bar', null, ['multiple' => false])->setCompound(false)->getForm());

        $this->form->submit([
            'foo' => ['foo'],
            'bar' => ['bar'],
        ]);

        $this->assertNull($this->form->get('foo')->getData());
        $this->assertSame('Submitted data was expected to be text or number, array given.', $this->form->get('foo')->getTransformationFailure()->getMessage());

        $this->assertSame(['bar'], $this->form->get('bar')->getData());
    }

    public function testFileUpload()
    {
        $reqHandler = new HttpFoundationRequestHandler();
        $this->form->add($this->getBuilder('foo')->setRequestHandler($reqHandler)->getForm());
        $this->form->add($this->getBuilder('bar')->setRequestHandler($reqHandler)->getForm());

        $this->form->submit([
            'foo' => 'Foo',
            'bar' => new UploadedFile(__FILE__, 'upload.png', 'image/png', \UPLOAD_ERR_OK),
        ]);

        $this->assertSame('Submitted data was expected to be text or number, file upload given.', $this->form->get('bar')->getTransformationFailure()->getMessage());
        $this->assertNull($this->form->get('bar')->getData());
    }

    private function createForm(string $name = 'name', bool $compound = true): FormInterface
    {
        $builder = $this->getBuilder($name);

        if ($compound) {
            $builder
                ->setCompound(true)
                ->setDataMapper(new PropertyPathMapper())
            ;
        }

        return $builder->getForm();
    }

    private function getBuilder(string $name = 'name', string $dataClass = null, array $options = []): FormBuilder
    {
        return new FormBuilder($name, $dataClass, new EventDispatcher(), $this->factory, $options);
    }
}<|MERGE_RESOLUTION|>--- conflicted
+++ resolved
@@ -14,13 +14,9 @@
 use PHPUnit\Framework\TestCase;
 use Symfony\Component\EventDispatcher\EventDispatcher;
 use Symfony\Component\Form\Exception\AlreadySubmittedException;
-<<<<<<< HEAD
 use Symfony\Component\Form\Extension\Core\DataMapper\DataMapper;
-=======
-use Symfony\Component\Form\Extension\Core\DataMapper\PropertyPathMapper;
 use Symfony\Component\Form\Extension\Core\Type\SubmitType;
 use Symfony\Component\Form\Extension\Core\Type\TextType;
->>>>>>> aa54affc
 use Symfony\Component\Form\Extension\HttpFoundation\HttpFoundationRequestHandler;
 use Symfony\Component\Form\FormBuilder;
 use Symfony\Component\Form\FormError;
@@ -92,7 +88,7 @@
         $form = $this->getBuilder('person')
             ->setDisabled(true)
             ->setCompound(true)
-            ->setDataMapper(new PropertyPathMapper())
+            ->setDataMapper(new DataMapper())
             ->add($this->getBuilder('name'))
             ->getForm();
 
@@ -245,7 +241,7 @@
     {
         $this->form = $this->getBuilder('name', \stdClass::class)
             ->setCompound(true)
-            ->setDataMapper(new PropertyPathMapper())
+            ->setDataMapper(new DataMapper())
             ->getForm();
 
         $this->form->add('foo');
@@ -262,7 +258,7 @@
     {
         $this->form = $this->getBuilder('name', \stdClass::class)
             ->setCompound(true)
-            ->setDataMapper(new PropertyPathMapper())
+            ->setDataMapper(new DataMapper())
             ->getForm();
 
         $this->form->add('foo');
@@ -341,7 +337,7 @@
     {
         $form = $this->getBuilder()
             ->setCompound(true)
-            ->setDataMapper(new PropertyPathMapper())
+            ->setDataMapper(new DataMapper())
             ->setData(['child' => 'foo'])
             ->getForm();
 
@@ -359,7 +355,7 @@
     {
         $form = $this->getBuilder()
             ->setCompound(true)
-            ->setDataMapper(new PropertyPathMapper())
+            ->setDataMapper(new DataMapper())
             ->getForm();
 
         $child = $this->getBuilder()->getForm();
@@ -375,7 +371,7 @@
     {
         $form = $this->getBuilder()
             ->setCompound(true)
-            ->setDataMapper(new PropertyPathMapper())
+            ->setDataMapper(new DataMapper())
             ->getForm();
 
         $child = $this->getBuilder()
@@ -425,7 +421,7 @@
     {
         $form = $this->getBuilder()
             ->setCompound(true)
-            ->setDataMapper(new PropertyPathMapper())
+            ->setDataMapper(new DataMapper())
             ->getForm();
 
         $form->add($child1 = $this->getBuilder('firstName')->getForm());
@@ -495,7 +491,7 @@
     {
         $form = $this->getBuilder()
             ->setCompound(true)
-            ->setDataMapper(new PropertyPathMapper())
+            ->setDataMapper(new DataMapper())
             ->setData([
                 'firstName' => null,
                 'lastName' => null,
@@ -519,7 +515,7 @@
     {
         $form = $this->getBuilder()
             ->setCompound(true)
-            ->setDataMapper(new PropertyPathMapper())
+            ->setDataMapper(new DataMapper())
             ->getForm();
 
         $form->add($child1 = $this->getBuilder('firstName')->setCompound(false)->setInheritData(true)->getForm());
@@ -546,7 +542,7 @@
         $object = new \stdClass();
         $form = $this->getBuilder('name', \stdClass::class)
             ->setCompound(true)
-            ->setDataMapper(new PropertyPathMapper())
+            ->setDataMapper(new DataMapper())
             ->setData($object)
             ->getForm();
 
@@ -560,7 +556,7 @@
         $object = new Map();
         $form = $this->getBuilder()
             ->setCompound(true)
-            ->setDataMapper(new PropertyPathMapper())
+            ->setDataMapper(new DataMapper())
             ->setEmptyData($object)
             ->setData(null)
             ->getForm();
@@ -616,7 +612,7 @@
         $form = $this->getBuilder('author')
             ->setMethod($method)
             ->setCompound(true)
-            ->setDataMapper(new PropertyPathMapper())
+            ->setDataMapper(new DataMapper())
             ->setRequestHandler(new HttpFoundationRequestHandler())
             ->getForm();
         $form->add($this->getBuilder('name')->getForm());
@@ -663,7 +659,7 @@
         $form = $this->getBuilder('')
             ->setMethod($method)
             ->setCompound(true)
-            ->setDataMapper(new PropertyPathMapper())
+            ->setDataMapper(new DataMapper())
             ->setRequestHandler(new HttpFoundationRequestHandler())
             ->getForm();
         $form->add($this->getBuilder('name')->getForm());
@@ -762,7 +758,7 @@
         $form = $this->getBuilder('author')
             ->setMethod('GET')
             ->setCompound(true)
-            ->setDataMapper(new PropertyPathMapper())
+            ->setDataMapper(new DataMapper())
             ->setRequestHandler(new HttpFoundationRequestHandler())
             ->getForm();
         $form->add($this->getBuilder('firstName')->getForm());
@@ -789,7 +785,7 @@
         $form = $this->getBuilder('')
             ->setMethod('GET')
             ->setCompound(true)
-            ->setDataMapper(new PropertyPathMapper())
+            ->setDataMapper(new DataMapper())
             ->setRequestHandler(new HttpFoundationRequestHandler())
             ->getForm();
         $form->add($this->getBuilder('firstName')->getForm());
@@ -940,7 +936,7 @@
 
         $this->form = $this->getBuilder('form', null, $options)
             ->setCompound(true)
-            ->setDataMapper(new PropertyPathMapper())
+            ->setDataMapper(new DataMapper())
             ->setType($type)
             ->getForm();
         $this->form->add($field1);
@@ -1086,7 +1082,7 @@
         if ($compound) {
             $builder
                 ->setCompound(true)
-                ->setDataMapper(new PropertyPathMapper())
+                ->setDataMapper(new DataMapper())
             ;
         }
 
