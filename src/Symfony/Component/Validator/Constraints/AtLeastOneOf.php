<?php

/*
 * This file is part of the Symfony package.
 *
 * (c) Fabien Potencier <fabien@symfony.com>
 *
 * For the full copyright and license information, please view the LICENSE
 * file that was distributed with this source code.
 */

namespace Symfony\Component\Validator\Constraints;

/**
 * @Annotation
 * @Target({"PROPERTY", "METHOD", "ANNOTATION"})
 *
 * @author Przemysław Bogusz <przemyslaw.bogusz@tubotax.pl>
 */
#[\Attribute(\Attribute::TARGET_PROPERTY | \Attribute::TARGET_METHOD | \Attribute::IS_REPEATABLE)]
class AtLeastOneOf extends Composite
{
    public const AT_LEAST_ONE_OF_ERROR = 'f27e6d6c-261a-4056-b391-6673a623531c';

    protected static $errorNames = [
        self::AT_LEAST_ONE_OF_ERROR => 'AT_LEAST_ONE_OF_ERROR',
    ];

    public $constraints = [];
    public $message = 'This value should satisfy at least one of the following constraints:';
    public $messageCollection = 'Each element of this collection should satisfy its own set of constraints.';
    public $includeInternalMessages = true;

<<<<<<< HEAD
    public function getDefaultOption(): ?string
=======
    public function __construct($constraints = null, array $groups = null, $payload = null, string $message = null, string $messageCollection = null, bool $includeInternalMessages = null)
    {
        parent::__construct($constraints ?? [], $groups, $payload);

        $this->message = $message ?? $this->message;
        $this->messageCollection = $messageCollection ?? $this->messageCollection;
        $this->includeInternalMessages = $includeInternalMessages ?? $this->includeInternalMessages;
    }

    public function getDefaultOption()
>>>>>>> 4822448c
    {
        return 'constraints';
    }

    public function getRequiredOptions(): array
    {
        return ['constraints'];
    }

    protected function getCompositeOption(): string
    {
        return 'constraints';
    }
}<|MERGE_RESOLUTION|>--- conflicted
+++ resolved
@@ -31,10 +31,7 @@
     public $messageCollection = 'Each element of this collection should satisfy its own set of constraints.';
     public $includeInternalMessages = true;
 
-<<<<<<< HEAD
-    public function getDefaultOption(): ?string
-=======
-    public function __construct($constraints = null, array $groups = null, $payload = null, string $message = null, string $messageCollection = null, bool $includeInternalMessages = null)
+    public function __construct(mixed $constraints = null, array $groups = null, mixed $payload = null, string $message = null, string $messageCollection = null, bool $includeInternalMessages = null)
     {
         parent::__construct($constraints ?? [], $groups, $payload);
 
@@ -43,8 +40,7 @@
         $this->includeInternalMessages = $includeInternalMessages ?? $this->includeInternalMessages;
     }
 
-    public function getDefaultOption()
->>>>>>> 4822448c
+    public function getDefaultOption(): ?string
     {
         return 'constraints';
     }
