--- conflicted
+++ resolved
@@ -210,8 +210,7 @@
     {
         $input = new ArgvInput(array('cli.php', '--name=foo', '--name=bar', '--name=baz'));
         $input->bind(new InputDefinition(array(new InputOption('name', null, InputOption::VALUE_OPTIONAL | InputOption::VALUE_IS_ARRAY))));
-<<<<<<< HEAD
-=======
+
         $this->assertEquals(array('name' => array('foo', 'bar', 'baz')), $input->getOptions(), '->parse() parses array options ("--option=value" syntax)');
 
         $input = new ArgvInput(array('cli.php', '--name', 'foo', '--name', 'bar', '--name', 'baz'));
@@ -228,7 +227,6 @@
             new InputOption('anotherOption', null, InputOption::VALUE_NONE),
         )));
         $this->assertSame(array('name' => array('foo', 'bar', null), 'anotherOption' => true), $input->getOptions(), '->parse() parses empty array options as null ("--option value" syntax)');
->>>>>>> fd58a5f4
 
         $this->assertEquals(array('name' => array('foo', 'bar', 'baz')), $input->getOptions());
     }
