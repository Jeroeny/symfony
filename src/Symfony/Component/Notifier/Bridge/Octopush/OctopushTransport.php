<?php

/*
 * This file is part of the Symfony package.
 *
 * (c) Fabien Potencier <fabien@symfony.com>
 *
 * For the full copyright and license information, please view the LICENSE
 * file that was distributed with this source code.
 */

namespace Symfony\Component\Notifier\Bridge\Octopush;

use Symfony\Component\Notifier\Exception\TransportException;
use Symfony\Component\Notifier\Exception\UnsupportedMessageTypeException;
use Symfony\Component\Notifier\Message\MessageInterface;
use Symfony\Component\Notifier\Message\SentMessage;
use Symfony\Component\Notifier\Message\SmsMessage;
use Symfony\Component\Notifier\Transport\AbstractTransport;
use Symfony\Contracts\EventDispatcher\EventDispatcherInterface;
use Symfony\Contracts\HttpClient\Exception\TransportExceptionInterface;
use Symfony\Contracts\HttpClient\HttpClientInterface;

/**
 * @author Aurélien Martin <pro@aurelienmartin.com>
 */
final class OctopushTransport extends AbstractTransport
{
    protected const HOST = 'www.octopush-dm.com';

    private string $userLogin;
    private string $apiKey;
    private string $from;
    private string $type;

<<<<<<< HEAD
    public function __construct(string $userLogin, #[\SensitiveParameter] string $apiKey, string $from, string $type, HttpClientInterface $client = null, EventDispatcherInterface $dispatcher = null)
=======
    public function __construct(string $userLogin, string $apiKey, string $from, string $type, ?HttpClientInterface $client = null, ?EventDispatcherInterface $dispatcher = null)
>>>>>>> 2a31f2dd
    {
        $this->userLogin = $userLogin;
        $this->apiKey = $apiKey;
        $this->from = $from;
        $this->type = $type;

        parent::__construct($client, $dispatcher);
    }

    public function __toString(): string
    {
        return sprintf('octopush://%s?from=%s&type=%s', $this->getEndpoint(), $this->from, $this->type);
    }

    public function supports(MessageInterface $message): bool
    {
        return $message instanceof SmsMessage;
    }

    protected function doSend(MessageInterface $message): SentMessage
    {
        if (!$message instanceof SmsMessage) {
            throw new UnsupportedMessageTypeException(__CLASS__, SmsMessage::class, $message);
        }

        $from = $message->getFrom() ?: $this->from;

        $endpoint = sprintf('https://%s/api/sms/json', $this->getEndpoint());

        $response = $this->client->request('POST', $endpoint, [
            'body' => [
                'user_login' => $this->userLogin,
                'api_key' => $this->apiKey,
                'sms_text' => $message->getSubject(),
                'sms_recipients' => $message->getPhone(),
                'sms_sender' => $from,
                'sms_type' => $this->type,
            ],
        ]);

        try {
            $statusCode = $response->getStatusCode();
        } catch (TransportExceptionInterface $e) {
            throw new TransportException('Could not reach the remote Octopush server.', $response, 0, $e);
        }

        if (200 !== $statusCode) {
            $error = $response->toArray(false);

            throw new TransportException('Unable to send the SMS: '.$error['error_code'], $response);
        }

        $success = $response->toArray(false);

        $sentMessage = new SentMessage($message, (string) $this);
        $sentMessage->setMessageId($success['ticket']);

        return $sentMessage;
    }
}<|MERGE_RESOLUTION|>--- conflicted
+++ resolved
@@ -33,11 +33,7 @@
     private string $from;
     private string $type;
 
-<<<<<<< HEAD
-    public function __construct(string $userLogin, #[\SensitiveParameter] string $apiKey, string $from, string $type, HttpClientInterface $client = null, EventDispatcherInterface $dispatcher = null)
-=======
-    public function __construct(string $userLogin, string $apiKey, string $from, string $type, ?HttpClientInterface $client = null, ?EventDispatcherInterface $dispatcher = null)
->>>>>>> 2a31f2dd
+    public function __construct(string $userLogin, #[\SensitiveParameter] string $apiKey, string $from, string $type, ?HttpClientInterface $client = null, ?EventDispatcherInterface $dispatcher = null)
     {
         $this->userLogin = $userLogin;
         $this->apiKey = $apiKey;
