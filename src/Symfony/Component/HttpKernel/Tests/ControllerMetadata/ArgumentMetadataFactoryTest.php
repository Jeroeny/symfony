<?php

/*
 * This file is part of the Symfony package.
 *
 * (c) Fabien Potencier <fabien@symfony.com>
 *
 * For the full copyright and license information, please view the LICENSE
 * file that was distributed with this source code.
 */

namespace Symfony\Component\HttpKernel\Tests\ControllerMetadata;

use Fake\ImportedAndFake;
use PHPUnit\Framework\TestCase;
use Symfony\Component\HttpKernel\ControllerMetadata\ArgumentMetadata;
use Symfony\Component\HttpKernel\ControllerMetadata\ArgumentMetadataFactory;
use Symfony\Component\HttpKernel\Tests\Fixtures\Attribute\Foo;
use Symfony\Component\HttpKernel\Tests\Fixtures\Controller\AttributeController;
use Symfony\Component\HttpKernel\Tests\Fixtures\Controller\BasicTypesController;
use Symfony\Component\HttpKernel\Tests\Fixtures\Controller\NullableController;
use Symfony\Component\HttpKernel\Tests\Fixtures\Controller\VariadicController;

class ArgumentMetadataFactoryTest extends TestCase
{
    private ArgumentMetadataFactory $factory;

    protected function setUp(): void
    {
        $this->factory = new ArgumentMetadataFactory();
    }

    public function testSignature1()
    {
        $arguments = $this->factory->createArgumentMetadata($this->signature1(...));

        $this->assertEquals([
            new ArgumentMetadata('foo', self::class, false, false, null),
            new ArgumentMetadata('bar', 'array', false, false, null),
            new ArgumentMetadata('baz', 'callable', false, false, null),
        ], $arguments);
    }

    public function testSignature2()
    {
        $arguments = $this->factory->createArgumentMetadata($this->signature2(...));

        $this->assertEquals([
            new ArgumentMetadata('foo', self::class, false, true, null, true),
            new ArgumentMetadata('bar', FakeClassThatDoesNotExist::class, false, true, null, true),
            new ArgumentMetadata('baz', 'Fake\ImportedAndFake', false, true, null, true),
        ], $arguments);
    }

    public function testSignature3()
    {
        $arguments = $this->factory->createArgumentMetadata($this->signature3(...));

        $this->assertEquals([
            new ArgumentMetadata('bar', FakeClassThatDoesNotExist::class, false, false, null),
            new ArgumentMetadata('baz', 'Fake\ImportedAndFake', false, false, null),
        ], $arguments);
    }

    public function testSignature4()
    {
        $arguments = $this->factory->createArgumentMetadata($this->signature4(...));

        $this->assertEquals([
            new ArgumentMetadata('foo', null, false, true, 'default'),
            new ArgumentMetadata('bar', null, false, true, 500),
            new ArgumentMetadata('baz', null, false, true, []),
        ], $arguments);
    }

    public function testSignature5()
    {
        $arguments = $this->factory->createArgumentMetadata($this->signature5(...));

        $this->assertEquals([
            new ArgumentMetadata('foo', 'array', false, true, null, true),
            new ArgumentMetadata('bar', null, false, true, null, true),
        ], $arguments);
    }

    public function testVariadicSignature()
    {
        $arguments = $this->factory->createArgumentMetadata([new VariadicController(), 'action']);

        $this->assertEquals([
            new ArgumentMetadata('foo', null, false, false, null),
            new ArgumentMetadata('bar', null, true, false, null),
        ], $arguments);
    }

    public function testBasicTypesSignature()
    {
        $arguments = $this->factory->createArgumentMetadata([new BasicTypesController(), 'action']);

        $this->assertEquals([
            new ArgumentMetadata('foo', 'string', false, false, null),
            new ArgumentMetadata('bar', 'int', false, false, null),
            new ArgumentMetadata('baz', 'float', false, false, null),
        ], $arguments);
    }

    public function testNamedClosure()
    {
        $arguments = $this->factory->createArgumentMetadata($this->signature1(...));

        $this->assertEquals([
            new ArgumentMetadata('foo', self::class, false, false, null),
            new ArgumentMetadata('bar', 'array', false, false, null),
            new ArgumentMetadata('baz', 'callable', false, false, null),
        ], $arguments);
    }

    public function testNullableTypesSignature()
    {
        $arguments = $this->factory->createArgumentMetadata([new NullableController(), 'action']);

        $this->assertEquals([
            new ArgumentMetadata('foo', 'string', false, false, null, true),
            new ArgumentMetadata('bar', \stdClass::class, false, false, null, true),
            new ArgumentMetadata('baz', 'string', false, true, 'value', true),
            new ArgumentMetadata('last', 'string', false, true, '', false),
        ], $arguments);
    }

    public function testAttributeSignature()
    {
        $arguments = $this->factory->createArgumentMetadata([new AttributeController(), 'action']);

        $this->assertEquals([
            new ArgumentMetadata('baz', 'string', false, false, null, false, [new Foo('bar')]),
        ], $arguments);
    }

    public function testMultipleAttributes()
    {
        $this->factory->createArgumentMetadata([new AttributeController(), 'multiAttributeArg']);
        $this->assertCount(1, $this->factory->createArgumentMetadata([new AttributeController(), 'multiAttributeArg'])[0]->getAttributes());
    }

    public function testIssue41478()
    {
        $arguments = $this->factory->createArgumentMetadata([new AttributeController(), 'issue41478']);
        $this->assertEquals([
            new ArgumentMetadata('baz', 'string', false, false, null, false, [new Foo('bar')]),
            new ArgumentMetadata('bat', 'string', false, false, null, false, []),
        ], $arguments);
    }

    public function signature1(self $foo, array $bar, callable $baz)
    {
    }

<<<<<<< HEAD
    public function signature2(self $foo = null, FakeClassThatDoesNotExist $bar = null, ImportedAndFake $baz = null)
=======
    public function signature2(?self $foo = null, ?FakeClassThatDoesNotExist $bar = null, ?ImportedAndFake $baz = null)
>>>>>>> a44829e2
    {
    }

    public function signature3(FakeClassThatDoesNotExist $bar, ImportedAndFake $baz)
    {
    }

    public function signature4($foo = 'default', $bar = 500, $baz = [])
    {
    }

<<<<<<< HEAD
    public function signature5(array $foo = null, $bar = null)
=======
    public function signature5(?array $foo = null, $bar = null)
>>>>>>> a44829e2
    {
    }
}<|MERGE_RESOLUTION|>--- conflicted
+++ resolved
@@ -155,11 +155,7 @@
     {
     }
 
-<<<<<<< HEAD
-    public function signature2(self $foo = null, FakeClassThatDoesNotExist $bar = null, ImportedAndFake $baz = null)
-=======
     public function signature2(?self $foo = null, ?FakeClassThatDoesNotExist $bar = null, ?ImportedAndFake $baz = null)
->>>>>>> a44829e2
     {
     }
 
@@ -171,11 +167,7 @@
     {
     }
 
-<<<<<<< HEAD
-    public function signature5(array $foo = null, $bar = null)
-=======
     public function signature5(?array $foo = null, $bar = null)
->>>>>>> a44829e2
     {
     }
 }