--- conflicted
+++ resolved
@@ -13,7 +13,8 @@
 
 class UrlTypeTest extends TextTypeTest
 {
-<<<<<<< HEAD
+    const TESTED_TYPE = 'Symfony\Component\Form\Extension\Core\Type\UrlType';
+
     /**
      * @group legacy
      */
@@ -26,14 +27,7 @@
 
     public function testSubmitAddsDefaultProtocolIfNoneIsIncluded()
     {
-        $form = $this->factory->create('Symfony\Component\Form\Extension\Core\Type\UrlType', 'name');
-=======
-    const TESTED_TYPE = 'url';
-
-    public function testSubmitAddsDefaultProtocolIfNoneIsIncluded()
-    {
         $form = $this->factory->create(static::TESTED_TYPE, 'name');
->>>>>>> ea8025b8
 
         $form->submit('www.domain.com');
 
@@ -43,11 +37,7 @@
 
     public function testSubmitAddsNoDefaultProtocolIfAlreadyIncluded()
     {
-<<<<<<< HEAD
-        $form = $this->factory->create('Symfony\Component\Form\Extension\Core\Type\UrlType', null, array(
-=======
         $form = $this->factory->create(static::TESTED_TYPE, null, array(
->>>>>>> ea8025b8
             'default_protocol' => 'http',
         ));
 
@@ -59,11 +49,7 @@
 
     public function testSubmitAddsNoDefaultProtocolIfEmpty()
     {
-<<<<<<< HEAD
-        $form = $this->factory->create('Symfony\Component\Form\Extension\Core\Type\UrlType', null, array(
-=======
         $form = $this->factory->create(static::TESTED_TYPE, null, array(
->>>>>>> ea8025b8
             'default_protocol' => 'http',
         ));
 
@@ -75,11 +61,7 @@
 
     public function testSubmitAddsNoDefaultProtocolIfNull()
     {
-<<<<<<< HEAD
-        $form = $this->factory->create('Symfony\Component\Form\Extension\Core\Type\UrlType', null, array(
-=======
         $form = $this->factory->create(static::TESTED_TYPE, null, array(
->>>>>>> ea8025b8
             'default_protocol' => 'http',
         ));
 
@@ -91,11 +73,7 @@
 
     public function testSubmitAddsNoDefaultProtocolIfSetToNull()
     {
-<<<<<<< HEAD
-        $form = $this->factory->create('Symfony\Component\Form\Extension\Core\Type\UrlType', null, array(
-=======
         $form = $this->factory->create(static::TESTED_TYPE, null, array(
->>>>>>> ea8025b8
             'default_protocol' => null,
         ));
 
@@ -110,11 +88,7 @@
      */
     public function testThrowExceptionIfDefaultProtocolIsInvalid()
     {
-<<<<<<< HEAD
-        $this->factory->create('Symfony\Component\Form\Extension\Core\Type\UrlType', null, array(
-=======
         $this->factory->create(static::TESTED_TYPE, null, array(
->>>>>>> ea8025b8
             'default_protocol' => array(),
         ));
     }
