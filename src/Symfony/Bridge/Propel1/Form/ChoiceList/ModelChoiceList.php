--- conflicted
+++ resolved
@@ -445,7 +445,6 @@
             return array();
         }
 
-<<<<<<< HEAD
         if (1 === count($this->identifier) && current($this->identifier) instanceof \ColumnMap) {
             $phpName = current($this->identifier)->getPhpName();
 
@@ -454,10 +453,7 @@
             }
         }
 
-        if ($model instanceof Persistent) {
-=======
         if ($model instanceof \Persistent) {
->>>>>>> a7d56242
             return array($model->getPrimaryKey());
         }
 
