{% extends '@WebProfiler/Profiler/layout.html.twig' %}

{% block page_title 'Security' %}

{% block toolbar %}
<<<<<<< HEAD
    {% if collector.firewall %}
        {% if collector.token %}
            {% set is_authenticated = collector.enabled and collector.authenticated  %}
            {% set color_code = is_authenticated ? '' : 'yellow' %}
        {% elseif collector.enabled %}
            {% set color_code = collector.authenticatorManagerEnabled ? 'yellow' : 'red' %}
        {% else %}
            {% set color_code = '' %}
=======
    {% if collector.token %}
        {% set is_authenticated = collector.enabled and collector.authenticated  %}
        {% set color_code = not is_authenticated ? 'yellow' %}
    {% elseif collector.enabled %}
        {% set color_code = collector.authenticatorManagerEnabled ? 'yellow' : 'red' %}
    {% else %}
        {% set color_code = '' %}
    {% endif %}

    {% set icon %}
        {{ include('@Security/Collector/icon.svg') }}
        <span class="sf-toolbar-value">{{ collector.user|default('n/a') }}</span>
    {% endset %}

    {% set text %}
        {% if collector.impersonated %}
            <div class="sf-toolbar-info-group">
                <div class="sf-toolbar-info-piece">
                    <b>Impersonator</b>
                    <span>{{ collector.impersonatorUser }}</span>
                </div>
            </div>
>>>>>>> dce52797
        {% endif %}

        {% set icon %}
            {{ include('@Security/Collector/icon.svg') }}
            <span class="sf-toolbar-value">{{ collector.user|default('n/a') }}</span>
        {% endset %}

        {% set text %}
            {% if collector.impersonated %}
                <div class="sf-toolbar-info-group">
                    <div class="sf-toolbar-info-piece">
                        <b>Impersonator</b>
                        <span>{{ collector.impersonatorUser }}</span>
                    </div>
                </div>
            {% endif %}

            <div class="sf-toolbar-info-group">
                {% if collector.enabled %}
                    {% if collector.token %}
                        <div class="sf-toolbar-info-piece">
                            <b>Logged in as</b>
                            <span>{{ collector.user }}</span>
                        </div>

                        <div class="sf-toolbar-info-piece">
                            <b>Authenticated</b>
                            <span class="sf-toolbar-status sf-toolbar-status-{{ is_authenticated ? 'green' : 'yellow' }}">{{ is_authenticated ? 'Yes' : 'No' }}</span>
                        </div>

                        <div class="sf-toolbar-info-piece">
                            <b>Token class</b>
                            <span>{{ collector.tokenClass|abbr_class }}</span>
                        </div>
                    {% else %}
                        <div class="sf-toolbar-info-piece">
                            <b>Authenticated</b>
                            <span class="sf-toolbar-status sf-toolbar-status-yellow">No</span>
                        </div>
                    {% endif %}

                    {% if collector.firewall %}
                        <div class="sf-toolbar-info-piece">
                            <b>Firewall name</b>
                            <span>{{ collector.firewall.name }}</span>
                        </div>
                    {% endif %}

                    {% if collector.token and collector.logoutUrl %}
                        <div class="sf-toolbar-info-piece">
                            <b>Actions</b>
                            <span>
                                <a href="{{ collector.logoutUrl }}">Logout</a>
                                {% if collector.impersonated and collector.impersonationExitPath %}
                                    | <a href="{{ collector.impersonationExitPath }}">Exit impersonation</a>
                                {% endif %}
                            </span>
                        </div>
                    {% endif %}
                {% else %}
                    <div class="sf-toolbar-info-piece">
                        <span>The security is disabled.</span>
                    </div>
                {% endif %}
            </div>
        {% endset %}

        {{ include('@WebProfiler/Profiler/toolbar_item.html.twig', { link: profiler_url, status: color_code }) }}
    {% endif %}
{% endblock %}

{% block menu %}
    <span class="label {{ not collector.firewall or not collector.token ? 'disabled' }}">
        <span class="icon">{{ include('@Security/Collector/icon.svg') }}</span>
        <strong>Security</strong>
    </span>
{% endblock %}

{% block panel %}
    <h2>Security Token</h2>

    {% if collector.enabled %}
        {% if collector.token %}
            <div class="metrics">
                <div class="metric">
                    <span class="value">{{ collector.user == 'anon.' ? 'Anonymous' : collector.user }}</span>
                    <span class="label">Username</span>
                </div>

                <div class="metric">
                    <span class="value">{{ include('@WebProfiler/Icon/' ~ (collector.authenticated ? 'yes' : 'no') ~ '.svg') }}</span>
                    <span class="label">Authenticated</span>
                </div>
            </div>

            <table>
                <thead>
                    <tr>
                        <th scope="col" class="key">Property</th>
                        <th scope="col">Value</th>
                    </tr>
                </thead>
                <tbody>
                    <tr>
                        <th>Roles</th>
                        <td>
                            {{ collector.roles is empty ? 'none' : profiler_dump(collector.roles, maxDepth=1) }}

                            {% if not collector.authenticated and collector.roles is empty %}
                                <p class="help">User is not authenticated probably because they have no roles.</p>
                            {% endif %}
                        </td>
                    </tr>

                    {% if collector.supportsRoleHierarchy %}
                    <tr>
                        <th>Inherited Roles</th>
                        <td>{{ collector.inheritedRoles is empty ? 'none' : profiler_dump(collector.inheritedRoles, maxDepth=1) }}</td>
                    </tr>
                    {% endif %}

                    {% if collector.token %}
                    <tr>
                        <th>Token</th>
                        <td>{{ profiler_dump(collector.token) }}</td>
                    </tr>
                    {% endif %}
                </tbody>
            </table>
        {% elseif collector.enabled %}
            <div class="empty">
                <p>There is no security token.</p>
            </div>
        {% endif %}


        <h2>Security Firewall</h2>

        {% if collector.firewall %}
            <div class="metrics">
                <div class="metric">
                    <span class="value">{{ collector.firewall.name }}</span>
                    <span class="label">Name</span>
                </div>
                <div class="metric">
                    <span class="value">{{ include('@WebProfiler/Icon/' ~ (collector.firewall.security_enabled ? 'yes' : 'no') ~ '.svg') }}</span>
                    <span class="label">Security enabled</span>
                </div>
                <div class="metric">
                    <span class="value">{{ include('@WebProfiler/Icon/' ~ (collector.firewall.stateless ? 'yes' : 'no') ~ '.svg') }}</span>
                    <span class="label">Stateless</span>
                </div>
                {% if collector.authenticatorManagerEnabled == false %}
                <div class="metric">
                    <span class="value">{{ include('@WebProfiler/Icon/' ~ (collector.firewall.allows_anonymous ? 'yes' : 'no') ~ '.svg') }}</span>
                    <span class="label">Allows anonymous</span>
                </div>
                {% endif %}
            </div>

            {% if collector.firewall.security_enabled %}
                <h4>Configuration</h4>

                <table>
                    <thead>
                        <tr>
                            <th scope="col" class="key">Key</th>
                            <th scope="col">Value</th>
                        </tr>
                    </thead>
                    <tbody>
                        <tr>
                            <th>provider</th>
                            <td>{{ collector.firewall.provider ?: '(none)' }}</td>
                        </tr>
                        <tr>
                            <th>context</th>
                            <td>{{ collector.firewall.context ?: '(none)' }}</td>
                        </tr>
                        <tr>
                            <th>entry_point</th>
                            <td>{{ collector.firewall.entry_point ?: '(none)' }}</td>
                        </tr>
                        <tr>
                            <th>user_checker</th>
                            <td>{{ collector.firewall.user_checker ?: '(none)' }}</td>
                        </tr>
                        <tr>
                            <th>access_denied_handler</th>
                            <td>{{ collector.firewall.access_denied_handler ?: '(none)' }}</td>
                        </tr>
                        <tr>
                            <th>access_denied_url</th>
                            <td>{{ collector.firewall.access_denied_url ?: '(none)' }}</td>
                        </tr>
                        <tr>
                            <th>listeners</th>
                            <td>{{ collector.firewall.listeners is empty ? '(none)' : profiler_dump(collector.firewall.listeners, maxDepth=1) }}</td>
                        </tr>
                    </tbody>
                </table>

                <h4>Listeners</h4>

                {% if collector.listeners|default([]) is empty %}
                    <div class="empty">
                        <p>No security listeners have been recorded. Check that debugging is enabled in the kernel.</p>
                    </div>
                {% else %}
                    <table>
                        <thead>
                        <tr>
                            <th>Listener</th>
                            <th>Duration</th>
                            <th>Response</th>
                        </tr>
                        </thead>

                        {% set previous_event = (collector.listeners|first) %}
                        {% for listener in collector.listeners %}
                            {% if loop.first or listener != previous_event %}
                                {% if not loop.first %}
                                    </tbody>
                                {% endif %}

                                <tbody>
                                {% set previous_event = listener %}
                            {% endif %}

                            <tr>
                                <td class="font-normal">{{ profiler_dump(listener.stub) }}</td>
                                <td class="no-wrap">{{ '%0.2f'|format(listener.time * 1000) }} ms</td>
                                <td class="font-normal">{{ listener.response ? profiler_dump(listener.response) : '(none)' }}</td>
                            </tr>

                            {% if loop.last %}
                                </tbody>
                            {% endif %}
                        {% endfor %}
                    </table>
                {% endif %}
            {% endif %}
        {% elseif collector.enabled %}
            <div class="empty">
                <p>This request was not covered by any firewall.</p>
            </div>
        {% endif %}
    {% else %}
        <div class="empty">
            <p>The security component is disabled.</p>
        </div>
    {% endif %}

    {% if collector.voters|default([]) is not empty %}
        <h2>Security Voters <small>({{ collector.voters|length }})</small></h2>

        <div class="metrics">
            <div class="metric">
                <span class="value">{{ collector.voterStrategy|default('unknown') }}</span>
                <span class="label">Strategy</span>
            </div>
        </div>

        <table class="voters">
            <thead>
                <tr>
                    <th>#</th>
                    <th>Voter class</th>
                </tr>
            </thead>

            <tbody>
                {% for voter in collector.voters %}
                    <tr>
                        <td class="font-normal text-small text-muted nowrap">{{ loop.index }}</td>
                        <td class="font-normal">{{ profiler_dump(voter) }}</td>
                    </tr>
                {% endfor %}
            </tbody>
        </table>
    {% endif %}

    {% if collector.accessDecisionLog|default([]) is not empty %}
        <h2>Access decision log</h2>

        <table class="decision-log">
            <col style="width: 30px">
            <col style="width: 120px">
            <col style="width: 25%">
            <col style="width: 60%">

            <thead>
                <tr>
                    <th>#</th>
                    <th>Result</th>
                    <th>Attributes</th>
                    <th>Object</th>
                </tr>
            </thead>

            <tbody>
                {% for decision in collector.accessDecisionLog %}
                    <tr class="voter_result">
                        <td class="font-normal text-small text-muted nowrap">{{ loop.index }}</td>
                        <td class="font-normal">
                            {{ decision.result
                                ? '<span class="label status-success same-width">GRANTED</span>'
                                : '<span class="label status-error same-width">DENIED</span>'
                            }}
                        </td>
                        <td>
                            {% if decision.attributes|length == 1 %}
                                {% set attribute = decision.attributes|first %}
                                {% if attribute.expression is defined %}
                                    Expression: <pre><code>{{ attribute.expression }}</code></pre>
                                {% elseif attribute.type == 'string' %}
                                    {{ attribute }}
                                {% else %}
                                     {{ profiler_dump(attribute) }}
                                {% endif %}
                            {% else %}
                                {{ profiler_dump(decision.attributes) }}
                            {% endif %}
                        </td>
                        <td>{{ profiler_dump(decision.seek('object')) }}</td>
                    </tr>
                    <tr class="voter_details">
                        <td></td>
                        <td colspan="3">
                        {% if decision.voter_details is not empty %}
                            {% set voter_details_id = 'voter-details-' ~ loop.index %}
                            <div id="{{ voter_details_id }}" class="sf-toggle-content sf-toggle-hidden">
                                <table>
                                   <tbody>
                                    {% for voter_detail in decision.voter_details %}
                                        <tr>
                                            <td class="font-normal">{{ profiler_dump(voter_detail['class']) }}</td>
                                            {% if collector.voterStrategy == constant('Symfony\\Component\\Security\\Core\\Authorization\\AccessDecisionManager::STRATEGY_UNANIMOUS') %}
                                            <td class="font-normal text-small">attribute {{ voter_detail['attributes'][0] }}</td>
                                            {% endif %}
                                            <td class="font-normal text-small">
                                                {% if voter_detail['vote'] == constant('Symfony\\Component\\Security\\Core\\Authorization\\Voter\\VoterInterface::ACCESS_GRANTED') %}
                                                    ACCESS GRANTED
                                                {% elseif voter_detail['vote'] == constant('Symfony\\Component\\Security\\Core\\Authorization\\Voter\\VoterInterface::ACCESS_ABSTAIN') %}
                                                    ACCESS ABSTAIN
                                                {% elseif voter_detail['vote'] == constant('Symfony\\Component\\Security\\Core\\Authorization\\Voter\\VoterInterface::ACCESS_DENIED') %}
                                                    ACCESS DENIED
                                                {% else %}
                                                    unknown ({{ voter_detail['vote'] }})
                                                {% endif %}
                                            </td>
                                        </tr>
                                    {% endfor %}
                                    </tbody>
                                </table>
                            </div>
                            <a class="btn btn-link text-small sf-toggle" data-toggle-selector="#{{ voter_details_id }}" data-toggle-alt-content="Hide voter details">Show voter details</a>
                        {% endif %}
                        </td>
                    </tr>
                {% endfor %}
            </tbody>
        </table>
    {% endif %}
{% endblock %}<|MERGE_RESOLUTION|>--- conflicted
+++ resolved
@@ -3,39 +3,14 @@
 {% block page_title 'Security' %}
 
 {% block toolbar %}
-<<<<<<< HEAD
     {% if collector.firewall %}
         {% if collector.token %}
             {% set is_authenticated = collector.enabled and collector.authenticated  %}
-            {% set color_code = is_authenticated ? '' : 'yellow' %}
+            {% set color_code = not is_authenticated ? 'yellow' %}
         {% elseif collector.enabled %}
             {% set color_code = collector.authenticatorManagerEnabled ? 'yellow' : 'red' %}
         {% else %}
             {% set color_code = '' %}
-=======
-    {% if collector.token %}
-        {% set is_authenticated = collector.enabled and collector.authenticated  %}
-        {% set color_code = not is_authenticated ? 'yellow' %}
-    {% elseif collector.enabled %}
-        {% set color_code = collector.authenticatorManagerEnabled ? 'yellow' : 'red' %}
-    {% else %}
-        {% set color_code = '' %}
-    {% endif %}
-
-    {% set icon %}
-        {{ include('@Security/Collector/icon.svg') }}
-        <span class="sf-toolbar-value">{{ collector.user|default('n/a') }}</span>
-    {% endset %}
-
-    {% set text %}
-        {% if collector.impersonated %}
-            <div class="sf-toolbar-info-group">
-                <div class="sf-toolbar-info-piece">
-                    <b>Impersonator</b>
-                    <span>{{ collector.impersonatorUser }}</span>
-                </div>
-            </div>
->>>>>>> dce52797
         {% endif %}
 
         {% set icon %}
