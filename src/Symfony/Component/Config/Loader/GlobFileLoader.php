--- conflicted
+++ resolved
@@ -18,20 +18,12 @@
  */
 class GlobFileLoader extends FileLoader
 {
-<<<<<<< HEAD
-    public function load(mixed $resource, string $type = null): mixed
-=======
     public function load(mixed $resource, ?string $type = null): mixed
->>>>>>> a44829e2
     {
         return $this->import($resource);
     }
 
-<<<<<<< HEAD
-    public function supports(mixed $resource, string $type = null): bool
-=======
     public function supports(mixed $resource, ?string $type = null): bool
->>>>>>> a44829e2
     {
         return 'glob' === $type;
     }
