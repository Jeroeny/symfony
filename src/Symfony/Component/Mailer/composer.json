--- conflicted
+++ resolved
@@ -18,19 +18,10 @@
     "require": {
         "php": ">=8.0.2",
         "egulias/email-validator": "^2.1.10|^3",
-<<<<<<< HEAD
-        "psr/log": "~1.0",
+        "psr/log": "^1|^2|^3",
         "symfony/event-dispatcher": "^5.4|^6.0",
         "symfony/mime": "^5.4|^6.0",
         "symfony/service-contracts": "^1.1|^2.0|^3.0"
-=======
-        "psr/log": "^1|^2|^3",
-        "symfony/deprecation-contracts": "^2.1",
-        "symfony/event-dispatcher": "^4.4|^5.0|^6.0",
-        "symfony/mime": "^5.2.6|^6.0",
-        "symfony/polyfill-php80": "^1.15",
-        "symfony/service-contracts": "^1.1|^2"
->>>>>>> c8f37996
     },
     "require-dev": {
         "symfony/http-client-contracts": "^1.1|^2.0|^3.0",
