<?php

/*
 * This file is part of the Symfony package.
 *
 * (c) Fabien Potencier <fabien@symfony.com>
 *
 * For the full copyright and license information, please view the LICENSE
 * file that was distributed with this source code.
 */

namespace Symfony\Component\Config\Definition\Dumper;

use Symfony\Component\Config\Definition\ArrayNode;
use Symfony\Component\Config\Definition\BaseNode;
use Symfony\Component\Config\Definition\ConfigurationInterface;
use Symfony\Component\Config\Definition\EnumNode;
use Symfony\Component\Config\Definition\NodeInterface;
use Symfony\Component\Config\Definition\PrototypedArrayNode;
use Symfony\Component\Config\Definition\ScalarNode;
use Symfony\Component\Config\Definition\VariableNode;
use Symfony\Component\Yaml\Inline;

/**
 * Dumps a Yaml reference configuration for the given configuration/node instance.
 *
 * @author Kevin Bond <kevinbond@gmail.com>
 */
class YamlReferenceDumper
{
    private ?string $reference = null;

    /**
     * @return string
     */
    public function dump(ConfigurationInterface $configuration)
    {
        return $this->dumpNode($configuration->getConfigTreeBuilder()->buildTree());
    }

    /**
     * @return string
     */
    public function dumpAtPath(ConfigurationInterface $configuration, string $path)
    {
        $rootNode = $node = $configuration->getConfigTreeBuilder()->buildTree();

        foreach (explode('.', $path) as $step) {
            if (!$node instanceof ArrayNode) {
                throw new \UnexpectedValueException(sprintf('Unable to find node at path "%s.%s".', $rootNode->getName(), $path));
            }

            /** @var NodeInterface[] $children */
            $children = $node instanceof PrototypedArrayNode ? $this->getPrototypeChildren($node) : $node->getChildren();

            foreach ($children as $child) {
                if ($child->getName() === $step) {
                    $node = $child;

                    continue 2;
                }
            }

            throw new \UnexpectedValueException(sprintf('Unable to find node at path "%s.%s".', $rootNode->getName(), $path));
        }

        return $this->dumpNode($node);
    }

    /**
     * @return string
     */
    public function dumpNode(NodeInterface $node)
    {
        $this->reference = '';
        $this->writeNode($node);
        $ref = $this->reference;
        $this->reference = null;

        return $ref;
    }

<<<<<<< HEAD
    private function writeNode(NodeInterface $node, NodeInterface $parentNode = null, int $depth = 0, bool $prototypedArray = false): void
=======
    private function writeNode(NodeInterface $node, ?NodeInterface $parentNode = null, int $depth = 0, bool $prototypedArray = false)
>>>>>>> 2a31f2dd
    {
        $comments = [];
        $default = '';
        $defaultArray = null;
        $children = null;
        $example = null;
        if ($node instanceof BaseNode) {
            $example = $node->getExample();
        }

        // defaults
        if ($node instanceof ArrayNode) {
            $children = $node->getChildren();

            if ($node instanceof PrototypedArrayNode) {
                $children = $this->getPrototypeChildren($node);
            }

            if (!$children) {
                if ($node->hasDefaultValue() && \count($defaultArray = $node->getDefaultValue())) {
                    $default = '';
                } elseif (!\is_array($example)) {
                    $default = '[]';
                }
            }
        } elseif ($node instanceof EnumNode) {
            $comments[] = 'One of '.$node->getPermissibleValues('; ');
            $default = $node->hasDefaultValue() ? Inline::dump($node->getDefaultValue()) : '~';
        } elseif (VariableNode::class === $node::class && \is_array($example)) {
            // If there is an array example, we are sure we dont need to print a default value
            $default = '';
        } else {
            $default = '~';

            if ($node->hasDefaultValue()) {
                $default = $node->getDefaultValue();

                if (\is_array($default)) {
                    if (\count($defaultArray = $node->getDefaultValue())) {
                        $default = '';
                    } elseif (!\is_array($example)) {
                        $default = '[]';
                    }
                } else {
                    $default = Inline::dump($default);
                }
            }
        }

        // required?
        if ($node->isRequired()) {
            $comments[] = 'Required';
        }

        // deprecated?
        if ($node instanceof BaseNode && $node->isDeprecated()) {
            $deprecation = $node->getDeprecation($node->getName(), $parentNode ? $parentNode->getPath() : $node->getPath());
            $comments[] = sprintf('Deprecated (%s)', ($deprecation['package'] || $deprecation['version'] ? "Since {$deprecation['package']} {$deprecation['version']}: " : '').$deprecation['message']);
        }

        // example
        if ($example && !\is_array($example)) {
            $comments[] = 'Example: '.Inline::dump($example);
        }

        $default = '' != (string) $default ? ' '.$default : '';
        $comments = \count($comments) ? '# '.implode(', ', $comments) : '';

        $key = $prototypedArray ? '-' : $node->getName().':';
        $text = rtrim(sprintf('%-21s%s %s', $key, $default, $comments), ' ');

        if ($node instanceof BaseNode && $info = $node->getInfo()) {
            $this->writeLine('');
            // indenting multi-line info
            $info = str_replace("\n", sprintf("\n%".($depth * 4).'s# ', ' '), $info);
            $this->writeLine('# '.$info, $depth * 4);
        }

        $this->writeLine($text, $depth * 4);

        // output defaults
        if ($defaultArray) {
            $this->writeLine('');

            $message = \count($defaultArray) > 1 ? 'Defaults' : 'Default';

            $this->writeLine('# '.$message.':', $depth * 4 + 4);

            $this->writeArray($defaultArray, $depth + 1);
        }

        if (\is_array($example)) {
            $this->writeLine('');

            $message = \count($example) > 1 ? 'Examples' : 'Example';

            $this->writeLine('# '.$message.':', $depth * 4 + 4);

            $this->writeArray(array_map(Inline::dump(...), $example), $depth + 1);
        }

        if ($children) {
            foreach ($children as $childNode) {
                $this->writeNode($childNode, $node, $depth + 1, $node instanceof PrototypedArrayNode && !$node->getKeyAttribute());
            }
        }
    }

    /**
     * Outputs a single config reference line.
     */
    private function writeLine(string $text, int $indent = 0): void
    {
        $indent = \strlen($text) + $indent;
        $format = '%'.$indent.'s';

        $this->reference .= sprintf($format, $text)."\n";
    }

    private function writeArray(array $array, int $depth): void
    {
        $isIndexed = array_is_list($array);

        foreach ($array as $key => $value) {
            if (\is_array($value)) {
                $val = '';
            } else {
                $val = $value;
            }

            if ($isIndexed) {
                $this->writeLine('- '.$val, $depth * 4);
            } else {
                $this->writeLine(sprintf('%-20s %s', $key.':', $val), $depth * 4);
            }

            if (\is_array($value)) {
                $this->writeArray($value, $depth + 1);
            }
        }
    }

    private function getPrototypeChildren(PrototypedArrayNode $node): array
    {
        $prototype = $node->getPrototype();
        $key = $node->getKeyAttribute();

        // Do not expand prototype if it isn't an array node nor uses attribute as key
        if (!$key && !$prototype instanceof ArrayNode) {
            return $node->getChildren();
        }

        if ($prototype instanceof ArrayNode) {
            $keyNode = new ArrayNode($key, $node);
            $children = $prototype->getChildren();

            if ($prototype instanceof PrototypedArrayNode && $prototype->getKeyAttribute()) {
                $children = $this->getPrototypeChildren($prototype);
            }

            // add children
            foreach ($children as $childNode) {
                $keyNode->addChild($childNode);
            }
        } else {
            $keyNode = new ScalarNode($key, $node);
        }

        $info = 'Prototype';
        if (null !== $prototype->getInfo()) {
            $info .= ': '.$prototype->getInfo();
        }
        $keyNode->setInfo($info);

        return [$key => $keyNode];
    }
}<|MERGE_RESOLUTION|>--- conflicted
+++ resolved
@@ -80,11 +80,7 @@
         return $ref;
     }
 
-<<<<<<< HEAD
-    private function writeNode(NodeInterface $node, NodeInterface $parentNode = null, int $depth = 0, bool $prototypedArray = false): void
-=======
-    private function writeNode(NodeInterface $node, ?NodeInterface $parentNode = null, int $depth = 0, bool $prototypedArray = false)
->>>>>>> 2a31f2dd
+    private function writeNode(NodeInterface $node, ?NodeInterface $parentNode = null, int $depth = 0, bool $prototypedArray = false): void
     {
         $comments = [];
         $default = '';
