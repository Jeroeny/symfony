<?php

/*
 * This file is part of the Symfony package.
 *
 * (c) Fabien Potencier <fabien@symfony.com>
 *
 * For the full copyright and license information, please view the LICENSE
 * file that was distributed with this source code.
 */

namespace Symfony\Component\Notifier\Bridge\Firebase\Tests;

use Symfony\Component\HttpClient\MockHttpClient;
use Symfony\Component\HttpClient\Response\MockResponse;
use Symfony\Component\Notifier\Bridge\Firebase\FirebaseOptions;
use Symfony\Component\Notifier\Bridge\Firebase\FirebaseTransport;
use Symfony\Component\Notifier\Exception\TransportException;
use Symfony\Component\Notifier\Message\ChatMessage;
use Symfony\Component\Notifier\Message\SmsMessage;
use Symfony\Component\Notifier\Test\TransportTestCase;
use Symfony\Component\Notifier\Tests\Transport\DummyMessage;
use Symfony\Contracts\HttpClient\HttpClientInterface;
use Symfony\Contracts\HttpClient\ResponseInterface;

/**
 * @author Oskar Stark <oskarstark@googlemail.com>
 */
final class FirebaseTransportTest extends TransportTestCase
{
<<<<<<< HEAD
    public static function createTransport(HttpClientInterface $client = null): FirebaseTransport
=======
    public static function createTransport(?HttpClientInterface $client = null): FirebaseTransport
>>>>>>> a44829e2
    {
        return new FirebaseTransport('username:password', $client ?? new MockHttpClient());
    }

    public static function toStringProvider(): iterable
    {
        yield ['firebase://fcm.googleapis.com/fcm/send', self::createTransport()];
    }

    public static function supportedMessagesProvider(): iterable
    {
        yield [new ChatMessage('Hello!')];
    }

    public static function unsupportedMessagesProvider(): iterable
    {
        yield [new SmsMessage('0611223344', 'Hello!')];
        yield [new DummyMessage()];
    }

    /**
     * @dataProvider sendWithErrorThrowsExceptionProvider
     */
    public function testSendWithErrorThrowsTransportException(ResponseInterface $response)
    {
        $this->expectException(TransportException::class);

        $client = new MockHttpClient(static fn (): ResponseInterface => $response);
        $options = new class('recipient-id', []) extends FirebaseOptions {};

        $transport = self::createTransport($client);

        $transport->send(new ChatMessage('Hello!', $options));
    }

    public static function sendWithErrorThrowsExceptionProvider(): iterable
    {
        yield [new MockResponse(
            json_encode(['results' => [['error' => 'testErrorCode']]]),
            ['response_headers' => ['content-type' => ['application/json']], 'http_code' => 200]
        )];

        yield [new MockResponse(
            json_encode(['results' => [['error' => 'testErrorCode']]]),
            ['response_headers' => ['content-type' => ['application/json']], 'http_code' => 400]
        )];
    }
}<|MERGE_RESOLUTION|>--- conflicted
+++ resolved
@@ -28,11 +28,7 @@
  */
 final class FirebaseTransportTest extends TransportTestCase
 {
-<<<<<<< HEAD
-    public static function createTransport(HttpClientInterface $client = null): FirebaseTransport
-=======
     public static function createTransport(?HttpClientInterface $client = null): FirebaseTransport
->>>>>>> a44829e2
     {
         return new FirebaseTransport('username:password', $client ?? new MockHttpClient());
     }
