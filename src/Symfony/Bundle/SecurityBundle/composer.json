{
    "name": "symfony/security-bundle",
    "type": "symfony-bundle",
    "description": "Provides a tight integration of the Security component into the Symfony full-stack framework",
    "keywords": [],
    "homepage": "https://symfony.com",
    "license": "MIT",
    "authors": [
        {
            "name": "Fabien Potencier",
            "email": "fabien@symfony.com"
        },
        {
            "name": "Symfony Community",
            "homepage": "https://symfony.com/contributors"
        }
    ],
    "require": {
        "php": ">=8.2",
        "composer-runtime-api": ">=2.1",
        "ext-xml": "*",
        "symfony/clock": "^6.4|^7.0",
        "symfony/config": "^6.4|^7.0",
        "symfony/dependency-injection": "^6.4|^7.0",
        "symfony/event-dispatcher": "^6.4|^7.0",
        "symfony/http-kernel": "^6.4|^7.0",
        "symfony/http-foundation": "^6.4|^7.0",
        "symfony/password-hasher": "^6.4|^7.0",
        "symfony/security-core": "^6.4|^7.0",
        "symfony/security-csrf": "^6.4|^7.0",
        "symfony/security-http": "^6.4|^7.0",
        "symfony/service-contracts": "^2.5|^3"
    },
    "require-dev": {
        "symfony/asset": "^6.4|^7.0",
        "symfony/browser-kit": "^6.4|^7.0",
        "symfony/console": "^6.4|^7.0",
        "symfony/css-selector": "^6.4|^7.0",
        "symfony/dom-crawler": "^6.4|^7.0",
        "symfony/expression-language": "^6.4|^7.0",
        "symfony/form": "^6.4|^7.0",
        "symfony/framework-bundle": "^6.4|^7.0",
        "symfony/http-client": "^6.4|^7.0",
        "symfony/ldap": "^6.4|^7.0",
        "symfony/process": "^6.4|^7.0",
        "symfony/rate-limiter": "^6.4|^7.0",
        "symfony/serializer": "^6.4|^7.0",
        "symfony/translation": "^6.4|^7.0",
        "symfony/twig-bundle": "^6.4|^7.0",
        "symfony/twig-bridge": "^6.4|^7.0",
        "symfony/validator": "^6.4|^7.0",
<<<<<<< HEAD
        "symfony/yaml": "^6.4|^7.0",
        "twig/twig": "~3.8.0",
=======
        "symfony/yaml": "^5.4|^6.0|^7.0",
        "twig/twig": "^2.13|^3.0.4",
>>>>>>> 32d67d38
        "web-token/jwt-checker": "^3.1",
        "web-token/jwt-signature-algorithm-hmac": "^3.1",
        "web-token/jwt-signature-algorithm-ecdsa": "^3.1",
        "web-token/jwt-signature-algorithm-rsa": "^3.1",
        "web-token/jwt-signature-algorithm-eddsa": "^3.1",
        "web-token/jwt-signature-algorithm-none": "^3.1"
    },
    "conflict": {
        "symfony/browser-kit": "<6.4",
        "symfony/console": "<6.4",
        "symfony/framework-bundle": "<6.4",
        "symfony/http-client": "<6.4",
        "symfony/ldap": "<6.4",
        "symfony/serializer": "<6.4",
        "symfony/twig-bundle": "<6.4",
        "symfony/validator": "<6.4"
    },
    "autoload": {
        "psr-4": { "Symfony\\Bundle\\SecurityBundle\\": "" },
        "exclude-from-classmap": [
            "/Tests/"
        ]
    },
    "minimum-stability": "dev"
}<|MERGE_RESOLUTION|>--- conflicted
+++ resolved
@@ -49,13 +49,8 @@
         "symfony/twig-bundle": "^6.4|^7.0",
         "symfony/twig-bridge": "^6.4|^7.0",
         "symfony/validator": "^6.4|^7.0",
-<<<<<<< HEAD
         "symfony/yaml": "^6.4|^7.0",
-        "twig/twig": "~3.8.0",
-=======
-        "symfony/yaml": "^5.4|^6.0|^7.0",
-        "twig/twig": "^2.13|^3.0.4",
->>>>>>> 32d67d38
+        "twig/twig": "^3.0.4",
         "web-token/jwt-checker": "^3.1",
         "web-token/jwt-signature-algorithm-hmac": "^3.1",
         "web-token/jwt-signature-algorithm-ecdsa": "^3.1",
