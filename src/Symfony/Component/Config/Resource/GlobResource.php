--- conflicted
+++ resolved
@@ -48,7 +48,7 @@
         $this->recursive = $recursive;
         $this->forExclusion = $forExclusion;
         $this->excludedPrefixes = $excludedPrefixes;
-        $this->globBrace = \defined('GLOB_BRACE') ? GLOB_BRACE : 0;
+        $this->globBrace = \defined('GLOB_BRACE') ? \GLOB_BRACE : 0;
 
         if (false === $this->prefix) {
             throw new \InvalidArgumentException(sprintf('The path "%s" does not exist.', $prefix));
@@ -107,21 +107,16 @@
 
         if (0 !== strpos($this->prefix, 'phar://') && false === strpos($this->pattern, '/**/')) {
             if ($this->globBrace || false === strpos($this->pattern, '{')) {
-                $paths = glob($this->prefix.$this->pattern, GLOB_NOSORT | $this->globBrace);
+                $paths = glob($this->prefix.$this->pattern, \GLOB_NOSORT | $this->globBrace);
             } elseif (false === strpos($this->pattern, '\\') || !preg_match('/\\\\[,{}]/', $this->pattern)) {
                 foreach ($this->expandGlob($this->pattern) as $p) {
-                    $paths[] = glob($this->prefix.$p, GLOB_NOSORT);
+                    $paths[] = glob($this->prefix.$p, \GLOB_NOSORT);
                 }
                 $paths = array_merge(...$paths);
             }
         }
 
-<<<<<<< HEAD
         if (null !== $paths) {
-=======
-        if (0 !== strpos($this->prefix, 'phar://') && false === strpos($this->pattern, '/**/') && (\defined('GLOB_BRACE') || false === strpos($this->pattern, '{'))) {
-            $paths = glob($this->prefix.$this->pattern, \GLOB_NOSORT | (\defined('GLOB_BRACE') ? \GLOB_BRACE : 0));
->>>>>>> 4351a706
             sort($paths);
             foreach ($paths as $path) {
                 if ($this->excludedPrefixes) {
@@ -208,7 +203,7 @@
 
     private function expandGlob(string $pattern): array
     {
-        $segments = preg_split('/\{([^{}]*+)\}/', $pattern, -1, PREG_SPLIT_DELIM_CAPTURE);
+        $segments = preg_split('/\{([^{}]*+)\}/', $pattern, -1, \PREG_SPLIT_DELIM_CAPTURE);
         $paths = [$segments[0]];
         $patterns = [];
 
