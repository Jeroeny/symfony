--- conflicted
+++ resolved
@@ -26,23 +26,12 @@
  */
 class PostgreSqlStore implements BlockingSharedLockStoreInterface, BlockingStoreInterface
 {
-<<<<<<< HEAD
     private \PDO $conn;
     private string $dsn;
-    private string $username = '';
-    private string $password = '';
+    private ?string $username = null;
+    private ?string $password = null;
     private array $connectionOptions = [];
     private static array $storeRegistry = [];
-=======
-    private $conn;
-    private $dsn;
-    private $username = null;
-    private $password = null;
-    private $connectionOptions = [];
-    private static $storeRegistry = [];
-
-    private $dbalStore;
->>>>>>> a454d0c9
 
     /**
      * You can either pass an existing database connection as PDO instance or
