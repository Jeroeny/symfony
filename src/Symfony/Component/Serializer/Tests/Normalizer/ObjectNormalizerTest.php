--- conflicted
+++ resolved
@@ -87,11 +87,7 @@
         $this->createNormalizer();
     }
 
-<<<<<<< HEAD
-    private function createNormalizer(array $defaultContext = [], ClassMetadataFactoryInterface $classMetadataFactory = null): void
-=======
-    private function createNormalizer(array $defaultContext = [], ?ClassMetadataFactoryInterface $classMetadataFactory = null)
->>>>>>> a44829e2
+    private function createNormalizer(array $defaultContext = [], ?ClassMetadataFactoryInterface $classMetadataFactory = null): void
     {
         $this->serializer = $this->createMock(ObjectSerializerNormalizer::class);
         $this->normalizer = new ObjectNormalizer($classMetadataFactory, null, null, null, null, null, $defaultContext);
