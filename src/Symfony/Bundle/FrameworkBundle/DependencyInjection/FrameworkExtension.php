<?php

/*
 * This file is part of the Symfony package.
 *
 * (c) Fabien Potencier <fabien@symfony.com>
 *
 * For the full copyright and license information, please view the LICENSE
 * file that was distributed with this source code.
 */

namespace Symfony\Bundle\FrameworkBundle\DependencyInjection;

use Composer\InstalledVersions;
use Http\Client\HttpAsyncClient;
use Http\Client\HttpClient;
use phpDocumentor\Reflection\DocBlockFactoryInterface;
use phpDocumentor\Reflection\Types\ContextFactory;
use PhpParser\Parser;
use PHPStan\PhpDocParser\Parser\PhpDocParser;
use Psr\Cache\CacheItemPoolInterface;
use Psr\Clock\ClockInterface as PsrClockInterface;
use Psr\Container\ContainerInterface as PsrContainerInterface;
use Psr\Http\Client\ClientInterface;
use Psr\Log\LoggerAwareInterface;
use Symfony\Bridge\Monolog\Processor\DebugProcessor;
use Symfony\Bridge\Twig\Extension\CsrfExtension;
use Symfony\Bundle\FrameworkBundle\Controller\AbstractController;
use Symfony\Bundle\FrameworkBundle\Routing\RouteLoaderInterface;
use Symfony\Bundle\FullStack;
use Symfony\Bundle\MercureBundle\MercureBundle;
use Symfony\Component\Asset\PackageInterface;
use Symfony\Component\AssetMapper\AssetMapper;
use Symfony\Component\AssetMapper\Compiler\AssetCompilerInterface;
use Symfony\Component\BrowserKit\AbstractBrowser;
use Symfony\Component\Cache\Adapter\AdapterInterface;
use Symfony\Component\Cache\Adapter\ArrayAdapter;
use Symfony\Component\Cache\Adapter\ChainAdapter;
use Symfony\Component\Cache\Adapter\TagAwareAdapter;
use Symfony\Component\Cache\DependencyInjection\CachePoolPass;
use Symfony\Component\Cache\Marshaller\MarshallerInterface;
use Symfony\Component\Cache\ResettableInterface;
use Symfony\Component\Clock\ClockInterface;
use Symfony\Component\Config\Definition\ConfigurationInterface;
use Symfony\Component\Config\FileLocator;
use Symfony\Component\Config\Loader\LoaderInterface;
use Symfony\Component\Config\Resource\DirectoryResource;
use Symfony\Component\Config\Resource\FileResource;
use Symfony\Component\Config\ResourceCheckerInterface;
use Symfony\Component\Console\Application;
use Symfony\Component\Console\Command\Command;
use Symfony\Component\Console\Debug\CliRequest;
use Symfony\Component\Console\Messenger\RunCommandMessageHandler;
use Symfony\Component\DependencyInjection\Alias;
use Symfony\Component\DependencyInjection\ChildDefinition;
use Symfony\Component\DependencyInjection\Compiler\ServiceLocatorTagPass;
use Symfony\Component\DependencyInjection\ContainerBuilder;
use Symfony\Component\DependencyInjection\ContainerInterface;
use Symfony\Component\DependencyInjection\Definition;
use Symfony\Component\DependencyInjection\EnvVarLoaderInterface;
use Symfony\Component\DependencyInjection\EnvVarProcessorInterface;
use Symfony\Component\DependencyInjection\Exception\InvalidArgumentException;
use Symfony\Component\DependencyInjection\Exception\LogicException;
use Symfony\Component\DependencyInjection\Loader\PhpFileLoader;
use Symfony\Component\DependencyInjection\Parameter;
use Symfony\Component\DependencyInjection\Reference;
use Symfony\Component\DependencyInjection\ServiceLocator;
use Symfony\Component\Dotenv\Command\DebugCommand;
use Symfony\Component\EventDispatcher\Attribute\AsEventListener;
use Symfony\Component\EventDispatcher\EventSubscriberInterface;
use Symfony\Component\ExpressionLanguage\ExpressionLanguage;
use Symfony\Component\Finder\Finder;
use Symfony\Component\Finder\Glob;
use Symfony\Component\Form\Extension\HtmlSanitizer\Type\TextTypeHtmlSanitizerExtension;
use Symfony\Component\Form\Form;
use Symfony\Component\Form\FormTypeExtensionInterface;
use Symfony\Component\Form\FormTypeGuesserInterface;
use Symfony\Component\Form\FormTypeInterface;
use Symfony\Component\HtmlSanitizer\HtmlSanitizer;
use Symfony\Component\HtmlSanitizer\HtmlSanitizerConfig;
use Symfony\Component\HtmlSanitizer\HtmlSanitizerInterface;
use Symfony\Component\HttpClient\Messenger\PingWebhookMessageHandler;
use Symfony\Component\HttpClient\MockHttpClient;
use Symfony\Component\HttpClient\Retry\GenericRetryStrategy;
use Symfony\Component\HttpClient\RetryableHttpClient;
use Symfony\Component\HttpClient\ScopingHttpClient;
use Symfony\Component\HttpClient\UriTemplateHttpClient;
use Symfony\Component\HttpFoundation\Request;
use Symfony\Component\HttpKernel\Attribute\AsController;
use Symfony\Component\HttpKernel\Attribute\AsTargetedValueResolver;
use Symfony\Component\HttpKernel\CacheClearer\CacheClearerInterface;
use Symfony\Component\HttpKernel\CacheWarmer\CacheWarmerInterface;
use Symfony\Component\HttpKernel\Controller\ValueResolverInterface;
use Symfony\Component\HttpKernel\DataCollector\DataCollectorInterface;
use Symfony\Component\HttpKernel\DependencyInjection\Extension;
use Symfony\Component\HttpKernel\Log\DebugLoggerConfigurator;
use Symfony\Component\Lock\LockFactory;
use Symfony\Component\Lock\LockInterface;
use Symfony\Component\Lock\PersistingStoreInterface;
use Symfony\Component\Lock\Store\StoreFactory;
use Symfony\Component\Mailer\Bridge as MailerBridge;
use Symfony\Component\Mailer\Command\MailerTestCommand;
use Symfony\Component\Mailer\EventListener\MessengerTransportListener;
use Symfony\Component\Mailer\Mailer;
use Symfony\Component\Mercure\HubRegistry;
use Symfony\Component\Messenger\Attribute\AsMessageHandler;
use Symfony\Component\Messenger\Bridge as MessengerBridge;
use Symfony\Component\Messenger\Handler\BatchHandlerInterface;
use Symfony\Component\Messenger\MessageBus;
use Symfony\Component\Messenger\MessageBusInterface;
use Symfony\Component\Messenger\Middleware\RouterContextMiddleware;
use Symfony\Component\Messenger\Transport\Serialization\SerializerInterface;
use Symfony\Component\Messenger\Transport\TransportFactoryInterface as MessengerTransportFactoryInterface;
use Symfony\Component\Messenger\Transport\TransportInterface;
use Symfony\Component\Mime\Header\Headers;
use Symfony\Component\Mime\MimeTypeGuesserInterface;
use Symfony\Component\Mime\MimeTypes;
use Symfony\Component\Notifier\Bridge as NotifierBridge;
use Symfony\Component\Notifier\ChatterInterface;
use Symfony\Component\Notifier\Notifier;
use Symfony\Component\Notifier\Recipient\Recipient;
use Symfony\Component\Notifier\TexterInterface;
use Symfony\Component\Notifier\Transport\TransportFactoryInterface as NotifierTransportFactoryInterface;
use Symfony\Component\Process\Messenger\RunProcessMessageHandler;
use Symfony\Component\PropertyAccess\PropertyAccessor;
use Symfony\Component\PropertyInfo\Extractor\PhpDocExtractor;
use Symfony\Component\PropertyInfo\Extractor\PhpStanExtractor;
use Symfony\Component\PropertyInfo\PropertyAccessExtractorInterface;
use Symfony\Component\PropertyInfo\PropertyDescriptionExtractorInterface;
use Symfony\Component\PropertyInfo\PropertyInfoExtractorInterface;
use Symfony\Component\PropertyInfo\PropertyInitializableExtractorInterface;
use Symfony\Component\PropertyInfo\PropertyListExtractorInterface;
use Symfony\Component\PropertyInfo\PropertyReadInfoExtractorInterface;
use Symfony\Component\PropertyInfo\PropertyTypeExtractorInterface;
use Symfony\Component\PropertyInfo\PropertyWriteInfoExtractorInterface;
use Symfony\Component\RateLimiter\LimiterInterface;
use Symfony\Component\RateLimiter\RateLimiterFactory;
use Symfony\Component\RateLimiter\Storage\CacheStorage;
use Symfony\Component\RemoteEvent\Attribute\AsRemoteEventConsumer;
use Symfony\Component\RemoteEvent\RemoteEvent;
<<<<<<< HEAD
=======
use Symfony\Component\Routing\Loader\AttributeClassLoader;
>>>>>>> c817241b
use Symfony\Component\Scheduler\Attribute\AsCronTask;
use Symfony\Component\Scheduler\Attribute\AsPeriodicTask;
use Symfony\Component\Scheduler\Attribute\AsSchedule;
use Symfony\Component\Scheduler\Messenger\SchedulerTransportFactory;
use Symfony\Component\Security\Core\AuthenticationEvents;
use Symfony\Component\Security\Core\Exception\AuthenticationException;
use Symfony\Component\Security\Csrf\CsrfTokenManagerInterface;
use Symfony\Component\Semaphore\PersistingStoreInterface as SemaphoreStoreInterface;
use Symfony\Component\Semaphore\Semaphore;
use Symfony\Component\Semaphore\SemaphoreFactory;
use Symfony\Component\Semaphore\Store\StoreFactory as SemaphoreStoreFactory;
use Symfony\Component\Serializer\Encoder\DecoderInterface;
use Symfony\Component\Serializer\Encoder\EncoderInterface;
use Symfony\Component\Serializer\Mapping\Loader\AttributeLoader;
use Symfony\Component\Serializer\Mapping\Loader\XmlFileLoader;
use Symfony\Component\Serializer\Mapping\Loader\YamlFileLoader;
use Symfony\Component\Serializer\Normalizer\DenormalizerInterface;
use Symfony\Component\Serializer\Normalizer\NormalizerInterface;
use Symfony\Component\Serializer\Serializer;
use Symfony\Component\Stopwatch\Stopwatch;
use Symfony\Component\String\LazyString;
use Symfony\Component\String\Slugger\SluggerInterface;
use Symfony\Component\Translation\Bridge as TranslationBridge;
use Symfony\Component\Translation\Command\XliffLintCommand as BaseXliffLintCommand;
use Symfony\Component\Translation\Extractor\PhpAstExtractor;
use Symfony\Component\Translation\LocaleSwitcher;
use Symfony\Component\Translation\PseudoLocalizationTranslator;
use Symfony\Component\Translation\Translator;
use Symfony\Component\Uid\Factory\UuidFactory;
use Symfony\Component\Uid\UuidV4;
use Symfony\Component\Validator\Constraints\ExpressionLanguageProvider;
use Symfony\Component\Validator\ConstraintValidatorInterface;
use Symfony\Component\Validator\Mapping\Loader\PropertyInfoLoader;
use Symfony\Component\Validator\ObjectInitializerInterface;
use Symfony\Component\Validator\Validation;
use Symfony\Component\Webhook\Controller\WebhookController;
use Symfony\Component\WebLink\HttpHeaderSerializer;
use Symfony\Component\Workflow;
use Symfony\Component\Workflow\WorkflowInterface;
use Symfony\Component\Yaml\Command\LintCommand as BaseYamlLintCommand;
use Symfony\Component\Yaml\Yaml;
use Symfony\Contracts\Cache\CacheInterface;
use Symfony\Contracts\Cache\CallbackInterface;
use Symfony\Contracts\Cache\TagAwareCacheInterface;
use Symfony\Contracts\EventDispatcher\EventDispatcherInterface;
use Symfony\Contracts\HttpClient\HttpClientInterface;
use Symfony\Contracts\Service\ResetInterface;
use Symfony\Contracts\Service\ServiceSubscriberInterface;
use Symfony\Contracts\Translation\LocaleAwareInterface;

/**
 * Process the configuration and prepare the dependency injection container with
 * parameters and services.
 */
class FrameworkExtension extends Extension
{
    private array $configsEnabled = [];

    /**
     * Responds to the app.config configuration parameter.
     *
     * @throws LogicException
     */
    public function load(array $configs, ContainerBuilder $container): void
    {
        $loader = new PhpFileLoader($container, new FileLocator(\dirname(__DIR__).'/Resources/config'));

        if (class_exists(InstalledVersions::class) && InstalledVersions::isInstalled('symfony/symfony') && 'symfony/symfony' !== (InstalledVersions::getRootPackage()['name'] ?? '')) {
            throw new \LogicException('Requiring the "symfony/symfony" package is unsupported; replace it with standalone components instead.');
        }

        $loader->load('web.php');
        $loader->load('services.php');
        $loader->load('fragment_renderer.php');
        $loader->load('error_renderer.php');

        if (!ContainerBuilder::willBeAvailable('symfony/clock', ClockInterface::class, ['symfony/framework-bundle'])) {
            $container->removeDefinition('clock');
            $container->removeAlias(ClockInterface::class);
            $container->removeAlias(PsrClockInterface::class);
        }

        $container->registerAliasForArgument('parameter_bag', PsrContainerInterface::class);

        $loader->load('process.php');

        if (!class_exists(RunProcessMessageHandler::class)) {
            $container->removeDefinition('process.messenger.process_message_handler');
        }

        if ($this->hasConsole()) {
            $loader->load('console.php');

            if (!class_exists(BaseXliffLintCommand::class)) {
                $container->removeDefinition('console.command.xliff_lint');
            }
            if (!class_exists(BaseYamlLintCommand::class)) {
                $container->removeDefinition('console.command.yaml_lint');
            }

            if (!class_exists(DebugCommand::class)) {
                $container->removeDefinition('console.command.dotenv_debug');
            }

            if (!class_exists(RunCommandMessageHandler::class)) {
                $container->removeDefinition('console.messenger.application');
                $container->removeDefinition('console.messenger.execute_command_handler');
            }
        }

        // Load Cache configuration first as it is used by other components
        $loader->load('cache.php');

        $configuration = $this->getConfiguration($configs, $container);
        $config = $this->processConfiguration($configuration, $configs);

        // warmup config enabled
        $this->readConfigEnabled('translator', $container, $config['translator']);
        $this->readConfigEnabled('property_access', $container, $config['property_access']);
        $this->readConfigEnabled('profiler', $container, $config['profiler']);
        $this->readConfigEnabled('workflows', $container, $config['workflows']);

        // A translator must always be registered (as support is included by
        // default in the Form and Validator component). If disabled, an identity
        // translator will be used and everything will still work as expected.
        if ($this->readConfigEnabled('translator', $container, $config['translator']) || $this->readConfigEnabled('form', $container, $config['form']) || $this->readConfigEnabled('validation', $container, $config['validation'])) {
            if (!class_exists(Translator::class) && $this->readConfigEnabled('translator', $container, $config['translator'])) {
                throw new LogicException('Translation support cannot be enabled as the Translation component is not installed. Try running "composer require symfony/translation".');
            }

            if (class_exists(Translator::class)) {
                $loader->load('identity_translator.php');
            }
        }

        $container->getDefinition('locale_listener')->replaceArgument(3, $config['set_locale_from_accept_language']);
        $container->getDefinition('response_listener')->replaceArgument(1, $config['set_content_language_from_locale']);
        $container->getDefinition('http_kernel')->replaceArgument(4, $config['handle_all_throwables'] ?? false);

        // If the slugger is used but the String component is not available, we should throw an error
        if (!ContainerBuilder::willBeAvailable('symfony/string', SluggerInterface::class, ['symfony/framework-bundle'])) {
            $container->register('slugger', SluggerInterface::class)
                ->addError('You cannot use the "slugger" service since the String component is not installed. Try running "composer require symfony/string".');
        } else {
            if (!ContainerBuilder::willBeAvailable('symfony/translation', LocaleAwareInterface::class, ['symfony/framework-bundle'])) {
                $container->register('slugger', SluggerInterface::class)
                    ->addError('You cannot use the "slugger" service since the Translation contracts are not installed. Try running "composer require symfony/translation".');
            }

            if (!\extension_loaded('intl') && !\defined('PHPUNIT_COMPOSER_INSTALL')) {
                trigger_deprecation('', '', 'Please install the "intl" PHP extension for best performance.');
            }
        }

        if (isset($config['secret'])) {
            $container->setParameter('kernel.secret', $config['secret']);
        }

        $container->setParameter('kernel.http_method_override', $config['http_method_override']);
        $container->setParameter('kernel.trust_x_sendfile_type_header', $config['trust_x_sendfile_type_header']);
        $container->setParameter('kernel.trusted_hosts', $config['trusted_hosts']);
        $container->setParameter('kernel.default_locale', $config['default_locale']);
        $container->setParameter('kernel.enabled_locales', $config['enabled_locales']);
        $container->setParameter('kernel.error_controller', $config['error_controller']);

        if (($config['trusted_proxies'] ?? false) && ($config['trusted_headers'] ?? false)) {
            $container->setParameter('kernel.trusted_proxies', $config['trusted_proxies']);
            $container->setParameter('kernel.trusted_headers', $this->resolveTrustedHeaders($config['trusted_headers']));
        }

        if (!$container->hasParameter('debug.file_link_format')) {
            $container->setParameter('debug.file_link_format', $config['ide']);
        }

        if (!empty($config['test'])) {
            $loader->load('test.php');

            if (!class_exists(AbstractBrowser::class)) {
                $container->removeDefinition('test.client');
            }
        }

        if ($this->readConfigEnabled('request', $container, $config['request'])) {
            $this->registerRequestConfiguration($config['request'], $container, $loader);
        }

        if ($this->readConfigEnabled('assets', $container, $config['assets'])) {
            if (!class_exists(\Symfony\Component\Asset\Package::class)) {
                throw new LogicException('Asset support cannot be enabled as the Asset component is not installed. Try running "composer require symfony/asset".');
            }

            $this->registerAssetsConfiguration($config['assets'], $container, $loader);
        }

        if ($this->readConfigEnabled('asset_mapper', $container, $config['asset_mapper'])) {
            if (!class_exists(AssetMapper::class)) {
                throw new LogicException('AssetMapper support cannot be enabled as the AssetMapper component is not installed. Try running "composer require symfony/asset-mapper".');
            }

            $this->registerAssetMapperConfiguration($config['asset_mapper'], $container, $loader, $this->readConfigEnabled('assets', $container, $config['assets']));
        } else {
            $container->removeDefinition('cache.asset_mapper');
        }

        if ($this->readConfigEnabled('http_client', $container, $config['http_client'])) {
            $this->registerHttpClientConfiguration($config['http_client'], $container, $loader);
        }

        if ($this->readConfigEnabled('mailer', $container, $config['mailer'])) {
            $this->registerMailerConfiguration($config['mailer'], $container, $loader, $this->readConfigEnabled('webhook', $container, $config['webhook']));

            if (!$this->hasConsole() || !class_exists(MailerTestCommand::class)) {
                $container->removeDefinition('console.command.mailer_test');
            }
        }

        $propertyInfoEnabled = $this->readConfigEnabled('property_info', $container, $config['property_info']);
        $this->registerHttpCacheConfiguration($config['http_cache'], $container, $config['http_method_override']);
        $this->registerEsiConfiguration($config['esi'], $container, $loader);
        $this->registerSsiConfiguration($config['ssi'], $container, $loader);
        $this->registerFragmentsConfiguration($config['fragments'], $container, $loader);
        $this->registerTranslatorConfiguration($config['translator'], $container, $loader, $config['default_locale'], $config['enabled_locales']);
        $this->registerWorkflowConfiguration($config['workflows'], $container, $loader);
        $this->registerDebugConfiguration($config['php_errors'], $container, $loader);
        $this->registerRouterConfiguration($config['router'], $container, $loader, $config['enabled_locales']);
        $this->registerPropertyAccessConfiguration($config['property_access'], $container, $loader);
        $this->registerSecretsConfiguration($config['secrets'], $container, $loader);

        $container->getDefinition('exception_listener')->replaceArgument(3, $config['exceptions']);

        if ($this->readConfigEnabled('serializer', $container, $config['serializer'])) {
            if (!class_exists(Serializer::class)) {
                throw new LogicException('Serializer support cannot be enabled as the Serializer component is not installed. Try running "composer require symfony/serializer-pack".');
            }

            $this->registerSerializerConfiguration($config['serializer'], $container, $loader);
        } else {
            $container->getDefinition('argument_resolver.request_payload')
                ->setArguments([])
                ->addError('You can neither use "#[MapRequestPayload]" nor "#[MapQueryString]" since the Serializer component is not '
                    .(class_exists(Serializer::class) ? 'enabled. Try setting "framework.serializer.enabled" to true.' : 'installed. Try running "composer require symfony/serializer-pack".')
                )
                ->addTag('container.error')
                ->clearTag('kernel.event_subscriber');

            $container->removeDefinition('console.command.serializer_debug');
        }

        if ($propertyInfoEnabled) {
            $this->registerPropertyInfoConfiguration($container, $loader);
        }

        if ($this->readConfigEnabled('lock', $container, $config['lock'])) {
            $this->registerLockConfiguration($config['lock'], $container, $loader);
        }

        if ($this->readConfigEnabled('semaphore', $container, $config['semaphore'])) {
            $this->registerSemaphoreConfiguration($config['semaphore'], $container, $loader);
        }

        if ($this->readConfigEnabled('rate_limiter', $container, $config['rate_limiter'])) {
            if (!interface_exists(LimiterInterface::class)) {
                throw new LogicException('Rate limiter support cannot be enabled as the RateLimiter component is not installed. Try running "composer require symfony/rate-limiter".');
            }

            $this->registerRateLimiterConfiguration($config['rate_limiter'], $container, $loader);
        }

        if ($this->readConfigEnabled('web_link', $container, $config['web_link'])) {
            if (!class_exists(HttpHeaderSerializer::class)) {
                throw new LogicException('WebLink support cannot be enabled as the WebLink component is not installed. Try running "composer require symfony/weblink".');
            }

            $loader->load('web_link.php');
        }

        if ($this->readConfigEnabled('uid', $container, $config['uid'])) {
            if (!class_exists(UuidFactory::class)) {
                throw new LogicException('Uid support cannot be enabled as the Uid component is not installed. Try running "composer require symfony/uid".');
            }

            $this->registerUidConfiguration($config['uid'], $container, $loader);
        } else {
            $container->removeDefinition('argument_resolver.uid');
        }

        // register cache before session so both can share the connection services
        $this->registerCacheConfiguration($config['cache'], $container);

        if ($this->readConfigEnabled('session', $container, $config['session'])) {
            if (!\extension_loaded('session')) {
                throw new LogicException('Session support cannot be enabled as the session extension is not installed. See https://php.net/session.installation for instructions.');
            }

            $this->registerSessionConfiguration($config['session'], $container, $loader);
            if (!empty($config['test'])) {
                // test listener will replace the existing session listener
                // as we are aliasing to avoid duplicated registered events
                $container->setAlias('session_listener', 'test.session.listener');
            }
        } elseif (!empty($config['test'])) {
            $container->removeDefinition('test.session.listener');
        }

        // csrf depends on session being registered
        if (null === $config['csrf_protection']['enabled']) {
            $this->writeConfigEnabled('csrf_protection', $this->readConfigEnabled('session', $container, $config['session']) && !class_exists(FullStack::class) && ContainerBuilder::willBeAvailable('symfony/security-csrf', CsrfTokenManagerInterface::class, ['symfony/framework-bundle']), $config['csrf_protection']);
        }
        $this->registerSecurityCsrfConfiguration($config['csrf_protection'], $container, $loader);

        // form depends on csrf being registered
        if ($this->readConfigEnabled('form', $container, $config['form'])) {
            if (!class_exists(Form::class)) {
                throw new LogicException('Form support cannot be enabled as the Form component is not installed. Try running "composer require symfony/form".');
            }

            $this->registerFormConfiguration($config, $container, $loader);

            if (ContainerBuilder::willBeAvailable('symfony/validator', Validation::class, ['symfony/framework-bundle', 'symfony/form'])) {
                $this->writeConfigEnabled('validation', true, $config['validation']);
            } else {
                $container->setParameter('validator.translation_domain', 'validators');

                $container->removeDefinition('form.type_extension.form.validator');
                $container->removeDefinition('form.type_guesser.validator');
            }
            if (!$this->readConfigEnabled('html_sanitizer', $container, $config['html_sanitizer']) || !class_exists(TextTypeHtmlSanitizerExtension::class)) {
                $container->removeDefinition('form.type_extension.form.html_sanitizer');
            }
        } else {
            $container->removeDefinition('console.command.form_debug');
        }

        // validation depends on form, annotations being registered
        $this->registerValidationConfiguration($config['validation'], $container, $loader, $propertyInfoEnabled);

        $messengerEnabled = $this->readConfigEnabled('messenger', $container, $config['messenger']);

        if ($this->readConfigEnabled('scheduler', $container, $config['scheduler'])) {
            if (!$messengerEnabled) {
                throw new LogicException('Scheduler support cannot be enabled as the Messenger component is not '.(interface_exists(MessageBusInterface::class) ? 'enabled.' : 'installed. Try running "composer require symfony/messenger".'));
            }
            $this->registerSchedulerConfiguration($config['scheduler'], $container, $loader);
        } else {
            $container->removeDefinition('cache.scheduler');
            $container->removeDefinition('console.command.scheduler_debug');
        }

        // messenger depends on validation being registered
        if ($messengerEnabled) {
            $this->registerMessengerConfiguration($config['messenger'], $container, $loader, $this->readConfigEnabled('validation', $container, $config['validation']));
        } else {
            $container->removeDefinition('console.command.messenger_consume_messages');
            $container->removeDefinition('console.command.messenger_stats');
            $container->removeDefinition('console.command.messenger_debug');
            $container->removeDefinition('console.command.messenger_stop_workers');
            $container->removeDefinition('console.command.messenger_setup_transports');
            $container->removeDefinition('console.command.messenger_failed_messages_retry');
            $container->removeDefinition('console.command.messenger_failed_messages_show');
            $container->removeDefinition('console.command.messenger_failed_messages_remove');
            $container->removeDefinition('cache.messenger.restart_workers_signal');

            if ($container->hasDefinition('messenger.transport.amqp.factory') && !class_exists(MessengerBridge\Amqp\Transport\AmqpTransportFactory::class)) {
                if (class_exists(\Symfony\Component\Messenger\Transport\AmqpExt\AmqpTransportFactory::class)) {
                    $container->getDefinition('messenger.transport.amqp.factory')
                        ->setClass(\Symfony\Component\Messenger\Transport\AmqpExt\AmqpTransportFactory::class)
                        ->addTag('messenger.transport_factory');
                } else {
                    $container->removeDefinition('messenger.transport.amqp.factory');
                }
            }

            if ($container->hasDefinition('messenger.transport.redis.factory') && !class_exists(MessengerBridge\Redis\Transport\RedisTransportFactory::class)) {
                if (class_exists(\Symfony\Component\Messenger\Transport\RedisExt\RedisTransportFactory::class)) {
                    $container->getDefinition('messenger.transport.redis.factory')
                        ->setClass(\Symfony\Component\Messenger\Transport\RedisExt\RedisTransportFactory::class)
                        ->addTag('messenger.transport_factory');
                } else {
                    $container->removeDefinition('messenger.transport.redis.factory');
                }
            }
        }

        // notifier depends on messenger, mailer being registered
        if ($this->readConfigEnabled('notifier', $container, $config['notifier'])) {
            $this->registerNotifierConfiguration($config['notifier'], $container, $loader, $this->readConfigEnabled('webhook', $container, $config['webhook']));
        }

        // profiler depends on form, validation, translation, messenger, mailer, http-client, notifier, serializer being registered
        $this->registerProfilerConfiguration($config['profiler'], $container, $loader);

        if ($this->readConfigEnabled('webhook', $container, $config['webhook'])) {
            $this->registerWebhookConfiguration($config['webhook'], $container, $loader);

            // If Webhook is installed but the HttpClient or Serializer components are not available, we should throw an error
            if (!$this->readConfigEnabled('http_client', $container, $config['http_client'])) {
                $container->getDefinition('webhook.transport')
                    ->setArguments([])
                    ->addError('You cannot use the "webhook transport" service since the HttpClient component is not '
                        .(class_exists(ScopingHttpClient::class) ? 'enabled. Try setting "framework.http_client.enabled" to true.' : 'installed. Try running "composer require symfony/http-client".')
                    )
                    ->addTag('container.error');
            }
            if (!$this->readConfigEnabled('serializer', $container, $config['serializer'])) {
                $container->getDefinition('webhook.body_configurator.json')
                    ->setArguments([])
                    ->addError('You cannot use the "webhook transport" service since the Serializer component is not '
                        .(class_exists(Serializer::class) ? 'enabled. Try setting "framework.serializer.enabled" to true.' : 'installed. Try running "composer require symfony/serializer-pack".')
                    )
                    ->addTag('container.error');
            }
        }

        if ($this->readConfigEnabled('remote-event', $container, $config['remote-event'])) {
            $this->registerRemoteEventConfiguration($config['remote-event'], $container, $loader);
        }

        if ($this->readConfigEnabled('html_sanitizer', $container, $config['html_sanitizer'])) {
            if (!class_exists(HtmlSanitizerConfig::class)) {
                throw new LogicException('HtmlSanitizer support cannot be enabled as the HtmlSanitizer component is not installed. Try running "composer require symfony/html-sanitizer".');
            }

            $this->registerHtmlSanitizerConfiguration($config['html_sanitizer'], $container, $loader);
        }

        $this->addAnnotatedClassesToCompile([
            '**\\Controller\\',
            '**\\Entity\\',

            // Added explicitly so that we don't rely on the class map being dumped to make it work
            AbstractController::class,
        ]);

        if (ContainerBuilder::willBeAvailable('symfony/mime', MimeTypes::class, ['symfony/framework-bundle'])) {
            $loader->load('mime_type.php');
        }

        $container->registerForAutoconfiguration(PackageInterface::class)
            ->addTag('assets.package');
        $container->registerForAutoconfiguration(AssetCompilerInterface::class)
            ->addTag('asset_mapper.compiler');
        $container->registerForAutoconfiguration(Command::class)
            ->addTag('console.command');
        $container->registerForAutoconfiguration(ResourceCheckerInterface::class)
            ->addTag('config_cache.resource_checker');
        $container->registerForAutoconfiguration(EnvVarLoaderInterface::class)
            ->addTag('container.env_var_loader');
        $container->registerForAutoconfiguration(EnvVarProcessorInterface::class)
            ->addTag('container.env_var_processor');
        $container->registerForAutoconfiguration(CallbackInterface::class)
            ->addTag('container.reversible');
        $container->registerForAutoconfiguration(ServiceLocator::class)
            ->addTag('container.service_locator');
        $container->registerForAutoconfiguration(ServiceSubscriberInterface::class)
            ->addTag('container.service_subscriber');
        $container->registerForAutoconfiguration(ValueResolverInterface::class)
            ->addTag('controller.argument_value_resolver');
        $container->registerForAutoconfiguration(AbstractController::class)
            ->addTag('controller.service_arguments');
        $container->registerForAutoconfiguration(DataCollectorInterface::class)
            ->addTag('data_collector');
        $container->registerForAutoconfiguration(FormTypeInterface::class)
            ->addTag('form.type');
        $container->registerForAutoconfiguration(FormTypeGuesserInterface::class)
            ->addTag('form.type_guesser');
        $container->registerForAutoconfiguration(FormTypeExtensionInterface::class)
            ->addTag('form.type_extension');
        $container->registerForAutoconfiguration(CacheClearerInterface::class)
            ->addTag('kernel.cache_clearer');
        $container->registerForAutoconfiguration(CacheWarmerInterface::class)
            ->addTag('kernel.cache_warmer');
        $container->registerForAutoconfiguration(EventDispatcherInterface::class)
            ->addTag('event_dispatcher.dispatcher');
        $container->registerForAutoconfiguration(EventSubscriberInterface::class)
            ->addTag('kernel.event_subscriber');
        $container->registerForAutoconfiguration(LocaleAwareInterface::class)
            ->addTag('kernel.locale_aware');
        $container->registerForAutoconfiguration(ResetInterface::class)
            ->addTag('kernel.reset', ['method' => 'reset']);

        if (!interface_exists(MarshallerInterface::class)) {
            $container->registerForAutoconfiguration(ResettableInterface::class)
                ->addTag('kernel.reset', ['method' => 'reset']);
        }

        $container->registerForAutoconfiguration(PropertyListExtractorInterface::class)
            ->addTag('property_info.list_extractor');
        $container->registerForAutoconfiguration(PropertyTypeExtractorInterface::class)
            ->addTag('property_info.type_extractor');
        $container->registerForAutoconfiguration(PropertyDescriptionExtractorInterface::class)
            ->addTag('property_info.description_extractor');
        $container->registerForAutoconfiguration(PropertyAccessExtractorInterface::class)
            ->addTag('property_info.access_extractor');
        $container->registerForAutoconfiguration(PropertyInitializableExtractorInterface::class)
            ->addTag('property_info.initializable_extractor');
        $container->registerForAutoconfiguration(EncoderInterface::class)
            ->addTag('serializer.encoder');
        $container->registerForAutoconfiguration(DecoderInterface::class)
            ->addTag('serializer.encoder');
        $container->registerForAutoconfiguration(NormalizerInterface::class)
            ->addTag('serializer.normalizer');
        $container->registerForAutoconfiguration(DenormalizerInterface::class)
            ->addTag('serializer.normalizer');
        $container->registerForAutoconfiguration(ConstraintValidatorInterface::class)
            ->addTag('validator.constraint_validator');
        $container->registerForAutoconfiguration(ObjectInitializerInterface::class)
            ->addTag('validator.initializer');
        $container->registerForAutoconfiguration(BatchHandlerInterface::class)
            ->addTag('messenger.message_handler');
        $container->registerForAutoconfiguration(MessengerTransportFactoryInterface::class)
            ->addTag('messenger.transport_factory');
        $container->registerForAutoconfiguration(MimeTypeGuesserInterface::class)
            ->addTag('mime.mime_type_guesser');
        $container->registerForAutoconfiguration(LoggerAwareInterface::class)
            ->addMethodCall('setLogger', [new Reference('logger')]);

        $container->registerAttributeForAutoconfiguration(AsEventListener::class, static function (ChildDefinition $definition, AsEventListener $attribute, \ReflectionClass|\ReflectionMethod $reflector) {
            $tagAttributes = get_object_vars($attribute);
            if ($reflector instanceof \ReflectionMethod) {
                if (isset($tagAttributes['method'])) {
                    throw new LogicException(sprintf('AsEventListener attribute cannot declare a method on "%s::%s()".', $reflector->class, $reflector->name));
                }
                $tagAttributes['method'] = $reflector->getName();
            }
            $definition->addTag('kernel.event_listener', $tagAttributes);
        });
        $container->registerAttributeForAutoconfiguration(AsController::class, static function (ChildDefinition $definition, AsController $attribute): void {
            $definition->addTag('controller.service_arguments');
        });
        $container->registerAttributeForAutoconfiguration(AsRemoteEventConsumer::class, static function (ChildDefinition $definition, AsRemoteEventConsumer $attribute): void {
            $definition->addTag('remote_event.consumer', ['consumer' => $attribute->name]);
        });
        $container->registerAttributeForAutoconfiguration(AsMessageHandler::class, static function (ChildDefinition $definition, AsMessageHandler $attribute, \ReflectionClass|\ReflectionMethod $reflector): void {
            $tagAttributes = get_object_vars($attribute);
            $tagAttributes['from_transport'] = $tagAttributes['fromTransport'];
            unset($tagAttributes['fromTransport']);
            if ($reflector instanceof \ReflectionMethod) {
                if (isset($tagAttributes['method'])) {
                    throw new LogicException(sprintf('AsMessageHandler attribute cannot declare a method on "%s::%s()".', $reflector->class, $reflector->name));
                }
                $tagAttributes['method'] = $reflector->getName();
            }
            $definition->addTag('messenger.message_handler', $tagAttributes);
        });
        $container->registerAttributeForAutoconfiguration(AsTargetedValueResolver::class, static function (ChildDefinition $definition, AsTargetedValueResolver $attribute): void {
            $definition->addTag('controller.targeted_value_resolver', $attribute->name ? ['name' => $attribute->name] : []);
        });
        $container->registerAttributeForAutoconfiguration(AsSchedule::class, static function (ChildDefinition $definition, AsSchedule $attribute): void {
            $definition->addTag('scheduler.schedule_provider', ['name' => $attribute->name]);
        });
        foreach ([AsPeriodicTask::class, AsCronTask::class] as $taskAttributeClass) {
            $container->registerAttributeForAutoconfiguration(
                $taskAttributeClass,
                static function (ChildDefinition $definition, AsPeriodicTask|AsCronTask $attribute, \ReflectionClass|\ReflectionMethod $reflector): void {
                    $tagAttributes = get_object_vars($attribute) + [
                        'trigger' => match ($attribute::class) {
                            AsPeriodicTask::class => 'every',
                            AsCronTask::class => 'cron',
                        },
                    ];
                    if ($reflector instanceof \ReflectionMethod) {
                        if (isset($tagAttributes['method'])) {
                            throw new LogicException(sprintf('"%s" attribute cannot declare a method on "%s::%s()".', $attribute::class, $reflector->class, $reflector->name));
                        }
                        $tagAttributes['method'] = $reflector->getName();
                    }
                    $definition->addTag('scheduler.task', $tagAttributes);
                }
            );
        }

        if (!$container->getParameter('kernel.debug')) {
            // remove tagged iterator argument for resource checkers
            $container->getDefinition('config_cache_factory')->setArguments([]);
        }

        if (!$config['disallow_search_engine_index'] ?? false) {
            $container->removeDefinition('disallow_search_engine_index_response_listener');
        }

        $container->registerForAutoconfiguration(RouteLoaderInterface::class)
            ->addTag('routing.route_loader');

        $container->setParameter('container.behavior_describing_tags', [
            'container.do_not_inline',
            'container.service_locator',
            'container.service_subscriber',
            'kernel.event_subscriber',
            'kernel.event_listener',
            'kernel.locale_aware',
            'kernel.reset',
        ]);
    }

    public function getConfiguration(array $config, ContainerBuilder $container): ?ConfigurationInterface
    {
        return new Configuration($container->getParameter('kernel.debug'));
    }

    protected function hasConsole(): bool
    {
        return class_exists(Application::class);
    }

    private function registerFormConfiguration(array $config, ContainerBuilder $container, PhpFileLoader $loader): void
    {
        $loader->load('form.php');

        if (null === $config['form']['csrf_protection']['enabled']) {
            $this->writeConfigEnabled('form.csrf_protection', $config['csrf_protection']['enabled'], $config['form']['csrf_protection']);
        }

        if ($this->readConfigEnabled('form.csrf_protection', $container, $config['form']['csrf_protection'])) {
            if (!$container->hasDefinition('security.csrf.token_generator')) {
                throw new \LogicException('To use form CSRF protection, "framework.csrf_protection" must be enabled.');
            }

            $loader->load('form_csrf.php');

            $container->setParameter('form.type_extension.csrf.enabled', true);
            $container->setParameter('form.type_extension.csrf.field_name', $config['form']['csrf_protection']['field_name']);
        } else {
            $container->setParameter('form.type_extension.csrf.enabled', false);
        }

        if (!ContainerBuilder::willBeAvailable('symfony/translation', Translator::class, ['symfony/framework-bundle', 'symfony/form'])) {
            $container->removeDefinition('form.type_extension.upload.validator');
        }
    }

    private function registerHttpCacheConfiguration(array $config, ContainerBuilder $container, bool $httpMethodOverride): void
    {
        $options = $config;
        unset($options['enabled']);

        if (!$options['private_headers']) {
            unset($options['private_headers']);
        }

        if (!$options['skip_response_headers']) {
            unset($options['skip_response_headers']);
        }

        $container->getDefinition('http_cache')
            ->setPublic($config['enabled'])
            ->replaceArgument(3, $options);

        if ($httpMethodOverride) {
            $container->getDefinition('http_cache')
                  ->addArgument((new Definition('void'))
                      ->setFactory([Request::class, 'enableHttpMethodParameterOverride'])
                  );
        }
    }

    private function registerEsiConfiguration(array $config, ContainerBuilder $container, PhpFileLoader $loader): void
    {
        if (!$this->readConfigEnabled('esi', $container, $config)) {
            $container->removeDefinition('fragment.renderer.esi');

            return;
        }

        $loader->load('esi.php');
    }

    private function registerSsiConfiguration(array $config, ContainerBuilder $container, PhpFileLoader $loader): void
    {
        if (!$this->readConfigEnabled('ssi', $container, $config)) {
            $container->removeDefinition('fragment.renderer.ssi');

            return;
        }

        $loader->load('ssi.php');
    }

    private function registerFragmentsConfiguration(array $config, ContainerBuilder $container, PhpFileLoader $loader): void
    {
        if (!$this->readConfigEnabled('fragments', $container, $config)) {
            $container->removeDefinition('fragment.renderer.hinclude');

            return;
        }

        $container->setParameter('fragment.renderer.hinclude.global_template', $config['hinclude_default_template']);

        $loader->load('fragment_listener.php');
        $container->setParameter('fragment.path', $config['path']);
    }

    private function registerProfilerConfiguration(array $config, ContainerBuilder $container, PhpFileLoader $loader): void
    {
        if (!$this->readConfigEnabled('profiler', $container, $config)) {
            // this is needed for the WebProfiler to work even if the profiler is disabled
            $container->setParameter('data_collector.templates', []);

            return;
        }

        $loader->load('profiling.php');
        $loader->load('collectors.php');
        $loader->load('cache_debug.php');

        if ($this->isInitializedConfigEnabled('form')) {
            $loader->load('form_debug.php');
        }

        if ($this->isInitializedConfigEnabled('validation')) {
            $loader->load('validator_debug.php');
        }

        if ($this->isInitializedConfigEnabled('translator')) {
            $loader->load('translation_debug.php');

            $container->getDefinition('translator.data_collector')->setDecoratedService('translator');
        }

        if ($this->isInitializedConfigEnabled('messenger')) {
            $loader->load('messenger_debug.php');
        }

        if ($this->isInitializedConfigEnabled('mailer')) {
            $loader->load('mailer_debug.php');
        }

        if ($this->isInitializedConfigEnabled('workflows')) {
            $loader->load('workflow_debug.php');
        }

        if ($this->isInitializedConfigEnabled('http_client')) {
            $loader->load('http_client_debug.php');
        }

        if ($this->isInitializedConfigEnabled('notifier')) {
            $loader->load('notifier_debug.php');
        }

        if ($this->isInitializedConfigEnabled('serializer') && $config['collect_serializer_data']) {
            $loader->load('serializer_debug.php');
        }

        $container->setParameter('profiler_listener.only_exceptions', $config['only_exceptions']);
        $container->setParameter('profiler_listener.only_main_requests', $config['only_main_requests']);

        // Choose storage class based on the DSN
        [$class] = explode(':', $config['dsn'], 2);
        if ('file' !== $class) {
            throw new \LogicException(sprintf('Driver "%s" is not supported for the profiler.', $class));
        }

        $container->setParameter('profiler.storage.dsn', $config['dsn']);

        $container->getDefinition('profiler')
            ->addArgument($config['collect'])
            ->addTag('kernel.reset', ['method' => 'reset']);

        $container->getDefinition('profiler_listener')
            ->addArgument($config['collect_parameter']);

        if (!$container->getParameter('kernel.debug') || !class_exists(CliRequest::class) || !$container->has('debug.stopwatch')) {
            $container->removeDefinition('console_profiler_listener');
        }
    }

    private function registerWorkflowConfiguration(array $config, ContainerBuilder $container, PhpFileLoader $loader): void
    {
        if (!$config['enabled']) {
            $container->removeDefinition('console.command.workflow_dump');

            return;
        }

        if (!class_exists(Workflow\Workflow::class)) {
            throw new LogicException('Workflow support cannot be enabled as the Workflow component is not installed. Try running "composer require symfony/workflow".');
        }

        $loader->load('workflow.php');

        $registryDefinition = $container->getDefinition('workflow.registry');

        foreach ($config['workflows'] as $name => $workflow) {
            $type = $workflow['type'];
            $workflowId = sprintf('%s.%s', $type, $name);

            // Process Metadata (workflow + places (transition is done in the "create transition" block))
            $metadataStoreDefinition = new Definition(Workflow\Metadata\InMemoryMetadataStore::class, [[], [], null]);
            if ($workflow['metadata']) {
                $metadataStoreDefinition->replaceArgument(0, $workflow['metadata']);
            }
            $placesMetadata = [];
            foreach ($workflow['places'] as $place) {
                if ($place['metadata']) {
                    $placesMetadata[$place['name']] = $place['metadata'];
                }
            }
            if ($placesMetadata) {
                $metadataStoreDefinition->replaceArgument(1, $placesMetadata);
            }

            // Create transitions
            $transitions = [];
            $guardsConfiguration = [];
            $transitionsMetadataDefinition = new Definition(\SplObjectStorage::class);
            // Global transition counter per workflow
            $transitionCounter = 0;
            foreach ($workflow['transitions'] as $transition) {
                if ('workflow' === $type) {
                    $transitionDefinition = new Definition(Workflow\Transition::class, [$transition['name'], $transition['from'], $transition['to']]);
                    $transitionId = sprintf('.%s.transition.%s', $workflowId, $transitionCounter++);
                    $container->setDefinition($transitionId, $transitionDefinition);
                    $transitions[] = new Reference($transitionId);
                    if (isset($transition['guard'])) {
                        $configuration = new Definition(Workflow\EventListener\GuardExpression::class);
                        $configuration->addArgument(new Reference($transitionId));
                        $configuration->addArgument($transition['guard']);
                        $eventName = sprintf('workflow.%s.guard.%s', $name, $transition['name']);
                        $guardsConfiguration[$eventName][] = $configuration;
                    }
                    if ($transition['metadata']) {
                        $transitionsMetadataDefinition->addMethodCall('attach', [
                            new Reference($transitionId),
                            $transition['metadata'],
                        ]);
                    }
                } elseif ('state_machine' === $type) {
                    foreach ($transition['from'] as $from) {
                        foreach ($transition['to'] as $to) {
                            $transitionDefinition = new Definition(Workflow\Transition::class, [$transition['name'], $from, $to]);
                            $transitionId = sprintf('.%s.transition.%s', $workflowId, $transitionCounter++);
                            $container->setDefinition($transitionId, $transitionDefinition);
                            $transitions[] = new Reference($transitionId);
                            if (isset($transition['guard'])) {
                                $configuration = new Definition(Workflow\EventListener\GuardExpression::class);
                                $configuration->addArgument(new Reference($transitionId));
                                $configuration->addArgument($transition['guard']);
                                $eventName = sprintf('workflow.%s.guard.%s', $name, $transition['name']);
                                $guardsConfiguration[$eventName][] = $configuration;
                            }
                            if ($transition['metadata']) {
                                $transitionsMetadataDefinition->addMethodCall('attach', [
                                    new Reference($transitionId),
                                    $transition['metadata'],
                                ]);
                            }
                        }
                    }
                }
            }
            $metadataStoreDefinition->replaceArgument(2, $transitionsMetadataDefinition);
            $container->setDefinition(sprintf('%s.metadata_store', $workflowId), $metadataStoreDefinition);

            // Create places
            $places = array_column($workflow['places'], 'name');
            $initialMarking = $workflow['initial_marking'] ?? [];

            // Create a Definition
            $definitionDefinition = new Definition(Workflow\Definition::class);
            $definitionDefinition->addArgument($places);
            $definitionDefinition->addArgument($transitions);
            $definitionDefinition->addArgument($initialMarking);
            $definitionDefinition->addArgument(new Reference(sprintf('%s.metadata_store', $workflowId)));

            // Create MarkingStore
            $markingStoreDefinition = null;
            if (isset($workflow['marking_store']['type']) || isset($workflow['marking_store']['property'])) {
                $markingStoreDefinition = new ChildDefinition('workflow.marking_store.method');
                $markingStoreDefinition->setArguments([
                    'state_machine' === $type, // single state
                    $workflow['marking_store']['property'] ?? 'marking',
                ]);
            } elseif (isset($workflow['marking_store']['service'])) {
                $markingStoreDefinition = new Reference($workflow['marking_store']['service']);
            }

            // Create Workflow
            $workflowDefinition = new ChildDefinition(sprintf('%s.abstract', $type));
            $workflowDefinition->replaceArgument(0, new Reference(sprintf('%s.definition', $workflowId)));
            $workflowDefinition->replaceArgument(1, $markingStoreDefinition);
            $workflowDefinition->replaceArgument(3, $name);
            $workflowDefinition->replaceArgument(4, $workflow['events_to_dispatch']);

            $workflowDefinition->addTag('workflow', ['name' => $name]);
            if ('workflow' === $type) {
                $workflowDefinition->addTag('workflow.workflow', ['name' => $name]);
            } elseif ('state_machine' === $type) {
                $workflowDefinition->addTag('workflow.state_machine', ['name' => $name]);
            }

            // Store to container
            $container->setDefinition($workflowId, $workflowDefinition);
            $container->setDefinition(sprintf('%s.definition', $workflowId), $definitionDefinition);
            $container->registerAliasForArgument($workflowId, WorkflowInterface::class, $name.'.'.$type);
            $container->registerAliasForArgument($workflowId, WorkflowInterface::class, $name);

            // Validate Workflow
            if ('state_machine' === $workflow['type']) {
                $validator = new Workflow\Validator\StateMachineValidator();
            } else {
                $validator = new Workflow\Validator\WorkflowValidator();
            }

            $trs = array_map(fn (Reference $ref): Workflow\Transition => $container->get((string) $ref), $transitions);
            $realDefinition = new Workflow\Definition($places, $trs, $initialMarking);
            $validator->validate($realDefinition, $name);

            // Add workflow to Registry
            if ($workflow['supports']) {
                foreach ($workflow['supports'] as $supportedClassName) {
                    $strategyDefinition = new Definition(Workflow\SupportStrategy\InstanceOfSupportStrategy::class, [$supportedClassName]);
                    $registryDefinition->addMethodCall('addWorkflow', [new Reference($workflowId), $strategyDefinition]);
                }
            } elseif (isset($workflow['support_strategy'])) {
                $registryDefinition->addMethodCall('addWorkflow', [new Reference($workflowId), new Reference($workflow['support_strategy'])]);
            }

            // Enable the AuditTrail
            if ($workflow['audit_trail']['enabled']) {
                $listener = new Definition(Workflow\EventListener\AuditTrailListener::class);
                $listener->addTag('monolog.logger', ['channel' => 'workflow']);
                $listener->addTag('kernel.event_listener', ['event' => sprintf('workflow.%s.leave', $name), 'method' => 'onLeave']);
                $listener->addTag('kernel.event_listener', ['event' => sprintf('workflow.%s.transition', $name), 'method' => 'onTransition']);
                $listener->addTag('kernel.event_listener', ['event' => sprintf('workflow.%s.enter', $name), 'method' => 'onEnter']);
                $listener->addArgument(new Reference('logger'));
                $container->setDefinition(sprintf('.%s.listener.audit_trail', $workflowId), $listener);
            }

            // Add Guard Listener
            if ($guardsConfiguration) {
                if (!class_exists(ExpressionLanguage::class)) {
                    throw new LogicException('Cannot guard workflows as the ExpressionLanguage component is not installed. Try running "composer require symfony/expression-language".');
                }

                if (!class_exists(AuthenticationEvents::class)) {
                    throw new LogicException('Cannot guard workflows as the Security component is not installed. Try running "composer require symfony/security-core".');
                }

                $guard = new Definition(Workflow\EventListener\GuardListener::class);

                $guard->setArguments([
                    $guardsConfiguration,
                    new Reference('workflow.security.expression_language'),
                    new Reference('security.token_storage'),
                    new Reference('security.authorization_checker'),
                    new Reference('security.authentication.trust_resolver'),
                    new Reference('security.role_hierarchy'),
                    new Reference('validator', ContainerInterface::NULL_ON_INVALID_REFERENCE),
                ]);
                foreach ($guardsConfiguration as $eventName => $config) {
                    $guard->addTag('kernel.event_listener', ['event' => $eventName, 'method' => 'onTransition']);
                }

                $container->setDefinition(sprintf('.%s.listener.guard', $workflowId), $guard);
                $container->setParameter('workflow.has_guard_listeners', true);
            }
        }

        $listenerAttributes = [
            Workflow\Attribute\AsAnnounceListener::class,
            Workflow\Attribute\AsCompletedListener::class,
            Workflow\Attribute\AsEnterListener::class,
            Workflow\Attribute\AsEnteredListener::class,
            Workflow\Attribute\AsGuardListener::class,
            Workflow\Attribute\AsLeaveListener::class,
            Workflow\Attribute\AsTransitionListener::class,
        ];

        foreach ($listenerAttributes as $attribute) {
            $container->registerAttributeForAutoconfiguration($attribute, static function (ChildDefinition $definition, AsEventListener $attribute, \ReflectionClass|\ReflectionMethod $reflector) {
                $tagAttributes = get_object_vars($attribute);
                if ($reflector instanceof \ReflectionMethod) {
                    if (isset($tagAttributes['method'])) {
                        throw new LogicException(sprintf('"%s" attribute cannot declare a method on "%s::%s()".', $attribute::class, $reflector->class, $reflector->name));
                    }
                    $tagAttributes['method'] = $reflector->getName();
                }
                $definition->addTag('kernel.event_listener', $tagAttributes);
            });
        }
    }

    private function registerDebugConfiguration(array $config, ContainerBuilder $container, PhpFileLoader $loader): void
    {
        $loader->load('debug_prod.php');

        $debug = $container->getParameter('kernel.debug');

        if (class_exists(Stopwatch::class)) {
            $container->register('debug.stopwatch', Stopwatch::class)
                ->addArgument(true)
                ->setPublic($debug)
                ->addTag('kernel.reset', ['method' => 'reset']);
            $container->setAlias(Stopwatch::class, new Alias('debug.stopwatch', false));
        }

        if ($debug && !$container->hasParameter('debug.container.dump')) {
            $container->setParameter('debug.container.dump', '%kernel.build_dir%/%kernel.container_class%.xml');
        }

        if ($debug && class_exists(Stopwatch::class)) {
            $loader->load('debug.php');
        }

        $definition = $container->findDefinition('debug.error_handler_configurator');

        if (false === $config['log']) {
            $definition->replaceArgument(0, null);
        } elseif (true !== $config['log']) {
            $definition->replaceArgument(1, $config['log']);
        }

        if (!$config['throw']) {
            $container->setParameter('debug.error_handler.throw_at', 0);
        }

        if ($debug && class_exists(DebugProcessor::class)) {
            $definition = new Definition(DebugProcessor::class);
            $definition->addArgument(new Reference('.virtual_request_stack'));
            $definition->addTag('kernel.reset', ['method' => 'reset']);
            $container->setDefinition('debug.log_processor', $definition);

            $container->register('debug.debug_logger_configurator', DebugLoggerConfigurator::class)
                ->setArguments([new Reference('debug.log_processor')]);
        }
    }

    private function registerRouterConfiguration(array $config, ContainerBuilder $container, PhpFileLoader $loader, array $enabledLocales = []): void
    {
        if (!$this->readConfigEnabled('router', $container, $config)) {
            $container->removeDefinition('console.command.router_debug');
            $container->removeDefinition('console.command.router_match');
            $container->removeDefinition('messenger.middleware.router_context');

            return;
        }
        if (!class_exists(RouterContextMiddleware::class)) {
            $container->removeDefinition('messenger.middleware.router_context');
        }

        $loader->load('routing.php');

        if ($config['utf8']) {
            $container->getDefinition('routing.loader')->replaceArgument(1, ['utf8' => true]);
        }

        if ($enabledLocales) {
            $enabledLocales = implode('|', array_map('preg_quote', $enabledLocales));
            $container->getDefinition('routing.loader')->replaceArgument(2, ['_locale' => $enabledLocales]);
        }

        if (!ContainerBuilder::willBeAvailable('symfony/expression-language', ExpressionLanguage::class, ['symfony/framework-bundle', 'symfony/routing'])) {
            $container->removeDefinition('router.expression_language_provider');
        }

        $container->setParameter('router.resource', $config['resource']);
        $container->setParameter('router.cache_dir', $config['cache_dir']);
        $router = $container->findDefinition('router.default');
        $argument = $router->getArgument(2);
        $argument['strict_requirements'] = $config['strict_requirements'];
        if (isset($config['type'])) {
            $argument['resource_type'] = $config['type'];
        }
        $router->replaceArgument(2, $argument);

        $container->setParameter('request_listener.http_port', $config['http_port']);
        $container->setParameter('request_listener.https_port', $config['https_port']);

        if (null !== $config['default_uri']) {
            $container->getDefinition('router.request_context')
                ->replaceArgument(0, $config['default_uri']);
        }
<<<<<<< HEAD
=======

        if ($this->isInitializedConfigEnabled('annotations') && (new \ReflectionClass(AttributeClassLoader::class))->hasProperty('reader')) {
            $container->getDefinition('routing.loader.attribute')->setArguments([
                new Reference('annotation_reader'),
                '%kernel.environment%',
            ]);
        }
>>>>>>> c817241b
    }

    private function registerSessionConfiguration(array $config, ContainerBuilder $container, PhpFileLoader $loader): void
    {
        $loader->load('session.php');

        // session storage
        $container->setAlias('session.storage.factory', $config['storage_factory_id']);

        $options = ['cache_limiter' => '0'];
        foreach (['name', 'cookie_lifetime', 'cookie_path', 'cookie_domain', 'cookie_secure', 'cookie_httponly', 'cookie_samesite', 'use_cookies', 'gc_maxlifetime', 'gc_probability', 'gc_divisor', 'sid_length', 'sid_bits_per_character'] as $key) {
            if (isset($config[$key])) {
                $options[$key] = $config[$key];
            }
        }

        if ('auto' === ($options['cookie_secure'] ?? null)) {
            $container->getDefinition('session.storage.factory.native')->replaceArgument(3, true);
            $container->getDefinition('session.storage.factory.php_bridge')->replaceArgument(2, true);
        }

        $container->setParameter('session.storage.options', $options);

        // session handler (the internal callback registered with PHP session management)
        if (null === ($config['handler_id'] ?? $config['save_path'] ?? null)) {
            $config['save_path'] = null;
            $container->setAlias('session.handler', 'session.handler.native');
        } else {
            $config['handler_id'] ??= 'session.handler.native_file';

            if (!\array_key_exists('save_path', $config)) {
                $config['save_path'] = '%kernel.cache_dir%/sessions';
            }
            $container->resolveEnvPlaceholders($config['handler_id'], null, $usedEnvs);

            if ($usedEnvs || preg_match('#^[a-z]++://#', $config['handler_id'])) {
                $id = '.cache_connection.'.ContainerBuilder::hash($config['handler_id']);

                $container->getDefinition('session.abstract_handler')
                    ->replaceArgument(0, $container->hasDefinition($id) ? new Reference($id) : $config['handler_id']);

                $container->setAlias('session.handler', 'session.abstract_handler');
            } else {
                $container->setAlias('session.handler', $config['handler_id']);
            }
        }

        $container->setParameter('session.save_path', $config['save_path']);

        $container->setParameter('session.metadata.update_threshold', $config['metadata_update_threshold']);
    }

    private function registerRequestConfiguration(array $config, ContainerBuilder $container, PhpFileLoader $loader): void
    {
        if ($config['formats']) {
            $loader->load('request.php');

            $listener = $container->getDefinition('request.add_request_formats_listener');
            $listener->replaceArgument(0, $config['formats']);
        }
    }

    private function registerAssetsConfiguration(array $config, ContainerBuilder $container, PhpFileLoader $loader): void
    {
        $loader->load('assets.php');

        if ($config['version_strategy']) {
            $defaultVersion = new Reference($config['version_strategy']);
        } else {
            $defaultVersion = $this->createVersion($container, $config['version'], $config['version_format'], $config['json_manifest_path'], '_default', $config['strict_mode']);
        }

        $defaultPackage = $this->createPackageDefinition($config['base_path'], $config['base_urls'], $defaultVersion);
        $container->setDefinition('assets._default_package', $defaultPackage);

        foreach ($config['packages'] as $name => $package) {
            if (null !== $package['version_strategy']) {
                $version = new Reference($package['version_strategy']);
            } elseif (!\array_key_exists('version', $package) && null === $package['json_manifest_path']) {
                // if neither version nor json_manifest_path are specified, use the default
                $version = $defaultVersion;
            } else {
                // let format fallback to main version_format
                $format = $package['version_format'] ?: $config['version_format'];
                $version = $package['version'] ?? null;
                $version = $this->createVersion($container, $version, $format, $package['json_manifest_path'], $name, $package['strict_mode']);
            }

            $packageDefinition = $this->createPackageDefinition($package['base_path'], $package['base_urls'], $version)
                ->addTag('assets.package', ['package' => $name]);
            $container->setDefinition('assets._package_'.$name, $packageDefinition);
            $container->registerAliasForArgument('assets._package_'.$name, PackageInterface::class, $name.'.package');
        }
    }

    private function registerAssetMapperConfiguration(array $config, ContainerBuilder $container, PhpFileLoader $loader, bool $assetEnabled): void
    {
        $loader->load('asset_mapper.php');

        if (!$assetEnabled) {
            $container->removeDefinition('asset_mapper.asset_package');
        }

        $paths = $config['paths'];
        foreach ($container->getParameter('kernel.bundles_metadata') as $name => $bundle) {
            if ($container->fileExists($dir = $bundle['path'].'/Resources/public') || $container->fileExists($dir = $bundle['path'].'/public')) {
                $paths[$dir] = sprintf('bundles/%s', preg_replace('/bundle$/', '', strtolower($name)));
            }
        }
        $excludedPathPatterns = [];
        foreach ($config['excluded_patterns'] as $path) {
            $excludedPathPatterns[] = Glob::toRegex($path, true, false);
        }

        $container->getDefinition('asset_mapper.repository')
            ->setArgument(0, $paths)
            ->setArgument(2, $excludedPathPatterns);

        $publicDirName = $this->getPublicDirectoryName($container);
        $container->getDefinition('asset_mapper.public_assets_path_resolver')
            ->setArgument(1, $config['public_prefix'])
            ->setArgument(2, $publicDirName);

        $container->getDefinition('asset_mapper.command.compile')
            ->setArgument(5, $publicDirName);

        if (!$config['server']) {
            $container->removeDefinition('asset_mapper.dev_server_subscriber');
        } else {
            $container->getDefinition('asset_mapper.dev_server_subscriber')
                ->setArgument(1, $config['public_prefix'])
                ->setArgument(2, $config['extensions']);
        }

        $container->getDefinition('asset_mapper.compiler.css_asset_url_compiler')
            ->setArgument(0, $config['missing_import_mode']);

        $container->getDefinition('asset_mapper.compiler.javascript_import_path_compiler')
            ->setArgument(1, $config['missing_import_mode']);

        $container
            ->getDefinition('asset_mapper.importmap.remote_package_storage')
            ->replaceArgument(0, $config['vendor_dir'])
        ;
        $container
            ->getDefinition('asset_mapper.mapped_asset_factory')
            ->replaceArgument(2, $config['vendor_dir'])
        ;

        $container
            ->getDefinition('asset_mapper.importmap.config_reader')
            ->replaceArgument(0, $config['importmap_path'])
        ;

        $container
            ->getDefinition('asset_mapper.importmap.renderer')
            ->replaceArgument(3, $config['importmap_polyfill'])
            ->replaceArgument(4, $config['importmap_script_attributes'])
        ;
    }

    /**
     * Returns a definition for an asset package.
     */
    private function createPackageDefinition(?string $basePath, array $baseUrls, Reference $version): Definition
    {
        if ($basePath && $baseUrls) {
            throw new \LogicException('An asset package cannot have base URLs and base paths.');
        }

        $package = new ChildDefinition($baseUrls ? 'assets.url_package' : 'assets.path_package');
        $package
            ->replaceArgument(0, $baseUrls ?: $basePath)
            ->replaceArgument(1, $version)
        ;

        return $package;
    }

    private function createVersion(ContainerBuilder $container, ?string $version, ?string $format, ?string $jsonManifestPath, string $name, bool $strictMode): Reference
    {
        // Configuration prevents $version and $jsonManifestPath from being set
        if (null !== $version) {
            $def = new ChildDefinition('assets.static_version_strategy');
            $def
                ->replaceArgument(0, $version)
                ->replaceArgument(1, $format)
            ;
            $container->setDefinition('assets._version_'.$name, $def);

            return new Reference('assets._version_'.$name);
        }

        if (null !== $jsonManifestPath) {
            $def = new ChildDefinition('assets.json_manifest_version_strategy');
            $def->replaceArgument(0, $jsonManifestPath);
            $def->replaceArgument(2, $strictMode);
            $container->setDefinition('assets._version_'.$name, $def);

            return new Reference('assets._version_'.$name);
        }

        return new Reference('assets.empty_version_strategy');
    }

    private function registerTranslatorConfiguration(array $config, ContainerBuilder $container, LoaderInterface $loader, string $defaultLocale, array $enabledLocales): void
    {
        if (!$this->readConfigEnabled('translator', $container, $config)) {
            $container->removeDefinition('console.command.translation_debug');
            $container->removeDefinition('console.command.translation_extract');
            $container->removeDefinition('console.command.translation_pull');
            $container->removeDefinition('console.command.translation_push');

            return;
        }

        $loader->load('translation.php');

        if (!ContainerBuilder::willBeAvailable('symfony/translation', LocaleSwitcher::class, ['symfony/framework-bundle'])) {
            $container->removeDefinition('translation.locale_switcher');
        }

        // don't use ContainerBuilder::willBeAvailable() as these are not needed in production
        if (interface_exists(Parser::class) && class_exists(PhpAstExtractor::class)) {
            $container->removeDefinition('translation.extractor.php');
        } else {
            $container->removeDefinition('translation.extractor.php_ast');
        }

        $loader->load('translation_providers.php');

        // Use the "real" translator instead of the identity default
        $container->setAlias('translator', 'translator.default')->setPublic(true);
        $container->setAlias('translator.formatter', new Alias($config['formatter'], false));
        $translator = $container->findDefinition('translator.default');
        $translator->addMethodCall('setFallbackLocales', [$config['fallbacks'] ?: [$defaultLocale]]);

        $defaultOptions = $translator->getArgument(4);
        $defaultOptions['cache_dir'] = $config['cache_dir'];
        $translator->setArgument(4, $defaultOptions);
        $translator->setArgument(5, $enabledLocales);

        $container->setParameter('translator.logging', $config['logging']);
        $container->setParameter('translator.default_path', $config['default_path']);

        // Discover translation directories
        $dirs = [];
        $transPaths = [];
        $nonExistingDirs = [];
        if (ContainerBuilder::willBeAvailable('symfony/validator', Validation::class, ['symfony/framework-bundle', 'symfony/translation'])) {
            $r = new \ReflectionClass(Validation::class);

            $dirs[] = $transPaths[] = \dirname($r->getFileName()).'/Resources/translations';
        }
        if (ContainerBuilder::willBeAvailable('symfony/form', Form::class, ['symfony/framework-bundle', 'symfony/translation'])) {
            $r = new \ReflectionClass(Form::class);

            $dirs[] = $transPaths[] = \dirname($r->getFileName()).'/Resources/translations';
        }
        if (ContainerBuilder::willBeAvailable('symfony/security-core', AuthenticationException::class, ['symfony/framework-bundle', 'symfony/translation'])) {
            $r = new \ReflectionClass(AuthenticationException::class);

            $dirs[] = $transPaths[] = \dirname($r->getFileName(), 2).'/Resources/translations';
        }
        $defaultDir = $container->getParameterBag()->resolveValue($config['default_path']);
        foreach ($container->getParameter('kernel.bundles_metadata') as $name => $bundle) {
            if ($container->fileExists($dir = $bundle['path'].'/Resources/translations') || $container->fileExists($dir = $bundle['path'].'/translations')) {
                $dirs[] = $dir;
            } else {
                $nonExistingDirs[] = $dir;
            }
        }

        foreach ($config['paths'] as $dir) {
            if ($container->fileExists($dir)) {
                $dirs[] = $transPaths[] = $dir;
            } else {
                throw new \UnexpectedValueException(sprintf('"%s" defined in translator.paths does not exist or is not a directory.', $dir));
            }
        }

        if ($container->hasDefinition('console.command.translation_debug')) {
            $container->getDefinition('console.command.translation_debug')->replaceArgument(5, $transPaths);
        }

        if ($container->hasDefinition('console.command.translation_extract')) {
            $container->getDefinition('console.command.translation_extract')->replaceArgument(6, $transPaths);
        }

        if (null === $defaultDir) {
            // allow null
        } elseif ($container->fileExists($defaultDir)) {
            $dirs[] = $defaultDir;
        } else {
            $nonExistingDirs[] = $defaultDir;
        }

        // Register translation resources
        if ($dirs) {
            $files = [];

            foreach ($dirs as $dir) {
                $finder = Finder::create()
                    ->followLinks()
                    ->files()
                    ->filter(fn (\SplFileInfo $file) => 2 <= substr_count($file->getBasename(), '.') && preg_match('/\.\w+$/', $file->getBasename()))
                    ->in($dir)
                    ->sortByName()
                ;
                foreach ($finder as $file) {
                    $fileNameParts = explode('.', basename($file));
                    $locale = $fileNameParts[\count($fileNameParts) - 2];
                    if (!isset($files[$locale])) {
                        $files[$locale] = [];
                    }

                    $files[$locale][] = (string) $file;
                }
            }

            $projectDir = $container->getParameter('kernel.project_dir');

            $options = array_merge(
                $translator->getArgument(4),
                [
                    'resource_files' => $files,
                    'scanned_directories' => $scannedDirectories = array_merge($dirs, $nonExistingDirs),
                    'cache_vary' => [
                        'scanned_directories' => array_map(fn ($dir) => str_starts_with($dir, $projectDir.'/') ? substr($dir, 1 + \strlen($projectDir)) : $dir, $scannedDirectories),
                    ],
                ]
            );

            $translator->replaceArgument(4, $options);
        }

        if ($config['pseudo_localization']['enabled']) {
            $options = $config['pseudo_localization'];
            unset($options['enabled']);

            $container
                ->register('translator.pseudo', PseudoLocalizationTranslator::class)
                ->setDecoratedService('translator', null, -1) // Lower priority than "translator.data_collector"
                ->setArguments([
                    new Reference('translator.pseudo.inner'),
                    $options,
                ]);
        }

        $classToServices = [
            TranslationBridge\Crowdin\CrowdinProviderFactory::class => 'translation.provider_factory.crowdin',
            TranslationBridge\Loco\LocoProviderFactory::class => 'translation.provider_factory.loco',
            TranslationBridge\Lokalise\LokaliseProviderFactory::class => 'translation.provider_factory.lokalise',
            TranslationBridge\Phrase\PhraseProviderFactory::class => 'translation.provider_factory.phrase',
        ];

        $parentPackages = ['symfony/framework-bundle', 'symfony/translation', 'symfony/http-client'];

        foreach ($classToServices as $class => $service) {
            $package = substr($service, \strlen('translation.provider_factory.'));

            if (!$container->hasDefinition('http_client') || !ContainerBuilder::willBeAvailable(sprintf('symfony/%s-translation-provider', $package), $class, $parentPackages)) {
                $container->removeDefinition($service);
            }
        }

        if (!$config['providers']) {
            return;
        }

        $locales = $enabledLocales;

        foreach ($config['providers'] as $provider) {
            if ($provider['locales']) {
                $locales += $provider['locales'];
            }
        }

        $locales = array_unique($locales);

        $container->getDefinition('console.command.translation_pull')
            ->replaceArgument(4, array_merge($transPaths, [$config['default_path']]))
            ->replaceArgument(5, $locales)
        ;

        $container->getDefinition('console.command.translation_push')
            ->replaceArgument(2, array_merge($transPaths, [$config['default_path']]))
            ->replaceArgument(3, $locales)
        ;

        $container->getDefinition('translation.provider_collection_factory')
            ->replaceArgument(1, $locales)
        ;

        $container->getDefinition('translation.provider_collection')->setArgument(0, $config['providers']);
    }

    private function registerValidationConfiguration(array $config, ContainerBuilder $container, PhpFileLoader $loader, bool $propertyInfoEnabled): void
    {
        if (!$this->readConfigEnabled('validation', $container, $config)) {
            $container->removeDefinition('console.command.validator_debug');

            return;
        }

        if (!class_exists(Validation::class)) {
            throw new LogicException('Validation support cannot be enabled as the Validator component is not installed. Try running "composer require symfony/validator".');
        }

        if (!isset($config['email_validation_mode'])) {
            $config['email_validation_mode'] = 'loose';
        }

        $loader->load('validator.php');

        $validatorBuilder = $container->getDefinition('validator.builder');

        $container->setParameter('validator.translation_domain', $config['translation_domain']);

        $files = ['xml' => [], 'yml' => []];
        $this->registerValidatorMapping($container, $config, $files);

        if (!empty($files['xml'])) {
            $validatorBuilder->addMethodCall('addXmlMappings', [$files['xml']]);
        }

        if (!empty($files['yml'])) {
            $validatorBuilder->addMethodCall('addYamlMappings', [$files['yml']]);
        }

        $definition = $container->findDefinition('validator.email');
        $definition->replaceArgument(0, $config['email_validation_mode']);

        if (\array_key_exists('enable_attributes', $config) && $config['enable_attributes']) {
            $validatorBuilder->addMethodCall('enableAttributeMapping');
        }

        if (\array_key_exists('static_method', $config) && $config['static_method']) {
            foreach ($config['static_method'] as $methodName) {
                $validatorBuilder->addMethodCall('addMethodMapping', [$methodName]);
            }
        }

        if (!$container->getParameter('kernel.debug')) {
            $validatorBuilder->addMethodCall('setMappingCache', [new Reference('validator.mapping.cache.adapter')]);
        }

        $container->setParameter('validator.auto_mapping', $config['auto_mapping']);
        if (!$propertyInfoEnabled || !class_exists(PropertyInfoLoader::class)) {
            $container->removeDefinition('validator.property_info_loader');
        }

        $container
            ->getDefinition('validator.not_compromised_password')
            ->setArgument(2, $config['not_compromised_password']['enabled'])
            ->setArgument(3, $config['not_compromised_password']['endpoint'])
        ;

        if (!class_exists(ExpressionLanguage::class)) {
            $container->removeDefinition('validator.expression_language');
            $container->removeDefinition('validator.expression_language_provider');
        } elseif (!class_exists(ExpressionLanguageProvider::class)) {
            $container->removeDefinition('validator.expression_language_provider');
        }
    }

    private function registerValidatorMapping(ContainerBuilder $container, array $config, array &$files): void
    {
        $fileRecorder = function ($extension, $path) use (&$files) {
            $files['yaml' === $extension ? 'yml' : $extension][] = $path;
        };

        if (ContainerBuilder::willBeAvailable('symfony/form', Form::class, ['symfony/framework-bundle', 'symfony/validator'])) {
            $reflClass = new \ReflectionClass(Form::class);
            $fileRecorder('xml', \dirname($reflClass->getFileName()).'/Resources/config/validation.xml');
        }

        foreach ($container->getParameter('kernel.bundles_metadata') as $bundle) {
            $configDir = is_dir($bundle['path'].'/Resources/config') ? $bundle['path'].'/Resources/config' : $bundle['path'].'/config';

            if (
                $container->fileExists($file = $configDir.'/validation.yaml', false)
                || $container->fileExists($file = $configDir.'/validation.yml', false)
            ) {
                $fileRecorder('yml', $file);
            }

            if ($container->fileExists($file = $configDir.'/validation.xml', false)) {
                $fileRecorder('xml', $file);
            }

            if ($container->fileExists($dir = $configDir.'/validation', '/^$/')) {
                $this->registerMappingFilesFromDir($dir, $fileRecorder);
            }
        }

        $projectDir = $container->getParameter('kernel.project_dir');
        if ($container->fileExists($dir = $projectDir.'/config/validator', '/^$/')) {
            $this->registerMappingFilesFromDir($dir, $fileRecorder);
        }

        $this->registerMappingFilesFromConfig($container, $config, $fileRecorder);
    }

    private function registerMappingFilesFromDir(string $dir, callable $fileRecorder): void
    {
        foreach (Finder::create()->followLinks()->files()->in($dir)->name('/\.(xml|ya?ml)$/')->sortByName() as $file) {
            $fileRecorder($file->getExtension(), $file->getRealPath());
        }
    }

    private function registerMappingFilesFromConfig(ContainerBuilder $container, array $config, callable $fileRecorder): void
    {
        foreach ($config['mapping']['paths'] as $path) {
            if (is_dir($path)) {
                $this->registerMappingFilesFromDir($path, $fileRecorder);
                $container->addResource(new DirectoryResource($path, '/^$/'));
            } elseif ($container->fileExists($path, false)) {
                if (!preg_match('/\.(xml|ya?ml)$/', $path, $matches)) {
                    throw new \RuntimeException(sprintf('Unsupported mapping type in "%s", supported types are XML & Yaml.', $path));
                }
                $fileRecorder($matches[1], $path);
            } else {
                throw new \RuntimeException(sprintf('Could not open file or directory "%s".', $path));
            }
        }
    }

    private function registerPropertyAccessConfiguration(array $config, ContainerBuilder $container, PhpFileLoader $loader): void
    {
        if (!$this->readConfigEnabled('property_access', $container, $config)) {
            return;
        }

        $loader->load('property_access.php');

        $magicMethods = PropertyAccessor::DISALLOW_MAGIC_METHODS;
        $magicMethods |= $config['magic_call'] ? PropertyAccessor::MAGIC_CALL : 0;
        $magicMethods |= $config['magic_get'] ? PropertyAccessor::MAGIC_GET : 0;
        $magicMethods |= $config['magic_set'] ? PropertyAccessor::MAGIC_SET : 0;

        $throw = PropertyAccessor::DO_NOT_THROW;
        $throw |= $config['throw_exception_on_invalid_index'] ? PropertyAccessor::THROW_ON_INVALID_INDEX : 0;
        $throw |= $config['throw_exception_on_invalid_property_path'] ? PropertyAccessor::THROW_ON_INVALID_PROPERTY_PATH : 0;

        $container
            ->getDefinition('property_accessor')
            ->replaceArgument(0, $magicMethods)
            ->replaceArgument(1, $throw)
            ->replaceArgument(3, new Reference(PropertyReadInfoExtractorInterface::class, ContainerInterface::NULL_ON_INVALID_REFERENCE))
            ->replaceArgument(4, new Reference(PropertyWriteInfoExtractorInterface::class, ContainerInterface::NULL_ON_INVALID_REFERENCE))
        ;
    }

    private function registerSecretsConfiguration(array $config, ContainerBuilder $container, PhpFileLoader $loader): void
    {
        if (!$this->readConfigEnabled('secrets', $container, $config)) {
            $container->removeDefinition('console.command.secrets_set');
            $container->removeDefinition('console.command.secrets_list');
            $container->removeDefinition('console.command.secrets_remove');
            $container->removeDefinition('console.command.secrets_generate_key');
            $container->removeDefinition('console.command.secrets_decrypt_to_local');
            $container->removeDefinition('console.command.secrets_encrypt_from_local');

            return;
        }

        $loader->load('secrets.php');

        $container->getDefinition('secrets.vault')->replaceArgument(0, $config['vault_directory']);

        if ($config['local_dotenv_file']) {
            $container->getDefinition('secrets.local_vault')->replaceArgument(0, $config['local_dotenv_file']);
        } else {
            $container->removeDefinition('secrets.local_vault');
        }

        if ($config['decryption_env_var']) {
            if (!preg_match('/^(?:[-.\w\\\\]*+:)*+\w++$/', $config['decryption_env_var'])) {
                throw new InvalidArgumentException(sprintf('Invalid value "%s" set as "decryption_env_var": only "word" characters are allowed.', $config['decryption_env_var']));
            }

            if (ContainerBuilder::willBeAvailable('symfony/string', LazyString::class, ['symfony/framework-bundle'])) {
                $container->getDefinition('secrets.decryption_key')->replaceArgument(1, $config['decryption_env_var']);
            } else {
                $container->getDefinition('secrets.vault')->replaceArgument(1, "%env({$config['decryption_env_var']})%");
                $container->removeDefinition('secrets.decryption_key');
            }
        } else {
            $container->getDefinition('secrets.vault')->replaceArgument(1, null);
            $container->removeDefinition('secrets.decryption_key');
        }
    }

    private function registerSecurityCsrfConfiguration(array $config, ContainerBuilder $container, PhpFileLoader $loader): void
    {
        if (!$this->readConfigEnabled('csrf_protection', $container, $config)) {
            return;
        }

        if (!class_exists(\Symfony\Component\Security\Csrf\CsrfToken::class)) {
            throw new LogicException('CSRF support cannot be enabled as the Security CSRF component is not installed. Try running "composer require symfony/security-csrf".');
        }

        if (!$this->isInitializedConfigEnabled('session')) {
            throw new \LogicException('CSRF protection needs sessions to be enabled.');
        }

        // Enable services for CSRF protection (even without forms)
        $loader->load('security_csrf.php');

        if (!class_exists(CsrfExtension::class)) {
            $container->removeDefinition('twig.extension.security_csrf');
        }
    }

    private function registerSerializerConfiguration(array $config, ContainerBuilder $container, PhpFileLoader $loader): void
    {
        $loader->load('serializer.php');

        $chainLoader = $container->getDefinition('serializer.mapping.chain_loader');

        if (!$this->isInitializedConfigEnabled('property_access')) {
            $container->removeAlias('serializer.property_accessor');
            $container->removeDefinition('serializer.normalizer.object');
        }

        if (!class_exists(Yaml::class)) {
            $container->removeDefinition('serializer.encoder.yaml');
        }

        if (!$this->isInitializedConfigEnabled('property_access')) {
            $container->removeDefinition('serializer.denormalizer.unwrapping');
        }

        if (!class_exists(Headers::class)) {
            $container->removeDefinition('serializer.normalizer.mime_message');
        }

        if ($container->getParameter('kernel.debug')) {
            $container->removeDefinition('serializer.mapping.cache_class_metadata_factory');
        }

        if (!class_exists(Translator::class)) {
            $container->removeDefinition('serializer.normalizer.translatable');
        }

        $serializerLoaders = [];
        if (isset($config['enable_attributes']) && $config['enable_attributes']) {
<<<<<<< HEAD
            $annotationLoader = new Definition(AnnotationLoader::class);
=======
            $annotationLoader = new Definition(
                AttributeLoader::class,
                [new Reference('annotation_reader', ContainerInterface::NULL_ON_INVALID_REFERENCE)]
            );
>>>>>>> c817241b

            $serializerLoaders[] = $annotationLoader;
        }

        $fileRecorder = function ($extension, $path) use (&$serializerLoaders) {
            $definition = new Definition(\in_array($extension, ['yaml', 'yml']) ? YamlFileLoader::class : XmlFileLoader::class, [$path]);
            $serializerLoaders[] = $definition;
        };

        foreach ($container->getParameter('kernel.bundles_metadata') as $bundle) {
            $configDir = is_dir($bundle['path'].'/Resources/config') ? $bundle['path'].'/Resources/config' : $bundle['path'].'/config';

            if ($container->fileExists($file = $configDir.'/serialization.xml', false)) {
                $fileRecorder('xml', $file);
            }

            if (
                $container->fileExists($file = $configDir.'/serialization.yaml', false)
                || $container->fileExists($file = $configDir.'/serialization.yml', false)
            ) {
                $fileRecorder('yml', $file);
            }

            if ($container->fileExists($dir = $configDir.'/serialization', '/^$/')) {
                $this->registerMappingFilesFromDir($dir, $fileRecorder);
            }
        }

        $projectDir = $container->getParameter('kernel.project_dir');
        if ($container->fileExists($dir = $projectDir.'/config/serializer', '/^$/')) {
            $this->registerMappingFilesFromDir($dir, $fileRecorder);
        }

        $this->registerMappingFilesFromConfig($container, $config, $fileRecorder);

        $chainLoader->replaceArgument(0, $serializerLoaders);
        $container->getDefinition('serializer.mapping.cache_warmer')->replaceArgument(0, $serializerLoaders);

        if (isset($config['name_converter']) && $config['name_converter']) {
            $container->getDefinition('serializer.name_converter.metadata_aware')->setArgument(1, new Reference($config['name_converter']));
        }

        if (isset($config['circular_reference_handler']) && $config['circular_reference_handler']) {
            $arguments = $container->getDefinition('serializer.normalizer.object')->getArguments();
            $context = ($arguments[6] ?? []) + ['circular_reference_handler' => new Reference($config['circular_reference_handler'])];
            $container->getDefinition('serializer.normalizer.object')->setArgument(5, null);
            $container->getDefinition('serializer.normalizer.object')->setArgument(6, $context);
        }

        if ($config['max_depth_handler'] ?? false) {
            $defaultContext = $container->getDefinition('serializer.normalizer.object')->getArgument(6);
            $defaultContext += ['max_depth_handler' => new Reference($config['max_depth_handler'])];
            $container->getDefinition('serializer.normalizer.object')->replaceArgument(6, $defaultContext);
        }

        if (isset($config['default_context']) && $config['default_context']) {
            $container->setParameter('serializer.default_context', $config['default_context']);
        }
    }

    private function registerPropertyInfoConfiguration(ContainerBuilder $container, PhpFileLoader $loader): void
    {
        if (!interface_exists(PropertyInfoExtractorInterface::class)) {
            throw new LogicException('PropertyInfo support cannot be enabled as the PropertyInfo component is not installed. Try running "composer require symfony/property-info".');
        }

        $loader->load('property_info.php');

        if (
            ContainerBuilder::willBeAvailable('phpstan/phpdoc-parser', PhpDocParser::class, ['symfony/framework-bundle', 'symfony/property-info'])
            && ContainerBuilder::willBeAvailable('phpdocumentor/type-resolver', ContextFactory::class, ['symfony/framework-bundle', 'symfony/property-info'])
        ) {
            $definition = $container->register('property_info.phpstan_extractor', PhpStanExtractor::class);
            $definition->addTag('property_info.type_extractor', ['priority' => -1000]);
        }

        if (ContainerBuilder::willBeAvailable('phpdocumentor/reflection-docblock', DocBlockFactoryInterface::class, ['symfony/framework-bundle', 'symfony/property-info'], true)) {
            $definition = $container->register('property_info.php_doc_extractor', PhpDocExtractor::class);
            $definition->addTag('property_info.description_extractor', ['priority' => -1000]);
            $definition->addTag('property_info.type_extractor', ['priority' => -1001]);
        }

        if ($container->getParameter('kernel.debug')) {
            $container->removeDefinition('property_info.cache');
        }
    }

    private function registerLockConfiguration(array $config, ContainerBuilder $container, PhpFileLoader $loader): void
    {
        $loader->load('lock.php');

        foreach ($config['resources'] as $resourceName => $resourceStores) {
            if (0 === \count($resourceStores)) {
                continue;
            }

            // Generate stores
            $storeDefinitions = [];
            foreach ($resourceStores as $resourceStore) {
                $storeDsn = $container->resolveEnvPlaceholders($resourceStore, null, $usedEnvs);
                $storeDefinition = new Definition(PersistingStoreInterface::class);
                $storeDefinition
                    ->setFactory([StoreFactory::class, 'createStore'])
                    ->setArguments([$resourceStore])
                    ->addTag('lock.store');

                $container->setDefinition($storeDefinitionId = '.lock.'.$resourceName.'.store.'.$container->hash($storeDsn), $storeDefinition);

                $storeDefinition = new Reference($storeDefinitionId);

                $storeDefinitions[] = $storeDefinition;
            }

            // Wrap array of stores with CombinedStore
            if (\count($storeDefinitions) > 1) {
                $combinedDefinition = new ChildDefinition('lock.store.combined.abstract');
                $combinedDefinition->replaceArgument(0, $storeDefinitions);
                $container->setDefinition($storeDefinitionId = '.lock.'.$resourceName.'.store.'.$container->hash($resourceStores), $combinedDefinition);
            }

            // Generate factories for each resource
            $factoryDefinition = new ChildDefinition('lock.factory.abstract');
            $factoryDefinition->replaceArgument(0, new Reference($storeDefinitionId));
            $container->setDefinition('lock.'.$resourceName.'.factory', $factoryDefinition);

            // provide alias for default resource
            if ('default' === $resourceName) {
                $container->setAlias('lock.factory', new Alias('lock.'.$resourceName.'.factory', false));
                $container->setAlias(LockFactory::class, new Alias('lock.factory', false));
            } else {
                $container->registerAliasForArgument('lock.'.$resourceName.'.factory', LockFactory::class, $resourceName.'.lock.factory');
            }
        }
    }

    private function registerSemaphoreConfiguration(array $config, ContainerBuilder $container, PhpFileLoader $loader): void
    {
        $loader->load('semaphore.php');

        foreach ($config['resources'] as $resourceName => $resourceStore) {
            $storeDsn = $container->resolveEnvPlaceholders($resourceStore, null, $usedEnvs);
            $storeDefinition = new Definition(SemaphoreStoreInterface::class);
            $storeDefinition->setFactory([SemaphoreStoreFactory::class, 'createStore']);
            $storeDefinition->setArguments([$resourceStore]);

            $container->setDefinition($storeDefinitionId = '.semaphore.'.$resourceName.'.store.'.$container->hash($storeDsn), $storeDefinition);

            // Generate factories for each resource
            $factoryDefinition = new ChildDefinition('semaphore.factory.abstract');
            $factoryDefinition->replaceArgument(0, new Reference($storeDefinitionId));
            $container->setDefinition('semaphore.'.$resourceName.'.factory', $factoryDefinition);

            // Generate services for semaphore instances
            $semaphoreDefinition = new Definition(Semaphore::class);
            $semaphoreDefinition->setFactory([new Reference('semaphore.'.$resourceName.'.factory'), 'createSemaphore']);
            $semaphoreDefinition->setArguments([$resourceName]);

            // provide alias for default resource
            if ('default' === $resourceName) {
                $container->setAlias('semaphore.factory', new Alias('semaphore.'.$resourceName.'.factory', false));
                $container->setAlias(SemaphoreFactory::class, new Alias('semaphore.factory', false));
            } else {
                $container->registerAliasForArgument('semaphore.'.$resourceName.'.factory', SemaphoreFactory::class, $resourceName.'.semaphore.factory');
            }
        }
    }

    private function registerSchedulerConfiguration(array $config, ContainerBuilder $container, PhpFileLoader $loader): void
    {
        if (!class_exists(SchedulerTransportFactory::class)) {
            throw new LogicException('Scheduler support cannot be enabled as the Scheduler component is not installed. Try running "composer require symfony/scheduler".');
        }

        $loader->load('scheduler.php');

        if (!$this->hasConsole()) {
            $container->removeDefinition('console.command.scheduler_debug');
        }
    }

    private function registerMessengerConfiguration(array $config, ContainerBuilder $container, PhpFileLoader $loader, bool $validationEnabled): void
    {
        if (!interface_exists(MessageBusInterface::class)) {
            throw new LogicException('Messenger support cannot be enabled as the Messenger component is not installed. Try running "composer require symfony/messenger".');
        }

        if (!$this->hasConsole()) {
            $container->removeDefinition('console.command.messenger_stats');
        }

        $loader->load('messenger.php');

        if (!interface_exists(DenormalizerInterface::class)) {
            $container->removeDefinition('serializer.normalizer.flatten_exception');
        }

        if (ContainerBuilder::willBeAvailable('symfony/amqp-messenger', MessengerBridge\Amqp\Transport\AmqpTransportFactory::class, ['symfony/framework-bundle', 'symfony/messenger'])) {
            $container->getDefinition('messenger.transport.amqp.factory')->addTag('messenger.transport_factory');
        }

        if (ContainerBuilder::willBeAvailable('symfony/redis-messenger', MessengerBridge\Redis\Transport\RedisTransportFactory::class, ['symfony/framework-bundle', 'symfony/messenger'])) {
            $container->getDefinition('messenger.transport.redis.factory')->addTag('messenger.transport_factory');
        }

        if (ContainerBuilder::willBeAvailable('symfony/amazon-sqs-messenger', MessengerBridge\AmazonSqs\Transport\AmazonSqsTransportFactory::class, ['symfony/framework-bundle', 'symfony/messenger'])) {
            $container->getDefinition('messenger.transport.sqs.factory')->addTag('messenger.transport_factory');
        }

        if (ContainerBuilder::willBeAvailable('symfony/beanstalkd-messenger', MessengerBridge\Beanstalkd\Transport\BeanstalkdTransportFactory::class, ['symfony/framework-bundle', 'symfony/messenger'])) {
            $container->getDefinition('messenger.transport.beanstalkd.factory')->addTag('messenger.transport_factory');
        }

        if ($config['stop_worker_on_signals'] && $this->hasConsole()) {
            $container->getDefinition('console.command.messenger_consume_messages')
                ->replaceArgument(8, $config['stop_worker_on_signals']);
            $container->getDefinition('console.command.messenger_failed_messages_retry')
                ->replaceArgument(6, $config['stop_worker_on_signals']);
        }

        if (null === $config['default_bus'] && 1 === \count($config['buses'])) {
            $config['default_bus'] = key($config['buses']);
        }

        $defaultMiddleware = [
            'before' => [
                ['id' => 'add_bus_name_stamp_middleware'],
                ['id' => 'reject_redelivered_message_middleware'],
                ['id' => 'dispatch_after_current_bus'],
                ['id' => 'failed_message_processing_middleware'],
            ],
            'after' => [
                ['id' => 'send_message'],
                ['id' => 'handle_message'],
            ],
        ];
        foreach ($config['buses'] as $busId => $bus) {
            $middleware = $bus['middleware'];

            if ($bus['default_middleware']['enabled']) {
                $defaultMiddleware['after'][0]['arguments'] = [$bus['default_middleware']['allow_no_senders']];
                $defaultMiddleware['after'][1]['arguments'] = [$bus['default_middleware']['allow_no_handlers']];

                // argument to add_bus_name_stamp_middleware
                $defaultMiddleware['before'][0]['arguments'] = [$busId];

                $middleware = array_merge($defaultMiddleware['before'], $middleware, $defaultMiddleware['after']);
            }

            foreach ($middleware as $middlewareItem) {
                if (!$validationEnabled && \in_array($middlewareItem['id'], ['validation', 'messenger.middleware.validation'], true)) {
                    throw new LogicException('The Validation middleware is only available when the Validator component is installed and enabled. Try running "composer require symfony/validator".');
                }
            }

            if ($container->getParameter('kernel.debug') && class_exists(Stopwatch::class)) {
                array_unshift($middleware, ['id' => 'traceable', 'arguments' => [$busId]]);
            }

            $container->setParameter($busId.'.middleware', $middleware);
            $container->register($busId, MessageBus::class)->addArgument([])->addTag('messenger.bus');

            if ($busId === $config['default_bus']) {
                $container->setAlias('messenger.default_bus', $busId)->setPublic(true);
                $container->setAlias(MessageBusInterface::class, $busId);
            } else {
                $container->registerAliasForArgument($busId, MessageBusInterface::class);
            }
        }

        if (empty($config['transports'])) {
            $container->removeDefinition('messenger.transport.symfony_serializer');
            $container->removeDefinition('messenger.transport.amqp.factory');
            $container->removeDefinition('messenger.transport.redis.factory');
            $container->removeDefinition('messenger.transport.sqs.factory');
            $container->removeDefinition('messenger.transport.beanstalkd.factory');
            $container->removeAlias(SerializerInterface::class);
        } else {
            $container->getDefinition('messenger.transport.symfony_serializer')
                ->replaceArgument(1, $config['serializer']['symfony_serializer']['format'])
                ->replaceArgument(2, $config['serializer']['symfony_serializer']['context']);
            $container->setAlias('messenger.default_serializer', $config['serializer']['default_serializer']);
        }

        $failureTransports = [];
        if ($config['failure_transport']) {
            if (!isset($config['transports'][$config['failure_transport']])) {
                throw new LogicException(sprintf('Invalid Messenger configuration: the failure transport "%s" is not a valid transport or service id.', $config['failure_transport']));
            }

            $container->setAlias('messenger.failure_transports.default', 'messenger.transport.'.$config['failure_transport']);
            $failureTransports[] = $config['failure_transport'];
        }

        $failureTransportsByName = [];
        foreach ($config['transports'] as $name => $transport) {
            if ($transport['failure_transport']) {
                $failureTransports[] = $transport['failure_transport'];
                $failureTransportsByName[$name] = $transport['failure_transport'];
            } elseif ($config['failure_transport']) {
                $failureTransportsByName[$name] = $config['failure_transport'];
            }
        }

        $senderAliases = [];
        $transportRetryReferences = [];
        $transportRateLimiterReferences = [];
        foreach ($config['transports'] as $name => $transport) {
            $serializerId = $transport['serializer'] ?? 'messenger.default_serializer';
            $transportDefinition = (new Definition(TransportInterface::class))
                ->setFactory([new Reference('messenger.transport_factory'), 'createTransport'])
                ->setArguments([$transport['dsn'], $transport['options'] + ['transport_name' => $name], new Reference($serializerId)])
                ->addTag('messenger.receiver', [
                        'alias' => $name,
                        'is_failure_transport' => \in_array($name, $failureTransports),
                    ]
                )
            ;
            $container->setDefinition($transportId = 'messenger.transport.'.$name, $transportDefinition);
            $senderAliases[$name] = $transportId;

            if (null !== $transport['retry_strategy']['service']) {
                $transportRetryReferences[$name] = new Reference($transport['retry_strategy']['service']);
            } else {
                $retryServiceId = sprintf('messenger.retry.multiplier_retry_strategy.%s', $name);
                $retryDefinition = new ChildDefinition('messenger.retry.abstract_multiplier_retry_strategy');
                $retryDefinition
                    ->replaceArgument(0, $transport['retry_strategy']['max_retries'])
                    ->replaceArgument(1, $transport['retry_strategy']['delay'])
                    ->replaceArgument(2, $transport['retry_strategy']['multiplier'])
                    ->replaceArgument(3, $transport['retry_strategy']['max_delay']);
                $container->setDefinition($retryServiceId, $retryDefinition);

                $transportRetryReferences[$name] = new Reference($retryServiceId);
            }

            if ($transport['rate_limiter']) {
                if (!interface_exists(LimiterInterface::class)) {
                    throw new LogicException('Rate limiter cannot be used within Messenger as the RateLimiter component is not installed. Try running "composer require symfony/rate-limiter".');
                }

                $transportRateLimiterReferences[$name] = new Reference('limiter.'.$transport['rate_limiter']);
            }
        }

        $senderReferences = [];
        // alias => service_id
        foreach ($senderAliases as $alias => $serviceId) {
            $senderReferences[$alias] = new Reference($serviceId);
        }
        // service_id => service_id
        foreach ($senderAliases as $serviceId) {
            $senderReferences[$serviceId] = new Reference($serviceId);
        }

        foreach ($config['transports'] as $name => $transport) {
            if ($transport['failure_transport']) {
                if (!isset($senderReferences[$transport['failure_transport']])) {
                    throw new LogicException(sprintf('Invalid Messenger configuration: the failure transport "%s" is not a valid transport or service id.', $transport['failure_transport']));
                }
            }
        }

        $failureTransportReferencesByTransportName = array_map(fn ($failureTransportName) => $senderReferences[$failureTransportName], $failureTransportsByName);

        $messageToSendersMapping = [];
        foreach ($config['routing'] as $message => $messageConfiguration) {
            if ('*' !== $message && !class_exists($message) && !interface_exists($message, false) && !preg_match('/^(?:[a-zA-Z_\x7f-\xff][a-zA-Z0-9_\x7f-\xff]*+\\\\)++\*$/', $message)) {
                if (str_contains($message, '*')) {
                    throw new LogicException(sprintf('Invalid Messenger routing configuration: invalid namespace "%s" wildcard.', $message));
                }

                throw new LogicException(sprintf('Invalid Messenger routing configuration: class or interface "%s" not found.', $message));
            }

            // make sure senderAliases contains all senders
            foreach ($messageConfiguration['senders'] as $sender) {
                if (!isset($senderReferences[$sender])) {
                    throw new LogicException(sprintf('Invalid Messenger routing configuration: the "%s" class is being routed to a sender called "%s". This is not a valid transport or service id.', $message, $sender));
                }
            }

            $messageToSendersMapping[$message] = $messageConfiguration['senders'];
        }

        $sendersServiceLocator = ServiceLocatorTagPass::register($container, $senderReferences);

        $container->getDefinition('messenger.senders_locator')
            ->replaceArgument(0, $messageToSendersMapping)
            ->replaceArgument(1, $sendersServiceLocator)
        ;

        $container->getDefinition('messenger.retry.send_failed_message_for_retry_listener')
            ->replaceArgument(0, $sendersServiceLocator)
        ;

        $container->getDefinition('messenger.retry_strategy_locator')
            ->replaceArgument(0, $transportRetryReferences);

        if (!$transportRateLimiterReferences) {
            $container->removeDefinition('messenger.rate_limiter_locator');
        } else {
            $container->getDefinition('messenger.rate_limiter_locator')
                ->replaceArgument(0, $transportRateLimiterReferences);
        }

        if (\count($failureTransports) > 0) {
            if ($this->hasConsole()) {
                $container->getDefinition('console.command.messenger_failed_messages_retry')
                    ->replaceArgument(0, $config['failure_transport']);
                $container->getDefinition('console.command.messenger_failed_messages_show')
                    ->replaceArgument(0, $config['failure_transport']);
                $container->getDefinition('console.command.messenger_failed_messages_remove')
                    ->replaceArgument(0, $config['failure_transport']);
            }

            $failureTransportsByTransportNameServiceLocator = ServiceLocatorTagPass::register($container, $failureTransportReferencesByTransportName);
            $container->getDefinition('messenger.failure.send_failed_message_to_failure_transport_listener')
                ->replaceArgument(0, $failureTransportsByTransportNameServiceLocator);
        } else {
            $container->removeDefinition('messenger.failure.send_failed_message_to_failure_transport_listener');
            $container->removeDefinition('console.command.messenger_failed_messages_retry');
            $container->removeDefinition('console.command.messenger_failed_messages_show');
            $container->removeDefinition('console.command.messenger_failed_messages_remove');
        }

        if (!$container->hasDefinition('console.command.messenger_consume_messages')) {
            $container->removeDefinition('messenger.listener.reset_services');
        }
    }

    private function registerCacheConfiguration(array $config, ContainerBuilder $container): void
    {
        $version = new Parameter('container.build_id');
        $container->getDefinition('cache.adapter.apcu')->replaceArgument(2, $version);
        $container->getDefinition('cache.adapter.system')->replaceArgument(2, $version);
        $container->getDefinition('cache.adapter.filesystem')->replaceArgument(2, $config['directory']);

        if (isset($config['prefix_seed'])) {
            $container->setParameter('cache.prefix.seed', $config['prefix_seed']);
        }
        if ($container->hasParameter('cache.prefix.seed')) {
            // Inline any env vars referenced in the parameter
            $container->setParameter('cache.prefix.seed', $container->resolveEnvPlaceholders($container->getParameter('cache.prefix.seed'), true));
        }
        foreach (['psr6', 'redis', 'memcached', 'doctrine_dbal', 'pdo'] as $name) {
            if (isset($config[$name = 'default_'.$name.'_provider'])) {
                $container->setAlias('cache.'.$name, new Alias(CachePoolPass::getServiceProvider($container, $config[$name]), false));
            }
        }
        foreach (['app', 'system'] as $name) {
            $config['pools']['cache.'.$name] = [
                'adapters' => [$config[$name]],
                'public' => true,
                'tags' => false,
            ];
        }
        foreach ($config['pools'] as $name => $pool) {
            $pool['adapters'] = $pool['adapters'] ?: ['cache.app'];

            $isRedisTagAware = ['cache.adapter.redis_tag_aware'] === $pool['adapters'];
            foreach ($pool['adapters'] as $provider => $adapter) {
                if (($config['pools'][$adapter]['adapters'] ?? null) === ['cache.adapter.redis_tag_aware']) {
                    $isRedisTagAware = true;
                } elseif ($config['pools'][$adapter]['tags'] ?? false) {
                    $pool['adapters'][$provider] = $adapter = '.'.$adapter.'.inner';
                }
            }

            if (1 === \count($pool['adapters'])) {
                if (!isset($pool['provider']) && !\is_int($provider)) {
                    $pool['provider'] = $provider;
                }
                $definition = new ChildDefinition($adapter);
            } else {
                $definition = new Definition(ChainAdapter::class, [$pool['adapters'], 0]);
                $pool['reset'] = 'reset';
            }

            if ($isRedisTagAware && 'cache.app' === $name) {
                $container->setAlias('cache.app.taggable', $name);
                $definition->addTag('cache.taggable', ['pool' => $name]);
            } elseif ($isRedisTagAware) {
                $tagAwareId = $name;
                $container->setAlias('.'.$name.'.inner', $name);
                $definition->addTag('cache.taggable', ['pool' => $name]);
            } elseif ($pool['tags']) {
                if (true !== $pool['tags'] && ($config['pools'][$pool['tags']]['tags'] ?? false)) {
                    $pool['tags'] = '.'.$pool['tags'].'.inner';
                }
                $container->register($name, TagAwareAdapter::class)
                    ->addArgument(new Reference('.'.$name.'.inner'))
                    ->addArgument(true !== $pool['tags'] ? new Reference($pool['tags']) : null)
                    ->addMethodCall('setLogger', [new Reference('logger', ContainerInterface::IGNORE_ON_INVALID_REFERENCE)])
                    ->setPublic($pool['public'])
                    ->addTag('cache.taggable', ['pool' => $name])
                    ->addTag('monolog.logger', ['channel' => 'cache']);

                $pool['name'] = $tagAwareId = $name;
                $pool['public'] = false;
                $name = '.'.$name.'.inner';
            } elseif (!\in_array($name, ['cache.app', 'cache.system'], true)) {
                $tagAwareId = '.'.$name.'.taggable';
                $container->register($tagAwareId, TagAwareAdapter::class)
                    ->addArgument(new Reference($name))
                    ->addTag('cache.taggable', ['pool' => $name])
                ;
            }

            if (!\in_array($name, ['cache.app', 'cache.system'], true)) {
                $container->registerAliasForArgument($tagAwareId, TagAwareCacheInterface::class, $pool['name'] ?? $name);
                $container->registerAliasForArgument($name, CacheInterface::class, $pool['name'] ?? $name);
                $container->registerAliasForArgument($name, CacheItemPoolInterface::class, $pool['name'] ?? $name);
            }

            $definition->setPublic($pool['public']);
            unset($pool['adapters'], $pool['public'], $pool['tags']);

            $definition->addTag('cache.pool', $pool);
            $container->setDefinition($name, $definition);
        }

        if (class_exists(PropertyAccessor::class)) {
            $propertyAccessDefinition = $container->register('cache.property_access', AdapterInterface::class);

            if (!$container->getParameter('kernel.debug')) {
                $propertyAccessDefinition->setFactory([PropertyAccessor::class, 'createCache']);
                $propertyAccessDefinition->setArguments(['', 0, $version, new Reference('logger', ContainerInterface::IGNORE_ON_INVALID_REFERENCE)]);
                $propertyAccessDefinition->addTag('cache.pool', ['clearer' => 'cache.system_clearer']);
                $propertyAccessDefinition->addTag('monolog.logger', ['channel' => 'cache']);
            } else {
                $propertyAccessDefinition->setClass(ArrayAdapter::class);
                $propertyAccessDefinition->setArguments([0, false]);
            }
        }
    }

    private function registerHttpClientConfiguration(array $config, ContainerBuilder $container, PhpFileLoader $loader): void
    {
        $loader->load('http_client.php');

        $options = $config['default_options'] ?? [];
        $retryOptions = $options['retry_failed'] ?? ['enabled' => false];
        unset($options['retry_failed']);
        $defaultUriTemplateVars = $options['vars'] ?? [];
        unset($options['vars']);
        $container->getDefinition('http_client.transport')->setArguments([$options, $config['max_host_connections'] ?? 6]);

        if (!class_exists(PingWebhookMessageHandler::class)) {
            $container->removeDefinition('http_client.messenger.ping_webhook_handler');
        }

        if (!$hasPsr18 = ContainerBuilder::willBeAvailable('psr/http-client', ClientInterface::class, ['symfony/framework-bundle', 'symfony/http-client'])) {
            $container->removeDefinition('psr18.http_client');
            $container->removeAlias(ClientInterface::class);
        }

        if (!$hasHttplug = ContainerBuilder::willBeAvailable('php-http/httplug', HttpAsyncClient::class, ['symfony/framework-bundle', 'symfony/http-client'])) {
            $container->removeDefinition('httplug.http_client');
            $container->removeAlias(HttpAsyncClient::class);
            $container->removeAlias(HttpClient::class);
        }

        if ($this->readConfigEnabled('http_client.retry_failed', $container, $retryOptions)) {
            $this->registerRetryableHttpClient($retryOptions, 'http_client', $container);
        }

        if (ContainerBuilder::willBeAvailable('guzzlehttp/uri-template', \GuzzleHttp\UriTemplate\UriTemplate::class, [])) {
            $container->setAlias('http_client.uri_template_expander', 'http_client.uri_template_expander.guzzle');
        } elseif (ContainerBuilder::willBeAvailable('rize/uri-template', \Rize\UriTemplate::class, [])) {
            $container->setAlias('http_client.uri_template_expander', 'http_client.uri_template_expander.rize');
        }

        $container
            ->getDefinition('http_client.uri_template')
            ->setArgument(2, $defaultUriTemplateVars);

        foreach ($config['scoped_clients'] as $name => $scopeConfig) {
            if ($container->has($name)) {
                throw new InvalidArgumentException(sprintf('Invalid scope name: "%s" is reserved.', $name));
            }

            $scope = $scopeConfig['scope'] ?? null;
            unset($scopeConfig['scope']);
            $retryOptions = $scopeConfig['retry_failed'] ?? ['enabled' => false];
            unset($scopeConfig['retry_failed']);

            if (null === $scope) {
                $baseUri = $scopeConfig['base_uri'];
                unset($scopeConfig['base_uri']);

                $container->register($name, ScopingHttpClient::class)
                    ->setFactory([ScopingHttpClient::class, 'forBaseUri'])
                    ->setArguments([new Reference('http_client.transport'), $baseUri, $scopeConfig])
                    ->addTag('http_client.client')
                ;
            } else {
                $container->register($name, ScopingHttpClient::class)
                    ->setArguments([new Reference('http_client.transport'), [$scope => $scopeConfig], $scope])
                    ->addTag('http_client.client')
                ;
            }

            if ($this->readConfigEnabled('http_client.scoped_clients.'.$name.'.retry_failed', $container, $retryOptions)) {
                $this->registerRetryableHttpClient($retryOptions, $name, $container);
            }

            $container
                ->register($name.'.uri_template', UriTemplateHttpClient::class)
                ->setDecoratedService($name, null, 7) // Between TraceableHttpClient (5) and RetryableHttpClient (10)
                ->setArguments([
                    new Reference($name.'.uri_template.inner'),
                    new Reference('http_client.uri_template_expander', ContainerInterface::NULL_ON_INVALID_REFERENCE),
                    $defaultUriTemplateVars,
                ]);

            $container->registerAliasForArgument($name, HttpClientInterface::class);

            if ($hasPsr18) {
                $container->setDefinition('psr18.'.$name, new ChildDefinition('psr18.http_client'))
                    ->replaceArgument(0, new Reference($name));

                $container->registerAliasForArgument('psr18.'.$name, ClientInterface::class, $name);
            }

            if ($hasHttplug) {
                $container->setDefinition('httplug.'.$name, new ChildDefinition('httplug.http_client'))
                    ->replaceArgument(0, new Reference($name));

                $container->registerAliasForArgument('httplug.'.$name, HttpAsyncClient::class, $name);
            }
        }

        if ($responseFactoryId = $config['mock_response_factory'] ?? null) {
            $container->register('http_client.mock_client', MockHttpClient::class)
                ->setDecoratedService('http_client.transport', null, -10)  // lower priority than TraceableHttpClient (5)
                ->setArguments([new Reference($responseFactoryId)]);
        }
    }

    private function registerRetryableHttpClient(array $options, string $name, ContainerBuilder $container): void
    {
        if (null !== $options['retry_strategy']) {
            $retryStrategy = new Reference($options['retry_strategy']);
        } else {
            $retryStrategy = new ChildDefinition('http_client.abstract_retry_strategy');
            $codes = [];
            foreach ($options['http_codes'] as $code => $codeOptions) {
                if ($codeOptions['methods']) {
                    $codes[$code] = $codeOptions['methods'];
                } else {
                    $codes[] = $code;
                }
            }

            $retryStrategy
                ->replaceArgument(0, $codes ?: GenericRetryStrategy::DEFAULT_RETRY_STATUS_CODES)
                ->replaceArgument(1, $options['delay'])
                ->replaceArgument(2, $options['multiplier'])
                ->replaceArgument(3, $options['max_delay'])
                ->replaceArgument(4, $options['jitter']);
            $container->setDefinition($name.'.retry_strategy', $retryStrategy);

            $retryStrategy = new Reference($name.'.retry_strategy');
        }

        $container
            ->register($name.'.retryable', RetryableHttpClient::class)
            ->setDecoratedService($name, null, 10) // higher priority than TraceableHttpClient (5)
            ->setArguments([new Reference($name.'.retryable.inner'), $retryStrategy, $options['max_retries'], new Reference('logger')])
            ->addTag('monolog.logger', ['channel' => 'http_client']);
    }

    private function registerMailerConfiguration(array $config, ContainerBuilder $container, PhpFileLoader $loader, bool $webhookEnabled): void
    {
        if (!class_exists(Mailer::class)) {
            throw new LogicException('Mailer support cannot be enabled as the component is not installed. Try running "composer require symfony/mailer".');
        }

        $loader->load('mailer.php');
        $loader->load('mailer_transports.php');
        if (!\count($config['transports']) && null === $config['dsn']) {
            $config['dsn'] = 'smtp://null';
        }
        $transports = $config['dsn'] ? ['main' => $config['dsn']] : $config['transports'];
        $container->getDefinition('mailer.transports')->setArgument(0, $transports);
        $container->getDefinition('mailer.default_transport')->setArgument(0, current($transports));

        $mailer = $container->getDefinition('mailer.mailer');
        if (false === $messageBus = $config['message_bus']) {
            $mailer->replaceArgument(1, null);
        } else {
            $mailer->replaceArgument(1, $messageBus ? new Reference($messageBus) : new Reference('messenger.default_bus', ContainerInterface::NULL_ON_INVALID_REFERENCE));
        }

        $classToServices = [
            MailerBridge\Brevo\Transport\BrevoTransportFactory::class => 'mailer.transport_factory.brevo',
            MailerBridge\Google\Transport\GmailTransportFactory::class => 'mailer.transport_factory.gmail',
            MailerBridge\Infobip\Transport\InfobipTransportFactory::class => 'mailer.transport_factory.infobip',
            MailerBridge\MailerSend\Transport\MailerSendTransportFactory::class => 'mailer.transport_factory.mailersend',
            MailerBridge\Mailgun\Transport\MailgunTransportFactory::class => 'mailer.transport_factory.mailgun',
            MailerBridge\Mailjet\Transport\MailjetTransportFactory::class => 'mailer.transport_factory.mailjet',
            MailerBridge\MailPace\Transport\MailPaceTransportFactory::class => 'mailer.transport_factory.mailpace',
            MailerBridge\Mailchimp\Transport\MandrillTransportFactory::class => 'mailer.transport_factory.mailchimp',
            MailerBridge\Postmark\Transport\PostmarkTransportFactory::class => 'mailer.transport_factory.postmark',
            MailerBridge\Scaleway\Transport\ScalewayTransportFactory::class => 'mailer.transport_factory.scaleway',
            MailerBridge\Sendgrid\Transport\SendgridTransportFactory::class => 'mailer.transport_factory.sendgrid',
            MailerBridge\Amazon\Transport\SesTransportFactory::class => 'mailer.transport_factory.amazon',
        ];

        foreach ($classToServices as $class => $service) {
            $package = substr($service, \strlen('mailer.transport_factory.'));

            if (!ContainerBuilder::willBeAvailable(sprintf('symfony/%s-mailer', 'gmail' === $package ? 'google' : $package), $class, ['symfony/framework-bundle', 'symfony/mailer'])) {
                $container->removeDefinition($service);
            }
        }

        if ($webhookEnabled) {
            $webhookRequestParsers = [
                MailerBridge\Mailgun\Webhook\MailgunRequestParser::class => 'mailer.webhook.request_parser.mailgun',
                MailerBridge\Postmark\Webhook\PostmarkRequestParser::class => 'mailer.webhook.request_parser.postmark',
                MailerBridge\Sendgrid\Webhook\SendgridRequestParser::class => 'mailer.webhook.request_parser.sendgrid',
            ];

            foreach ($webhookRequestParsers as $class => $service) {
                $package = substr($service, \strlen('mailer.transport_factory.'));

                if (!ContainerBuilder::willBeAvailable(sprintf('symfony/%s-mailer', 'gmail' === $package ? 'google' : $package), $class, ['symfony/framework-bundle', 'symfony/mailer'])) {
                    $container->removeDefinition($service);
                }
            }
        }

        $envelopeListener = $container->getDefinition('mailer.envelope_listener');
        $envelopeListener->setArgument(0, $config['envelope']['sender'] ?? null);
        $envelopeListener->setArgument(1, $config['envelope']['recipients'] ?? null);

        if ($config['headers']) {
            $headers = new Definition(Headers::class);
            foreach ($config['headers'] as $name => $data) {
                $value = $data['value'];
                if (\in_array(strtolower($name), ['from', 'to', 'cc', 'bcc', 'reply-to'])) {
                    $value = (array) $value;
                }
                $headers->addMethodCall('addHeader', [$name, $value]);
            }
            $messageListener = $container->getDefinition('mailer.message_listener');
            $messageListener->setArgument(0, $headers);
        } else {
            $container->removeDefinition('mailer.message_listener');
        }

        if (!class_exists(MessengerTransportListener::class)) {
            $container->removeDefinition('mailer.messenger_transport_listener');
        }

        if ($webhookEnabled) {
            $loader->load('mailer_webhook.php');
        }
    }

    private function registerNotifierConfiguration(array $config, ContainerBuilder $container, PhpFileLoader $loader, bool $webhookEnabled): void
    {
        if (!class_exists(Notifier::class)) {
            throw new LogicException('Notifier support cannot be enabled as the component is not installed. Try running "composer require symfony/notifier".');
        }

        $loader->load('notifier.php');
        $loader->load('notifier_transports.php');

        if ($config['chatter_transports']) {
            $container->getDefinition('chatter.transports')->setArgument(0, $config['chatter_transports']);
        } else {
            $container->removeDefinition('chatter');
            $container->removeAlias(ChatterInterface::class);
        }
        if ($config['texter_transports']) {
            $container->getDefinition('texter.transports')->setArgument(0, $config['texter_transports']);
        } else {
            $container->removeDefinition('texter');
            $container->removeAlias(TexterInterface::class);
        }

        if ($this->isInitializedConfigEnabled('mailer')) {
            $sender = $container->getDefinition('mailer.envelope_listener')->getArgument(0);
            $container->getDefinition('notifier.channel.email')->setArgument(2, $sender);
        } else {
            $container->removeDefinition('notifier.channel.email');
        }

        foreach (['texter', 'chatter', 'notifier.channel.chat', 'notifier.channel.email', 'notifier.channel.sms'] as $serviceId) {
            if (!$container->hasDefinition($serviceId)) {
                continue;
            }

            if (false === $messageBus = $config['message_bus']) {
                $container->getDefinition($serviceId)->replaceArgument(1, null);
            } else {
                $container->getDefinition($serviceId)->replaceArgument(1, $messageBus ? new Reference($messageBus) : new Reference('messenger.default_bus', ContainerInterface::NULL_ON_INVALID_REFERENCE));
            }
        }

        if ($this->isInitializedConfigEnabled('messenger')) {
            if ($config['notification_on_failed_messages']) {
                $container->getDefinition('notifier.failed_message_listener')->addTag('kernel.event_subscriber');
            }

            // as we have a bus, the channels don't need the transports
            $container->getDefinition('notifier.channel.chat')->setArgument(0, null);
            if ($container->hasDefinition('notifier.channel.email')) {
                $container->getDefinition('notifier.channel.email')->setArgument(0, null);
            }
            $container->getDefinition('notifier.channel.sms')->setArgument(0, null);
            $container->getDefinition('notifier.channel.push')->setArgument(0, null);
        }

        $container->getDefinition('notifier.channel_policy')->setArgument(0, $config['channel_policy']);

        $container->registerForAutoconfiguration(NotifierTransportFactoryInterface::class)
            ->addTag('chatter.transport_factory');

        $container->registerForAutoconfiguration(NotifierTransportFactoryInterface::class)
            ->addTag('texter.transport_factory');

        $classToServices = [
            NotifierBridge\AllMySms\AllMySmsTransportFactory::class => 'notifier.transport_factory.all-my-sms',
            NotifierBridge\AmazonSns\AmazonSnsTransportFactory::class => 'notifier.transport_factory.amazon-sns',
            NotifierBridge\Bandwidth\BandwidthTransportFactory::class => 'notifier.transport_factory.bandwidth',
            NotifierBridge\Brevo\BrevoTransportFactory::class => 'notifier.transport_factory.brevo',
            NotifierBridge\Chatwork\ChatworkTransportFactory::class => 'notifier.transport_factory.chatwork',
            NotifierBridge\Clickatell\ClickatellTransportFactory::class => 'notifier.transport_factory.clickatell',
            NotifierBridge\ClickSend\ClickSendTransportFactory::class => 'notifier.transport_factory.click-send',
            NotifierBridge\ContactEveryone\ContactEveryoneTransportFactory::class => 'notifier.transport_factory.contact-everyone',
            NotifierBridge\Discord\DiscordTransportFactory::class => 'notifier.transport_factory.discord',
            NotifierBridge\Engagespot\EngagespotTransportFactory::class => 'notifier.transport_factory.engagespot',
            NotifierBridge\Esendex\EsendexTransportFactory::class => 'notifier.transport_factory.esendex',
            NotifierBridge\Expo\ExpoTransportFactory::class => 'notifier.transport_factory.expo',
            NotifierBridge\FakeChat\FakeChatTransportFactory::class => 'notifier.transport_factory.fake-chat',
            NotifierBridge\FakeSms\FakeSmsTransportFactory::class => 'notifier.transport_factory.fake-sms',
            NotifierBridge\Firebase\FirebaseTransportFactory::class => 'notifier.transport_factory.firebase',
            NotifierBridge\FortySixElks\FortySixElksTransportFactory::class => 'notifier.transport_factory.forty-six-elks',
            NotifierBridge\FreeMobile\FreeMobileTransportFactory::class => 'notifier.transport_factory.free-mobile',
            NotifierBridge\GatewayApi\GatewayApiTransportFactory::class => 'notifier.transport_factory.gateway-api',
            NotifierBridge\Gitter\GitterTransportFactory::class => 'notifier.transport_factory.gitter',
            NotifierBridge\GoIp\GoIpTransportFactory::class => 'notifier.transport_factory.go-ip',
            NotifierBridge\GoogleChat\GoogleChatTransportFactory::class => 'notifier.transport_factory.google-chat',
            NotifierBridge\Infobip\InfobipTransportFactory::class => 'notifier.transport_factory.infobip',
            NotifierBridge\Iqsms\IqsmsTransportFactory::class => 'notifier.transport_factory.iqsms',
            NotifierBridge\Isendpro\IsendproTransportFactory::class => 'notifier.transport_factory.isendpro',
            NotifierBridge\KazInfoTeh\KazInfoTehTransportFactory::class => 'notifier.transport_factory.kaz-info-teh',
            NotifierBridge\LightSms\LightSmsTransportFactory::class => 'notifier.transport_factory.light-sms',
            NotifierBridge\LineNotify\LineNotifyTransportFactory::class => 'notifier.transport_factory.line-notify',
            NotifierBridge\LinkedIn\LinkedInTransportFactory::class => 'notifier.transport_factory.linked-in',
            NotifierBridge\Mailjet\MailjetTransportFactory::class => 'notifier.transport_factory.mailjet',
            NotifierBridge\Mastodon\MastodonTransportFactory::class => 'notifier.transport_factory.mastodon',
            NotifierBridge\Mattermost\MattermostTransportFactory::class => 'notifier.transport_factory.mattermost',
            NotifierBridge\Mercure\MercureTransportFactory::class => 'notifier.transport_factory.mercure',
            NotifierBridge\MessageBird\MessageBirdTransport::class => 'notifier.transport_factory.message-bird',
            NotifierBridge\MessageMedia\MessageMediaTransportFactory::class => 'notifier.transport_factory.message-media',
            NotifierBridge\MicrosoftTeams\MicrosoftTeamsTransportFactory::class => 'notifier.transport_factory.microsoft-teams',
            NotifierBridge\Mobyt\MobytTransportFactory::class => 'notifier.transport_factory.mobyt',
            NotifierBridge\Novu\NovuTransportFactory::class => 'notifier.transport_factory.novu',
            NotifierBridge\Ntfy\NtfyTransportFactory::class => 'notifier.transport_factory.ntfy',
            NotifierBridge\Octopush\OctopushTransportFactory::class => 'notifier.transport_factory.octopush',
            NotifierBridge\OneSignal\OneSignalTransportFactory::class => 'notifier.transport_factory.one-signal',
            NotifierBridge\OrangeSms\OrangeSmsTransportFactory::class => 'notifier.transport_factory.orange-sms',
            NotifierBridge\OvhCloud\OvhCloudTransportFactory::class => 'notifier.transport_factory.ovh-cloud',
            NotifierBridge\PagerDuty\PagerDutyTransportFactory::class => 'notifier.transport_factory.pager-duty',
            NotifierBridge\Plivo\PlivoTransportFactory::class => 'notifier.transport_factory.plivo',
            NotifierBridge\Pushover\PushoverTransportFactory::class => 'notifier.transport_factory.pushover',
            NotifierBridge\Redlink\RedlinkTransportFactory::class => 'notifier.transport_factory.redlink',
            NotifierBridge\RingCentral\RingCentralTransportFactory::class => 'notifier.transport_factory.ring-central',
            NotifierBridge\RocketChat\RocketChatTransportFactory::class => 'notifier.transport_factory.rocket-chat',
            NotifierBridge\Sendberry\SendberryTransportFactory::class => 'notifier.transport_factory.sendberry',
            NotifierBridge\SimpleTextin\SimpleTextinTransportFactory::class => 'notifier.transport_factory.simple-textin',
            NotifierBridge\Sinch\SinchTransportFactory::class => 'notifier.transport_factory.sinch',
            NotifierBridge\Slack\SlackTransportFactory::class => 'notifier.transport_factory.slack',
            NotifierBridge\Sms77\Sms77TransportFactory::class => 'notifier.transport_factory.sms77',
            NotifierBridge\Smsapi\SmsapiTransportFactory::class => 'notifier.transport_factory.smsapi',
            NotifierBridge\SmsBiuras\SmsBiurasTransportFactory::class => 'notifier.transport_factory.sms-biuras',
            NotifierBridge\Smsc\SmscTransportFactory::class => 'notifier.transport_factory.smsc',
            NotifierBridge\SmsFactor\SmsFactorTransportFactory::class => 'notifier.transport_factory.sms-factor',
            NotifierBridge\Smsmode\SmsmodeTransportFactory::class => 'notifier.transport_factory.smsmode',
            NotifierBridge\SpotHit\SpotHitTransportFactory::class => 'notifier.transport_factory.spot-hit',
            NotifierBridge\Telegram\TelegramTransportFactory::class => 'notifier.transport_factory.telegram',
            NotifierBridge\Telnyx\TelnyxTransportFactory::class => 'notifier.transport_factory.telnyx',
            NotifierBridge\Termii\TermiiTransportFactory::class => 'notifier.transport_factory.termii',
            NotifierBridge\TurboSms\TurboSmsTransport::class => 'notifier.transport_factory.turbo-sms',
            NotifierBridge\Twilio\TwilioTransportFactory::class => 'notifier.transport_factory.twilio',
            NotifierBridge\Twitter\TwitterTransportFactory::class => 'notifier.transport_factory.twitter',
            NotifierBridge\Vonage\VonageTransportFactory::class => 'notifier.transport_factory.vonage',
            NotifierBridge\Yunpian\YunpianTransportFactory::class => 'notifier.transport_factory.yunpian',
            NotifierBridge\Zendesk\ZendeskTransportFactory::class => 'notifier.transport_factory.zendesk',
            NotifierBridge\Zulip\ZulipTransportFactory::class => 'notifier.transport_factory.zulip',
        ];

        $parentPackages = ['symfony/framework-bundle', 'symfony/notifier'];

        foreach ($classToServices as $class => $service) {
            $package = substr($service, \strlen('notifier.transport_factory.'));

            if (!ContainerBuilder::willBeAvailable(sprintf('symfony/%s-notifier', $package), $class, $parentPackages)) {
                $container->removeDefinition($service);
            }
        }

        if (ContainerBuilder::willBeAvailable('symfony/mercure-notifier', NotifierBridge\Mercure\MercureTransportFactory::class, $parentPackages) && ContainerBuilder::willBeAvailable('symfony/mercure-bundle', MercureBundle::class, $parentPackages) && \in_array(MercureBundle::class, $container->getParameter('kernel.bundles'), true)) {
            $container->getDefinition($classToServices[NotifierBridge\Mercure\MercureTransportFactory::class])
                ->replaceArgument('$registry', new Reference(HubRegistry::class));
        } elseif (ContainerBuilder::willBeAvailable('symfony/mercure-notifier', NotifierBridge\Mercure\MercureTransportFactory::class, $parentPackages)) {
            $container->removeDefinition($classToServices[NotifierBridge\Mercure\MercureTransportFactory::class]);
        }

        if (ContainerBuilder::willBeAvailable('symfony/fake-chat-notifier', NotifierBridge\FakeChat\FakeChatTransportFactory::class, ['symfony/framework-bundle', 'symfony/notifier', 'symfony/mailer'])) {
            $container->getDefinition($classToServices[NotifierBridge\FakeChat\FakeChatTransportFactory::class])
                ->replaceArgument('$mailer', new Reference('mailer'))
                ->replaceArgument('$logger', new Reference('logger'));
        }

        if (ContainerBuilder::willBeAvailable('symfony/fake-sms-notifier', NotifierBridge\FakeSms\FakeSmsTransportFactory::class, ['symfony/framework-bundle', 'symfony/notifier', 'symfony/mailer'])) {
            $container->getDefinition($classToServices[NotifierBridge\FakeSms\FakeSmsTransportFactory::class])
                ->replaceArgument('$mailer', new Reference('mailer'))
                ->replaceArgument('$logger', new Reference('logger'));
        }

        if (isset($config['admin_recipients'])) {
            $notifier = $container->getDefinition('notifier');
            foreach ($config['admin_recipients'] as $i => $recipient) {
                $id = 'notifier.admin_recipient.'.$i;
                $container->setDefinition($id, new Definition(Recipient::class, [$recipient['email'], $recipient['phone']]));
                $notifier->addMethodCall('addAdminRecipient', [new Reference($id)]);
            }
        }

        if ($webhookEnabled) {
            $loader->load('notifier_webhook.php');
        }
    }

    private function registerWebhookConfiguration(array $config, ContainerBuilder $container, PhpFileLoader $loader): void
    {
        if (!class_exists(WebhookController::class)) {
            throw new LogicException('Webhook support cannot be enabled as the component is not installed. Try running "composer require symfony/webhook".');
        }

        $loader->load('webhook.php');

        $parsers = [];
        foreach ($config['routing'] as $type => $cfg) {
            $parsers[$type] = [
                'parser' => new Reference($cfg['service']),
                'secret' => $cfg['secret'],
            ];
        }

        $controller = $container->getDefinition('webhook.controller');
        $controller->replaceArgument(0, $parsers);
        $controller->replaceArgument(1, new Reference($config['message_bus']));
    }

    private function registerRemoteEventConfiguration(array $config, ContainerBuilder $container, PhpFileLoader $loader): void
    {
        if (!class_exists(RemoteEvent::class)) {
            throw new LogicException('RemoteEvent support cannot be enabled as the component is not installed. Try running "composer require symfony/remote-event".');
        }

        $loader->load('remote_event.php');
    }

    private function registerRateLimiterConfiguration(array $config, ContainerBuilder $container, PhpFileLoader $loader): void
    {
        $loader->load('rate_limiter.php');

        foreach ($config['limiters'] as $name => $limiterConfig) {
            // default configuration (when used by other DI extensions)
            $limiterConfig += ['lock_factory' => 'lock.factory', 'cache_pool' => 'cache.rate_limiter'];

            $limiter = $container->setDefinition($limiterId = 'limiter.'.$name, new ChildDefinition('limiter'));

            if (null !== $limiterConfig['lock_factory']) {
                if (!interface_exists(LockInterface::class)) {
                    throw new LogicException(sprintf('Rate limiter "%s" requires the Lock component to be installed. Try running "composer require symfony/lock".', $name));
                }

                if (!$this->isInitializedConfigEnabled('lock')) {
                    throw new LogicException(sprintf('Rate limiter "%s" requires the Lock component to be configured.', $name));
                }

                $limiter->replaceArgument(2, new Reference($limiterConfig['lock_factory']));
            }
            unset($limiterConfig['lock_factory']);

            if (null === $storageId = $limiterConfig['storage_service'] ?? null) {
                $container->register($storageId = 'limiter.storage.'.$name, CacheStorage::class)->addArgument(new Reference($limiterConfig['cache_pool']));
            }

            $limiter->replaceArgument(1, new Reference($storageId));
            unset($limiterConfig['storage_service'], $limiterConfig['cache_pool']);

            $limiterConfig['id'] = $name;
            $limiter->replaceArgument(0, $limiterConfig);

            $container->registerAliasForArgument($limiterId, RateLimiterFactory::class, $name.'.limiter');
        }
    }

    private function registerUidConfiguration(array $config, ContainerBuilder $container, PhpFileLoader $loader): void
    {
        $loader->load('uid.php');

        $container->getDefinition('uuid.factory')
            ->setArguments([
                $config['default_uuid_version'],
                $config['time_based_uuid_version'],
                $config['name_based_uuid_version'],
                UuidV4::class,
                $config['time_based_uuid_node'] ?? null,
                $config['name_based_uuid_namespace'] ?? null,
            ])
        ;

        if (isset($config['name_based_uuid_namespace'])) {
            $container->getDefinition('name_based_uuid.factory')
                ->setArguments([$config['name_based_uuid_namespace']]);
        }
    }

    private function registerHtmlSanitizerConfiguration(array $config, ContainerBuilder $container, PhpFileLoader $loader): void
    {
        $loader->load('html_sanitizer.php');

        foreach ($config['sanitizers'] as $sanitizerName => $sanitizerConfig) {
            $configId = 'html_sanitizer.config.'.$sanitizerName;
            $def = $container->register($configId, HtmlSanitizerConfig::class);

            // Base
            if ($sanitizerConfig['allow_safe_elements']) {
                $def->addMethodCall('allowSafeElements', [], true);
            }

            if ($sanitizerConfig['allow_static_elements']) {
                $def->addMethodCall('allowStaticElements', [], true);
            }

            // Configures elements
            foreach ($sanitizerConfig['allow_elements'] as $element => $attributes) {
                $def->addMethodCall('allowElement', [$element, $attributes], true);
            }

            foreach ($sanitizerConfig['block_elements'] as $element) {
                $def->addMethodCall('blockElement', [$element], true);
            }

            foreach ($sanitizerConfig['drop_elements'] as $element) {
                $def->addMethodCall('dropElement', [$element], true);
            }

            // Configures attributes
            foreach ($sanitizerConfig['allow_attributes'] as $attribute => $elements) {
                $def->addMethodCall('allowAttribute', [$attribute, $elements], true);
            }

            foreach ($sanitizerConfig['drop_attributes'] as $attribute => $elements) {
                $def->addMethodCall('dropAttribute', [$attribute, $elements], true);
            }

            // Force attributes
            foreach ($sanitizerConfig['force_attributes'] as $element => $attributes) {
                foreach ($attributes as $attrName => $attrValue) {
                    $def->addMethodCall('forceAttribute', [$element, $attrName, $attrValue], true);
                }
            }

            // Settings
            $def->addMethodCall('forceHttpsUrls', [$sanitizerConfig['force_https_urls']], true);
            if ($sanitizerConfig['allowed_link_schemes']) {
                $def->addMethodCall('allowLinkSchemes', [$sanitizerConfig['allowed_link_schemes']], true);
            }
            $def->addMethodCall('allowLinkHosts', [$sanitizerConfig['allowed_link_hosts']], true);
            $def->addMethodCall('allowRelativeLinks', [$sanitizerConfig['allow_relative_links']], true);
            if ($sanitizerConfig['allowed_media_schemes']) {
                $def->addMethodCall('allowMediaSchemes', [$sanitizerConfig['allowed_media_schemes']], true);
            }
            $def->addMethodCall('allowMediaHosts', [$sanitizerConfig['allowed_media_hosts']], true);
            $def->addMethodCall('allowRelativeMedias', [$sanitizerConfig['allow_relative_medias']], true);

            // Custom attribute sanitizers
            foreach ($sanitizerConfig['with_attribute_sanitizers'] as $serviceName) {
                $def->addMethodCall('withAttributeSanitizer', [new Reference($serviceName)], true);
            }

            foreach ($sanitizerConfig['without_attribute_sanitizers'] as $serviceName) {
                $def->addMethodCall('withoutAttributeSanitizer', [new Reference($serviceName)], true);
            }

            if ($sanitizerConfig['max_input_length']) {
                $def->addMethodCall('withMaxInputLength', [$sanitizerConfig['max_input_length']], true);
            }

            // Create the sanitizer and link its config
            $sanitizerId = 'html_sanitizer.sanitizer.'.$sanitizerName;
            $container->register($sanitizerId, HtmlSanitizer::class)
                ->addTag('html_sanitizer', ['sanitizer' => $sanitizerName])
                ->addArgument(new Reference($configId));

            if ('default' !== $sanitizerName) {
                $container->registerAliasForArgument($sanitizerId, HtmlSanitizerInterface::class, $sanitizerName);
            }
        }
    }

    private function resolveTrustedHeaders(array $headers): int
    {
        $trustedHeaders = 0;

        foreach ($headers as $h) {
            $trustedHeaders |= match ($h) {
                'forwarded' => Request::HEADER_FORWARDED,
                'x-forwarded-for' => Request::HEADER_X_FORWARDED_FOR,
                'x-forwarded-host' => Request::HEADER_X_FORWARDED_HOST,
                'x-forwarded-proto' => Request::HEADER_X_FORWARDED_PROTO,
                'x-forwarded-port' => Request::HEADER_X_FORWARDED_PORT,
                'x-forwarded-prefix' => Request::HEADER_X_FORWARDED_PREFIX,
                default => 0,
            };
        }

        return $trustedHeaders;
    }

    public function getXsdValidationBasePath(): string|false
    {
        return \dirname(__DIR__).'/Resources/config/schema';
    }

    public function getNamespace(): string
    {
        return 'http://symfony.com/schema/dic/symfony';
    }

    protected function isConfigEnabled(ContainerBuilder $container, array $config): bool
    {
        throw new \LogicException('To prevent using outdated configuration, you must use the "readConfigEnabled" method instead.');
    }

    private function isInitializedConfigEnabled(string $path): bool
    {
        if (isset($this->configsEnabled[$path])) {
            return $this->configsEnabled[$path];
        }

        throw new LogicException(sprintf('Can not read config enabled at "%s" because it has not been initialized.', $path));
    }

    private function readConfigEnabled(string $path, ContainerBuilder $container, array $config): bool
    {
        return $this->configsEnabled[$path] ??= parent::isConfigEnabled($container, $config);
    }

    private function writeConfigEnabled(string $path, bool $value, array &$config): void
    {
        if (isset($this->configsEnabled[$path])) {
            throw new LogicException('Can not change config enabled because it has already been read.');
        }

        $this->configsEnabled[$path] = $value;
        $config['enabled'] = $value;
    }

    private function getPublicDirectoryName(ContainerBuilder $container): string
    {
        $defaultPublicDir = 'public';

        $composerFilePath = $container->getParameter('kernel.project_dir').'/composer.json';

        if (!file_exists($composerFilePath)) {
            return $defaultPublicDir;
        }

        $container->addResource(new FileResource($composerFilePath));
        $composerConfig = json_decode(file_get_contents($composerFilePath), true);

        return $composerConfig['extra']['public-dir'] ?? $defaultPublicDir;
    }
}<|MERGE_RESOLUTION|>--- conflicted
+++ resolved
@@ -138,10 +138,6 @@
 use Symfony\Component\RateLimiter\Storage\CacheStorage;
 use Symfony\Component\RemoteEvent\Attribute\AsRemoteEventConsumer;
 use Symfony\Component\RemoteEvent\RemoteEvent;
-<<<<<<< HEAD
-=======
-use Symfony\Component\Routing\Loader\AttributeClassLoader;
->>>>>>> c817241b
 use Symfony\Component\Scheduler\Attribute\AsCronTask;
 use Symfony\Component\Scheduler\Attribute\AsPeriodicTask;
 use Symfony\Component\Scheduler\Attribute\AsSchedule;
@@ -1213,16 +1209,6 @@
             $container->getDefinition('router.request_context')
                 ->replaceArgument(0, $config['default_uri']);
         }
-<<<<<<< HEAD
-=======
-
-        if ($this->isInitializedConfigEnabled('annotations') && (new \ReflectionClass(AttributeClassLoader::class))->hasProperty('reader')) {
-            $container->getDefinition('routing.loader.attribute')->setArguments([
-                new Reference('annotation_reader'),
-                '%kernel.environment%',
-            ]);
-        }
->>>>>>> c817241b
     }
 
     private function registerSessionConfiguration(array $config, ContainerBuilder $container, PhpFileLoader $loader): void
@@ -1872,14 +1858,7 @@
 
         $serializerLoaders = [];
         if (isset($config['enable_attributes']) && $config['enable_attributes']) {
-<<<<<<< HEAD
-            $annotationLoader = new Definition(AnnotationLoader::class);
-=======
-            $annotationLoader = new Definition(
-                AttributeLoader::class,
-                [new Reference('annotation_reader', ContainerInterface::NULL_ON_INVALID_REFERENCE)]
-            );
->>>>>>> c817241b
+            $annotationLoader = new Definition(AttributeLoader::class);
 
             $serializerLoaders[] = $annotationLoader;
         }
