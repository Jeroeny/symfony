--- conflicted
+++ resolved
@@ -50,51 +50,7 @@
      */
     protected function configure()
     {
-<<<<<<< HEAD
         parent::configure();
-=======
-        if ($type === 'globals') {
-            return $entity;
-        }
-        if ($type === 'tests') {
-            return;
-        }
-        if ($type === 'functions' || $type === 'filters') {
-            $args = array();
-            $cb = $entity->getCallable();
-            if (null === $cb) {
-                return;
-            }
-            if (is_array($cb)) {
-                if (!method_exists($cb[0], $cb[1])) {
-                    return;
-                }
-                $refl = new \ReflectionMethod($cb[0], $cb[1]);
-            } elseif (is_object($cb) && is_callable($cb)) {
-                $refl = new \ReflectionMethod($cb, '__invoke');
-            } elseif (function_exists($cb)) {
-                $refl = new \ReflectionFunction($cb);
-            } elseif (is_string($cb) && preg_match('{^(.+)::(.+)$}', $cb, $m) && method_exists($m[1], $m[2])) {
-                $refl = new \ReflectionMethod($m[1], $m[2]);
-            } else {
-                throw new \UnexpectedValueException('Unsupported callback type');
-            }
-
-            // filter out context/environment args
-            $args = array_filter($refl->getParameters(), function ($param) use ($entity) {
-                if ($entity->needsContext() && $param->getName() === 'context') {
-                    return false;
-                }
-
-                return !$param->getClass() || $param->getClass()->getName() !== 'Twig_Environment';
-            });
-
-            // format args
-            $args = array_map(function ($param) {
-                if ($param->isDefaultValueAvailable()) {
-                    return $param->getName().' = '.json_encode($param->getDefaultValue());
-                }
->>>>>>> e6cc4918
 
         $this->setAliases(array('twig:debug'));
     }
