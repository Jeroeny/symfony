--- conflicted
+++ resolved
@@ -23,8 +23,7 @@
         "symfony/polyfill-php80": "^1.15"
     },
     "require-dev": {
-<<<<<<< HEAD
-        "egulias/email-validator": "^2.1.10",
+        "egulias/email-validator": "^2.1.10|^3.1",
         "phpdocumentor/reflection-docblock": "^3.0|^4.0|^5.0",
         "symfony/dependency-injection": "^4.4|^5.0",
         "symfony/property-access": "^4.4|^5.1",
@@ -32,15 +31,9 @@
         "symfony/serializer": "^5.2"
     },
     "conflict": {
+        "egulias/email-validator": "~3.0.0",
         "phpdocumentor/reflection-docblock": "<3.2.2",
         "phpdocumentor/type-resolver": "<1.4.0",
-=======
-        "egulias/email-validator": "^2.1.10|^3.1",
-        "symfony/dependency-injection": "^3.4|^4.1|^5.0"
-    },
-    "conflict": {
-        "egulias/email-validator": "~3.0.0",
->>>>>>> d8cfa3e9
         "symfony/mailer": "<4.4"
     },
     "autoload": {
