--- conflicted
+++ resolved
@@ -239,16 +239,7 @@
 
     private function evaluate(string $script, string $resource, array $args): mixed
     {
-<<<<<<< HEAD
         if ($this->redis instanceof \Redis || $this->redis instanceof Relay || $this->redis instanceof \RedisCluster) {
-=======
-        if (
-            $this->redis instanceof \Redis
-            || $this->redis instanceof \RedisCluster
-            || $this->redis instanceof RedisProxy
-            || $this->redis instanceof RedisClusterProxy
-        ) {
->>>>>>> e05d922a
             $this->redis->clearLastError();
             $result = $this->redis->eval($script, array_merge([$resource], $args), 1);
             if (null !== $err = $this->redis->getLastError()) {
@@ -303,13 +294,9 @@
             try {
                 $this->supportTime = 1 === $this->evaluate($script, 'symfony_check_support_time', []);
             } catch (LockStorageException $e) {
-<<<<<<< HEAD
-                if (!str_contains($e->getMessage(), 'commands not allowed after non deterministic')) {
-=======
                 if (!str_contains($e->getMessage(), 'commands not allowed after non deterministic')
                     && !str_contains($e->getMessage(), 'is not allowed from script script')
                 ) {
->>>>>>> e05d922a
                     throw $e;
                 }
                 $this->supportTime = false;
