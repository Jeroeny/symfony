--- conflicted
+++ resolved
@@ -29,11 +29,7 @@
     private ?MailerInterface $mailer;
     private ?LoggerInterface $logger;
 
-<<<<<<< HEAD
-    public function __construct(MailerInterface $mailer = null, LoggerInterface $logger = null, EventDispatcherInterface $dispatcher = null, HttpClientInterface $client = null)
-=======
-    public function __construct(MailerInterface $mailer, LoggerInterface $logger, ?EventDispatcherInterface $dispatcher = null, ?HttpClientInterface $client = null)
->>>>>>> 2a31f2dd
+    public function __construct(?MailerInterface $mailer = null, ?LoggerInterface $logger = null, ?EventDispatcherInterface $dispatcher = null, ?HttpClientInterface $client = null)
     {
         parent::__construct($dispatcher, $client);
 
