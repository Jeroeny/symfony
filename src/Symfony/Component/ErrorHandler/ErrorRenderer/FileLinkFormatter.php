--- conflicted
+++ resolved
@@ -29,17 +29,12 @@
     /**
      * @param string|\Closure $urlFormat the URL format, or a closure that returns it on-demand
      */
-<<<<<<< HEAD
     public function __construct(
-        string|array $fileLinkFormat = null,
+        string|array|null $fileLinkFormat = null,
         private ?RequestStack $requestStack = null,
         private ?string $baseDir = null,
         private string|\Closure|null $urlFormat = null,
     ) {
-=======
-    public function __construct(string|array|null $fileLinkFormat = null, ?RequestStack $requestStack = null, ?string $baseDir = null, string|\Closure|null $urlFormat = null)
-    {
->>>>>>> 6cd40eaa
         $fileLinkFormat ??= $_ENV['SYMFONY_IDE'] ?? $_SERVER['SYMFONY_IDE'] ?? '';
 
         if (!\is_array($f = $fileLinkFormat)) {
