--- conflicted
+++ resolved
@@ -223,21 +223,20 @@
                 <target>Type de carte non supporté ou numéro invalide.</target>
             </trans-unit>
             <trans-unit id="59">
-<<<<<<< HEAD
                 <source>This is not a valid International Bank Account Number (IBAN).</source>
                 <target>Le numéro IBAN (International Bank Account Number) saisi n'est pas valide.</target>
-=======
+            </trans-unit>
+            <trans-unit id="60">
                 <source>This value is not a valid ISBN-10.</source>
                 <target>Cette valeur n'est pas un code ISBN-10 valide.</target>
             </trans-unit>
-            <trans-unit id="60">
+            <trans-unit id="61">
                 <source>This value is not a valid ISBN-13.</source>
                 <target>Cette valeur n'est pas un code ISBN-13 valide.</target>
             </trans-unit>
-            <trans-unit id="61">
+            <trans-unit id="62">
                 <source>This value is neither a valid ISBN-10 nor a valid ISBN-13.</source>
                 <target>Cette valeur n'est ni un code ISBN-10, ni un code ISBN-13 valide.</target>
->>>>>>> 4582261c
             </trans-unit>
         </body>
     </file>
