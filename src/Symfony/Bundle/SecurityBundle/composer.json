{
    "name": "symfony/security-bundle",
    "type": "symfony-bundle",
    "description": "Provides a tight integration of the Security component into the Symfony full-stack framework",
    "keywords": [],
    "homepage": "https://symfony.com",
    "license": "MIT",
    "authors": [
        {
            "name": "Fabien Potencier",
            "email": "fabien@symfony.com"
        },
        {
            "name": "Symfony Community",
            "homepage": "https://symfony.com/contributors"
        }
    ],
    "require": {
        "php": ">=8.1",
        "composer-runtime-api": ">=2.1",
        "ext-xml": "*",
        "symfony/clock": "^6.3|^7.0",
        "symfony/config": "^6.1|^7.0",
        "symfony/dependency-injection": "^6.2|^7.0",
        "symfony/deprecation-contracts": "^2.5|^3",
        "symfony/event-dispatcher": "^5.4|^6.0|^7.0",
        "symfony/http-kernel": "^6.2",
        "symfony/http-foundation": "^6.2|^7.0",
        "symfony/password-hasher": "^5.4|^6.0|^7.0",
        "symfony/security-core": "^6.2|^7.0",
        "symfony/security-csrf": "^5.4|^6.0|^7.0",
        "symfony/security-http": "^6.3.6|^7.0",
        "symfony/service-contracts": "^2.5|^3"
    },
    "require-dev": {
<<<<<<< HEAD
        "symfony/asset": "^5.4|^6.0|^7.0",
        "symfony/browser-kit": "^5.4|^6.0|^7.0",
        "symfony/console": "^5.4|^6.0|^7.0",
        "symfony/css-selector": "^5.4|^6.0|^7.0",
        "symfony/dom-crawler": "^5.4|^6.0|^7.0",
        "symfony/expression-language": "^5.4|^6.0|^7.0",
        "symfony/form": "^5.4|^6.0|^7.0",
        "symfony/framework-bundle": "^6.4|^7.0",
        "symfony/http-client": "^5.4|^6.0|^7.0",
        "symfony/ldap": "^5.4|^6.0|^7.0",
        "symfony/process": "^5.4|^6.0|^7.0",
        "symfony/rate-limiter": "^5.4|^6.0|^7.0",
        "symfony/serializer": "^6.4|^7.0",
        "symfony/translation": "^5.4|^6.0|^7.0",
        "symfony/twig-bundle": "^5.4|^6.0|^7.0",
        "symfony/twig-bridge": "^5.4|^6.0|^7.0",
        "symfony/validator": "^6.4|^7.0",
        "symfony/yaml": "^5.4|^6.0|^7.0",
        "twig/twig": "^2.13|^3.0.4",
        "web-token/jwt-checker": "^3.1",
        "web-token/jwt-signature-algorithm-hmac": "^3.1",
        "web-token/jwt-signature-algorithm-ecdsa": "^3.1",
        "web-token/jwt-signature-algorithm-rsa": "^3.1",
        "web-token/jwt-signature-algorithm-eddsa": "^3.1",
        "web-token/jwt-signature-algorithm-none": "^3.1"
=======
        "doctrine/annotations": "^1.10.4|^2",
        "symfony/asset": "^4.4|^5.0|^6.0",
        "symfony/browser-kit": "^4.4|^5.0|^6.0",
        "symfony/console": "^4.4|^5.0|^6.0",
        "symfony/css-selector": "^4.4|^5.0|^6.0",
        "symfony/dom-crawler": "^4.4|^5.0|^6.0",
        "symfony/expression-language": "^4.4|^5.0|^6.0",
        "symfony/form": "^4.4|^5.0|^6.0",
        "symfony/framework-bundle": "^5.3|^6.0",
        "symfony/ldap": "^5.3|^6.0",
        "symfony/process": "^4.4|^5.0|^6.0",
        "symfony/rate-limiter": "^5.2|^6.0",
        "symfony/serializer": "^4.4|^5.0|^6.0",
        "symfony/translation": "^4.4|^5.0|^6.0",
        "symfony/twig-bundle": "^4.4|^5.0|^6.0",
        "symfony/twig-bridge": "^4.4|^5.0|^6.0",
        "symfony/validator": "^4.4|^5.0|^6.0",
        "symfony/yaml": "^4.4|^5.0|^6.0",
        "twig/twig": "^2.13|~3.8.0"
>>>>>>> fa7531fe
    },
    "conflict": {
        "symfony/browser-kit": "<5.4",
        "symfony/console": "<5.4",
        "symfony/framework-bundle": "<6.4",
        "symfony/http-client": "<5.4",
        "symfony/ldap": "<5.4",
        "symfony/serializer": "<6.4",
        "symfony/twig-bundle": "<5.4",
        "symfony/validator": "<6.4"
    },
    "autoload": {
        "psr-4": { "Symfony\\Bundle\\SecurityBundle\\": "" },
        "exclude-from-classmap": [
            "/Tests/"
        ]
    },
    "minimum-stability": "dev"
}<|MERGE_RESOLUTION|>--- conflicted
+++ resolved
@@ -33,7 +33,6 @@
         "symfony/service-contracts": "^2.5|^3"
     },
     "require-dev": {
-<<<<<<< HEAD
         "symfony/asset": "^5.4|^6.0|^7.0",
         "symfony/browser-kit": "^5.4|^6.0|^7.0",
         "symfony/console": "^5.4|^6.0|^7.0",
@@ -52,34 +51,13 @@
         "symfony/twig-bridge": "^5.4|^6.0|^7.0",
         "symfony/validator": "^6.4|^7.0",
         "symfony/yaml": "^5.4|^6.0|^7.0",
-        "twig/twig": "^2.13|^3.0.4",
+        "twig/twig": "^2.13|~3.8.0",
         "web-token/jwt-checker": "^3.1",
         "web-token/jwt-signature-algorithm-hmac": "^3.1",
         "web-token/jwt-signature-algorithm-ecdsa": "^3.1",
         "web-token/jwt-signature-algorithm-rsa": "^3.1",
         "web-token/jwt-signature-algorithm-eddsa": "^3.1",
         "web-token/jwt-signature-algorithm-none": "^3.1"
-=======
-        "doctrine/annotations": "^1.10.4|^2",
-        "symfony/asset": "^4.4|^5.0|^6.0",
-        "symfony/browser-kit": "^4.4|^5.0|^6.0",
-        "symfony/console": "^4.4|^5.0|^6.0",
-        "symfony/css-selector": "^4.4|^5.0|^6.0",
-        "symfony/dom-crawler": "^4.4|^5.0|^6.0",
-        "symfony/expression-language": "^4.4|^5.0|^6.0",
-        "symfony/form": "^4.4|^5.0|^6.0",
-        "symfony/framework-bundle": "^5.3|^6.0",
-        "symfony/ldap": "^5.3|^6.0",
-        "symfony/process": "^4.4|^5.0|^6.0",
-        "symfony/rate-limiter": "^5.2|^6.0",
-        "symfony/serializer": "^4.4|^5.0|^6.0",
-        "symfony/translation": "^4.4|^5.0|^6.0",
-        "symfony/twig-bundle": "^4.4|^5.0|^6.0",
-        "symfony/twig-bridge": "^4.4|^5.0|^6.0",
-        "symfony/validator": "^4.4|^5.0|^6.0",
-        "symfony/yaml": "^4.4|^5.0|^6.0",
-        "twig/twig": "^2.13|~3.8.0"
->>>>>>> fa7531fe
     },
     "conflict": {
         "symfony/browser-kit": "<5.4",
