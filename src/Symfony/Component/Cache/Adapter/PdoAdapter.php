<?php

/*
 * This file is part of the Symfony package.
 *
 * (c) Fabien Potencier <fabien@symfony.com>
 *
 * For the full copyright and license information, please view the LICENSE
 * file that was distributed with this source code.
 */

namespace Symfony\Component\Cache\Adapter;

use Symfony\Component\Cache\Exception\InvalidArgumentException;
use Symfony\Component\Cache\Marshaller\DefaultMarshaller;
use Symfony\Component\Cache\Marshaller\MarshallerInterface;
use Symfony\Component\Cache\PruneableInterface;

class PdoAdapter extends AbstractAdapter implements PruneableInterface
{
    private const MAX_KEY_LENGTH = 255;

    private MarshallerInterface $marshaller;
    private \PDO $conn;
    private string $dsn;
    private string $driver;
    private string $serverVersion;
<<<<<<< HEAD
    private string $table = 'cache_items';
    private string $idCol = 'item_id';
    private string $dataCol = 'item_data';
    private string $lifetimeCol = 'item_lifetime';
    private string $timeCol = 'item_time';
    private ?string $username = '';
    private ?string $password = '';
    private array $connectionOptions = [];
=======
    private mixed $table = 'cache_items';
    private mixed $idCol = 'item_id';
    private mixed $dataCol = 'item_data';
    private mixed $lifetimeCol = 'item_lifetime';
    private mixed $timeCol = 'item_time';
    private mixed $username = null;
    private mixed $password = null;
    private mixed $connectionOptions = [];
>>>>>>> e84257aa
    private string $namespace;

    /**
     * You can either pass an existing database connection as PDO instance or
     * a DSN string that will be used to lazy-connect to the database when the
     * cache is actually used.
     *
     * List of available options:
     *  * db_table: The name of the table [default: cache_items]
     *  * db_id_col: The column where to store the cache id [default: item_id]
     *  * db_data_col: The column where to store the cache data [default: item_data]
     *  * db_lifetime_col: The column where to store the lifetime [default: item_lifetime]
     *  * db_time_col: The column where to store the timestamp [default: item_time]
     *  * db_username: The username when lazy-connect [default: '']
     *  * db_password: The password when lazy-connect [default: '']
     *  * db_connection_options: An array of driver-specific connection options [default: []]
     *
     * @throws InvalidArgumentException When first argument is not PDO nor Connection nor string
     * @throws InvalidArgumentException When PDO error mode is not PDO::ERRMODE_EXCEPTION
     * @throws InvalidArgumentException When namespace contains invalid characters
     */
    public function __construct(#[\SensitiveParameter] \PDO|string $connOrDsn, string $namespace = '', int $defaultLifetime = 0, array $options = [], MarshallerInterface $marshaller = null)
    {
        if (\is_string($connOrDsn) && str_contains($connOrDsn, '://')) {
            throw new InvalidArgumentException(sprintf('Usage of Doctrine DBAL URL with "%s" is not supported. Use a PDO DSN or "%s" instead.', __CLASS__, DoctrineDbalAdapter::class));
        }

        if (isset($namespace[0]) && preg_match('#[^-+.A-Za-z0-9]#', $namespace, $match)) {
            throw new InvalidArgumentException(sprintf('Namespace contains "%s" but only characters in [-+.A-Za-z0-9] are allowed.', $match[0]));
        }

        if ($connOrDsn instanceof \PDO) {
            if (\PDO::ERRMODE_EXCEPTION !== $connOrDsn->getAttribute(\PDO::ATTR_ERRMODE)) {
                throw new InvalidArgumentException(sprintf('"%s" requires PDO error mode attribute be set to throw Exceptions (i.e. $pdo->setAttribute(PDO::ATTR_ERRMODE, PDO::ERRMODE_EXCEPTION)).', __CLASS__));
            }

            $this->conn = $connOrDsn;
        } else {
            $this->dsn = $connOrDsn;
        }

        $this->maxIdLength = self::MAX_KEY_LENGTH;
        $this->table = $options['db_table'] ?? $this->table;
        $this->idCol = $options['db_id_col'] ?? $this->idCol;
        $this->dataCol = $options['db_data_col'] ?? $this->dataCol;
        $this->lifetimeCol = $options['db_lifetime_col'] ?? $this->lifetimeCol;
        $this->timeCol = $options['db_time_col'] ?? $this->timeCol;
        $this->username = $options['db_username'] ?? $this->username;
        $this->password = $options['db_password'] ?? $this->password;
        $this->connectionOptions = $options['db_connection_options'] ?? $this->connectionOptions;
        $this->namespace = $namespace;
        $this->marshaller = $marshaller ?? new DefaultMarshaller();

        parent::__construct($namespace, $defaultLifetime);
    }

    /**
     * Creates the table to store cache items which can be called once for setup.
     *
     * Cache ID are saved in a column of maximum length 255. Cache data is
     * saved in a BLOB.
     *
     * @return void
     *
     * @throws \PDOException    When the table already exists
     * @throws \DomainException When an unsupported PDO driver is used
     */
    public function createTable()
    {
        // connect if we are not yet
        $conn = $this->getConnection();

        $sql = match ($this->driver) {
            // We use varbinary for the ID column because it prevents unwanted conversions:
            // - character set conversions between server and client
            // - trailing space removal
            // - case-insensitivity
            // - language processing like é == e
            'mysql' => "CREATE TABLE $this->table ($this->idCol VARBINARY(255) NOT NULL PRIMARY KEY, $this->dataCol MEDIUMBLOB NOT NULL, $this->lifetimeCol INTEGER UNSIGNED, $this->timeCol INTEGER UNSIGNED NOT NULL) COLLATE utf8mb4_bin, ENGINE = InnoDB",
            'sqlite' => "CREATE TABLE $this->table ($this->idCol TEXT NOT NULL PRIMARY KEY, $this->dataCol BLOB NOT NULL, $this->lifetimeCol INTEGER, $this->timeCol INTEGER NOT NULL)",
            'pgsql' => "CREATE TABLE $this->table ($this->idCol VARCHAR(255) NOT NULL PRIMARY KEY, $this->dataCol BYTEA NOT NULL, $this->lifetimeCol INTEGER, $this->timeCol INTEGER NOT NULL)",
            'oci' => "CREATE TABLE $this->table ($this->idCol VARCHAR2(255) NOT NULL PRIMARY KEY, $this->dataCol BLOB NOT NULL, $this->lifetimeCol INTEGER, $this->timeCol INTEGER NOT NULL)",
            'sqlsrv' => "CREATE TABLE $this->table ($this->idCol VARCHAR(255) NOT NULL PRIMARY KEY, $this->dataCol VARBINARY(MAX) NOT NULL, $this->lifetimeCol INTEGER, $this->timeCol INTEGER NOT NULL)",
            default => throw new \DomainException(sprintf('Creating the cache table is currently not implemented for PDO driver "%s".', $this->driver)),
        };

        $conn->exec($sql);
    }

    public function prune(): bool
    {
        $deleteSql = "DELETE FROM $this->table WHERE $this->lifetimeCol + $this->timeCol <= :time";

        if ('' !== $this->namespace) {
            $deleteSql .= " AND $this->idCol LIKE :namespace";
        }

        $connection = $this->getConnection();

        try {
            $delete = $connection->prepare($deleteSql);
        } catch (\PDOException) {
            return true;
        }
        $delete->bindValue(':time', time(), \PDO::PARAM_INT);

        if ('' !== $this->namespace) {
            $delete->bindValue(':namespace', sprintf('%s%%', $this->namespace), \PDO::PARAM_STR);
        }
        try {
            return $delete->execute();
        } catch (\PDOException) {
            return true;
        }
    }

    protected function doFetch(array $ids): iterable
    {
        $connection = $this->getConnection();

        $now = time();
        $expired = [];

        $sql = str_pad('', (\count($ids) << 1) - 1, '?,');
        $sql = "SELECT $this->idCol, CASE WHEN $this->lifetimeCol IS NULL OR $this->lifetimeCol + $this->timeCol > ? THEN $this->dataCol ELSE NULL END FROM $this->table WHERE $this->idCol IN ($sql)";
        $stmt = $connection->prepare($sql);
        $stmt->bindValue($i = 1, $now, \PDO::PARAM_INT);
        foreach ($ids as $id) {
            $stmt->bindValue(++$i, $id);
        }
        $result = $stmt->execute();

        if (\is_object($result)) {
            $result = $result->iterateNumeric();
        } else {
            $stmt->setFetchMode(\PDO::FETCH_NUM);
            $result = $stmt;
        }

        foreach ($result as $row) {
            if (null === $row[1]) {
                $expired[] = $row[0];
            } else {
                yield $row[0] => $this->marshaller->unmarshall(\is_resource($row[1]) ? stream_get_contents($row[1]) : $row[1]);
            }
        }

        if ($expired) {
            $sql = str_pad('', (\count($expired) << 1) - 1, '?,');
            $sql = "DELETE FROM $this->table WHERE $this->lifetimeCol + $this->timeCol <= ? AND $this->idCol IN ($sql)";
            $stmt = $connection->prepare($sql);
            $stmt->bindValue($i = 1, $now, \PDO::PARAM_INT);
            foreach ($expired as $id) {
                $stmt->bindValue(++$i, $id);
            }
            $stmt->execute();
        }
    }

    protected function doHave(string $id): bool
    {
        $connection = $this->getConnection();

        $sql = "SELECT 1 FROM $this->table WHERE $this->idCol = :id AND ($this->lifetimeCol IS NULL OR $this->lifetimeCol + $this->timeCol > :time)";
        $stmt = $connection->prepare($sql);

        $stmt->bindValue(':id', $id);
        $stmt->bindValue(':time', time(), \PDO::PARAM_INT);
        $stmt->execute();

        return (bool) $stmt->fetchColumn();
    }

    protected function doClear(string $namespace): bool
    {
        $conn = $this->getConnection();

        if ('' === $namespace) {
            if ('sqlite' === $this->driver) {
                $sql = "DELETE FROM $this->table";
            } else {
                $sql = "TRUNCATE TABLE $this->table";
            }
        } else {
            $sql = "DELETE FROM $this->table WHERE $this->idCol LIKE '$namespace%'";
        }

        try {
            $conn->exec($sql);
        } catch (\PDOException) {
        }

        return true;
    }

    protected function doDelete(array $ids): bool
    {
        $sql = str_pad('', (\count($ids) << 1) - 1, '?,');
        $sql = "DELETE FROM $this->table WHERE $this->idCol IN ($sql)";
        try {
            $stmt = $this->getConnection()->prepare($sql);
            $stmt->execute(array_values($ids));
        } catch (\PDOException) {
        }

        return true;
    }

    protected function doSave(array $values, int $lifetime): array|bool
    {
        if (!$values = $this->marshaller->marshall($values, $failed)) {
            return $failed;
        }

        $conn = $this->getConnection();

        $driver = $this->driver;
        $insertSql = "INSERT INTO $this->table ($this->idCol, $this->dataCol, $this->lifetimeCol, $this->timeCol) VALUES (:id, :data, :lifetime, :time)";

        switch (true) {
            case 'mysql' === $driver:
                $sql = $insertSql." ON DUPLICATE KEY UPDATE $this->dataCol = VALUES($this->dataCol), $this->lifetimeCol = VALUES($this->lifetimeCol), $this->timeCol = VALUES($this->timeCol)";
                break;
            case 'oci' === $driver:
                // DUAL is Oracle specific dummy table
                $sql = "MERGE INTO $this->table USING DUAL ON ($this->idCol = ?) ".
                    "WHEN NOT MATCHED THEN INSERT ($this->idCol, $this->dataCol, $this->lifetimeCol, $this->timeCol) VALUES (?, ?, ?, ?) ".
                    "WHEN MATCHED THEN UPDATE SET $this->dataCol = ?, $this->lifetimeCol = ?, $this->timeCol = ?";
                break;
            case 'sqlsrv' === $driver && version_compare($this->getServerVersion(), '10', '>='):
                // MERGE is only available since SQL Server 2008 and must be terminated by semicolon
                // It also requires HOLDLOCK according to http://weblogs.sqlteam.com/dang/archive/2009/01/31/UPSERT-Race-Condition-With-MERGE.aspx
                $sql = "MERGE INTO $this->table WITH (HOLDLOCK) USING (SELECT 1 AS dummy) AS src ON ($this->idCol = ?) ".
                    "WHEN NOT MATCHED THEN INSERT ($this->idCol, $this->dataCol, $this->lifetimeCol, $this->timeCol) VALUES (?, ?, ?, ?) ".
                    "WHEN MATCHED THEN UPDATE SET $this->dataCol = ?, $this->lifetimeCol = ?, $this->timeCol = ?;";
                break;
            case 'sqlite' === $driver:
                $sql = 'INSERT OR REPLACE'.substr($insertSql, 6);
                break;
            case 'pgsql' === $driver && version_compare($this->getServerVersion(), '9.5', '>='):
                $sql = $insertSql." ON CONFLICT ($this->idCol) DO UPDATE SET ($this->dataCol, $this->lifetimeCol, $this->timeCol) = (EXCLUDED.$this->dataCol, EXCLUDED.$this->lifetimeCol, EXCLUDED.$this->timeCol)";
                break;
            default:
                $driver = null;
                $sql = "UPDATE $this->table SET $this->dataCol = :data, $this->lifetimeCol = :lifetime, $this->timeCol = :time WHERE $this->idCol = :id";
                break;
        }

        $now = time();
        $lifetime = $lifetime ?: null;
        try {
            $stmt = $conn->prepare($sql);
        } catch (\PDOException) {
            if (!$conn->inTransaction() || \in_array($this->driver, ['pgsql', 'sqlite', 'sqlsrv'], true)) {
                $this->createTable();
            }
            $stmt = $conn->prepare($sql);
        }

        // $id and $data are defined later in the loop. Binding is done by reference, values are read on execution.
        if ('sqlsrv' === $driver || 'oci' === $driver) {
            $stmt->bindParam(1, $id);
            $stmt->bindParam(2, $id);
            $stmt->bindParam(3, $data, \PDO::PARAM_LOB);
            $stmt->bindValue(4, $lifetime, \PDO::PARAM_INT);
            $stmt->bindValue(5, $now, \PDO::PARAM_INT);
            $stmt->bindParam(6, $data, \PDO::PARAM_LOB);
            $stmt->bindValue(7, $lifetime, \PDO::PARAM_INT);
            $stmt->bindValue(8, $now, \PDO::PARAM_INT);
        } else {
            $stmt->bindParam(':id', $id);
            $stmt->bindParam(':data', $data, \PDO::PARAM_LOB);
            $stmt->bindValue(':lifetime', $lifetime, \PDO::PARAM_INT);
            $stmt->bindValue(':time', $now, \PDO::PARAM_INT);
        }
        if (null === $driver) {
            $insertStmt = $conn->prepare($insertSql);

            $insertStmt->bindParam(':id', $id);
            $insertStmt->bindParam(':data', $data, \PDO::PARAM_LOB);
            $insertStmt->bindValue(':lifetime', $lifetime, \PDO::PARAM_INT);
            $insertStmt->bindValue(':time', $now, \PDO::PARAM_INT);
        }

        foreach ($values as $id => $data) {
            try {
                $stmt->execute();
            } catch (\PDOException) {
                if (!$conn->inTransaction() || \in_array($this->driver, ['pgsql', 'sqlite', 'sqlsrv'], true)) {
                    $this->createTable();
                }
                $stmt->execute();
            }
            if (null === $driver && !$stmt->rowCount()) {
                try {
                    $insertStmt->execute();
                } catch (\PDOException) {
                    // A concurrent write won, let it be
                }
            }
        }

        return $failed;
    }

    /**
     * @internal
     */
    protected function getId(mixed $key): string
    {
        if ('pgsql' !== $this->driver ??= ($this->getConnection() ? $this->driver : null)) {
            return parent::getId($key);
        }

        if (str_contains($key, "\0") || str_contains($key, '%') || !preg_match('//u', $key)) {
            $key = rawurlencode($key);
        }

        return parent::getId($key);
    }

    private function getConnection(): \PDO
    {
        if (!isset($this->conn)) {
            $this->conn = new \PDO($this->dsn, $this->username, $this->password, $this->connectionOptions);
            $this->conn->setAttribute(\PDO::ATTR_ERRMODE, \PDO::ERRMODE_EXCEPTION);
        }
        $this->driver ??= $this->conn->getAttribute(\PDO::ATTR_DRIVER_NAME);

        return $this->conn;
    }

    private function getServerVersion(): string
    {
        return $this->serverVersion ??= $this->conn->getAttribute(\PDO::ATTR_SERVER_VERSION);
    }
}<|MERGE_RESOLUTION|>--- conflicted
+++ resolved
@@ -25,25 +25,14 @@
     private string $dsn;
     private string $driver;
     private string $serverVersion;
-<<<<<<< HEAD
     private string $table = 'cache_items';
     private string $idCol = 'item_id';
     private string $dataCol = 'item_data';
     private string $lifetimeCol = 'item_lifetime';
     private string $timeCol = 'item_time';
-    private ?string $username = '';
-    private ?string $password = '';
+    private ?string $username = null;
+    private ?string $password = null;
     private array $connectionOptions = [];
-=======
-    private mixed $table = 'cache_items';
-    private mixed $idCol = 'item_id';
-    private mixed $dataCol = 'item_data';
-    private mixed $lifetimeCol = 'item_lifetime';
-    private mixed $timeCol = 'item_time';
-    private mixed $username = null;
-    private mixed $password = null;
-    private mixed $connectionOptions = [];
->>>>>>> e84257aa
     private string $namespace;
 
     /**
