{
    "name": "symfony/http-kernel",
    "type": "library",
    "description": "Provides a structured process for converting a Request into a Response",
    "keywords": [],
    "homepage": "https://symfony.com",
    "license": "MIT",
    "authors": [
        {
            "name": "Fabien Potencier",
            "email": "fabien@symfony.com"
        },
        {
            "name": "Symfony Community",
            "homepage": "https://symfony.com/contributors"
        }
    ],
    "require": {
        "php": ">=8.2",
        "symfony/error-handler": "^6.4|^7.0",
        "symfony/event-dispatcher": "^6.4|^7.0",
        "symfony/http-foundation": "^6.4|^7.0",
        "symfony/polyfill-ctype": "^1.8",
        "psr/log": "^1|^2|^3"
    },
    "require-dev": {
        "symfony/browser-kit": "^6.4|^7.0",
        "symfony/clock": "^6.4|^7.0",
        "symfony/config": "^6.4|^7.0",
        "symfony/console": "^6.4|^7.0",
        "symfony/css-selector": "^6.4|^7.0",
        "symfony/dependency-injection": "^6.4|^7.0",
        "symfony/dom-crawler": "^6.4|^7.0",
        "symfony/expression-language": "^6.4|^7.0",
        "symfony/finder": "^6.4|^7.0",
        "symfony/http-client-contracts": "^2.5|^3",
        "symfony/process": "^6.4|^7.0",
        "symfony/property-access": "^6.4|^7.0",
        "symfony/routing": "^6.4|^7.0",
        "symfony/serializer": "^6.4.4|^7.0.4",
        "symfony/stopwatch": "^6.4|^7.0",
        "symfony/translation": "^6.4|^7.0",
        "symfony/translation-contracts": "^2.5|^3",
        "symfony/uid": "^6.4|^7.0",
        "symfony/validator": "^6.4|^7.0",
<<<<<<< HEAD
        "symfony/var-exporter": "^6.4|^7.0",
=======
        "symfony/var-dumper": "^5.4|^6.4|^7.0",
        "symfony/var-exporter": "^6.2|^7.0",
>>>>>>> ba6a65ce
        "psr/cache": "^1.0|^2.0|^3.0",
        "twig/twig": "^3.0.4"
    },
    "provide": {
        "psr/log-implementation": "1.0|2.0|3.0"
    },
    "conflict": {
        "symfony/browser-kit": "<6.4",
        "symfony/cache": "<6.4",
        "symfony/config": "<6.4",
        "symfony/console": "<6.4",
        "symfony/form": "<6.4",
        "symfony/dependency-injection": "<6.4",
        "symfony/doctrine-bridge": "<6.4",
        "symfony/http-client": "<6.4",
        "symfony/http-client-contracts": "<2.5",
        "symfony/mailer": "<6.4",
        "symfony/messenger": "<6.4",
        "symfony/translation": "<6.4",
        "symfony/translation-contracts": "<2.5",
        "symfony/twig-bridge": "<6.4",
        "symfony/validator": "<6.4",
        "symfony/var-dumper": "<6.4",
        "twig/twig": "<3.0.4"
    },
    "autoload": {
        "psr-4": { "Symfony\\Component\\HttpKernel\\": "" },
        "exclude-from-classmap": [
            "/Tests/"
        ]
    },
    "minimum-stability": "dev"
}<|MERGE_RESOLUTION|>--- conflicted
+++ resolved
@@ -43,12 +43,8 @@
         "symfony/translation-contracts": "^2.5|^3",
         "symfony/uid": "^6.4|^7.0",
         "symfony/validator": "^6.4|^7.0",
-<<<<<<< HEAD
+        "symfony/var-dumper": "^6.4|^7.0",
         "symfony/var-exporter": "^6.4|^7.0",
-=======
-        "symfony/var-dumper": "^5.4|^6.4|^7.0",
-        "symfony/var-exporter": "^6.2|^7.0",
->>>>>>> ba6a65ce
         "psr/cache": "^1.0|^2.0|^3.0",
         "twig/twig": "^3.0.4"
     },
