--- conflicted
+++ resolved
@@ -21,15 +21,10 @@
  */
 class AuthenticationException extends RuntimeException
 {
-<<<<<<< HEAD
-    private ?TokenInterface $token = null;
-
-    public function getToken(): ?TokenInterface
-=======
     /** @internal */
     protected $serialized;
 
-    private $token;
+    private ?TokenInterface $token = null;
 
     public function __construct(string $message = '', int $code = 0, \Throwable $previous = null)
     {
@@ -37,11 +32,7 @@
         parent::__construct($message, $code, $previous);
     }
 
-    /**
-     * @return TokenInterface|null
-     */
-    public function getToken()
->>>>>>> 2b31f0bf
+    public function getToken(): ?TokenInterface
     {
         return $this->token;
     }
