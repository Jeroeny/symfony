--- conflicted
+++ resolved
@@ -33,11 +33,6 @@
         'get_notify_timeout' => 0,
     ];
 
-<<<<<<< HEAD
-    private bool $listening = false;
-
-=======
->>>>>>> bd09cb80
     public function __sleep(): array
     {
         throw new \BadMethodCallException('Cannot serialize '.__CLASS__);
