<?php

/*
 * This file is part of the Symfony package.
 *
 * (c) Fabien Potencier <fabien@symfony.com>
 *
 * For the full copyright and license information, please view the LICENSE
 * file that was distributed with this source code.
 */

namespace Symfony\Component\Security\Core\Authentication\Token\Storage;

use Psr\Container\ContainerInterface;
use Symfony\Component\HttpFoundation\RequestStack;
use Symfony\Component\HttpFoundation\Session\SessionInterface;
use Symfony\Component\Security\Core\Authentication\Token\TokenInterface;
use Symfony\Contracts\Service\ServiceSubscriberInterface;

/**
 * A token storage that increments the session usage index when the token is accessed.
 *
 * @author Nicolas Grekas <p@tchwork.com>
 */
final class UsageTrackingTokenStorage implements TokenStorageInterface, ServiceSubscriberInterface
{
    private $storage;
    private $container;
    private $enableUsageTracking = false;

    public function __construct(TokenStorageInterface $storage, ContainerInterface $container)
    {
        $this->storage = $storage;
        $this->container = $container;
    }

    /**
     * {@inheritdoc}
     */
    public function getToken(): ?TokenInterface
    {
        if ($this->shouldTrackUsage()) {
            // increments the internal session usage index
            $this->getSession()->getMetadataBag();
        }

        return $this->storage->getToken();
    }

    /**
     * {@inheritdoc}
     */
    public function setToken(TokenInterface $token = null): void
    {
        $this->storage->setToken($token);

        if ($token && $this->shouldTrackUsage()) {
            // increments the internal session usage index
            $this->getSession()->getMetadataBag();
        }
    }

    public function enableUsageTracking(): void
    {
        $this->enableUsageTracking = true;
    }

    public function disableUsageTracking(): void
    {
        $this->enableUsageTracking = false;
    }

    public static function getSubscribedServices(): array
    {
        return [
            'request_stack' => RequestStack::class,
        ];
    }

    private function getSession(): SessionInterface
    {
        return $this->container->get('request_stack')->getSession();
    }

    private function shouldTrackUsage(): bool
    {
<<<<<<< HEAD
        return $this->enableUsageTracking;
=======
        if (!$this->enableUsageTracking) {
            return false;
        }

        // BC for symfony/security-bundle < 5.3
        if ($this->container->has('session')) {
            return true;
        }

        if (!$this->container->get('request_stack')->getMainRequest()) {
            return false;
        }

        return true;
>>>>>>> c8879b2a
    }
}<|MERGE_RESOLUTION|>--- conflicted
+++ resolved
@@ -84,23 +84,6 @@
 
     private function shouldTrackUsage(): bool
     {
-<<<<<<< HEAD
-        return $this->enableUsageTracking;
-=======
-        if (!$this->enableUsageTracking) {
-            return false;
-        }
-
-        // BC for symfony/security-bundle < 5.3
-        if ($this->container->has('session')) {
-            return true;
-        }
-
-        if (!$this->container->get('request_stack')->getMainRequest()) {
-            return false;
-        }
-
-        return true;
->>>>>>> c8879b2a
+        return $this->enableUsageTracking && $this->container->get('request_stack')->getMainRequest();
     }
 }