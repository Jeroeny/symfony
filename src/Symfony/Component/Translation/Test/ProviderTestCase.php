<?php

/*
 * This file is part of the Symfony package.
 *
 * (c) Fabien Potencier <fabien@symfony.com>
 *
 * For the full copyright and license information, please view the LICENSE
 * file that was distributed with this source code.
 */

namespace Symfony\Component\Translation\Test;

use PHPUnit\Framework\MockObject\MockObject;
use PHPUnit\Framework\TestCase;
use Psr\Log\LoggerInterface;
use Psr\Log\NullLogger;
use Symfony\Component\HttpClient\MockHttpClient;
use Symfony\Component\Translation\Dumper\XliffFileDumper;
use Symfony\Component\Translation\Loader\LoaderInterface;
use Symfony\Component\Translation\MessageCatalogue;
use Symfony\Component\Translation\Provider\ProviderInterface;
use Symfony\Component\Translation\TranslatorBagInterface;
use Symfony\Contracts\HttpClient\HttpClientInterface;

/**
 * A test case to ease testing a translation provider.
 *
 * @author Mathieu Santostefano <msantostefano@protonmail.com>
 *
 * @internal
 */
abstract class ProviderTestCase extends TestCase
{
<<<<<<< HEAD
    protected HttpClientInterface $client;
    protected LoggerInterface|MockObject $logger;
    protected string $defaultLocale;
    protected LoaderInterface|MockObject $loader;
    protected XliffFileDumper|MockObject $xliffFileDumper;
    protected TranslatorBagInterface|MockObject $translatorBag;
=======
    protected static $client;
    protected static $logger;
    protected static $defaultLocale;
    protected static $loader;
    protected static $xliffFileDumper;
>>>>>>> 29f46fc4

    abstract public static function createProvider(HttpClientInterface $client, LoaderInterface $loader, LoggerInterface $logger, string $defaultLocale, string $endpoint): ProviderInterface;

    /**
     * @return iterable<array{0: ProviderInterface, 1: string}>
     */
    abstract public static function toStringProvider(): iterable;

    /**
     * @dataProvider toStringProvider
     */
    public function testToString(ProviderInterface $provider, string $expected)
    {
        $this->assertSame($expected, (string) $provider);
    }

    protected static function getClient(): MockHttpClient
    {
<<<<<<< HEAD
        return $this->client ??= new MockHttpClient();
=======
        return static::$client ?? static::$client = new MockHttpClient();
>>>>>>> 29f46fc4
    }

    protected static function getLoader(): LoaderInterface
    {
<<<<<<< HEAD
        return $this->loader ??= $this->createMock(LoaderInterface::class);
=======
        return static::$loader ?? static::$loader = new class() implements LoaderInterface {
            public function load($resource, string $locale, string $domain = 'messages'): MessageCatalogue
            {
                return new MessageCatalogue($locale);
            }
        };
>>>>>>> 29f46fc4
    }

    protected static function getLogger(): LoggerInterface
    {
<<<<<<< HEAD
        return $this->logger ??= $this->createMock(LoggerInterface::class);
=======
        return static::$logger ?? static::$logger = new NullLogger();
>>>>>>> 29f46fc4
    }

    protected static function getDefaultLocale(): string
    {
<<<<<<< HEAD
        return $this->defaultLocale ??= 'en';
=======
        return static::$defaultLocale ?? static::$defaultLocale = 'en';
>>>>>>> 29f46fc4
    }

    protected static function getXliffFileDumper(): XliffFileDumper
    {
<<<<<<< HEAD
        return $this->xliffFileDumper ??= $this->createMock(XliffFileDumper::class);
    }

    protected function getTranslatorBag(): TranslatorBagInterface
    {
        return $this->translatorBag ??= $this->createMock(TranslatorBagInterface::class);
=======
        return static::$xliffFileDumper ?? static::$xliffFileDumper = new XliffFileDumper();
>>>>>>> 29f46fc4
    }
}<|MERGE_RESOLUTION|>--- conflicted
+++ resolved
@@ -11,7 +11,6 @@
 
 namespace Symfony\Component\Translation\Test;
 
-use PHPUnit\Framework\MockObject\MockObject;
 use PHPUnit\Framework\TestCase;
 use Psr\Log\LoggerInterface;
 use Psr\Log\NullLogger;
@@ -20,6 +19,7 @@
 use Symfony\Component\Translation\Loader\LoaderInterface;
 use Symfony\Component\Translation\MessageCatalogue;
 use Symfony\Component\Translation\Provider\ProviderInterface;
+use Symfony\Component\Translation\TranslatorBag;
 use Symfony\Component\Translation\TranslatorBagInterface;
 use Symfony\Contracts\HttpClient\HttpClientInterface;
 
@@ -32,20 +32,12 @@
  */
 abstract class ProviderTestCase extends TestCase
 {
-<<<<<<< HEAD
-    protected HttpClientInterface $client;
-    protected LoggerInterface|MockObject $logger;
-    protected string $defaultLocale;
-    protected LoaderInterface|MockObject $loader;
-    protected XliffFileDumper|MockObject $xliffFileDumper;
-    protected TranslatorBagInterface|MockObject $translatorBag;
-=======
-    protected static $client;
-    protected static $logger;
-    protected static $defaultLocale;
-    protected static $loader;
-    protected static $xliffFileDumper;
->>>>>>> 29f46fc4
+    protected static HttpClientInterface $client;
+    protected static LoggerInterface $logger;
+    protected static string $defaultLocale;
+    protected static LoaderInterface $loader;
+    protected static XliffFileDumper $xliffFileDumper;
+    protected static TranslatorBagInterface $translatorBag;
 
     abstract public static function createProvider(HttpClientInterface $client, LoaderInterface $loader, LoggerInterface $logger, string $defaultLocale, string $endpoint): ProviderInterface;
 
@@ -64,56 +56,36 @@
 
     protected static function getClient(): MockHttpClient
     {
-<<<<<<< HEAD
-        return $this->client ??= new MockHttpClient();
-=======
-        return static::$client ?? static::$client = new MockHttpClient();
->>>>>>> 29f46fc4
+        return static::$client ??= new MockHttpClient();
     }
 
     protected static function getLoader(): LoaderInterface
     {
-<<<<<<< HEAD
-        return $this->loader ??= $this->createMock(LoaderInterface::class);
-=======
-        return static::$loader ?? static::$loader = new class() implements LoaderInterface {
+        return static::$loader ??= new class() implements LoaderInterface {
             public function load($resource, string $locale, string $domain = 'messages'): MessageCatalogue
             {
                 return new MessageCatalogue($locale);
             }
         };
->>>>>>> 29f46fc4
     }
 
     protected static function getLogger(): LoggerInterface
     {
-<<<<<<< HEAD
-        return $this->logger ??= $this->createMock(LoggerInterface::class);
-=======
-        return static::$logger ?? static::$logger = new NullLogger();
->>>>>>> 29f46fc4
+        return static::$logger ??= new NullLogger();
     }
 
     protected static function getDefaultLocale(): string
     {
-<<<<<<< HEAD
-        return $this->defaultLocale ??= 'en';
-=======
-        return static::$defaultLocale ?? static::$defaultLocale = 'en';
->>>>>>> 29f46fc4
+        return static::$defaultLocale ??= 'en';
     }
 
     protected static function getXliffFileDumper(): XliffFileDumper
     {
-<<<<<<< HEAD
-        return $this->xliffFileDumper ??= $this->createMock(XliffFileDumper::class);
+        return static::$xliffFileDumper ??= new XliffFileDumper();
     }
 
-    protected function getTranslatorBag(): TranslatorBagInterface
+    protected static function getTranslatorBag(): TranslatorBagInterface
     {
-        return $this->translatorBag ??= $this->createMock(TranslatorBagInterface::class);
-=======
-        return static::$xliffFileDumper ?? static::$xliffFileDumper = new XliffFileDumper();
->>>>>>> 29f46fc4
+        return self::$translatorBag ??= new TranslatorBag();
     }
 }