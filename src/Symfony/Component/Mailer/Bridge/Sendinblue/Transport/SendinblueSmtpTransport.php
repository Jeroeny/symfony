<?php

/*
 * This file is part of the Symfony package.
 *
 * (c) Fabien Potencier <fabien@symfony.com>
 *
 * For the full copyright and license information, please view the LICENSE
 * file that was distributed with this source code.
 */

namespace Symfony\Component\Mailer\Bridge\Sendinblue\Transport;

use Psr\EventDispatcher\EventDispatcherInterface;
use Psr\Log\LoggerInterface;
use Symfony\Component\Mailer\Transport\Smtp\EsmtpTransport;

/**
 * @author Yann LUCAS
 *
 * @deprecated since Symfony 6.4, use BrevoSmtpTransport instead
 */
final class SendinblueSmtpTransport extends EsmtpTransport
{
<<<<<<< HEAD
    public function __construct(string $username, #[\SensitiveParameter] string $password, EventDispatcherInterface $dispatcher = null, LoggerInterface $logger = null)
=======
    public function __construct(string $username, #[\SensitiveParameter] string $password, ?EventDispatcherInterface $dispatcher = null, ?LoggerInterface $logger = null)
>>>>>>> a44829e2
    {
        parent::__construct('smtp-relay.brevo.com', 465, true, $dispatcher, $logger);

        $this->setUsername($username);
        $this->setPassword($password);
    }
}<|MERGE_RESOLUTION|>--- conflicted
+++ resolved
@@ -22,11 +22,7 @@
  */
 final class SendinblueSmtpTransport extends EsmtpTransport
 {
-<<<<<<< HEAD
-    public function __construct(string $username, #[\SensitiveParameter] string $password, EventDispatcherInterface $dispatcher = null, LoggerInterface $logger = null)
-=======
     public function __construct(string $username, #[\SensitiveParameter] string $password, ?EventDispatcherInterface $dispatcher = null, ?LoggerInterface $logger = null)
->>>>>>> a44829e2
     {
         parent::__construct('smtp-relay.brevo.com', 465, true, $dispatcher, $logger);
 
