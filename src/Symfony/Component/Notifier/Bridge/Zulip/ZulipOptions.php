--- conflicted
+++ resolved
@@ -21,11 +21,7 @@
     private ?string $topic;
     private ?string $recipient;
 
-<<<<<<< HEAD
-    public function __construct(string $topic = null, string $recipient = null)
-=======
     public function __construct(?string $topic = null, ?string $recipient = null)
->>>>>>> a44829e2
     {
         $this->topic = $topic;
         $this->recipient = $recipient;
