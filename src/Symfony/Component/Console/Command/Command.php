<?php

/*
 * This file is part of the Symfony package.
 *
 * (c) Fabien Potencier <fabien@symfony.com>
 *
 * For the full copyright and license information, please view the LICENSE
 * file that was distributed with this source code.
 */

namespace Symfony\Component\Console\Command;

use Symfony\Component\Console\Application;
use Symfony\Component\Console\Attribute\AsCommand;
use Symfony\Component\Console\Completion\CompletionInput;
use Symfony\Component\Console\Completion\CompletionSuggestions;
use Symfony\Component\Console\Completion\Suggestion;
use Symfony\Component\Console\Exception\ExceptionInterface;
use Symfony\Component\Console\Exception\InvalidArgumentException;
use Symfony\Component\Console\Exception\LogicException;
use Symfony\Component\Console\Helper\HelperInterface;
use Symfony\Component\Console\Helper\HelperSet;
use Symfony\Component\Console\Input\InputArgument;
use Symfony\Component\Console\Input\InputDefinition;
use Symfony\Component\Console\Input\InputInterface;
use Symfony\Component\Console\Input\InputOption;
use Symfony\Component\Console\Output\OutputInterface;

/**
 * Base class for all commands.
 *
 * @author Fabien Potencier <fabien@symfony.com>
 */
class Command
{
    // see https://tldp.org/LDP/abs/html/exitcodes.html
    public const SUCCESS = 0;
    public const FAILURE = 1;
    public const INVALID = 2;

    /**
     * @var string|null The default command name
     *
     * @deprecated since Symfony 6.1, use the AsCommand attribute instead
     */
    protected static $defaultName;

    /**
     * @var string|null The default command description
     *
     * @deprecated since Symfony 6.1, use the AsCommand attribute instead
     */
    protected static $defaultDescription;

    private ?Application $application = null;
    private ?string $name = null;
    private ?string $processTitle = null;
    private array $aliases = [];
    private InputDefinition $definition;
    private bool $hidden = false;
    private string $help = '';
    private string $description = '';
    private ?InputDefinition $fullDefinition = null;
    private bool $ignoreValidationErrors = false;
    private ?\Closure $code = null;
    private array $synopsis = [];
    private array $usages = [];
    private ?HelperSet $helperSet = null;

    public static function getDefaultName(): ?string
    {
        $class = static::class;

        if ($attribute = (new \ReflectionClass($class))->getAttributes(AsCommand::class)) {
            return $attribute[0]->newInstance()->name;
        }

        $r = new \ReflectionProperty($class, 'defaultName');

        if ($class !== $r->class || null === static::$defaultName) {
            return null;
        }

        trigger_deprecation('symfony/console', '6.1', 'Relying on the static property "$defaultName" for setting a command name is deprecated. Add the "%s" attribute to the "%s" class instead.', AsCommand::class, static::class);

        return static::$defaultName;
    }

    public static function getDefaultDescription(): ?string
    {
        $class = static::class;

        if ($attribute = (new \ReflectionClass($class))->getAttributes(AsCommand::class)) {
            return $attribute[0]->newInstance()->description;
        }

        $r = new \ReflectionProperty($class, 'defaultDescription');

        if ($class !== $r->class || null === static::$defaultDescription) {
            return null;
        }

        trigger_deprecation('symfony/console', '6.1', 'Relying on the static property "$defaultDescription" for setting a command description is deprecated. Add the "%s" attribute to the "%s" class instead.', AsCommand::class, static::class);

        return static::$defaultDescription;
    }

    /**
     * @param string|null $name The name of the command; passing null means it must be set in configure()
     *
     * @throws LogicException When the command name is empty
     */
    public function __construct(?string $name = null)
    {
        $this->definition = new InputDefinition();

        if (null === $name && null !== $name = static::getDefaultName()) {
            $aliases = explode('|', $name);

            if ('' === $name = array_shift($aliases)) {
                $this->setHidden(true);
                $name = array_shift($aliases);
            }

            $this->setAliases($aliases);
        }

        if (null !== $name) {
            $this->setName($name);
        }

        if ('' === $this->description) {
            $this->setDescription(static::getDefaultDescription() ?? '');
        }

        $this->configure();
    }

    /**
     * Ignores validation errors.
     *
     * This is mainly useful for the help command.
     *
     * @return void
     */
    public function ignoreValidationErrors()
    {
        $this->ignoreValidationErrors = true;
    }

    /**
     * @return void
     */
<<<<<<< HEAD
    public function setApplication(Application $application = null)
=======
    public function setApplication(?Application $application = null)
>>>>>>> a44829e2
    {
        if (1 > \func_num_args()) {
            trigger_deprecation('symfony/console', '6.2', 'Calling "%s()" without any arguments is deprecated, pass null explicitly instead.', __METHOD__);
        }
        $this->application = $application;
        if ($application) {
            $this->setHelperSet($application->getHelperSet());
        } else {
            $this->helperSet = null;
        }

        $this->fullDefinition = null;
    }

    /**
     * @return void
     */
    public function setHelperSet(HelperSet $helperSet)
    {
        $this->helperSet = $helperSet;
    }

    /**
     * Gets the helper set.
     */
    public function getHelperSet(): ?HelperSet
    {
        return $this->helperSet;
    }

    /**
     * Gets the application instance for this command.
     */
    public function getApplication(): ?Application
    {
        return $this->application;
    }

    /**
     * Checks whether the command is enabled or not in the current environment.
     *
     * Override this to check for x or y and return false if the command cannot
     * run properly under the current conditions.
     *
     * @return bool
     */
    public function isEnabled()
    {
        return true;
    }

    /**
     * Configures the current command.
     *
     * @return void
     */
    protected function configure()
    {
    }

    /**
     * Executes the current command.
     *
     * This method is not abstract because you can use this class
     * as a concrete class. In this case, instead of defining the
     * execute() method, you set the code to execute by passing
     * a Closure to the setCode() method.
     *
     * @return int 0 if everything went fine, or an exit code
     *
     * @throws LogicException When this abstract method is not implemented
     *
     * @see setCode()
     */
    protected function execute(InputInterface $input, OutputInterface $output)
    {
        throw new LogicException('You must override the execute() method in the concrete command class.');
    }

    /**
     * Interacts with the user.
     *
     * This method is executed before the InputDefinition is validated.
     * This means that this is the only place where the command can
     * interactively ask for values of missing required arguments.
     *
     * @return void
     */
    protected function interact(InputInterface $input, OutputInterface $output)
    {
    }

    /**
     * Initializes the command after the input has been bound and before the input
     * is validated.
     *
     * This is mainly useful when a lot of commands extends one main command
     * where some things need to be initialized based on the input arguments and options.
     *
     * @see InputInterface::bind()
     * @see InputInterface::validate()
     *
     * @return void
     */
    protected function initialize(InputInterface $input, OutputInterface $output)
    {
    }

    /**
     * Runs the command.
     *
     * The code to execute is either defined directly with the
     * setCode() method or by overriding the execute() method
     * in a sub-class.
     *
     * @return int The command exit code
     *
     * @throws ExceptionInterface When input binding fails. Bypass this by calling {@link ignoreValidationErrors()}.
     *
     * @see setCode()
     * @see execute()
     */
    public function run(InputInterface $input, OutputInterface $output): int
    {
        // add the application arguments and options
        $this->mergeApplicationDefinition();

        // bind the input against the command specific arguments/options
        try {
            $input->bind($this->getDefinition());
        } catch (ExceptionInterface $e) {
            if (!$this->ignoreValidationErrors) {
                throw $e;
            }
        }

        $this->initialize($input, $output);

        if (null !== $this->processTitle) {
            if (\function_exists('cli_set_process_title')) {
                if (!@cli_set_process_title($this->processTitle)) {
                    if ('Darwin' === \PHP_OS) {
                        $output->writeln('<comment>Running "cli_set_process_title" as an unprivileged user is not supported on MacOS.</comment>', OutputInterface::VERBOSITY_VERY_VERBOSE);
                    } else {
                        cli_set_process_title($this->processTitle);
                    }
                }
            } elseif (\function_exists('setproctitle')) {
                setproctitle($this->processTitle);
            } elseif (OutputInterface::VERBOSITY_VERY_VERBOSE === $output->getVerbosity()) {
                $output->writeln('<comment>Install the proctitle PECL to be able to change the process title.</comment>');
            }
        }

        if ($input->isInteractive()) {
            $this->interact($input, $output);
        }

        // The command name argument is often omitted when a command is executed directly with its run() method.
        // It would fail the validation if we didn't make sure the command argument is present,
        // since it's required by the application.
        if ($input->hasArgument('command') && null === $input->getArgument('command')) {
            $input->setArgument('command', $this->getName());
        }

        $input->validate();

        if ($this->code) {
            $statusCode = ($this->code)($input, $output);
        } else {
            $statusCode = $this->execute($input, $output);

            if (!\is_int($statusCode)) {
                throw new \TypeError(sprintf('Return value of "%s::execute()" must be of the type int, "%s" returned.', static::class, get_debug_type($statusCode)));
            }
        }

        return is_numeric($statusCode) ? (int) $statusCode : 0;
    }

    /**
     * Adds suggestions to $suggestions for the current completion input (e.g. option or argument).
     */
    public function complete(CompletionInput $input, CompletionSuggestions $suggestions): void
    {
        $definition = $this->getDefinition();
        if (CompletionInput::TYPE_OPTION_VALUE === $input->getCompletionType() && $definition->hasOption($input->getCompletionName())) {
            $definition->getOption($input->getCompletionName())->complete($input, $suggestions);
        } elseif (CompletionInput::TYPE_ARGUMENT_VALUE === $input->getCompletionType() && $definition->hasArgument($input->getCompletionName())) {
            $definition->getArgument($input->getCompletionName())->complete($input, $suggestions);
        }
    }

    /**
     * Sets the code to execute when running this command.
     *
     * If this method is used, it overrides the code defined
     * in the execute() method.
     *
     * @param callable $code A callable(InputInterface $input, OutputInterface $output)
     *
     * @return $this
     *
     * @throws InvalidArgumentException
     *
     * @see execute()
     */
    public function setCode(callable $code): static
    {
        if ($code instanceof \Closure) {
            $r = new \ReflectionFunction($code);
            if (null === $r->getClosureThis()) {
                set_error_handler(static function () {});
                try {
                    if ($c = \Closure::bind($code, $this)) {
                        $code = $c;
                    }
                } finally {
                    restore_error_handler();
                }
            }
        } else {
            $code = $code(...);
        }

        $this->code = $code;

        return $this;
    }

    /**
     * Merges the application definition with the command definition.
     *
     * This method is not part of public API and should not be used directly.
     *
     * @param bool $mergeArgs Whether to merge or not the Application definition arguments to Command definition arguments
     *
     * @internal
     */
    public function mergeApplicationDefinition(bool $mergeArgs = true): void
    {
        if (null === $this->application) {
            return;
        }

        $this->fullDefinition = new InputDefinition();
        $this->fullDefinition->setOptions($this->definition->getOptions());
        $this->fullDefinition->addOptions($this->application->getDefinition()->getOptions());

        if ($mergeArgs) {
            $this->fullDefinition->setArguments($this->application->getDefinition()->getArguments());
            $this->fullDefinition->addArguments($this->definition->getArguments());
        } else {
            $this->fullDefinition->setArguments($this->definition->getArguments());
        }
    }

    /**
     * Sets an array of argument and option instances.
     *
     * @return $this
     */
    public function setDefinition(array|InputDefinition $definition): static
    {
        if ($definition instanceof InputDefinition) {
            $this->definition = $definition;
        } else {
            $this->definition->setDefinition($definition);
        }

        $this->fullDefinition = null;

        return $this;
    }

    /**
     * Gets the InputDefinition attached to this Command.
     */
    public function getDefinition(): InputDefinition
    {
        return $this->fullDefinition ?? $this->getNativeDefinition();
    }

    /**
     * Gets the InputDefinition to be used to create representations of this Command.
     *
     * Can be overridden to provide the original command representation when it would otherwise
     * be changed by merging with the application InputDefinition.
     *
     * This method is not part of public API and should not be used directly.
     */
    public function getNativeDefinition(): InputDefinition
    {
        return $this->definition ?? throw new LogicException(sprintf('Command class "%s" is not correctly initialized. You probably forgot to call the parent constructor.', static::class));
    }

    /**
     * Adds an argument.
     *
     * @param $mode    The argument mode: InputArgument::REQUIRED or InputArgument::OPTIONAL
     * @param $default The default value (for InputArgument::OPTIONAL mode only)
     * @param array|\Closure(CompletionInput,CompletionSuggestions):list<string|Suggestion> $suggestedValues The values used for input completion
     *
     * @return $this
     *
     * @throws InvalidArgumentException When argument mode is not valid
     */
<<<<<<< HEAD
    public function addArgument(string $name, int $mode = null, string $description = '', mixed $default = null /* array|\Closure $suggestedValues = null */): static
=======
    public function addArgument(string $name, ?int $mode = null, string $description = '', mixed $default = null /* array|\Closure $suggestedValues = null */): static
>>>>>>> a44829e2
    {
        $suggestedValues = 5 <= \func_num_args() ? func_get_arg(4) : [];
        if (!\is_array($suggestedValues) && !$suggestedValues instanceof \Closure) {
            throw new \TypeError(sprintf('Argument 5 passed to "%s()" must be array or \Closure, "%s" given.', __METHOD__, get_debug_type($suggestedValues)));
        }
        $this->definition->addArgument(new InputArgument($name, $mode, $description, $default, $suggestedValues));
        $this->fullDefinition?->addArgument(new InputArgument($name, $mode, $description, $default, $suggestedValues));

        return $this;
    }

    /**
     * Adds an option.
     *
     * @param $shortcut The shortcuts, can be null, a string of shortcuts delimited by | or an array of shortcuts
     * @param $mode     The option mode: One of the InputOption::VALUE_* constants
     * @param $default  The default value (must be null for InputOption::VALUE_NONE)
     * @param array|\Closure(CompletionInput,CompletionSuggestions):list<string|Suggestion> $suggestedValues The values used for input completion
     *
     * @return $this
     *
     * @throws InvalidArgumentException If option mode is invalid or incompatible
     */
<<<<<<< HEAD
    public function addOption(string $name, string|array $shortcut = null, int $mode = null, string $description = '', mixed $default = null /* array|\Closure $suggestedValues = [] */): static
=======
    public function addOption(string $name, string|array|null $shortcut = null, ?int $mode = null, string $description = '', mixed $default = null /* array|\Closure $suggestedValues = [] */): static
>>>>>>> a44829e2
    {
        $suggestedValues = 6 <= \func_num_args() ? func_get_arg(5) : [];
        if (!\is_array($suggestedValues) && !$suggestedValues instanceof \Closure) {
            throw new \TypeError(sprintf('Argument 5 passed to "%s()" must be array or \Closure, "%s" given.', __METHOD__, get_debug_type($suggestedValues)));
        }
        $this->definition->addOption(new InputOption($name, $shortcut, $mode, $description, $default, $suggestedValues));
        $this->fullDefinition?->addOption(new InputOption($name, $shortcut, $mode, $description, $default, $suggestedValues));

        return $this;
    }

    /**
     * Sets the name of the command.
     *
     * This method can set both the namespace and the name if
     * you separate them by a colon (:)
     *
     *     $command->setName('foo:bar');
     *
     * @return $this
     *
     * @throws InvalidArgumentException When the name is invalid
     */
    public function setName(string $name): static
    {
        $this->validateName($name);

        $this->name = $name;

        return $this;
    }

    /**
     * Sets the process title of the command.
     *
     * This feature should be used only when creating a long process command,
     * like a daemon.
     *
     * @return $this
     */
    public function setProcessTitle(string $title): static
    {
        $this->processTitle = $title;

        return $this;
    }

    /**
     * Returns the command name.
     */
    public function getName(): ?string
    {
        return $this->name;
    }

    /**
     * @param bool $hidden Whether or not the command should be hidden from the list of commands
     *
     * @return $this
     */
    public function setHidden(bool $hidden = true): static
    {
        $this->hidden = $hidden;

        return $this;
    }

    /**
     * @return bool whether the command should be publicly shown or not
     */
    public function isHidden(): bool
    {
        return $this->hidden;
    }

    /**
     * Sets the description for the command.
     *
     * @return $this
     */
    public function setDescription(string $description): static
    {
        $this->description = $description;

        return $this;
    }

    /**
     * Returns the description for the command.
     */
    public function getDescription(): string
    {
        return $this->description;
    }

    /**
     * Sets the help for the command.
     *
     * @return $this
     */
    public function setHelp(string $help): static
    {
        $this->help = $help;

        return $this;
    }

    /**
     * Returns the help for the command.
     */
    public function getHelp(): string
    {
        return $this->help;
    }

    /**
     * Returns the processed help for the command replacing the %command.name% and
     * %command.full_name% patterns with the real values dynamically.
     */
    public function getProcessedHelp(): string
    {
        $name = $this->name;
        $isSingleCommand = $this->application?->isSingleCommand();

        $placeholders = [
            '%command.name%',
            '%command.full_name%',
        ];
        $replacements = [
            $name,
            $isSingleCommand ? $_SERVER['PHP_SELF'] : $_SERVER['PHP_SELF'].' '.$name,
        ];

        return str_replace($placeholders, $replacements, $this->getHelp() ?: $this->getDescription());
    }

    /**
     * Sets the aliases for the command.
     *
     * @param string[] $aliases An array of aliases for the command
     *
     * @return $this
     *
     * @throws InvalidArgumentException When an alias is invalid
     */
    public function setAliases(iterable $aliases): static
    {
        $list = [];

        foreach ($aliases as $alias) {
            $this->validateName($alias);
            $list[] = $alias;
        }

        $this->aliases = \is_array($aliases) ? $aliases : $list;

        return $this;
    }

    /**
     * Returns the aliases for the command.
     */
    public function getAliases(): array
    {
        return $this->aliases;
    }

    /**
     * Returns the synopsis for the command.
     *
     * @param bool $short Whether to show the short version of the synopsis (with options folded) or not
     */
    public function getSynopsis(bool $short = false): string
    {
        $key = $short ? 'short' : 'long';

        if (!isset($this->synopsis[$key])) {
            $this->synopsis[$key] = trim(sprintf('%s %s', $this->name, $this->definition->getSynopsis($short)));
        }

        return $this->synopsis[$key];
    }

    /**
     * Add a command usage example, it'll be prefixed with the command name.
     *
     * @return $this
     */
    public function addUsage(string $usage): static
    {
        if (!str_starts_with($usage, $this->name)) {
            $usage = sprintf('%s %s', $this->name, $usage);
        }

        $this->usages[] = $usage;

        return $this;
    }

    /**
     * Returns alternative usages of the command.
     */
    public function getUsages(): array
    {
        return $this->usages;
    }

    /**
     * Gets a helper instance by name.
     *
     * @return HelperInterface
     *
     * @throws LogicException           if no HelperSet is defined
     * @throws InvalidArgumentException if the helper is not defined
     */
    public function getHelper(string $name): mixed
    {
        if (null === $this->helperSet) {
            throw new LogicException(sprintf('Cannot retrieve helper "%s" because there is no HelperSet defined. Did you forget to add your command to the application or to set the application on the command using the setApplication() method? You can also set the HelperSet directly using the setHelperSet() method.', $name));
        }

        return $this->helperSet->get($name);
    }

    /**
     * Validates a command name.
     *
     * It must be non-empty and parts can optionally be separated by ":".
     *
     * @throws InvalidArgumentException When the name is invalid
     */
    private function validateName(string $name): void
    {
        if (!preg_match('/^[^\:]++(\:[^\:]++)*$/', $name)) {
            throw new InvalidArgumentException(sprintf('Command name "%s" is invalid.', $name));
        }
    }
}<|MERGE_RESOLUTION|>--- conflicted
+++ resolved
@@ -152,11 +152,7 @@
     /**
      * @return void
      */
-<<<<<<< HEAD
-    public function setApplication(Application $application = null)
-=======
     public function setApplication(?Application $application = null)
->>>>>>> a44829e2
     {
         if (1 > \func_num_args()) {
             trigger_deprecation('symfony/console', '6.2', 'Calling "%s()" without any arguments is deprecated, pass null explicitly instead.', __METHOD__);
@@ -464,11 +460,7 @@
      *
      * @throws InvalidArgumentException When argument mode is not valid
      */
-<<<<<<< HEAD
-    public function addArgument(string $name, int $mode = null, string $description = '', mixed $default = null /* array|\Closure $suggestedValues = null */): static
-=======
     public function addArgument(string $name, ?int $mode = null, string $description = '', mixed $default = null /* array|\Closure $suggestedValues = null */): static
->>>>>>> a44829e2
     {
         $suggestedValues = 5 <= \func_num_args() ? func_get_arg(4) : [];
         if (!\is_array($suggestedValues) && !$suggestedValues instanceof \Closure) {
@@ -492,11 +484,7 @@
      *
      * @throws InvalidArgumentException If option mode is invalid or incompatible
      */
-<<<<<<< HEAD
-    public function addOption(string $name, string|array $shortcut = null, int $mode = null, string $description = '', mixed $default = null /* array|\Closure $suggestedValues = [] */): static
-=======
     public function addOption(string $name, string|array|null $shortcut = null, ?int $mode = null, string $description = '', mixed $default = null /* array|\Closure $suggestedValues = [] */): static
->>>>>>> a44829e2
     {
         $suggestedValues = 6 <= \func_num_args() ? func_get_arg(5) : [];
         if (!\is_array($suggestedValues) && !$suggestedValues instanceof \Closure) {
