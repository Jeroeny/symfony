--- conflicted
+++ resolved
@@ -12,10 +12,7 @@
 namespace Symfony\Component\Messenger\Transport\Doctrine;
 
 use Doctrine\Common\Persistence\ConnectionRegistry;
-<<<<<<< HEAD
-=======
 use Symfony\Bridge\Doctrine\RegistryInterface;
->>>>>>> 74cfa364
 use Symfony\Component\Messenger\Exception\TransportException;
 use Symfony\Component\Messenger\Transport\Serialization\SerializerInterface;
 use Symfony\Component\Messenger\Transport\TransportFactoryInterface;
@@ -28,11 +25,7 @@
 {
     private $registry;
 
-<<<<<<< HEAD
-    public function __construct(ConnectionRegistry $registry)
-=======
     public function __construct($registry)
->>>>>>> 74cfa364
     {
         if (!$registry instanceof RegistryInterface && !$registry instanceof ConnectionRegistry) {
             throw new \TypeError(sprintf('Expected an instance of %s or %s, but got %s.', RegistryInterface::class, ConnectionRegistry::class, \is_object($registry) ? \get_class($registry) : \gettype($registry)));
