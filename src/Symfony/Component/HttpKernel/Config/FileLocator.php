--- conflicted
+++ resolved
@@ -30,14 +30,7 @@
         parent::__construct();
     }
 
-<<<<<<< HEAD
-    public function locate(string $file, string $currentPath = null, bool $first = true): string|array
-=======
-    /**
-     * {@inheritdoc}
-     */
-    public function locate(string $file, ?string $currentPath = null, bool $first = true)
->>>>>>> 2a31f2dd
+    public function locate(string $file, ?string $currentPath = null, bool $first = true): string|array
     {
         if (isset($file[0]) && '@' === $file[0]) {
             $resource = $this->kernel->locateResource($file);
