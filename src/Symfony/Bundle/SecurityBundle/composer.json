--- conflicted
+++ resolved
@@ -20,19 +20,11 @@
         "ext-xml": "*",
         "symfony/config": "^4.4|^5.0",
         "symfony/dependency-injection": "^4.4|^5.0",
-<<<<<<< HEAD
         "symfony/http-kernel": "^5.0",
         "symfony/security-core": "^4.4|^5.0",
         "symfony/security-csrf": "^4.4|^5.0",
         "symfony/security-guard": "^4.4|^5.0",
-        "symfony/security-http": "^4.4.3|^5.0.3"
-=======
-        "symfony/http-kernel": "^4.4",
-        "symfony/security-core": "^4.4",
-        "symfony/security-csrf": "^4.2|^5.0",
-        "symfony/security-guard": "^4.2|^5.0",
-        "symfony/security-http": "^4.4.5"
->>>>>>> 3057c68b
+        "symfony/security-http": "^4.4.5|^5.0.5"
     },
     "require-dev": {
         "doctrine/doctrine-bundle": "^2.0",
