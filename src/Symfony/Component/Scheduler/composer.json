{
    "name": "symfony/scheduler",
    "type": "library",
    "description": "Provides scheduling through Symfony Messenger",
    "keywords": ["scheduler", "schedule", "cron"],
    "homepage": "https://symfony.com",
    "license": "MIT",
    "authors": [
        {
            "name": "Sergey Rabochiy",
            "email": "upyx.00@gmail.com"
        },
        {
            "name": "Fabien Potencier",
            "email": "fabien@symfony.com"
        },
        {
            "name": "Symfony Community",
            "homepage": "https://symfony.com/contributors"
        }
    ],
    "require": {
        "php": ">=8.2",
        "symfony/clock": "^6.4|^7.0"
    },
    "require-dev": {
        "dragonmantank/cron-expression": "^3.1",
<<<<<<< HEAD
        "symfony/cache": "^6.4|^7.0",
        "symfony/console": "^6.4|^7.0",
        "symfony/dependency-injection": "^6.4|^7.0",
        "symfony/lock": "^6.4|^7.0",
        "symfony/messenger": "^6.4|^7.0"
=======
        "symfony/cache": "^5.4|^6.0|^7.0",
        "symfony/console": "^5.4|^6.0|^7.0",
        "symfony/dependency-injection": "^5.4|^6.0|^7.0",
        "symfony/event-dispatcher": "^5.4|^6.0|^7.0",
        "symfony/lock": "^5.4|^6.0|^7.0",
        "symfony/messenger": "^6.3|^7.0"
>>>>>>> f4e6c397
    },
    "autoload": {
        "psr-4": { "Symfony\\Component\\Scheduler\\": "" },
        "exclude-from-classmap": [
            "/Tests/"
        ]
    },
    "minimum-stability": "dev"
}<|MERGE_RESOLUTION|>--- conflicted
+++ resolved
@@ -25,20 +25,12 @@
     },
     "require-dev": {
         "dragonmantank/cron-expression": "^3.1",
-<<<<<<< HEAD
         "symfony/cache": "^6.4|^7.0",
         "symfony/console": "^6.4|^7.0",
         "symfony/dependency-injection": "^6.4|^7.0",
+        "symfony/event-dispatcher": "^6.4|^7.0",
         "symfony/lock": "^6.4|^7.0",
         "symfony/messenger": "^6.4|^7.0"
-=======
-        "symfony/cache": "^5.4|^6.0|^7.0",
-        "symfony/console": "^5.4|^6.0|^7.0",
-        "symfony/dependency-injection": "^5.4|^6.0|^7.0",
-        "symfony/event-dispatcher": "^5.4|^6.0|^7.0",
-        "symfony/lock": "^5.4|^6.0|^7.0",
-        "symfony/messenger": "^6.3|^7.0"
->>>>>>> f4e6c397
     },
     "autoload": {
         "psr-4": { "Symfony\\Component\\Scheduler\\": "" },
