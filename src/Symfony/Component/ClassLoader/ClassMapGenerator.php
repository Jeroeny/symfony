--- conflicted
+++ resolved
@@ -11,17 +11,6 @@
 
 namespace Symfony\Component\ClassLoader;
 
-<<<<<<< HEAD
-=======
-if (!defined('SYMFONY_TRAIT')) {
-    if (\PHP_VERSION_ID >= 50400) {
-        define('SYMFONY_TRAIT', T_TRAIT);
-    } else {
-        define('SYMFONY_TRAIT', 0);
-    }
-}
-
->>>>>>> bd62b148
 /**
  * ClassMapGenerator.
  *
