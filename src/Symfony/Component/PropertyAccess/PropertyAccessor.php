--- conflicted
+++ resolved
@@ -12,6 +12,7 @@
 namespace Symfony\Component\PropertyAccess;
 
 use Symfony\Component\PropertyAccess\Exception\AccessException;
+use Symfony\Component\PropertyAccess\Exception\InvalidArgumentException;
 use Symfony\Component\PropertyAccess\Exception\NoSuchPropertyException;
 use Symfony\Component\PropertyAccess\Exception\NoSuchIndexException;
 use Symfony\Component\PropertyAccess\Exception\UnexpectedTypeException;
@@ -20,11 +21,8 @@
  * Default implementation of {@link PropertyAccessorInterface}.
  *
  * @author Bernhard Schussek <bschussek@gmail.com>
-<<<<<<< HEAD
  * @author Kévin Dunglas <dunglas@gmail.com>
-=======
  * @author Nicolas Grekas <p@tchwork.com>
->>>>>>> d01a1065
  */
 class PropertyAccessor implements PropertyAccessorInterface
 {
@@ -117,7 +115,7 @@
      * @var array
      */
     private $writePropertyCache = array();
-    private static $previousErrorHandler;
+    private static $previousErrorHandler = false;
     private static $errorHandler = array(__CLASS__, 'handleError');
     private static $resultProto = array(self::VALUE => null);
 
@@ -143,14 +141,10 @@
             $propertyPath = new PropertyPath($propertyPath);
         }
 
-<<<<<<< HEAD
-        $propertyValues = &$this->readPropertiesUntil($objectOrArray, $propertyPath, $propertyPath->getLength(), $this->ignoreInvalidIndices);
-=======
         $zval = array(
             self::VALUE => $objectOrArray,
         );
-        $propertyValues = $this->readPropertiesUntil($zval, $propertyPath, $propertyPath->getLength());
->>>>>>> d01a1065
+        $propertyValues = $this->readPropertiesUntil($zval, $propertyPath, $propertyPath->getLength(), $this->ignoreInvalidIndices);
 
         return $propertyValues[count($propertyValues) - 1][self::VALUE];
     }
@@ -164,49 +158,6 @@
             $propertyPath = new PropertyPath($propertyPath);
         }
 
-<<<<<<< HEAD
-        $propertyValues = &$this->readPropertiesUntil($objectOrArray, $propertyPath, $propertyPath->getLength() - 1);
-
-        // Add the root object to the list
-        array_unshift($propertyValues, array(
-            self::VALUE => &$objectOrArray,
-            self::IS_REF => true,
-            self::IS_REF_CHAINED => true,
-        ));
-
-        $propertyMaxIndex = count($propertyValues) - 1;
-
-        for ($i = $propertyMaxIndex; $i >= 0; --$i) {
-            $objectOrArray = &$propertyValues[$i][self::VALUE];
-
-            $property = $propertyPath->getElement($i);
-
-            // You only need set value for current element if:
-            // 1. it's the parent of the last index element
-            // OR
-            // 2. its child is not passed by reference
-            //
-            // This may avoid uncessary value setting process for array elements.
-            // For example:
-            // '[a][b][c]' => 'old-value'
-            // If you want to change its value to 'new-value',
-            // you only need set value for '[a][b][c]' and it's safe to ignore '[a][b]' and '[a]'
-            //
-            if ($i === $propertyMaxIndex || !$propertyValues[$i + 1][self::IS_REF]) {
-                if ($propertyPath->isIndex($i)) {
-                    $this->writeIndex($objectOrArray, $property, $value);
-                } else {
-                    $this->writeProperty($objectOrArray, $property, $value);
-                }
-
-                // if current element is an object
-                // OR
-                // if current element's reference chain is not broken - current element
-                // as well as all its ancients in the property path are all passed by reference,
-                // then there is no need to continue the value setting process
-                if (is_object($propertyValues[$i][self::VALUE]) || $propertyValues[$i][self::IS_REF_CHAINED]) {
-                    return;
-=======
         $zval = array(
             self::VALUE => $objectOrArray,
             self::REF => &$objectOrArray,
@@ -215,7 +166,7 @@
         $overwrite = true;
 
         try {
-            if (PHP_VERSION_ID < 70000) {
+            if (PHP_VERSION_ID < 70000 && false === self::$previousErrorHandler) {
                 self::$previousErrorHandler = set_error_handler(self::$errorHandler);
             }
 
@@ -223,6 +174,17 @@
                 $zval = $propertyValues[$i];
                 unset($propertyValues[$i]);
 
+                // You only need set value for current element if:
+                // 1. it's the parent of the last index element
+                // OR
+                // 2. its child is not passed by reference
+                //
+                // This may avoid uncessary value setting process for array elements.
+                // For example:
+                // '[a][b][c]' => 'old-value'
+                // If you want to change its value to 'new-value',
+                // you only need set value for '[a][b][c]' and it's safe to ignore '[a][b]' and '[a]'
+                //
                 if ($overwrite) {
                     $property = $propertyPath->getElement($i);
 
@@ -237,23 +199,31 @@
                     } else {
                         $this->writeProperty($zval, $property, $value);
                     }
->>>>>>> d01a1065
+
+                    // if current element is an object
+                    // OR
+                    // if current element's reference chain is not broken - current element
+                    // as well as all its ancients in the property path are all passed by reference,
+                    // then there is no need to continue the value setting process
+                    if (is_object($zval[self::VALUE]) || isset($zval[self::IS_REF_CHAINED])) {
+                        return;
+                    }
                 }
 
                 $value = $zval[self::VALUE];
             }
         } catch (\TypeError $e) {
             try {
-                self::throwUnexpectedTypeException($e->getMessage(), $e->getTrace(), 0);
-            } catch (UnexpectedTypeException $e) {
+                self::throwInvalidArgumentException($e->getMessage(), $e->getTrace(), 0);
+            } catch (InvalidArgumentException $e) {
             }
         } catch (\Exception $e) {
         } catch (\Throwable $e) {
         }
 
-        if (PHP_VERSION_ID < 70000) {
+        if (PHP_VERSION_ID < 70000 && false !== self::$previousErrorHandler) {
             restore_error_handler();
-            self::$previousErrorHandler = null;
+            self::$previousErrorHandler = false;
         }
         if (isset($e)) {
             throw $e;
@@ -266,20 +236,21 @@
     public static function handleError($type, $message, $file, $line, $context)
     {
         if (E_RECOVERABLE_ERROR === $type) {
-            self::throwUnexpectedTypeException($message, debug_backtrace(false), 1);
+            self::throwInvalidArgumentException($message, debug_backtrace(false), 1);
         }
 
         return null !== self::$previousErrorHandler && false !== call_user_func(self::$previousErrorHandler, $type, $message, $file, $line, $context);
     }
 
-    private static function throwUnexpectedTypeException($message, $trace, $i)
+    private static function throwInvalidArgumentException($message, $trace, $i)
     {
         if (isset($trace[$i]['file']) && __FILE__ === $trace[$i]['file']) {
             $pos = strpos($message, $delim = 'must be of the type ') ?: strpos($message, $delim = 'must be an instance of ');
             $pos += strlen($delim);
-
-<<<<<<< HEAD
-            $value = &$objectOrArray;
+            $type = $trace[$i]['args'][0];
+            $type = is_object($type) ? get_class($type) : gettype($type);
+
+            throw new InvalidArgumentException(sprintf('Expected argument of type "%s", "%s" given', substr($message, $pos, strpos($message, ',', $pos) - $pos), $type));
         }
     }
 
@@ -293,7 +264,10 @@
         }
 
         try {
-            $this->readPropertiesUntil($objectOrArray, $propertyPath, $propertyPath->getLength(), $this->ignoreInvalidIndices);
+            $zval = array(
+                self::VALUE => $objectOrArray,
+            );
+            $this->readPropertiesUntil($zval, $propertyPath, $propertyPath->getLength(), $this->ignoreInvalidIndices);
 
             return true;
         } catch (AccessException $e) {
@@ -313,31 +287,26 @@
         }
 
         try {
-            $propertyValues = $this->readPropertiesUntil($objectOrArray, $propertyPath, $propertyPath->getLength() - 1);
-
-            // Add the root object to the list
-            array_unshift($propertyValues, array(
+            $zval = array(
                 self::VALUE => $objectOrArray,
-                self::IS_REF => true,
-                self::IS_REF_CHAINED => true,
-            ));
-
-            for ($i = count($propertyValues) - 1; $i >= 0; --$i) {
-                $objectOrArray = $propertyValues[$i][self::VALUE];
-
-                $property = $propertyPath->getElement($i);
+            );
+            $propertyValues = $this->readPropertiesUntil($zval, $propertyPath, $propertyPath->getLength() - 1);
+
+            for ($i = count($propertyValues) - 1; 0 <= $i; --$i) {
+                $zval = $propertyValues[$i];
+                unset($propertyValues[$i]);
 
                 if ($propertyPath->isIndex($i)) {
-                    if (!$objectOrArray instanceof \ArrayAccess && !is_array($objectOrArray)) {
+                    if (!$zval[self::VALUE] instanceof \ArrayAccess && !is_array($zval[self::VALUE])) {
                         return false;
                     }
                 } else {
-                    if (!$this->isPropertyWritable($objectOrArray, $property)) {
+                    if (!$this->isPropertyWritable($zval[self::VALUE], $propertyPath->getElement($i))) {
                         return false;
                     }
                 }
 
-                if (is_object($propertyValues[$i][self::VALUE]) || $propertyValues[$i][self::IS_REF_CHAINED]) {
+                if (is_object($zval[self::VALUE])) {
                     return true;
                 }
             }
@@ -347,43 +316,26 @@
             return false;
         } catch (UnexpectedTypeException $e) {
             return false;
-=======
-            throw new UnexpectedTypeException($trace[$i]['args'][0], substr($message, $pos, strpos($message, ',', $pos) - $pos));
->>>>>>> d01a1065
         }
     }
 
     /**
      * Reads the path from an object up to a given path index.
      *
-<<<<<<< HEAD
-     * @param object|array          $objectOrArray        The object or array to read from
+     * @param array                 $zval                 The array containing the object or array to read from
      * @param PropertyPathInterface $propertyPath         The property path to read
      * @param int                   $lastIndex            The index up to which should be read
-     * @param bool                  $ignoreInvalidIndices Whether to ignore invalid indices
-     *                                                    or throw an exception
-=======
-     * @param array                 $zval         The array containing the object or array to read from
-     * @param PropertyPathInterface $propertyPath The property path to read
-     * @param int                   $lastIndex    The index up to which should be read
->>>>>>> d01a1065
+     * @param bool                  $ignoreInvalidIndices Whether to ignore invalid indices or throw an exception
      *
      * @return array The values read in the path.
      *
      * @throws UnexpectedTypeException If a value within the path is neither object nor array.
      * @throws NoSuchIndexException    If a non-existing index is accessed
      */
-<<<<<<< HEAD
-    private function &readPropertiesUntil(&$objectOrArray, PropertyPathInterface $propertyPath, $lastIndex, $ignoreInvalidIndices = true)
-    {
-        if (!is_object($objectOrArray) && !is_array($objectOrArray)) {
-            throw new UnexpectedTypeException($objectOrArray, $propertyPath, 0);
-=======
-    private function readPropertiesUntil($zval, PropertyPathInterface $propertyPath, $lastIndex)
+    private function readPropertiesUntil($zval, PropertyPathInterface $propertyPath, $lastIndex, $ignoreInvalidIndices = true)
     {
         if (!is_object($zval[self::VALUE]) && !is_array($zval[self::VALUE])) {
-            throw new UnexpectedTypeException($zval[self::VALUE], 'object or array');
->>>>>>> d01a1065
+            throw new UnexpectedTypeException($zval[self::VALUE], $propertyPath, 0);
         }
 
         // Add the root object to the list
@@ -393,50 +345,39 @@
             $property = $propertyPath->getElement($i);
             $isIndex = $propertyPath->isIndex($i);
 
-<<<<<<< HEAD
-            // Create missing nested arrays on demand
-            if ($isIndex &&
-                (
-                    ($objectOrArray instanceof \ArrayAccess && !isset($objectOrArray[$property])) ||
-                    (is_array($objectOrArray) && !array_key_exists($property, $objectOrArray))
-                )
-            ) {
-                if (!$ignoreInvalidIndices) {
-                    if (!is_array($objectOrArray)) {
-                        if (!$objectOrArray instanceof \Traversable) {
-                            throw new NoSuchIndexException(sprintf(
-                                'Cannot read index "%s" while trying to traverse path "%s".',
-                                $property,
-                                (string) $propertyPath
-                            ));
-                        }
-
-                        $objectOrArray = iterator_to_array($objectOrArray);
-                    }
-
-                    throw new NoSuchIndexException(sprintf(
-                        'Cannot read index "%s" while trying to traverse path "%s". Available indices are "%s".',
-                        $property,
-                        (string) $propertyPath,
-                        print_r(array_keys($objectOrArray), true)
-                    ));
-                }
-
-                if ($i + 1 < $propertyPath->getLength()) {
-                    $objectOrArray[$property] = array();
-=======
             if ($isIndex) {
                 // Create missing nested arrays on demand
-                if ($i + 1 < $propertyPath->getLength() && (
-                    ($zval[self::VALUE] instanceof \ArrayAccess && !$zval[self::VALUE]->offsetExists($property)) ||
+                if (($zval[self::VALUE] instanceof \ArrayAccess && !$zval[self::VALUE]->offsetExists($property)) ||
                     (is_array($zval[self::VALUE]) && !isset($zval[self::VALUE][$property]) && !array_key_exists($property, $zval[self::VALUE]))
-                )) {
-                    $zval[self::VALUE][$property] = array();
-
-                    if (isset($zval[self::REF])) {
-                        $zval[self::REF] = $zval[self::VALUE];
+                ) {
+                    if (!$ignoreInvalidIndices) {
+                        if (!is_array($zval[self::VALUE])) {
+                            if (!$zval[self::VALUE] instanceof \Traversable) {
+                                throw new NoSuchIndexException(sprintf(
+                                    'Cannot read index "%s" while trying to traverse path "%s".',
+                                    $property,
+                                    (string) $propertyPath
+                                ));
+                            }
+
+                            $zval[self::VALUE] = iterator_to_array($zval[self::VALUE]);
+                        }
+
+                        throw new NoSuchIndexException(sprintf(
+                            'Cannot read index "%s" while trying to traverse path "%s". Available indices are "%s".',
+                            $property,
+                            (string) $propertyPath,
+                            print_r(array_keys($zval[self::VALUE]), true)
+                        ));
                     }
->>>>>>> d01a1065
+
+                    if ($i + 1 < $propertyPath->getLength()) {
+                        $zval[self::VALUE][$property] = array();
+
+                        if (isset($zval[self::REF])) {
+                            $zval[self::REF] = $zval[self::VALUE];
+                        }
+                    }
                 }
 
                 $zval = $this->readIndex($zval, $property);
@@ -445,26 +386,20 @@
             }
 
             // the final value of the path must not be validated
-<<<<<<< HEAD
-            if ($i + 1 < $propertyPath->getLength() && !is_object($objectOrArray) && !is_array($objectOrArray)) {
-                throw new UnexpectedTypeException($objectOrArray, $propertyPath, $i + 1);
-            }
-
-            // Set the IS_REF_CHAINED flag to true if:
-            // current property is passed by reference and
-            // it is the first element in the property path or
-            // the IS_REF_CHAINED flag of its parent element is true
-            // Basically, this flag is true only when the reference chain from the top element to current element is not broken
-            $propertyValue[self::IS_REF_CHAINED] = $propertyValue[self::IS_REF] && (0 === $i || $propertyValues[$i - 1][self::IS_REF_CHAINED]);
-
-            $propertyValues[] = &$propertyValue;
-=======
             if ($i + 1 < $propertyPath->getLength() && !is_object($zval[self::VALUE]) && !is_array($zval[self::VALUE])) {
-                throw new UnexpectedTypeException($zval[self::VALUE], 'object or array');
+                throw new UnexpectedTypeException($zval[self::VALUE], $propertyPath, $i + 1);
+            }
+
+            if (isset($zval[self::REF]) && (0 === $i || isset($propertyValues[$i - 1][self::IS_REF_CHAINED]))) {
+                // Set the IS_REF_CHAINED flag to true if:
+                // current property is passed by reference and
+                // it is the first element in the property path or
+                // the IS_REF_CHAINED flag of its parent element is true
+                // Basically, this flag is true only when the reference chain from the top element to current element is not broken
+                $zval[self::IS_REF_CHAINED] = true;
             }
 
             $propertyValues[] = $zval;
->>>>>>> d01a1065
         }
 
         return $propertyValues;
@@ -482,13 +417,8 @@
      */
     private function readIndex($zval, $index)
     {
-<<<<<<< HEAD
-        if (!$array instanceof \ArrayAccess && !is_array($array)) {
-            throw new NoSuchIndexException(sprintf('Cannot read index "%s" from object of type "%s" because it doesn\'t implement \ArrayAccess.', $index, get_class($array)));
-=======
         if (!$zval[self::VALUE] instanceof \ArrayAccess && !is_array($zval[self::VALUE])) {
-            throw new NoSuchPropertyException(sprintf('Index "%s" cannot be read from object of type "%s" because it doesn\'t implement \ArrayAccess', $index, get_class($zval[self::VALUE])));
->>>>>>> d01a1065
+            throw new NoSuchIndexException(sprintf('Cannot read index "%s" from object of type "%s" because it doesn\'t implement \ArrayAccess.', $index, get_class($zval[self::VALUE])));
         }
 
         $result = self::$resultProto;
@@ -520,20 +450,8 @@
      */
     private function readProperty($zval, $property)
     {
-<<<<<<< HEAD
-        // Use an array instead of an object since performance is
-        // very crucial here
-        $result = array(
-            self::VALUE => null,
-            self::IS_REF => false,
-        );
-
-        if (!is_object($object)) {
+        if (!is_object($zval[self::VALUE])) {
             throw new NoSuchPropertyException(sprintf('Cannot read property "%s" from an array. Maybe you intended to write the property path as "[%s]" instead.', $property, $property));
-=======
-        if (!is_object($zval[self::VALUE])) {
-            throw new NoSuchPropertyException(sprintf('Cannot read property "%s" from an array. Maybe you should write the property path as "[%s]" instead?', $property, $property));
->>>>>>> d01a1065
         }
 
         $result = self::$resultProto;
@@ -656,13 +574,8 @@
      */
     private function writeIndex($zval, $index, $value)
     {
-<<<<<<< HEAD
-        if (!$array instanceof \ArrayAccess && !is_array($array)) {
-            throw new NoSuchIndexException(sprintf('Cannot modify index "%s" in object of type "%s" because it doesn\'t implement \ArrayAccess', $index, get_class($array)));
-=======
         if (!$zval[self::VALUE] instanceof \ArrayAccess && !is_array($zval[self::VALUE])) {
-            throw new NoSuchPropertyException(sprintf('Index "%s" cannot be modified in object of type "%s" because it doesn\'t implement \ArrayAccess', $index, get_class($zval[self::VALUE])));
->>>>>>> d01a1065
+            throw new NoSuchIndexException(sprintf('Cannot modify index "%s" in object of type "%s" because it doesn\'t implement \ArrayAccess', $index, get_class($zval[self::VALUE])));
         }
 
         $zval[self::REF][$index] = $value;
@@ -671,68 +584,27 @@
     /**
      * Sets the value of a property in the given object.
      *
-<<<<<<< HEAD
-     * @param object $object   The object to write to
-=======
      * @param array  $zval     The array containing the object to write to
->>>>>>> d01a1065
      * @param string $property The property to write
      * @param mixed  $value    The value to write
      *
      * @throws NoSuchPropertyException If the property does not exist or is not public.
      */
-<<<<<<< HEAD
-    private function writeProperty(&$object, $property, $value)
-=======
     private function writeProperty($zval, $property, $value)
->>>>>>> d01a1065
     {
         if (!is_object($zval[self::VALUE])) {
             throw new NoSuchPropertyException(sprintf('Cannot write property "%s" to an array. Maybe you should write the property path as "[%s]" instead?', $property, $property));
         }
 
-<<<<<<< HEAD
-        $access = $this->getWriteAccessInfo($object, $property, $value);
-=======
         $object = $zval[self::VALUE];
         $access = $this->getWriteAccessInfo(get_class($object), $property, $value);
->>>>>>> d01a1065
 
         if (self::ACCESS_TYPE_METHOD === $access[self::ACCESS_TYPE]) {
             $object->{$access[self::ACCESS_NAME]}($value);
         } elseif (self::ACCESS_TYPE_PROPERTY === $access[self::ACCESS_TYPE]) {
             $object->{$access[self::ACCESS_NAME]} = $value;
         } elseif (self::ACCESS_TYPE_ADDER_AND_REMOVER === $access[self::ACCESS_TYPE]) {
-<<<<<<< HEAD
-            $this->writeCollection($object, $property, $value, $access[self::ACCESS_ADDER], $access[self::ACCESS_REMOVER]);
-=======
-            // At this point the add and remove methods have been found
-            $previousValue = $this->readProperty($zval, $property);
-            $previousValue = $previousValue[self::VALUE];
-
-            if ($previousValue instanceof \Traversable) {
-                $previousValue = iterator_to_array($previousValue);
-            }
-            if ($previousValue && is_array($previousValue)) {
-                if (is_object($value)) {
-                    $value = iterator_to_array($value);
-                }
-                foreach ($previousValue as $key => $item) {
-                    if (!in_array($item, $value, true)) {
-                        unset($previousValue[$key]);
-                        $object->{$access[self::ACCESS_REMOVER]}($item);
-                    }
-                }
-            } else {
-                $previousValue = false;
-            }
-
-            foreach ($value as $item) {
-                if (!$previousValue || !in_array($item, $previousValue, true)) {
-                    $object->{$access[self::ACCESS_ADDER]}($item);
-                }
-            }
->>>>>>> d01a1065
+            $this->writeCollection($zval, $property, $value, $access[self::ACCESS_ADDER], $access[self::ACCESS_REMOVER]);
         } elseif (!$access[self::ACCESS_HAS_PROPERTY] && property_exists($object, $property)) {
             // Needed to support \stdClass instances. We need to explicitly
             // exclude $access[self::ACCESS_HAS_PROPERTY], otherwise if
@@ -749,76 +621,56 @@
     }
 
     /**
-     * Adjusts a collection-valued property by calling add*() and remove*()
-     * methods.
-     *
-     * @param object             $object       The object to write to
+     * Adjusts a collection-valued property by calling add*() and remove*() methods.
+     *
+     * @param array              $zval         The array containing the object to write to
      * @param string             $property     The property to write
      * @param array|\Traversable $collection   The collection to write
      * @param string             $addMethod    The add*() method
      * @param string             $removeMethod The remove*() method
      */
-    private function writeCollection($object, $property, $collection, $addMethod, $removeMethod)
+    private function writeCollection($zval, $property, $collection, $addMethod, $removeMethod)
     {
         // At this point the add and remove methods have been found
-        // Use iterator_to_array() instead of clone in order to prevent side effects
-        // see https://github.com/symfony/symfony/issues/4670
-        $itemsToAdd = is_object($collection) ? iterator_to_array($collection) : $collection;
-        $itemToRemove = array();
-        $propertyValue = &$this->readProperty($object, $property);
-        $previousValue = $propertyValue[self::VALUE];
-        // remove reference to avoid modifications
-        unset($propertyValue);
-
-        if (is_array($previousValue) || $previousValue instanceof \Traversable) {
-            foreach ($previousValue as $previousItem) {
-                foreach ($collection as $key => $item) {
-                    if ($item === $previousItem) {
-                        // Item found, don't add
-                        unset($itemsToAdd[$key]);
-
-                        // Next $previousItem
-                        continue 2;
-                    }
+        $previousValue = $this->readProperty($zval, $property);
+        $previousValue = $previousValue[self::VALUE];
+
+        if ($previousValue instanceof \Traversable) {
+            $previousValue = iterator_to_array($previousValue);
+        }
+        if ($previousValue && is_array($previousValue)) {
+            if (is_object($collection)) {
+                $collection = iterator_to_array($collection);
+            }
+            foreach ($previousValue as $key => $item) {
+                if (!in_array($item, $collection, true)) {
+                    unset($previousValue[$key]);
+                    $zval[self::VALUE]->{$removeMethod}($item);
                 }
-
-                // Item not found, add to remove list
-                $itemToRemove[] = $previousItem;
-            }
-        }
-
-        foreach ($itemToRemove as $item) {
-            $object->{$removeMethod}($item);
-        }
-
-        foreach ($itemsToAdd as $item) {
-            $object->{$addMethod}($item);
+            }
+        } else {
+            $previousValue = false;
+        }
+
+        foreach ($collection as $item) {
+            if (!$previousValue || !in_array($item, $previousValue, true)) {
+                $zval[self::VALUE]->{$addMethod}($item);
+            }
         }
     }
 
     /**
      * Guesses how to write the property value.
      *
-<<<<<<< HEAD
-     * @param string $object
-=======
      * @param string $class
->>>>>>> d01a1065
      * @param string $property
      * @param mixed  $value
      *
      * @return array
      */
-<<<<<<< HEAD
-    private function getWriteAccessInfo($object, $property, $value)
-    {
-        $key = get_class($object).'::'.$property;
-=======
     private function getWriteAccessInfo($class, $property, $value)
     {
         $key = $class.'::'.$property;
-        $guessedAdders = '';
->>>>>>> d01a1065
 
         if (isset($this->writePropertyCache[$key])) {
             $access = $this->writePropertyCache[$key];
@@ -827,15 +679,8 @@
 
             $reflClass = new \ReflectionClass($class);
             $access[self::ACCESS_HAS_PROPERTY] = $reflClass->hasProperty($property);
-<<<<<<< HEAD
             $camelized = $this->camelize($property);
             $singulars = (array) StringUtil::singularify($camelized);
-=======
-            $plural = $this->camelize($property);
-
-            // Any of the two methods is required, but not yet known
-            $singulars = (array) StringUtil::singularify($plural);
->>>>>>> d01a1065
 
             if (is_array($value) || $value instanceof \Traversable) {
                 $methods = $this->findAdderAndRemover($reflClass, $singulars);
