<?php

/*
 * This file is part of the Symfony package.
 *
 * (c) Fabien Potencier <fabien@symfony.com>
 *
 * For the full copyright and license information, please view the LICENSE
 * file that was distributed with this source code.
 */

namespace Symfony\Component\Security\Core\Authentication\Token;

use Symfony\Component\Security\Core\Role\RoleInterface;
use Symfony\Component\Security\Core\Role\Role;
use Symfony\Component\Security\Core\User\UserInterface;
use Symfony\Component\Security\Core\User\AdvancedUserInterface;
use Symfony\Component\Security\Core\User\EquatableInterface;

/**
 * Base class for Token instances.
 *
 * @author Fabien Potencier <fabien@symfony.com>
 * @author Johannes M. Schmitt <schmittjoh@gmail.com>
 */
abstract class AbstractToken implements TokenInterface
{
    private $user;
    private $roles = array();
    private $authenticated = false;
    private $attributes = array();

    /**
     * Constructor.
     *
<<<<<<< HEAD
     * @param (Role|string)[] $roles An array of roles
=======
     * @param (RoleInterface|string)[] $roles An array of roles
>>>>>>> 8e6023b8
     *
     * @throws \InvalidArgumentException
     */
    public function __construct(array $roles = array())
    {
        foreach ($roles as $role) {
            if (is_string($role)) {
                $role = new Role($role);
            } elseif (!$role instanceof RoleInterface) {
                throw new \InvalidArgumentException(sprintf('$roles must be an array of strings, or RoleInterface instances, but got %s.', gettype($role)));
            }

            $this->roles[] = $role;
        }
    }

    /**
     * {@inheritdoc}
     */
    public function getRoles()
    {
        return $this->roles;
    }

    /**
     * {@inheritdoc}
     */
    public function getUsername()
    {
        if ($this->user instanceof UserInterface) {
            return $this->user->getUsername();
        }

        return (string) $this->user;
    }

    /**
     * {@inheritdoc}
     */
    public function getUser()
    {
        return $this->user;
    }

    /**
     * Sets the user in the token.
     *
     * The user can be a UserInterface instance, or an object implementing
     * a __toString method or the username as a regular string.
     *
     * @param string|object $user The user
     *
     * @throws \InvalidArgumentException
     */
    public function setUser($user)
    {
        if (!($user instanceof UserInterface || (is_object($user) && method_exists($user, '__toString')) || is_string($user))) {
            throw new \InvalidArgumentException('$user must be an instanceof UserInterface, an object implementing a __toString method, or a primitive string.');
        }

        if (null === $this->user) {
            $changed = false;
        } elseif ($this->user instanceof UserInterface) {
            if (!$user instanceof UserInterface) {
                $changed = true;
            } else {
                $changed = $this->hasUserChanged($user);
            }
        } elseif ($user instanceof UserInterface) {
            $changed = true;
        } else {
            $changed = (string) $this->user !== (string) $user;
        }

        if ($changed) {
            $this->setAuthenticated(false);
        }

        $this->user = $user;
    }

    /**
     * {@inheritdoc}
     */
    public function isAuthenticated()
    {
        return $this->authenticated;
    }

    /**
     * {@inheritdoc}
     */
    public function setAuthenticated($authenticated)
    {
        $this->authenticated = (bool) $authenticated;
    }

    /**
     * {@inheritdoc}
     */
    public function eraseCredentials()
    {
        if ($this->getUser() instanceof UserInterface) {
            $this->getUser()->eraseCredentials();
        }
    }

    /**
     * {@inheritdoc}
     */
    public function serialize()
    {
        return serialize(
            array(
                is_object($this->user) ? clone $this->user : $this->user,
                $this->authenticated,
                $this->roles,
                $this->attributes,
            )
        );
    }

    /**
     * {@inheritdoc}
     */
    public function unserialize($serialized)
    {
        list($this->user, $this->authenticated, $this->roles, $this->attributes) = unserialize($serialized);
    }

    /**
     * Returns the token attributes.
     *
     * @return array The token attributes
     */
    public function getAttributes()
    {
        return $this->attributes;
    }

    /**
     * Sets the token attributes.
     *
     * @param array $attributes The token attributes
     */
    public function setAttributes(array $attributes)
    {
        $this->attributes = $attributes;
    }

    /**
     * Returns true if the attribute exists.
     *
     * @param string $name The attribute name
     *
     * @return bool true if the attribute exists, false otherwise
     */
    public function hasAttribute($name)
    {
        return array_key_exists($name, $this->attributes);
    }

    /**
     * Returns an attribute value.
     *
     * @param string $name The attribute name
     *
     * @return mixed The attribute value
     *
     * @throws \InvalidArgumentException When attribute doesn't exist for this token
     */
    public function getAttribute($name)
    {
        if (!array_key_exists($name, $this->attributes)) {
            throw new \InvalidArgumentException(sprintf('This token has no "%s" attribute.', $name));
        }

        return $this->attributes[$name];
    }

    /**
     * Sets an attribute.
     *
     * @param string $name  The attribute name
     * @param mixed  $value The attribute value
     */
    public function setAttribute($name, $value)
    {
        $this->attributes[$name] = $value;
    }

    /**
     * {@inheritdoc}
     */
    public function __toString()
    {
        $class = get_class($this);
        $class = substr($class, strrpos($class, '\\') + 1);

        $roles = array();
        foreach ($this->roles as $role) {
            $roles[] = $role->getRole();
        }

        return sprintf('%s(user="%s", authenticated=%s, roles="%s")', $class, $this->getUsername(), json_encode($this->authenticated), implode(', ', $roles));
    }

    private function hasUserChanged(UserInterface $user)
    {
        if (!($this->user instanceof UserInterface)) {
            throw new \BadMethodCallException('Method "hasUserChanged" should be called when current user class is instance of "UserInterface".');
        }

        if ($this->user instanceof EquatableInterface) {
            return !(bool) $this->user->isEqualTo($user);
        }

        if ($this->user->getPassword() !== $user->getPassword()) {
            return true;
        }

        if ($this->user->getSalt() !== $user->getSalt()) {
            return true;
        }

        if ($this->user->getUsername() !== $user->getUsername()) {
            return true;
        }

        if ($this->user instanceof AdvancedUserInterface && $user instanceof AdvancedUserInterface) {
            if ($this->user->isAccountNonExpired() !== $user->isAccountNonExpired()) {
                return true;
            }

            if ($this->user->isAccountNonLocked() !== $user->isAccountNonLocked()) {
                return true;
            }

            if ($this->user->isCredentialsNonExpired() !== $user->isCredentialsNonExpired()) {
                return true;
            }

            if ($this->user->isEnabled() !== $user->isEnabled()) {
                return true;
            }
        } elseif ($this->user instanceof AdvancedUserInterface xor $user instanceof AdvancedUserInterface) {
            return true;
        }

        return false;
    }
}<|MERGE_RESOLUTION|>--- conflicted
+++ resolved
@@ -33,11 +33,7 @@
     /**
      * Constructor.
      *
-<<<<<<< HEAD
-     * @param (Role|string)[] $roles An array of roles
-=======
      * @param (RoleInterface|string)[] $roles An array of roles
->>>>>>> 8e6023b8
      *
      * @throws \InvalidArgumentException
      */
