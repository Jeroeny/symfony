--- conflicted
+++ resolved
@@ -111,11 +111,7 @@
     /**
      * @internal Called by {@link ExecutionContextFactory}. Should not be used in user code.
      */
-<<<<<<< HEAD
-    public function __construct(ValidatorInterface $validator, mixed $root, TranslatorInterface $translator, string $translationDomain = null)
-=======
-    public function __construct(ValidatorInterface $validator, $root, TranslatorInterface $translator, ?string $translationDomain = null)
->>>>>>> 2a31f2dd
+    public function __construct(ValidatorInterface $validator, mixed $root, TranslatorInterface $translator, ?string $translationDomain = null)
     {
         $this->validator = $validator;
         $this->root = $root;
@@ -125,14 +121,7 @@
         $this->cachedObjectsRefs = new \SplObjectStorage();
     }
 
-<<<<<<< HEAD
-    public function setNode(mixed $value, ?object $object, MetadataInterface $metadata = null, string $propertyPath): void
-=======
-    /**
-     * {@inheritdoc}
-     */
-    public function setNode($value, ?object $object, ?MetadataInterface $metadata, string $propertyPath)
->>>>>>> 2a31f2dd
+    public function setNode(mixed $value, ?object $object, ?MetadataInterface $metadata = null, string $propertyPath): void
     {
         $this->value = $value;
         $this->object = $object;
