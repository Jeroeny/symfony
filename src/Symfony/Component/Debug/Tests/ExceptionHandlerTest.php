--- conflicted
+++ resolved
@@ -48,9 +48,8 @@
         $handler->sendPhpResponse(new \RuntimeException('Foo'));
         $response = ob_get_clean();
 
-<<<<<<< HEAD
-        $this->assertContains('<h1 class="break-long-words exception-message">Foo</h1>', $response);
-        $this->assertContains('<div class="trace trace-as-html">', $response);
+        $this->assertStringContainsString('<h1 class="break-long-words exception-message">Foo</h1>', $response);
+        $this->assertStringContainsString('<div class="trace trace-as-html">', $response);
 
         // taken from https://www.owasp.org/index.php/Cross-site_Scripting_(XSS)
         $htmlWithXss = '<body onload=alert(\'test1\')> <b onmouseover=alert(\'Wufff!\')>click me!</b> <img src="j&#X41vascript:alert(\'test2\')"> <meta http-equiv="refresh"
@@ -60,10 +59,6 @@
         $response = ob_get_clean();
 
         $this->assertContains(sprintf('<h1 class="break-long-words exception-message">%s</h1>', htmlspecialchars($htmlWithXss, ENT_COMPAT | ENT_SUBSTITUTE, 'UTF-8')), $response);
-=======
-        $this->assertStringContainsString('Whoops, looks like something went wrong.', $response);
-        $this->assertStringContainsString('<div class="trace trace-as-html">', $response);
->>>>>>> 87c8561c
     }
 
     public function testStatusCode()
