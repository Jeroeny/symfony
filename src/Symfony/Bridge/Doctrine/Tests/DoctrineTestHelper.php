<?php

/*
 * This file is part of the Symfony package.
 *
 * (c) Fabien Potencier <fabien@symfony.com>
 *
 * For the full copyright and license information, please view the LICENSE
 * file that was distributed with this source code.
 */

namespace Symfony\Bridge\Doctrine\Tests;

use Doctrine\Common\EventManager;
use Doctrine\DBAL\DriverManager;
use Doctrine\DBAL\Schema\DefaultSchemaManagerFactory;
use Doctrine\ORM\Configuration;
use Doctrine\ORM\EntityManager;
use Doctrine\ORM\Mapping\Driver\AttributeDriver;
use Doctrine\ORM\Mapping\Driver\XmlDriver;
use Doctrine\ORM\ORMSetup;
use Doctrine\Persistence\Mapping\Driver\MappingDriverChain;
use Doctrine\Persistence\Mapping\Driver\SymfonyFileLocator;
use PHPUnit\Framework\TestCase;

/**
 * Provides utility functions needed in tests.
 *
 * @author Bernhard Schussek <bschussek@gmail.com>
 */
final class DoctrineTestHelper
{
    /**
     * Returns an entity manager for testing.
     */
    public static function createTestEntityManager(Configuration $config = null): EntityManager
    {
        if (!\extension_loaded('pdo_sqlite')) {
            TestCase::markTestSkipped('Extension pdo_sqlite is required.');
        }

        $params = [
            'driver' => 'pdo_sqlite',
            'memory' => true,
        ];

        $config ??= self::createTestConfiguration();
        $eventManager = new EventManager();

        return new EntityManager(DriverManager::getConnection($params, $config, $eventManager), $config, $eventManager);
    }

    public static function createTestConfiguration(): Configuration
    {
        $config = ORMSetup::createConfiguration(true);
        $config->setEntityNamespaces(['SymfonyTestsDoctrine' => 'Symfony\Bridge\Doctrine\Tests\Fixtures']);
        $config->setAutoGenerateProxyClasses(true);
        $config->setProxyDir(sys_get_temp_dir());
        $config->setProxyNamespace('SymfonyTests\Doctrine');
        $config->setMetadataDriverImpl(new AttributeDriver([__DIR__.'/../Tests/Fixtures' => 'Symfony\Bridge\Doctrine\Tests\Fixtures'], true));
<<<<<<< HEAD
        $config->setSchemaManagerFactory(new DefaultSchemaManagerFactory());

        if (method_exists(Configuration::class, 'setLazyGhostObjectEnabled')) {
=======
        if (class_exists(DefaultSchemaManagerFactory::class)) {
            $config->setSchemaManagerFactory(new DefaultSchemaManagerFactory());
        }
        if (method_exists($config, 'setLazyGhostObjectEnabled')) {
>>>>>>> fe26738a
            $config->setLazyGhostObjectEnabled(true);
        }

        return $config;
    }

    public static function createTestConfigurationWithXmlLoader(): Configuration
    {
        $config = self::createTestConfiguration();

        $driverChain = new MappingDriverChain();
        $driverChain->addDriver(
            new XmlDriver(
                new SymfonyFileLocator(
                    [__DIR__.'/../Tests/Resources/orm' => 'Symfony\\Bridge\\Doctrine\\Tests\\Fixtures'], '.orm.xml'
                ),
                '.orm.xml',
                true
            ),
            'Symfony\\Bridge\\Doctrine\\Tests\\Fixtures'
        );

        $config->setMetadataDriverImpl($driverChain);

        return $config;
    }

    /**
     * This class cannot be instantiated.
     */
    private function __construct()
    {
    }
}<|MERGE_RESOLUTION|>--- conflicted
+++ resolved
@@ -58,16 +58,9 @@
         $config->setProxyDir(sys_get_temp_dir());
         $config->setProxyNamespace('SymfonyTests\Doctrine');
         $config->setMetadataDriverImpl(new AttributeDriver([__DIR__.'/../Tests/Fixtures' => 'Symfony\Bridge\Doctrine\Tests\Fixtures'], true));
-<<<<<<< HEAD
         $config->setSchemaManagerFactory(new DefaultSchemaManagerFactory());
 
-        if (method_exists(Configuration::class, 'setLazyGhostObjectEnabled')) {
-=======
-        if (class_exists(DefaultSchemaManagerFactory::class)) {
-            $config->setSchemaManagerFactory(new DefaultSchemaManagerFactory());
-        }
         if (method_exists($config, 'setLazyGhostObjectEnabled')) {
->>>>>>> fe26738a
             $config->setLazyGhostObjectEnabled(true);
         }
 
