--- conflicted
+++ resolved
@@ -47,13 +47,6 @@
      */
     public static $defaultArrayMutatorPrefixes = array('add', 'remove');
 
-<<<<<<< HEAD
-=======
-    /**
-     * @var bool
-     */
-    private $supportsParameterType;
-
     /**
      * @var string[]
      */
@@ -76,13 +69,11 @@
      */
     public function __construct(array $mutatorPrefixes = null, array $accessorPrefixes = null, array $arrayMutatorPrefixes = null)
     {
-        $this->supportsParameterType = method_exists('ReflectionParameter', 'getType');
         $this->mutatorPrefixes = null !== $mutatorPrefixes ? $mutatorPrefixes : self::$defaultMutatorPrefixes;
         $this->accessorPrefixes = null !== $accessorPrefixes ? $accessorPrefixes : self::$defaultAccessorPrefixes;
         $this->arrayMutatorPrefixes = null !== $arrayMutatorPrefixes ? $arrayMutatorPrefixes : self::$defaultArrayMutatorPrefixes;
     }
 
->>>>>>> 25f13686
     /**
      * {@inheritdoc}
      */
