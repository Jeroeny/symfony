--- conflicted
+++ resolved
@@ -25,26 +25,15 @@
         "egulias/email-validator": "^2.1.10|^3|^4",
         "league/html-to-markdown": "^5.0",
         "phpdocumentor/reflection-docblock": "^3.0|^4.0|^5.0",
-<<<<<<< HEAD
         "symfony/asset": "^5.4|^6.0",
         "symfony/dependency-injection": "^5.4|^6.0",
         "symfony/finder": "^5.4|^6.0",
-        "symfony/form": "^6.1",
+        "symfony/form": "^6.2.7",
         "symfony/html-sanitizer": "^6.1",
         "symfony/http-foundation": "^5.4|^6.0",
         "symfony/http-kernel": "^6.2",
         "symfony/intl": "^5.4|^6.0",
         "symfony/mime": "^6.2",
-=======
-        "symfony/asset": "^4.4|^5.0|^6.0",
-        "symfony/dependency-injection": "^4.4|^5.0|^6.0",
-        "symfony/finder": "^4.4|^5.0|^6.0",
-        "symfony/form": "^5.4.21|^6.2.7",
-        "symfony/http-foundation": "^5.3|^6.0",
-        "symfony/http-kernel": "^4.4|^5.0|^6.0",
-        "symfony/intl": "^4.4|^5.0|^6.0",
-        "symfony/mime": "^5.2|^6.0",
->>>>>>> aec22713
         "symfony/polyfill-intl-icu": "~1.0",
         "symfony/property-info": "^5.4|^6.0",
         "symfony/routing": "^5.4|^6.0",
@@ -67,22 +56,13 @@
     "conflict": {
         "phpdocumentor/reflection-docblock": "<3.2.2",
         "phpdocumentor/type-resolver": "<1.4.0",
-<<<<<<< HEAD
         "symfony/console": "<5.4",
-        "symfony/form": "<6.1",
+        "symfony/form": "<6.2.7",
         "symfony/http-foundation": "<5.4",
         "symfony/http-kernel": "<6.2",
         "symfony/mime": "<6.2",
         "symfony/translation": "<5.4",
         "symfony/workflow": "<5.4"
-=======
-        "symfony/console": "<5.3",
-        "symfony/form": "<5.4.21|>=6,<6.2.7",
-        "symfony/http-foundation": "<5.3",
-        "symfony/http-kernel": "<4.4",
-        "symfony/translation": "<5.2",
-        "symfony/workflow": "<5.2"
->>>>>>> aec22713
     },
     "suggest": {
         "symfony/finder": "",
