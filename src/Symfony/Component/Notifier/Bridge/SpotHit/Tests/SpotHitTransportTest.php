<?php

/*
 * This file is part of the Symfony package.
 *
 * (c) Fabien Potencier <fabien@symfony.com>
 *
 * For the full copyright and license information, please view the LICENSE
 * file that was distributed with this source code.
 */

namespace Symfony\Component\Notifier\Bridge\SpotHit\Tests;

use Symfony\Component\HttpClient\MockHttpClient;
use Symfony\Component\Notifier\Bridge\SpotHit\SpotHitTransport;
use Symfony\Component\Notifier\Message\ChatMessage;
use Symfony\Component\Notifier\Message\SmsMessage;
use Symfony\Component\Notifier\Test\TransportTestCase;
use Symfony\Component\Notifier\Tests\Transport\DummyMessage;
use Symfony\Contracts\HttpClient\HttpClientInterface;

final class SpotHitTransportTest extends TransportTestCase
{
<<<<<<< HEAD
    public static function createTransport(HttpClientInterface $client = null): SpotHitTransport
=======
    /**
     * @return SpotHitTransport
     */
    public static function createTransport(?HttpClientInterface $client = null): TransportInterface
>>>>>>> 2a31f2dd
    {
        return (new SpotHitTransport('api_token', 'MyCompany', $client ?? new MockHttpClient()))->setHost('host.test');
    }

    public static function toStringProvider(): iterable
    {
        yield ['spothit://host.test?from=MyCompany', self::createTransport()];
    }

    public static function supportedMessagesProvider(): iterable
    {
        yield [new SmsMessage('0611223344', 'Hello!')];
        yield [new SmsMessage('+33611223344', 'Hello!')];
    }

    public static function unsupportedMessagesProvider(): iterable
    {
        yield [new ChatMessage('Hello!')];
        yield [new DummyMessage()];
    }
}<|MERGE_RESOLUTION|>--- conflicted
+++ resolved
@@ -21,14 +21,7 @@
 
 final class SpotHitTransportTest extends TransportTestCase
 {
-<<<<<<< HEAD
-    public static function createTransport(HttpClientInterface $client = null): SpotHitTransport
-=======
-    /**
-     * @return SpotHitTransport
-     */
-    public static function createTransport(?HttpClientInterface $client = null): TransportInterface
->>>>>>> 2a31f2dd
+    public static function createTransport(?HttpClientInterface $client = null): SpotHitTransport
     {
         return (new SpotHitTransport('api_token', 'MyCompany', $client ?? new MockHttpClient()))->setHost('host.test');
     }
