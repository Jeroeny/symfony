--- conflicted
+++ resolved
@@ -19,11 +19,7 @@
         "php": ">=7.2.5",
         "symfony/polyfill-ctype": "~1.8",
         "symfony/polyfill-mbstring": "~1.0",
-<<<<<<< HEAD
-        "symfony/polyfill-php80": "^1.15"
-=======
         "symfony/polyfill-php80": "^1.16"
->>>>>>> c7dc7f82
     },
     "require-dev": {
         "symfony/css-selector": "^4.4|^5.0",
