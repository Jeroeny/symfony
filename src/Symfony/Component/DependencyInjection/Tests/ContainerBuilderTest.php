--- conflicted
+++ resolved
@@ -67,18 +67,10 @@
         $definition = new Definition('stdClass');
         $definition->setDeprecated(true);
 
-<<<<<<< HEAD
-            $builder = new ContainerBuilder();
-            $builder->setDefinition('deprecated_foo', $definition);
-            $builder->compile();
-            $builder->get('deprecated_foo');
-        });
-=======
         $builder = new ContainerBuilder();
         $builder->setDefinition('deprecated_foo', $definition);
         $builder->compile();
         $builder->get('deprecated_foo');
->>>>>>> 57f8d1e1
     }
 
     public function testRegister()
