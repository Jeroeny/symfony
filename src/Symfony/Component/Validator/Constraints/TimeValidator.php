<?php

/*
 * This file is part of the Symfony package.
 *
 * (c) Fabien Potencier <fabien@symfony.com>
 *
 * For the full copyright and license information, please view the LICENSE
 * file that was distributed with this source code.
 */

namespace Symfony\Component\Validator\Constraints;

use Symfony\Component\Validator\Constraint;
use Symfony\Component\Validator\ConstraintValidator;
use Symfony\Component\Validator\Exception\UnexpectedTypeException;
use Symfony\Component\Validator\Exception\UnexpectedValueException;

/**
 * @author Bernhard Schussek <bschussek@gmail.com>
 */
class TimeValidator extends ConstraintValidator
{
    public const PATTERN = '/^(\d{2}):(\d{2}):(\d{2})$/';

    /**
     * Checks whether a time is valid.
     *
     * @internal
     */
    public static function checkTime(int $hour, int $minute, float $second): bool
    {
        return $hour >= 0 && $hour < 24 && $minute >= 0 && $minute < 60 && $second >= 0 && $second < 60;
    }

    /**
     * {@inheritdoc}
     */
    public function validate($value, Constraint $constraint)
    {
        if (!$constraint instanceof Time) {
            throw new UnexpectedTypeException($constraint, Time::class);
        }

        if (null === $value || '' === $value) {
            return;
        }

<<<<<<< HEAD
        if (!is_scalar($value) && !(\is_object($value) && method_exists($value, '__toString'))) {
=======
        if ($value instanceof \DateTimeInterface) {
            @trigger_error(sprintf('Validating a \\DateTimeInterface with "%s" is deprecated since version 4.2. Use "%s" instead or remove the constraint if the underlying model is already type hinted to \\DateTimeInterface.', Time::class, Type::class), \E_USER_DEPRECATED);

            return;
        }

        if (!\is_scalar($value) && !(\is_object($value) && method_exists($value, '__toString'))) {
>>>>>>> 0c38f367
            throw new UnexpectedValueException($value, 'string');
        }

        $value = (string) $value;

        if (!preg_match(static::PATTERN, $value, $matches)) {
            $this->context->buildViolation($constraint->message)
                ->setParameter('{{ value }}', $this->formatValue($value))
                ->setCode(Time::INVALID_FORMAT_ERROR)
                ->addViolation();

            return;
        }

        if (!self::checkTime($matches[1], $matches[2], $matches[3])) {
            $this->context->buildViolation($constraint->message)
                ->setParameter('{{ value }}', $this->formatValue($value))
                ->setCode(Time::INVALID_TIME_ERROR)
                ->addViolation();
        }
    }
}<|MERGE_RESOLUTION|>--- conflicted
+++ resolved
@@ -46,17 +46,7 @@
             return;
         }
 
-<<<<<<< HEAD
-        if (!is_scalar($value) && !(\is_object($value) && method_exists($value, '__toString'))) {
-=======
-        if ($value instanceof \DateTimeInterface) {
-            @trigger_error(sprintf('Validating a \\DateTimeInterface with "%s" is deprecated since version 4.2. Use "%s" instead or remove the constraint if the underlying model is already type hinted to \\DateTimeInterface.', Time::class, Type::class), \E_USER_DEPRECATED);
-
-            return;
-        }
-
         if (!\is_scalar($value) && !(\is_object($value) && method_exists($value, '__toString'))) {
->>>>>>> 0c38f367
             throw new UnexpectedValueException($value, 'string');
         }
 
