--- conflicted
+++ resolved
@@ -13,10 +13,6 @@
 
 use Symfony\Component\ErrorHandler\Exception\FlattenException;
 use Symfony\Component\Messenger\Transport\Serialization\Serializer;
-<<<<<<< HEAD
-=======
-use Symfony\Component\Serializer\Normalizer\ContextAwareNormalizerInterface;
->>>>>>> a44829e2
 use Symfony\Component\Serializer\Normalizer\DenormalizerInterface;
 use Symfony\Component\Serializer\Normalizer\NormalizerAwareTrait;
 use Symfony\Component\Serializer\Normalizer\NormalizerInterface;
@@ -30,11 +26,7 @@
 {
     use NormalizerAwareTrait;
 
-<<<<<<< HEAD
-    public function normalize(mixed $object, string $format = null, array $context = []): array
-=======
     public function normalize(mixed $object, ?string $format = null, array $context = []): array
->>>>>>> a44829e2
     {
         $normalized = [
             'message' => $object->getMessage(),
@@ -60,20 +52,12 @@
         ];
     }
 
-<<<<<<< HEAD
-    public function supportsNormalization(mixed $data, string $format = null, array $context = []): bool
-=======
     public function supportsNormalization(mixed $data, ?string $format = null, array $context = []): bool
->>>>>>> a44829e2
     {
         return $data instanceof FlattenException && ($context[Serializer::MESSENGER_SERIALIZATION_CONTEXT] ?? false);
     }
 
-<<<<<<< HEAD
-    public function denormalize(mixed $data, string $type, string $format = null, array $context = []): FlattenException
-=======
     public function denormalize(mixed $data, string $type, ?string $format = null, array $context = []): FlattenException
->>>>>>> a44829e2
     {
         $object = new FlattenException();
 
@@ -99,11 +83,7 @@
         return $object;
     }
 
-<<<<<<< HEAD
-    public function supportsDenormalization(mixed $data, string $type, string $format = null, array $context = []): bool
-=======
     public function supportsDenormalization(mixed $data, string $type, ?string $format = null, array $context = []): bool
->>>>>>> a44829e2
     {
         return FlattenException::class === $type && ($context[Serializer::MESSENGER_SERIALIZATION_CONTEXT] ?? false);
     }
