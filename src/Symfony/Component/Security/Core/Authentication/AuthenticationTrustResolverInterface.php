<?php

/*
 * This file is part of the Symfony package.
 *
 * (c) Fabien Potencier <fabien@symfony.com>
 *
 * For the full copyright and license information, please view the LICENSE
 * file that was distributed with this source code.
 */

namespace Symfony\Component\Security\Core\Authentication;

use Symfony\Component\Security\Core\Authentication\Token\TokenInterface;

/**
 * Interface for resolving the authentication status of a given token.
 *
 * @author Johannes M. Schmitt <schmittjoh@gmail.com>
 */
interface AuthenticationTrustResolverInterface
{
    /**
     * Resolves whether the passed token implementation is authenticated.
     */
<<<<<<< HEAD
    public function isAuthenticated(TokenInterface $token = null): bool;
=======
    public function isAuthenticated(?TokenInterface $token = null): bool;
>>>>>>> a44829e2

    /**
     * Resolves whether the passed token implementation is authenticated
     * using remember-me capabilities.
     */
<<<<<<< HEAD
    public function isRememberMe(TokenInterface $token = null): bool;
=======
    public function isRememberMe(?TokenInterface $token = null): bool;
>>>>>>> a44829e2

    /**
     * Resolves whether the passed token implementation is fully authenticated.
     */
<<<<<<< HEAD
    public function isFullFledged(TokenInterface $token = null): bool;
=======
    public function isFullFledged(?TokenInterface $token = null): bool;
>>>>>>> a44829e2
}<|MERGE_RESOLUTION|>--- conflicted
+++ resolved
@@ -23,28 +23,16 @@
     /**
      * Resolves whether the passed token implementation is authenticated.
      */
-<<<<<<< HEAD
-    public function isAuthenticated(TokenInterface $token = null): bool;
-=======
     public function isAuthenticated(?TokenInterface $token = null): bool;
->>>>>>> a44829e2
 
     /**
      * Resolves whether the passed token implementation is authenticated
      * using remember-me capabilities.
      */
-<<<<<<< HEAD
-    public function isRememberMe(TokenInterface $token = null): bool;
-=======
     public function isRememberMe(?TokenInterface $token = null): bool;
->>>>>>> a44829e2
 
     /**
      * Resolves whether the passed token implementation is fully authenticated.
      */
-<<<<<<< HEAD
-    public function isFullFledged(TokenInterface $token = null): bool;
-=======
     public function isFullFledged(?TokenInterface $token = null): bool;
->>>>>>> a44829e2
 }