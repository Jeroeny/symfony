--- conflicted
+++ resolved
@@ -22,11 +22,7 @@
     public const TYPE = 'type';
     public const CODE = 'status_code';
 
-<<<<<<< HEAD
-    public function normalize(mixed $object, string $format = null, array $context = []): array
-=======
     public function normalize(mixed $object, ?string $format = null, array $context = []): array
->>>>>>> a44829e2
     {
         $data = [
             'title' => $context[self::TITLE] ?? 'Validation Failed',
@@ -49,11 +45,7 @@
         ];
     }
 
-<<<<<<< HEAD
-    public function supportsNormalization(mixed $data, string $format = null, array $context = []): bool
-=======
     public function supportsNormalization(mixed $data, ?string $format = null, array $context = []): bool
->>>>>>> a44829e2
     {
         return $data instanceof FormInterface && $data->isSubmitted() && !$data->isValid();
     }
