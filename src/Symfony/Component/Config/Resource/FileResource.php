<?php

/*
 * This file is part of the Symfony package.
 *
 * (c) Fabien Potencier <fabien@symfony.com>
 *
 * For the full copyright and license information, please view the LICENSE
 * file that was distributed with this source code.
 */

namespace Symfony\Component\Config\Resource;

/**
 * FileResource represents a resource stored on the filesystem.
 *
 * The resource can be a file or a directory.
 *
 * @author Fabien Potencier <fabien@symfony.com>
 *
 * @final
 */
class FileResource implements SelfCheckingResourceInterface
{
    /**
     * @var string|false
     */
    private $resource;

    /**
     * @param string $resource The file path to the resource
     *
     * @throws \InvalidArgumentException
     */
    public function __construct(string $resource)
    {
        $this->resource = realpath($resource) ?: (file_exists($resource) ? $resource : false);

        if (false === $this->resource) {
            throw new \InvalidArgumentException(sprintf('The file "%s" does not exist.', $resource));
        }
    }

<<<<<<< HEAD
    /**
     * {@inheritdoc}
     */
    public function __toString(): string
=======
    public function __toString()
>>>>>>> cf0f3c98
    {
        return $this->resource;
    }

    /**
     * @return string The canonicalized, absolute path to the resource
     */
    public function getResource(): string
    {
        return $this->resource;
    }

    /**
     * {@inheritdoc}
     */
    public function isFresh(int $timestamp): bool
    {
        return false !== ($filemtime = @filemtime($this->resource)) && $filemtime <= $timestamp;
    }
}<|MERGE_RESOLUTION|>--- conflicted
+++ resolved
@@ -41,14 +41,7 @@
         }
     }
 
-<<<<<<< HEAD
-    /**
-     * {@inheritdoc}
-     */
     public function __toString(): string
-=======
-    public function __toString()
->>>>>>> cf0f3c98
     {
         return $this->resource;
     }
