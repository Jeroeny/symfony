<?php

/*
 * This file is part of the Symfony package.
 *
 * (c) Fabien Potencier <fabien@symfony.com>
 *
 * For the full copyright and license information, please view the LICENSE
 * file that was distributed with this source code.
 */

namespace Symfony\Component\EventDispatcher\Debug;

use Psr\EventDispatcher\StoppableEventInterface;
use Psr\Log\LoggerInterface;
use Symfony\Component\EventDispatcher\EventDispatcher;
use Symfony\Component\EventDispatcher\EventDispatcherInterface;
use Symfony\Component\EventDispatcher\EventSubscriberInterface;
use Symfony\Component\HttpFoundation\Request;
use Symfony\Component\HttpFoundation\RequestStack;
use Symfony\Component\Stopwatch\Stopwatch;
use Symfony\Contracts\Service\ResetInterface;

/**
 * Collects some data about event listeners.
 *
 * This event dispatcher delegates the dispatching to another one.
 *
 * @author Fabien Potencier <fabien@symfony.com>
 */
class TraceableEventDispatcher implements EventDispatcherInterface, ResetInterface
{
    protected $logger;
    protected $stopwatch;

    /**
     * @var \SplObjectStorage<WrappedListener, array{string, string}>|null
     */
    private ?\SplObjectStorage $callStack = null;
    private EventDispatcherInterface $dispatcher;
    private array $wrappedListeners = [];
    private array $orphanedEvents = [];
    private ?RequestStack $requestStack;
    private string $currentRequestHash = '';

<<<<<<< HEAD
    public function __construct(EventDispatcherInterface $dispatcher, Stopwatch $stopwatch, LoggerInterface $logger = null, RequestStack $requestStack = null)
=======
    public function __construct(EventDispatcherInterface $dispatcher, Stopwatch $stopwatch, ?LoggerInterface $logger = null, ?RequestStack $requestStack = null)
>>>>>>> a44829e2
    {
        $this->dispatcher = $dispatcher;
        $this->stopwatch = $stopwatch;
        $this->logger = $logger;
        $this->requestStack = $requestStack;
    }

    /**
     * @return void
     */
    public function addListener(string $eventName, callable|array $listener, int $priority = 0)
    {
        $this->dispatcher->addListener($eventName, $listener, $priority);
    }

    /**
     * @return void
     */
    public function addSubscriber(EventSubscriberInterface $subscriber)
    {
        $this->dispatcher->addSubscriber($subscriber);
    }

    /**
     * @return void
     */
    public function removeListener(string $eventName, callable|array $listener)
    {
        if (isset($this->wrappedListeners[$eventName])) {
            foreach ($this->wrappedListeners[$eventName] as $index => $wrappedListener) {
                if ($wrappedListener->getWrappedListener() === $listener || ($listener instanceof \Closure && $wrappedListener->getWrappedListener() == $listener)) {
                    $listener = $wrappedListener;
                    unset($this->wrappedListeners[$eventName][$index]);
                    break;
                }
            }
        }

        $this->dispatcher->removeListener($eventName, $listener);
    }

    /**
     * @return void
     */
    public function removeSubscriber(EventSubscriberInterface $subscriber)
    {
        $this->dispatcher->removeSubscriber($subscriber);
    }

<<<<<<< HEAD
    public function getListeners(string $eventName = null): array
=======
    public function getListeners(?string $eventName = null): array
>>>>>>> a44829e2
    {
        return $this->dispatcher->getListeners($eventName);
    }

    public function getListenerPriority(string $eventName, callable|array $listener): ?int
    {
        // we might have wrapped listeners for the event (if called while dispatching)
        // in that case get the priority by wrapper
        if (isset($this->wrappedListeners[$eventName])) {
            foreach ($this->wrappedListeners[$eventName] as $wrappedListener) {
                if ($wrappedListener->getWrappedListener() === $listener || ($listener instanceof \Closure && $wrappedListener->getWrappedListener() == $listener)) {
                    return $this->dispatcher->getListenerPriority($eventName, $wrappedListener);
                }
            }
        }

        return $this->dispatcher->getListenerPriority($eventName, $listener);
    }

<<<<<<< HEAD
    public function hasListeners(string $eventName = null): bool
=======
    public function hasListeners(?string $eventName = null): bool
>>>>>>> a44829e2
    {
        return $this->dispatcher->hasListeners($eventName);
    }

<<<<<<< HEAD
    public function dispatch(object $event, string $eventName = null): object
=======
    public function dispatch(object $event, ?string $eventName = null): object
>>>>>>> a44829e2
    {
        $eventName ??= $event::class;

        $this->callStack ??= new \SplObjectStorage();

        $currentRequestHash = $this->currentRequestHash = $this->requestStack && ($request = $this->requestStack->getCurrentRequest()) ? spl_object_hash($request) : '';

        if (null !== $this->logger && $event instanceof StoppableEventInterface && $event->isPropagationStopped()) {
            $this->logger->debug(sprintf('The "%s" event is already stopped. No listeners have been called.', $eventName));
        }

        $this->preProcess($eventName);
        try {
            $this->beforeDispatch($eventName, $event);
            try {
                $e = $this->stopwatch->start($eventName, 'section');
                try {
                    $this->dispatcher->dispatch($event, $eventName);
                } finally {
                    if ($e->isStarted()) {
                        $e->stop();
                    }
                }
            } finally {
                $this->afterDispatch($eventName, $event);
            }
        } finally {
            $this->currentRequestHash = $currentRequestHash;
            $this->postProcess($eventName);
        }

        return $event;
    }

<<<<<<< HEAD
    public function getCalledListeners(Request $request = null): array
=======
    public function getCalledListeners(?Request $request = null): array
>>>>>>> a44829e2
    {
        if (null === $this->callStack) {
            return [];
        }

        $hash = $request ? spl_object_hash($request) : null;
        $called = [];
        foreach ($this->callStack as $listener) {
            [$eventName, $requestHash] = $this->callStack->getInfo();
            if (null === $hash || $hash === $requestHash) {
                $called[] = $listener->getInfo($eventName);
            }
        }

        return $called;
    }

<<<<<<< HEAD
    public function getNotCalledListeners(Request $request = null): array
=======
    public function getNotCalledListeners(?Request $request = null): array
>>>>>>> a44829e2
    {
        try {
            $allListeners = $this->dispatcher instanceof EventDispatcher ? $this->getListenersWithPriority() : $this->getListenersWithoutPriority();
        } catch (\Exception $e) {
            $this->logger?->info('An exception was thrown while getting the uncalled listeners.', ['exception' => $e]);

            // unable to retrieve the uncalled listeners
            return [];
        }

        $hash = $request ? spl_object_hash($request) : null;
        $calledListeners = [];

        if (null !== $this->callStack) {
            foreach ($this->callStack as $calledListener) {
                [, $requestHash] = $this->callStack->getInfo();

                if (null === $hash || $hash === $requestHash) {
                    $calledListeners[] = $calledListener->getWrappedListener();
                }
            }
        }

        $notCalled = [];

        foreach ($allListeners as $eventName => $listeners) {
            foreach ($listeners as [$listener, $priority]) {
                if (!\in_array($listener, $calledListeners, true)) {
                    if (!$listener instanceof WrappedListener) {
                        $listener = new WrappedListener($listener, null, $this->stopwatch, $this, $priority);
                    }
                    $notCalled[] = $listener->getInfo($eventName);
                }
            }
        }

        uasort($notCalled, $this->sortNotCalledListeners(...));

        return $notCalled;
    }

    public function getOrphanedEvents(?Request $request = null): array
    {
        if ($request) {
            return $this->orphanedEvents[spl_object_hash($request)] ?? [];
        }

        if (!$this->orphanedEvents) {
            return [];
        }

        return array_merge(...array_values($this->orphanedEvents));
    }

    /**
     * @return void
     */
    public function reset()
    {
        $this->callStack = null;
        $this->orphanedEvents = [];
        $this->currentRequestHash = '';
    }

    /**
     * Proxies all method calls to the original event dispatcher.
     *
     * @param string $method    The method name
     * @param array  $arguments The method arguments
     */
    public function __call(string $method, array $arguments): mixed
    {
        return $this->dispatcher->{$method}(...$arguments);
    }

    /**
     * Called before dispatching the event.
     *
     * @return void
     */
    protected function beforeDispatch(string $eventName, object $event)
    {
    }

    /**
     * Called after dispatching the event.
     *
     * @return void
     */
    protected function afterDispatch(string $eventName, object $event)
    {
    }

    private function preProcess(string $eventName): void
    {
        if (!$this->dispatcher->hasListeners($eventName)) {
            $this->orphanedEvents[$this->currentRequestHash][] = $eventName;

            return;
        }

        foreach ($this->dispatcher->getListeners($eventName) as $listener) {
            $priority = $this->getListenerPriority($eventName, $listener);
            $wrappedListener = new WrappedListener($listener instanceof WrappedListener ? $listener->getWrappedListener() : $listener, null, $this->stopwatch, $this);
            $this->wrappedListeners[$eventName][] = $wrappedListener;
            $this->dispatcher->removeListener($eventName, $listener);
            $this->dispatcher->addListener($eventName, $wrappedListener, $priority);
            $this->callStack->attach($wrappedListener, [$eventName, $this->currentRequestHash]);
        }
    }

    private function postProcess(string $eventName): void
    {
        unset($this->wrappedListeners[$eventName]);
        $skipped = false;
        foreach ($this->dispatcher->getListeners($eventName) as $listener) {
            if (!$listener instanceof WrappedListener) { // #12845: a new listener was added during dispatch.
                continue;
            }
            // Unwrap listener
            $priority = $this->getListenerPriority($eventName, $listener);
            $this->dispatcher->removeListener($eventName, $listener);
            $this->dispatcher->addListener($eventName, $listener->getWrappedListener(), $priority);

            if (null !== $this->logger) {
                $context = ['event' => $eventName, 'listener' => $listener->getPretty()];
            }

            if ($listener->wasCalled()) {
                $this->logger?->debug('Notified event "{event}" to listener "{listener}".', $context);
            } else {
                $this->callStack->detach($listener);
            }

            if (null !== $this->logger && $skipped) {
                $this->logger->debug('Listener "{listener}" was not called for event "{event}".', $context);
            }

            if ($listener->stoppedPropagation()) {
                $this->logger?->debug('Listener "{listener}" stopped propagation of the event "{event}".', $context);

                $skipped = true;
            }
        }
    }

    private function sortNotCalledListeners(array $a, array $b): int
    {
        if (0 !== $cmp = strcmp($a['event'], $b['event'])) {
            return $cmp;
        }

        if (\is_int($a['priority']) && !\is_int($b['priority'])) {
            return 1;
        }

        if (!\is_int($a['priority']) && \is_int($b['priority'])) {
            return -1;
        }

        if ($a['priority'] === $b['priority']) {
            return 0;
        }

        if ($a['priority'] > $b['priority']) {
            return -1;
        }

        return 1;
    }

    private function getListenersWithPriority(): array
    {
        $result = [];

        $allListeners = new \ReflectionProperty(EventDispatcher::class, 'listeners');
<<<<<<< HEAD
=======
        $allListeners->setAccessible(true);
>>>>>>> a44829e2

        foreach ($allListeners->getValue($this->dispatcher) as $eventName => $listenersByPriority) {
            foreach ($listenersByPriority as $priority => $listeners) {
                foreach ($listeners as $listener) {
                    $result[$eventName][] = [$listener, $priority];
                }
            }
        }

        return $result;
    }

    private function getListenersWithoutPriority(): array
    {
        $result = [];

        foreach ($this->getListeners() as $eventName => $listeners) {
            foreach ($listeners as $listener) {
                $result[$eventName][] = [$listener, null];
            }
        }

        return $result;
    }
}<|MERGE_RESOLUTION|>--- conflicted
+++ resolved
@@ -43,11 +43,7 @@
     private ?RequestStack $requestStack;
     private string $currentRequestHash = '';
 
-<<<<<<< HEAD
-    public function __construct(EventDispatcherInterface $dispatcher, Stopwatch $stopwatch, LoggerInterface $logger = null, RequestStack $requestStack = null)
-=======
     public function __construct(EventDispatcherInterface $dispatcher, Stopwatch $stopwatch, ?LoggerInterface $logger = null, ?RequestStack $requestStack = null)
->>>>>>> a44829e2
     {
         $this->dispatcher = $dispatcher;
         $this->stopwatch = $stopwatch;
@@ -97,11 +93,7 @@
         $this->dispatcher->removeSubscriber($subscriber);
     }
 
-<<<<<<< HEAD
-    public function getListeners(string $eventName = null): array
-=======
     public function getListeners(?string $eventName = null): array
->>>>>>> a44829e2
     {
         return $this->dispatcher->getListeners($eventName);
     }
@@ -121,20 +113,12 @@
         return $this->dispatcher->getListenerPriority($eventName, $listener);
     }
 
-<<<<<<< HEAD
-    public function hasListeners(string $eventName = null): bool
-=======
     public function hasListeners(?string $eventName = null): bool
->>>>>>> a44829e2
     {
         return $this->dispatcher->hasListeners($eventName);
     }
 
-<<<<<<< HEAD
-    public function dispatch(object $event, string $eventName = null): object
-=======
     public function dispatch(object $event, ?string $eventName = null): object
->>>>>>> a44829e2
     {
         $eventName ??= $event::class;
 
@@ -169,11 +153,7 @@
         return $event;
     }
 
-<<<<<<< HEAD
-    public function getCalledListeners(Request $request = null): array
-=======
     public function getCalledListeners(?Request $request = null): array
->>>>>>> a44829e2
     {
         if (null === $this->callStack) {
             return [];
@@ -191,11 +171,7 @@
         return $called;
     }
 
-<<<<<<< HEAD
-    public function getNotCalledListeners(Request $request = null): array
-=======
     public function getNotCalledListeners(?Request $request = null): array
->>>>>>> a44829e2
     {
         try {
             $allListeners = $this->dispatcher instanceof EventDispatcher ? $this->getListenersWithPriority() : $this->getListenersWithoutPriority();
@@ -372,10 +348,6 @@
         $result = [];
 
         $allListeners = new \ReflectionProperty(EventDispatcher::class, 'listeners');
-<<<<<<< HEAD
-=======
-        $allListeners->setAccessible(true);
->>>>>>> a44829e2
 
         foreach ($allListeners->getValue($this->dispatcher) as $eventName => $listenersByPriority) {
             foreach ($listenersByPriority as $priority => $listeners) {
