<?php

/*
 * This file is part of the Symfony package.
 *
 * (c) Fabien Potencier <fabien@symfony.com>
 *
 * For the full copyright and license information, please view the LICENSE
 * file that was distributed with this source code.
 */

namespace Symfony\Component\HttpClient;

use Psr\Log\LoggerAwareInterface;
use Psr\Log\LoggerInterface;
use Symfony\Component\HttpClient\Exception\InvalidArgumentException;
use Symfony\Component\HttpClient\Exception\TransportException;
use Symfony\Component\HttpFoundation\IpUtils;
use Symfony\Contracts\HttpClient\HttpClientInterface;
use Symfony\Contracts\HttpClient\ResponseInterface;
use Symfony\Contracts\HttpClient\ResponseStreamInterface;
use Symfony\Contracts\Service\ResetInterface;

/**
 * Decorator that blocks requests to private networks by default.
 *
 * @author Hallison Boaventura <hallisonboaventura@gmail.com>
 */
final class NoPrivateNetworkHttpClient implements HttpClientInterface, LoggerAwareInterface, ResetInterface
{
    use HttpClientTrait;

    private HttpClientInterface $client;
    private string|array|null $subnets;

    /**
     * @param string|array|null $subnets String or array of subnets using CIDR notation that will be used by IpUtils.
     *                                   If null is passed, the standard private subnets will be used.
     */
    public function __construct(HttpClientInterface $client, string|array $subnets = null)
    {
        if (!class_exists(IpUtils::class)) {
            throw new \LogicException(sprintf('You cannot use "%s" if the HttpFoundation component is not installed. Try running "composer require symfony/http-foundation".', __CLASS__));
        }

        $this->client = $client;
        $this->subnets = $subnets;
    }

    public function request(string $method, string $url, array $options = []): ResponseInterface
    {
        $onProgress = $options['on_progress'] ?? null;
        if (null !== $onProgress && !\is_callable($onProgress)) {
            throw new InvalidArgumentException(sprintf('Option "on_progress" must be callable, "%s" given.', get_debug_type($onProgress)));
        }

        $subnets = $this->subnets;

        $options['on_progress'] = function (int $dlNow, int $dlSize, array $info) use ($onProgress, $subnets): void {
            static $lastPrimaryIp = '';
            if ($info['primary_ip'] !== $lastPrimaryIp) {
                if ($info['primary_ip'] && IpUtils::checkIp($info['primary_ip'], $subnets ?? IpUtils::PRIVATE_SUBNETS)) {
                    throw new TransportException(sprintf('IP "%s" is blocked for "%s".', $info['primary_ip'], $info['url']));
                }

                $lastPrimaryIp = $info['primary_ip'];
            }

            null !== $onProgress && $onProgress($dlNow, $dlSize, $info);
        };

        return $this->client->request($method, $url, $options);
    }

<<<<<<< HEAD
    public function stream(ResponseInterface|iterable $responses, float $timeout = null): ResponseStreamInterface
=======
    /**
     * {@inheritdoc}
     */
    public function stream($responses, ?float $timeout = null): ResponseStreamInterface
>>>>>>> 2a31f2dd
    {
        return $this->client->stream($responses, $timeout);
    }

    public function setLogger(LoggerInterface $logger): void
    {
        if ($this->client instanceof LoggerAwareInterface) {
            $this->client->setLogger($logger);
        }
    }

    public function withOptions(array $options): static
    {
        $clone = clone $this;
        $clone->client = $this->client->withOptions($options);

        return $clone;
    }

    public function reset(): void
    {
        if ($this->client instanceof ResetInterface) {
            $this->client->reset();
        }
    }
}<|MERGE_RESOLUTION|>--- conflicted
+++ resolved
@@ -37,7 +37,7 @@
      * @param string|array|null $subnets String or array of subnets using CIDR notation that will be used by IpUtils.
      *                                   If null is passed, the standard private subnets will be used.
      */
-    public function __construct(HttpClientInterface $client, string|array $subnets = null)
+    public function __construct(HttpClientInterface $client, string|array|null $subnets = null)
     {
         if (!class_exists(IpUtils::class)) {
             throw new \LogicException(sprintf('You cannot use "%s" if the HttpFoundation component is not installed. Try running "composer require symfony/http-foundation".', __CLASS__));
@@ -72,14 +72,7 @@
         return $this->client->request($method, $url, $options);
     }
 
-<<<<<<< HEAD
-    public function stream(ResponseInterface|iterable $responses, float $timeout = null): ResponseStreamInterface
-=======
-    /**
-     * {@inheritdoc}
-     */
-    public function stream($responses, ?float $timeout = null): ResponseStreamInterface
->>>>>>> 2a31f2dd
+    public function stream(ResponseInterface|iterable $responses, ?float $timeout = null): ResponseStreamInterface
     {
         return $this->client->stream($responses, $timeout);
     }
