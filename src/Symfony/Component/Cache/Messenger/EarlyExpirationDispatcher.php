--- conflicted
+++ resolved
@@ -34,14 +34,7 @@
         $this->callbackWrapper = null === $callbackWrapper ? null : $callbackWrapper(...);
     }
 
-<<<<<<< HEAD
-    public function __invoke(callable $callback, CacheItem $item, bool &$save, AdapterInterface $pool, \Closure $setMetadata, LoggerInterface $logger = null): mixed
-=======
-    /**
-     * @return mixed
-     */
-    public function __invoke(callable $callback, CacheItem $item, bool &$save, AdapterInterface $pool, \Closure $setMetadata, ?LoggerInterface $logger = null)
->>>>>>> 115fb5be
+    public function __invoke(callable $callback, CacheItem $item, bool &$save, AdapterInterface $pool, \Closure $setMetadata, ?LoggerInterface $logger = null): mixed
     {
         if (!$item->isHit() || null === $message = EarlyExpirationMessage::create($this->reverseContainer, $callback, $item, $pool)) {
             // The item is stale or the callback cannot be reversed: we must compute the value now
