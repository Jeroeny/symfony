<?php

/*
 * This file is part of the Symfony package.
 *
 * (c) Fabien Potencier <fabien@symfony.com>
 *
 * For the full copyright and license information, please view the LICENSE
 * file that was distributed with this source code.
 */

namespace Symfony\Component\Translation\Tests;

use PHPUnit\Framework\TestCase;
use Symfony\Component\Translation\Loader\ArrayLoader;
use Symfony\Component\Translation\MessageCatalogue;
use Symfony\Component\Translation\Translator;

class TranslatorTest extends TestCase
{
    /**
     * @dataProvider getInvalidLocalesTests
     */
    public function testConstructorInvalidLocale($locale)
    {
        $this->expectException('Symfony\Component\Translation\Exception\InvalidArgumentException');
        new Translator($locale);
    }

    /**
     * @dataProvider getValidLocalesTests
     */
    public function testConstructorValidLocale($locale)
    {
        $translator = new Translator($locale);

        $this->assertSame($locale, $translator->getLocale());
    }

    /**
     * @group legacy
     */
    public function testConstructorWithoutLocale()
    {
        $translator = new Translator(null);

        $this->assertNull($translator->getLocale());
    }

    public function testSetGetLocale()
    {
        $translator = new Translator('en');

        $this->assertEquals('en', $translator->getLocale());

        $translator->setLocale('fr');
        $this->assertEquals('fr', $translator->getLocale());
    }

    /**
     * @dataProvider getInvalidLocalesTests
     */
    public function testSetInvalidLocale($locale)
    {
        $this->expectException('Symfony\Component\Translation\Exception\InvalidArgumentException');
        $translator = new Translator('fr');
        $translator->setLocale($locale);
    }

    /**
     * @dataProvider getValidLocalesTests
     */
    public function testSetValidLocale($locale)
    {
        $translator = new Translator($locale);
        $translator->setLocale($locale);

        $this->assertEquals($locale, $translator->getLocale());
    }

    /**
     * @group legacy
     */
    public function testSetNullLocale()
    {
        $translator = new Translator('en');
        $translator->setLocale(null);

        $this->assertNull($translator->getLocale());
    }

    public function testGetCatalogue()
    {
        $translator = new Translator('en');

        $this->assertEquals(new MessageCatalogue('en'), $translator->getCatalogue());

        $translator->setLocale('fr');
        $this->assertEquals(new MessageCatalogue('fr'), $translator->getCatalogue('fr'));
    }

    public function testGetCatalogueReturnsConsolidatedCatalogue()
    {
        /*
         * This will be useful once we refactor so that different domains will be loaded lazily (on-demand).
         * In that case, getCatalogue() will probably have to load all missing domains in order to return
         * one complete catalogue.
         */

        $locale = 'whatever';
        $translator = new Translator($locale);
        $translator->addLoader('loader-a', new ArrayLoader());
        $translator->addLoader('loader-b', new ArrayLoader());
        $translator->addResource('loader-a', ['foo' => 'foofoo'], $locale, 'domain-a');
        $translator->addResource('loader-b', ['bar' => 'foobar'], $locale, 'domain-b');

        /*
         * Test that we get a single catalogue comprising messages
         * from different loaders and different domains
         */
        $catalogue = $translator->getCatalogue($locale);
        $this->assertTrue($catalogue->defines('foo', 'domain-a'));
        $this->assertTrue($catalogue->defines('bar', 'domain-b'));
    }

    public function testSetFallbackLocales()
    {
        $translator = new Translator('en');
        $translator->addLoader('array', new ArrayLoader());
        $translator->addResource('array', ['foo' => 'foofoo'], 'en');
        $translator->addResource('array', ['bar' => 'foobar'], 'fr');

        // force catalogue loading
        $translator->trans('bar');

        $translator->setFallbackLocales(['fr']);
        $this->assertEquals('foobar', $translator->trans('bar'));
    }

    public function testSetFallbackLocalesMultiple()
    {
        $translator = new Translator('en');
        $translator->addLoader('array', new ArrayLoader());
        $translator->addResource('array', ['foo' => 'foo (en)'], 'en');
        $translator->addResource('array', ['bar' => 'bar (fr)'], 'fr');

        // force catalogue loading
        $translator->trans('bar');

        $translator->setFallbackLocales(['fr_FR', 'fr']);
        $this->assertEquals('bar (fr)', $translator->trans('bar'));
    }

    /**
     * @dataProvider getInvalidLocalesTests
     */
    public function testSetFallbackInvalidLocales($locale)
    {
        $this->expectException('Symfony\Component\Translation\Exception\InvalidArgumentException');
        $translator = new Translator('fr');
        $translator->setFallbackLocales(['fr', $locale]);
    }

    /**
     * @dataProvider getValidLocalesTests
     */
    public function testSetFallbackValidLocales($locale)
    {
        $translator = new Translator($locale);
        $translator->setFallbackLocales(['fr', $locale]);
        // no assertion. this method just asserts that no exception is thrown
        $this->addToAssertionCount(1);
    }

    /**
     * @group legacy
     */
    public function testSetNullFallbackLocale()
    {
        $translator = new Translator('en');
        $translator->setFallbackLocales(['fr', null]);
        // no assertion. this method just asserts that no exception is thrown
        $this->addToAssertionCount(1);
    }

    public function testTransWithFallbackLocale()
    {
        $translator = new Translator('fr_FR');
        $translator->setFallbackLocales(['en']);

        $translator->addLoader('array', new ArrayLoader());
        $translator->addResource('array', ['bar' => 'foobar'], 'en');

        $this->assertEquals('foobar', $translator->trans('bar'));
    }

    /**
     * @dataProvider getInvalidLocalesTests
     */
    public function testAddResourceInvalidLocales($locale)
    {
        $this->expectException('Symfony\Component\Translation\Exception\InvalidArgumentException');
        $translator = new Translator('fr');
        $translator->addResource('array', ['foo' => 'foofoo'], $locale);
    }

    /**
     * @dataProvider getValidLocalesTests
     */
    public function testAddResourceValidLocales($locale)
    {
        $translator = new Translator('fr');
        $translator->addResource('array', ['foo' => 'foofoo'], $locale);
        // no assertion. this method just asserts that no exception is thrown
        $this->addToAssertionCount(1);
    }

    public function testAddResourceAfterTrans()
    {
        $translator = new Translator('fr');
        $translator->addLoader('array', new ArrayLoader());

        $translator->setFallbackLocales(['en']);

        $translator->addResource('array', ['foo' => 'foofoo'], 'en');
        $this->assertEquals('foofoo', $translator->trans('foo'));

        $translator->addResource('array', ['bar' => 'foobar'], 'en');
        $this->assertEquals('foobar', $translator->trans('bar'));
    }

    /**
     * @dataProvider getTransFileTests
     */
    public function testTransWithoutFallbackLocaleFile($format, $loader)
    {
        $this->expectException('Symfony\Component\Translation\Exception\NotFoundResourceException');
        $loaderClass = 'Symfony\\Component\\Translation\\Loader\\'.$loader;
        $translator = new Translator('en');
        $translator->addLoader($format, new $loaderClass());
        $translator->addResource($format, __DIR__.'/fixtures/non-existing', 'en');
        $translator->addResource($format, __DIR__.'/fixtures/resources.'.$format, 'en');

        // force catalogue loading
        $translator->trans('foo');
    }

    /**
     * @dataProvider getTransFileTests
     */
    public function testTransWithFallbackLocaleFile($format, $loader)
    {
        $loaderClass = 'Symfony\\Component\\Translation\\Loader\\'.$loader;
        $translator = new Translator('en_GB');
        $translator->addLoader($format, new $loaderClass());
        $translator->addResource($format, __DIR__.'/fixtures/non-existing', 'en_GB');
        $translator->addResource($format, __DIR__.'/fixtures/resources.'.$format, 'en', 'resources');

        $this->assertEquals('bar', $translator->trans('foo', [], 'resources'));
    }

    public function testTransWithIcuFallbackLocale()
    {
        $translator = new Translator('en_GB');
        $translator->addLoader('array', new ArrayLoader());
        $translator->addResource('array', ['foo' => 'foofoo'], 'en_GB');
        $translator->addResource('array', ['bar' => 'foobar'], 'en_001');
        $translator->addResource('array', ['baz' => 'foobaz'], 'en');
        $this->assertSame('foofoo', $translator->trans('foo'));
        $this->assertSame('foobar', $translator->trans('bar'));
        $this->assertSame('foobaz', $translator->trans('baz'));
    }

    public function testTransWithIcuVariantFallbackLocale()
    {
        $translator = new Translator('en_GB_scouse');
        $translator->addLoader('array', new ArrayLoader());
        $translator->addResource('array', ['foo' => 'foofoo'], 'en_GB_scouse');
        $translator->addResource('array', ['bar' => 'foobar'], 'en_GB');
        $translator->addResource('array', ['baz' => 'foobaz'], 'en_001');
        $translator->addResource('array', ['qux' => 'fooqux'], 'en');
        $this->assertSame('foofoo', $translator->trans('foo'));
        $this->assertSame('foobar', $translator->trans('bar'));
        $this->assertSame('foobaz', $translator->trans('baz'));
        $this->assertSame('fooqux', $translator->trans('qux'));
    }

    public function testTransWithIcuRootFallbackLocale()
    {
        $translator = new Translator('az_Cyrl');
        $translator->addLoader('array', new ArrayLoader());
        $translator->addResource('array', ['foo' => 'foofoo'], 'az_Cyrl');
        $translator->addResource('array', ['bar' => 'foobar'], 'az');
        $this->assertSame('foofoo', $translator->trans('foo'));
        $this->assertSame('bar', $translator->trans('bar'));
    }

    public function testTransWithFallbackLocaleBis()
    {
        $translator = new Translator('en_US');
        $translator->addLoader('array', new ArrayLoader());
        $translator->addResource('array', ['foo' => 'foofoo'], 'en_US');
        $translator->addResource('array', ['bar' => 'foobar'], 'en');
        $this->assertEquals('foobar', $translator->trans('bar'));
    }

    public function testTransWithFallbackLocaleTer()
    {
        $translator = new Translator('fr_FR');
        $translator->addLoader('array', new ArrayLoader());
        $translator->addResource('array', ['foo' => 'foo (en_US)'], 'en_US');
        $translator->addResource('array', ['bar' => 'bar (en)'], 'en');

        $translator->setFallbackLocales(['en_US', 'en']);

        $this->assertEquals('foo (en_US)', $translator->trans('foo'));
        $this->assertEquals('bar (en)', $translator->trans('bar'));
    }

    public function testTransNonExistentWithFallback()
    {
        $translator = new Translator('fr');
        $translator->setFallbackLocales(['en']);
        $translator->addLoader('array', new ArrayLoader());
        $this->assertEquals('non-existent', $translator->trans('non-existent'));
    }

    public function testWhenAResourceHasNoRegisteredLoader()
    {
        $this->expectException('Symfony\Component\Translation\Exception\RuntimeException');
        $translator = new Translator('en');
        $translator->addResource('array', ['foo' => 'foofoo'], 'en');

        $translator->trans('foo');
    }

    public function testNestedFallbackCatalogueWhenUsingMultipleLocales()
    {
        $translator = new Translator('fr');
        $translator->setFallbackLocales(['ru', 'en']);

        $translator->getCatalogue('fr');

        $this->assertNotNull($translator->getCatalogue('ru')->getFallbackCatalogue());
    }

    public function testFallbackCatalogueResources()
    {
        $translator = new Translator('en_GB');
        $translator->addLoader('yml', new \Symfony\Component\Translation\Loader\YamlFileLoader());
        $translator->addResource('yml', __DIR__.'/fixtures/empty.yml', 'en_GB');
        $translator->addResource('yml', __DIR__.'/fixtures/resources.yml', 'en');

        // force catalogue loading
        $this->assertEquals('bar', $translator->trans('foo', []));

        $resources = $translator->getCatalogue('en')->getResources();
        $this->assertCount(1, $resources);
        $this->assertContains(__DIR__.\DIRECTORY_SEPARATOR.'fixtures'.\DIRECTORY_SEPARATOR.'resources.yml', $resources);

        $resources = $translator->getCatalogue('en_GB')->getResources();
        $this->assertCount(2, $resources);
        $this->assertContains(__DIR__.\DIRECTORY_SEPARATOR.'fixtures'.\DIRECTORY_SEPARATOR.'empty.yml', $resources);
        $this->assertContains(__DIR__.\DIRECTORY_SEPARATOR.'fixtures'.\DIRECTORY_SEPARATOR.'resources.yml', $resources);
    }

    /**
     * @dataProvider getTransTests
     */
    public function testTrans($expected, $id, $translation, $parameters, $locale, $domain)
    {
        $translator = new Translator('en');
        $translator->addLoader('array', new ArrayLoader());
        $translator->addResource('array', [(string) $id => $translation], $locale, $domain);

        $this->assertEquals($expected, $translator->trans($id, $parameters, $domain, $locale));
    }

    /**
     * @dataProvider getInvalidLocalesTests
     */
    public function testTransInvalidLocale($locale)
    {
        $this->expectException('Symfony\Component\Translation\Exception\InvalidArgumentException');
        $translator = new Translator('en');
        $translator->addLoader('array', new ArrayLoader());
        $translator->addResource('array', ['foo' => 'foofoo'], 'en');

        $translator->trans('foo', [], '', $locale);
    }

    /**
     * @dataProvider getValidLocalesTests
     */
    public function testTransValidLocale($locale)
    {
        $translator = new Translator($locale);
        $translator->addLoader('array', new ArrayLoader());
        $translator->addResource('array', ['test' => 'OK'], $locale);

        $this->assertEquals('OK', $translator->trans('test'));
        $this->assertEquals('OK', $translator->trans('test', [], null, $locale));
    }

    /**
     * @dataProvider getFlattenedTransTests
     */
    public function testFlattenedTrans($expected, $messages, $id)
    {
        $translator = new Translator('en');
        $translator->addLoader('array', new ArrayLoader());
        $translator->addResource('array', $messages, 'fr', '');

        $this->assertEquals($expected, $translator->trans($id, [], '', 'fr'));
    }

<<<<<<< HEAD
=======
    /**
     * @dataProvider getTransChoiceTests
     * @group legacy
     */
    public function testTransChoice($expected, $id, $translation, $number, $parameters, $locale, $domain)
    {
        $translator = new Translator('en');
        $translator->addLoader('array', new ArrayLoader());
        $translator->addResource('array', [(string) $id => $translation], $locale, $domain);

        $this->assertEquals($expected, $translator->transChoice($id, $number, $parameters, $domain, $locale));
    }

    /**
     * @dataProvider getInvalidLocalesTests
     * @group legacy
     */
    public function testTransChoiceInvalidLocale($locale)
    {
        $this->expectException('Symfony\Component\Translation\Exception\InvalidArgumentException');
        $translator = new Translator('en');
        $translator->addLoader('array', new ArrayLoader());
        $translator->addResource('array', ['foo' => 'foofoo'], 'en');

        $translator->transChoice('foo', 1, [], '', $locale);
    }

    /**
     * @dataProvider getValidLocalesTests
     * @group legacy
     */
    public function testTransChoiceValidLocale($locale)
    {
        $translator = new Translator('en');
        $translator->addLoader('array', new ArrayLoader());
        $translator->addResource('array', ['foo' => 'foofoo'], 'en');

        $translator->transChoice('foo', 1, [], '', $locale);
        // no assertion. this method just asserts that no exception is thrown
        $this->addToAssertionCount(1);
    }

    /**
     * @group legacy
     */
    public function testTransChoiceNullLocale()
    {
        $translator = new Translator('en');
        $translator->addLoader('array', new ArrayLoader());
        $translator->addResource('array', ['foo' => 'foofoo'], 'en');

        $translator->transChoice('foo', 1, [], '', null);
        // no assertion. this method just asserts that no exception is thrown
        $this->addToAssertionCount(1);
    }

>>>>>>> c9c3d667
    public function getTransFileTests()
    {
        return [
            ['csv', 'CsvFileLoader'],
            ['ini', 'IniFileLoader'],
            ['mo', 'MoFileLoader'],
            ['po', 'PoFileLoader'],
            ['php', 'PhpFileLoader'],
            ['ts', 'QtFileLoader'],
            ['xlf', 'XliffFileLoader'],
            ['yml', 'YamlFileLoader'],
            ['json', 'JsonFileLoader'],
        ];
    }

    public function getTransTests()
    {
        return [
            ['Symfony est super !', 'Symfony is great!', 'Symfony est super !', [], 'fr', ''],
            ['Symfony est awesome !', 'Symfony is %what%!', 'Symfony est %what% !', ['%what%' => 'awesome'], 'fr', ''],
            ['Symfony est super !', new StringClass('Symfony is great!'), 'Symfony est super !', [], 'fr', ''],
        ];
    }

    public function getFlattenedTransTests()
    {
        $messages = [
            'symfony' => [
                'is' => [
                    'great' => 'Symfony est super!',
                ],
            ],
            'foo' => [
                'bar' => [
                    'baz' => 'Foo Bar Baz',
                ],
                'baz' => 'Foo Baz',
            ],
        ];

        return [
            ['Symfony est super!', $messages, 'symfony.is.great'],
            ['Foo Bar Baz', $messages, 'foo.bar.baz'],
            ['Foo Baz', $messages, 'foo.baz'],
        ];
    }

    public function getInvalidLocalesTests()
    {
        return [
            ['fr FR'],
            ['français'],
            ['fr+en'],
            ['utf#8'],
            ['fr&en'],
            ['fr~FR'],
            [' fr'],
            ['fr '],
            ['fr*'],
            ['fr/FR'],
            ['fr\\FR'],
        ];
    }

    public function getValidLocalesTests()
    {
        return [
            [''],
            ['fr'],
            ['francais'],
            ['FR'],
            ['frFR'],
            ['fr-FR'],
            ['fr_FR'],
            ['fr.FR'],
            ['fr-FR.UTF8'],
            ['sr@latin'],
        ];
    }

    /**
     * @requires extension intl
     */
    public function testIntlFormattedDomain()
    {
        $translator = new Translator('en');
        $translator->addLoader('array', new ArrayLoader());

        $translator->addResource('array', ['some_message' => 'Hello %name%'], 'en');
        $this->assertSame('Hello Bob', $translator->trans('some_message', ['%name%' => 'Bob']));

        $translator->addResource('array', ['some_message' => 'Hi {name}'], 'en', 'messages+intl-icu');
        $this->assertSame('Hi Bob', $translator->trans('some_message', ['%name%' => 'Bob']));
    }
}

class StringClass
{
    protected $str;

    public function __construct($str)
    {
        $this->str = $str;
    }

    public function __toString()
    {
        return $this->str;
    }
}<|MERGE_RESOLUTION|>--- conflicted
+++ resolved
@@ -414,8 +414,6 @@
         $this->assertEquals($expected, $translator->trans($id, [], '', 'fr'));
     }
 
-<<<<<<< HEAD
-=======
     /**
      * @dataProvider getTransChoiceTests
      * @group legacy
@@ -472,7 +470,6 @@
         $this->addToAssertionCount(1);
     }
 
->>>>>>> c9c3d667
     public function getTransFileTests()
     {
         return [
