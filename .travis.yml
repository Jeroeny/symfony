language: php

dist: trusty
sudo: false

git:
    depth: 1

addons:
    apt_packages:
        - parallel
        - language-pack-fr-base
        - ldap-utils
        - slapd

env:
    global:
        - MIN_PHP=5.5.9
        - SYMFONY_PROCESS_PHP_TEST_BINARY=~/.phpenv/versions/5.6/bin/php

matrix:
    include:
        - php: hhvm-3.18
          sudo: required
          group: edge
        - php: 5.5
        - php: 5.6
        - php: 7.0
        - php: 7.1
          env: deps=high
        - php: 7.2
          env: deps=low
    fast_finish: true

cache:
    directories:
        - .phpunit
        - php-$MIN_PHP
        - ~/php-ext

services:
    - memcached
    - mongodb
    - redis-server

before_install:
    - |
      # General configuration
      stty cols 120
      mkdir /tmp/slapd
      slapd -f src/Symfony/Component/Ldap/Tests/Fixtures/conf/slapd.conf -h ldap://localhost:3389 &
      PHP=$TRAVIS_PHP_VERSION
      [ -d ~/.composer ] || mkdir ~/.composer
      cp .composer/* ~/.composer/
      export PHPUNIT=$(readlink -f ./phpunit)
      export PHPUNIT_X="$PHPUNIT --exclude-group tty,benchmark,intl-data"
      export COMPOSER_UP='composer update --no-progress --no-suggest --ansi'

      nanoseconds() {
          local cmd="date"
          local format="+%s%N"
          local os=$(uname)
          if hash gdate > /dev/null 2>&1; then
            cmd="gdate"
          elif [[ "$os" = Darwin ]]; then
            format="+%s000000000"
          fi
          $cmd -u $format
      }
      export -f nanoseconds

      # tfold is a helper to create folded reports
      tfold () {
          local title=$1
          local fold=$(echo $title | sed -r 's/[^-_A-Za-z0-9]+/./g')
          shift
          local id=$(printf %08x $(( RANDOM * RANDOM )))
          local start=$(nanoseconds)
          echo -e "travis_fold:start:$fold"
          echo -e "travis_time:start:$id"
          echo -e "\\e[1;34m$title\\e[0m"

          bash -xc "$*" 2>&1
          local ok=$?
          local end=$(nanoseconds)
          echo -e "\\ntravis_time:end:$id:start=$start,finish=$end,duration=$(($end-$start))"
          (exit $ok) &&
              echo -e "\\e[32mOK\\e[0m $title\\n\\ntravis_fold:end:$fold" ||
              echo -e "\\e[41mKO\\e[0m $title\\n"
          (exit $ok)
      }
      export -f tfold

      # php.ini configuration
      if [[ $PHP = hhvm* ]]; then
          INI=/etc/hhvm/php.ini
      else
          INI=~/.phpenv/versions/$(phpenv version-name)/etc/conf.d/travis.ini
          phpenv config-rm xdebug.ini || echo "xdebug not available"
      fi
      echo date.timezone = Europe/Paris >> $INI
      echo memory_limit = -1 >> $INI
      echo session.gc_probability = 0 >> $INI
      echo opcache.enable_cli = 1 >> $INI
      echo hhvm.jit = 0 >> $INI
      echo apc.enable_cli = 1 >> $INI
      echo extension = redis.so >> $INI
      echo extension = memcached.so >> $INI
      [[ $PHP = 5.* ]] && echo extension = memcache.so >> $INI
      if [[ $PHP = 5.* ]]; then
          echo extension = mongo.so >> $INI
      fi

      # tpecl is a helper to compile and cache php extensions
      tpecl () {
          local ext_name=$1
          local ext_so=$2
          local INI=$3
          local ext_dir=$(php -r "echo ini_get('extension_dir');")
          local ext_cache=~/php-ext/$(basename $ext_dir)/$ext_name

          if [[ -e $ext_cache/$ext_so ]]; then
              echo extension = $ext_cache/$ext_so >> $INI
          else
              mkdir -p $ext_cache
              echo yes | pecl install -f $ext_name &&
              cp $ext_dir/$ext_so $ext_cache
          fi
      }
      export -f tpecl

      # Matrix lines for intermediate PHP versions are skipped for pull requests
      if [[ ! $deps && ! $PHP = ${MIN_PHP%.*} && ! $PHP = hhvm* && $TRAVIS_PULL_REQUEST != false ]]; then
          deps=skip
          skip=1
      else
          COMPONENTS=$(find src/Symfony -mindepth 3 -type f -name phpunit.xml.dist -printf '%h\n')
      fi

    - |
      # Install sigchild-enabled PHP to test the Process component on the lowest PHP matrix line
      if [[ ! $deps && $PHP = ${MIN_PHP%.*} && ! -d php-$MIN_PHP/sapi ]]; then
          wget http://museum.php.net/php5/php-$MIN_PHP.tar.bz2 -O - | tar -xj &&
          (cd php-$MIN_PHP && ./configure --enable-sigchild --enable-pcntl && make -j2)
      fi

    - |
      # Install extra PHP extensions
      if [[ ! $skip && $PHP = 5.* ]]; then
          ([[ $deps ]] || tfold ext.symfony_debug 'cd src/Symfony/Component/Debug/Resources/ext && phpize && ./configure && make && echo extension = $(pwd)/modules/symfony_debug.so >> '"$INI")
          tfold ext.apcu tpecl apcu-4.0.11 apcu.so $INI
      elif [[ ! $skip && $PHP = 7.* ]]; then
          # install libsodium
          sudo add-apt-repository ppa:ondrej/php -y
          sudo apt-get update -q
          sudo apt-get install libsodium-dev -y

          tfold ext.apcu tpecl apcu-5.1.6 apcu.so $INI
<<<<<<< HEAD
          tfold ext.libsodium tpecl libsodium sodium.so $INI
          tfold ext.mongodb tpecl mongodb-1.4.0RC1 mongodb.so $INI
=======
          tfold ext.mongodb tpecl mongodb-1.5.0 mongodb.so $INI
>>>>>>> 476ef19b
      fi

    - |
      # Load fixtures
      if [[ ! $skip ]]; then
          ldapadd -h localhost:3389 -D cn=admin,dc=symfony,dc=com -w symfony -f src/Symfony/Component/Ldap/Tests/Fixtures/data/base.ldif &&
          ldapadd -h localhost:3389 -D cn=admin,dc=symfony,dc=com -w symfony -f src/Symfony/Component/Ldap/Tests/Fixtures/data/fixtures.ldif
      fi

install:
    - |
      # Create local composer packages for each patched components and reference them in composer.json files when cross-testing components
      if [[ ! $deps ]]; then
          php .github/build-packages.php HEAD^ src/Symfony/Bridge/PhpUnit
      elif [[ ! $skip ]]; then
          export SYMFONY_DEPRECATIONS_HELPER=weak &&
          cp composer.json composer.json.orig &&
          echo -e '{\n"require":{'"$(grep phpunit-bridge composer.json)"'"php":"*"},"minimum-stability":"dev"}' > composer.json &&
          php .github/build-packages.php HEAD^ $COMPONENTS &&
          mv composer.json composer.json.phpunit &&
          mv composer.json.orig composer.json
      fi

    - |
      # For the master branch, when deps=high, the version before master is checked out and tested with the locally patched components
      if [[ $deps = high && $TRAVIS_BRANCH = master ]]; then
          SYMFONY_VERSION=$(git ls-remote --heads | grep -o '/[1-9].*' | tail -n 1 | sed s/.//) &&
          git fetch origin $SYMFONY_VERSION &&
          git checkout -m FETCH_HEAD &&
          COMPONENTS=$(find src/Symfony -mindepth 3 -type f -name phpunit.xml.dist -printf '%h\n')
      elif [[ ! $skip ]]; then
          SYMFONY_VERSION=$(cat composer.json | grep '^ *"dev-master". *"[1-9]' | grep -o '[0-9.]*')
      fi

    - |
      # Legacy tests are skipped when deps=high and when the current branch version has not the same major version number than the next one
      [[ $deps = high && ${SYMFONY_VERSION%.*} != $(git show $(git ls-remote --heads | grep -FA1 /$SYMFONY_VERSION | tail -n 1):composer.json | grep '^ *"dev-master". *"[1-9]' | grep -o '[0-9]*' | head -n 1) ]] && LEGACY=,legacy

      export COMPOSER_ROOT_VERSION=$SYMFONY_VERSION.x-dev
      if [[ ! $skip && $deps ]]; then mv composer.json.phpunit composer.json; fi

      if [[ ! $skip && $PHP = 7.* ]]; then
          ([[ $deps ]] && cd src/Symfony/Component/HttpFoundation; composer require --dev --no-update mongodb/mongodb)
      fi

    - if [[ ! $skip ]]; then $COMPOSER_UP; fi
    - if [[ ! $skip ]]; then ./phpunit install; fi
    - |
      # phpinfo
      if [[ ! $PHP = hhvm* ]]; then php -i; else hhvm --php -r 'print_r($_SERVER);print_r(ini_get_all());'; fi

    - |
      run_tests () {
          set -e
          if [[ $skip ]]; then
              echo -e "\\n\\e[1;34mIntermediate PHP version $PHP is skipped for pull requests.\\e[0m"
          elif [[ $deps = high ]]; then
              echo "$COMPONENTS" | parallel --gnu -j10% "tfold {} 'cd {} && $COMPOSER_UP && $PHPUNIT_X$LEGACY'"
          elif [[ $deps = low ]]; then
              echo "$COMPONENTS" | parallel --gnu -j10% "tfold {} 'cd {} && $COMPOSER_UP --prefer-lowest --prefer-stable && $PHPUNIT_X'"
          elif [[ $PHP = hhvm* ]]; then
              $PHPUNIT --exclude-group no-hhvm,benchmark,intl-data
          else
              echo "$COMPONENTS" | parallel --gnu "tfold {} $PHPUNIT_X {}"
              tfold tty-group $PHPUNIT --group tty
              if [[ $PHP = ${MIN_PHP%.*} ]]; then
                  echo -e "1\\n0" | xargs -I{} bash -c "tfold src/Symfony/Component/Process.sigchild{} SYMFONY_DEPRECATIONS_HELPER=weak ENHANCE_SIGCHLD={} php-$MIN_PHP/sapi/cli/php .phpunit/phpunit-4.8/phpunit --colors=always src/Symfony/Component/Process/"
              fi
          fi
      }

script:
    - (run_tests)<|MERGE_RESOLUTION|>--- conflicted
+++ resolved
@@ -156,12 +156,8 @@
           sudo apt-get install libsodium-dev -y
 
           tfold ext.apcu tpecl apcu-5.1.6 apcu.so $INI
-<<<<<<< HEAD
           tfold ext.libsodium tpecl libsodium sodium.so $INI
-          tfold ext.mongodb tpecl mongodb-1.4.0RC1 mongodb.so $INI
-=======
           tfold ext.mongodb tpecl mongodb-1.5.0 mongodb.so $INI
->>>>>>> 476ef19b
       fi
 
     - |
