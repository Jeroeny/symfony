<?php

/*
 * This file is part of the Symfony package.
 *
 * (c) Fabien Potencier <fabien@symfony.com>
 *
 * For the full copyright and license information, please view the LICENSE
 * file that was distributed with this source code.
 */

namespace Symfony\Component\Serializer\Normalizer;

use Symfony\Component\PropertyInfo\Type;
use Symfony\Component\Serializer\Exception\InvalidArgumentException;
use Symfony\Component\Serializer\Exception\NotNormalizableValueException;

/**
 * Normalizes a {@see \BackedEnum} enumeration to a string or an integer.
 *
 * @author Alexandre Daubois <alex.daubois@gmail.com>
 */
final class BackedEnumNormalizer implements NormalizerInterface, DenormalizerInterface, CacheableSupportsMethodInterface
{
    /**
     * {@inheritdoc}
     */
<<<<<<< HEAD
    public function normalize($object, $format = null, array $context = []): int|string
=======
    public function normalize($object, string $format = null, array $context = [])
>>>>>>> c571101c
    {
        if (!$object instanceof \BackedEnum) {
            throw new InvalidArgumentException('The data must belong to a backed enumeration.');
        }

        return $object->value;
    }

    /**
     * {@inheritdoc}
     */
    public function supportsNormalization($data, string $format = null): bool
    {
        return $data instanceof \BackedEnum;
    }

    /**
     * {@inheritdoc}
     *
     * @throws NotNormalizableValueException
     */
<<<<<<< HEAD
    public function denormalize($data, $type, $format = null, array $context = []): mixed
=======
    public function denormalize($data, string $type, string $format = null, array $context = [])
>>>>>>> c571101c
    {
        if (!is_subclass_of($type, \BackedEnum::class)) {
            throw new InvalidArgumentException('The data must belong to a backed enumeration.');
        }

        if (!\is_int($data) && !\is_string($data)) {
            throw NotNormalizableValueException::createForUnexpectedDataType('The data is neither an integer nor a string, you should pass an integer or a string that can be parsed as an enumeration case of type '.$type.'.', $data, [Type::BUILTIN_TYPE_INT, Type::BUILTIN_TYPE_STRING], $context['deserialization_path'] ?? null, true);
        }

        try {
            return $type::from($data);
        } catch (\ValueError $e) {
            throw NotNormalizableValueException::createForUnexpectedDataType($e->getMessage(), $data, [Type::BUILTIN_TYPE_INT, Type::BUILTIN_TYPE_STRING], $context['deserialization_path'] ?? null, true, $e->getCode(), $e);
        }
    }

    /**
     * {@inheritdoc}
     */
    public function supportsDenormalization($data, string $type, string $format = null): bool
    {
        return is_subclass_of($type, \BackedEnum::class);
    }

    /**
     * {@inheritdoc}
     */
    public function hasCacheableSupportsMethod(): bool
    {
        return true;
    }
}<|MERGE_RESOLUTION|>--- conflicted
+++ resolved
@@ -25,11 +25,7 @@
     /**
      * {@inheritdoc}
      */
-<<<<<<< HEAD
-    public function normalize($object, $format = null, array $context = []): int|string
-=======
-    public function normalize($object, string $format = null, array $context = [])
->>>>>>> c571101c
+    public function normalize(mixed $object, string $format = null, array $context = []): int|string
     {
         if (!$object instanceof \BackedEnum) {
             throw new InvalidArgumentException('The data must belong to a backed enumeration.');
@@ -51,11 +47,7 @@
      *
      * @throws NotNormalizableValueException
      */
-<<<<<<< HEAD
-    public function denormalize($data, $type, $format = null, array $context = []): mixed
-=======
-    public function denormalize($data, string $type, string $format = null, array $context = [])
->>>>>>> c571101c
+    public function denormalize(mixed $data, string $type, string $format = null, array $context = []): mixed
     {
         if (!is_subclass_of($type, \BackedEnum::class)) {
             throw new InvalidArgumentException('The data must belong to a backed enumeration.');
@@ -75,7 +67,7 @@
     /**
      * {@inheritdoc}
      */
-    public function supportsDenormalization($data, string $type, string $format = null): bool
+    public function supportsDenormalization(mixed $data, string $type, string $format = null): bool
     {
         return is_subclass_of($type, \BackedEnum::class);
     }
