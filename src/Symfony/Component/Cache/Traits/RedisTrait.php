<?php

/*
 * This file is part of the Symfony package.
 *
 * (c) Fabien Potencier <fabien@symfony.com>
 *
 * For the full copyright and license information, please view the LICENSE
 * file that was distributed with this source code.
 */

namespace Symfony\Component\Cache\Traits;

use Predis\Command\Redis\UNLINK;
use Predis\Connection\Aggregate\ClusterInterface;
use Predis\Connection\Aggregate\RedisCluster;
use Predis\Connection\Aggregate\ReplicationInterface;
use Predis\Connection\Cluster\ClusterInterface as Predis2ClusterInterface;
use Predis\Connection\Cluster\RedisCluster as Predis2RedisCluster;
use Predis\Response\ErrorInterface;
use Predis\Response\Status;
use Relay\Relay;
use Relay\Sentinel;
use Symfony\Component\Cache\Exception\CacheException;
use Symfony\Component\Cache\Exception\InvalidArgumentException;
use Symfony\Component\Cache\Marshaller\DefaultMarshaller;
use Symfony\Component\Cache\Marshaller\MarshallerInterface;

/**
 * @author Aurimas Niekis <aurimas@niekis.lt>
 * @author Nicolas Grekas <p@tchwork.com>
 *
 * @internal
 */
trait RedisTrait
{
    private static array $defaultConnectionOptions = [
        'class' => null,
        'persistent' => 0,
        'persistent_id' => null,
        'timeout' => 30,
        'read_timeout' => 0,
        'retry_interval' => 0,
        'tcp_keepalive' => 0,
        'lazy' => null,
        'redis_cluster' => false,
        'redis_sentinel' => null,
        'dbindex' => 0,
        'failover' => 'none',
        'ssl' => null, // see https://php.net/context.ssl
    ];
    private \Redis|Relay|\RedisArray|\RedisCluster|\Predis\ClientInterface $redis;
    private MarshallerInterface $marshaller;

    private function init(\Redis|Relay|\RedisArray|\RedisCluster|\Predis\ClientInterface $redis, string $namespace, int $defaultLifetime, ?MarshallerInterface $marshaller): void
    {
        parent::__construct($namespace, $defaultLifetime);

        if (preg_match('#[^-+_.A-Za-z0-9]#', $namespace, $match)) {
            throw new InvalidArgumentException(sprintf('RedisAdapter namespace contains "%s" but only characters in [-+_.A-Za-z0-9] are allowed.', $match[0]));
        }

        if ($redis instanceof \Predis\ClientInterface && $redis->getOptions()->exceptions) {
            $options = clone $redis->getOptions();
            \Closure::bind(function () { $this->options['exceptions'] = false; }, $options, $options)();
            $redis = new $redis($redis->getConnection(), $options);
        }

        $this->redis = $redis;
        $this->marshaller = $marshaller ?? new DefaultMarshaller();
    }

    /**
     * Creates a Redis connection using a DSN configuration.
     *
     * Example DSN:
     *   - redis://localhost
     *   - redis://example.com:1234
     *   - redis://secret@example.com/13
     *   - redis:///var/run/redis.sock
     *   - redis://secret@/var/run/redis.sock/13
     *
     * @param array $options See self::$defaultConnectionOptions
     *
     * @throws InvalidArgumentException when the DSN is invalid
     */
    public static function createConnection(#[\SensitiveParameter] string $dsn, array $options = []): \Redis|\RedisArray|\RedisCluster|\Predis\ClientInterface|Relay
    {
        if (str_starts_with($dsn, 'redis:')) {
            $scheme = 'redis';
        } elseif (str_starts_with($dsn, 'rediss:')) {
            $scheme = 'rediss';
        } else {
            throw new InvalidArgumentException('Invalid Redis DSN: it does not start with "redis[s]:".');
        }

        if (!\extension_loaded('redis') && !class_exists(\Predis\Client::class)) {
            throw new CacheException('Cannot find the "redis" extension nor the "predis/predis" package.');
        }

        $params = preg_replace_callback('#^'.$scheme.':(//)?(?:(?:(?<user>[^:@]*+):)?(?<password>[^@]*+)@)?#', function ($m) use (&$auth) {
            if (isset($m['password'])) {
                if (\in_array($m['user'], ['', 'default'], true)) {
                    $auth = rawurldecode($m['password']);
                } else {
                    $auth = [rawurldecode($m['user']), rawurldecode($m['password'])];
                }

                if ('' === $auth) {
                    $auth = null;
                }
            }

            return 'file:'.($m[1] ?? '');
        }, $dsn);

        if (false === $params = parse_url($params)) {
            throw new InvalidArgumentException('Invalid Redis DSN.');
        }

        $query = $hosts = [];

        $tls = 'rediss' === $scheme;
        $tcpScheme = $tls ? 'tls' : 'tcp';

        if (isset($params['query'])) {
            parse_str($params['query'], $query);

            if (isset($query['host'])) {
                if (!\is_array($hosts = $query['host'])) {
                    throw new InvalidArgumentException('Invalid Redis DSN: query parameter "host" must be an array.');
                }
                foreach ($hosts as $host => $parameters) {
                    if (\is_string($parameters)) {
                        parse_str($parameters, $parameters);
                    }
                    if (false === $i = strrpos($host, ':')) {
                        $hosts[$host] = ['scheme' => $tcpScheme, 'host' => $host, 'port' => 6379] + $parameters;
                    } elseif ($port = (int) substr($host, 1 + $i)) {
                        $hosts[$host] = ['scheme' => $tcpScheme, 'host' => substr($host, 0, $i), 'port' => $port] + $parameters;
                    } else {
                        $hosts[$host] = ['scheme' => 'unix', 'path' => substr($host, 0, $i)] + $parameters;
                    }
                }
                $hosts = array_values($hosts);
            }
        }

        if (isset($params['host']) || isset($params['path'])) {
            if (!isset($params['dbindex']) && isset($params['path'])) {
                if (preg_match('#/(\d+)?$#', $params['path'], $m)) {
                    $params['dbindex'] = $m[1] ?? '0';
                    $params['path'] = substr($params['path'], 0, -\strlen($m[0]));
                } elseif (isset($params['host'])) {
                    throw new InvalidArgumentException('Invalid Redis DSN: query parameter "dbindex" must be a number.');
                }
            }

            if (isset($params['host'])) {
                array_unshift($hosts, ['scheme' => $tcpScheme, 'host' => $params['host'], 'port' => $params['port'] ?? 6379]);
            } else {
                array_unshift($hosts, ['scheme' => 'unix', 'path' => $params['path']]);
            }
        }

        if (!$hosts) {
            throw new InvalidArgumentException('Invalid Redis DSN: missing host.');
        }

        $params += $query + $options + self::$defaultConnectionOptions;

        if (isset($params['redis_sentinel']) && !class_exists(\Predis\Client::class) && !class_exists(\RedisSentinel::class) && !class_exists(Sentinel::class)) {
            throw new CacheException('Redis Sentinel support requires one of: "predis/predis", "ext-redis >= 5.2", "ext-relay".');
        }

        if (isset($params['lazy'])) {
            $params['lazy'] = filter_var($params['lazy'], \FILTER_VALIDATE_BOOLEAN);
        }
        $params['redis_cluster'] = filter_var($params['redis_cluster'], \FILTER_VALIDATE_BOOLEAN);

        if ($params['redis_cluster'] && isset($params['redis_sentinel'])) {
            throw new InvalidArgumentException('Cannot use both "redis_cluster" and "redis_sentinel" at the same time.');
        }

        $class = $params['class'] ?? match (true) {
            $params['redis_cluster'] => \extension_loaded('redis') ? \RedisCluster::class : \Predis\Client::class,
            isset($params['redis_sentinel']) => match (true) {
                \extension_loaded('redis') => \Redis::class,
                \extension_loaded('relay') => Relay::class,
                default => \Predis\Client::class,
            },
            1 < \count($hosts) && \extension_loaded('redis') => 1 < \count($hosts) ? \RedisArray::class : \Redis::class,
            \extension_loaded('redis') => \Redis::class,
            \extension_loaded('relay') => Relay::class,
            default => \Predis\Client::class,
        };

        if (isset($params['redis_sentinel']) && !is_a($class, \Predis\Client::class, true) && !class_exists(\RedisSentinel::class) && !class_exists(Sentinel::class)) {
            throw new CacheException(sprintf('Cannot use Redis Sentinel: class "%s" does not extend "Predis\Client" and neither ext-redis >= 5.2 nor ext-relay have been found.', $class));
        }

        $isRedisExt = is_a($class, \Redis::class, true);
        $isRelayExt = !$isRedisExt && is_a($class, Relay::class, true);

        if ($isRedisExt || $isRelayExt) {
            $connect = $params['persistent'] || $params['persistent_id'] ? 'pconnect' : 'connect';

            $initializer = static function () use ($class, $isRedisExt, $connect, $params, $auth, $hosts, $tls) {
                $sentinelClass = $isRedisExt ? \RedisSentinel::class : Sentinel::class;
                $redis = new $class();
                $hostIndex = 0;
                do {
                    $host = $hosts[$hostIndex]['host'] ?? $hosts[$hostIndex]['path'];
                    $port = $hosts[$hostIndex]['port'] ?? 0;
                    $passAuth = isset($params['auth']) && (!$isRedisExt || \defined('Redis::OPT_NULL_MULTIBULK_AS_NULL'));
                    $address = false;

                    if (isset($hosts[$hostIndex]['host']) && $tls) {
                        $host = 'tls://'.$host;
                    }

                    if (!isset($params['redis_sentinel'])) {
                        break;
                    }

                    try {
                        if (version_compare(phpversion('redis'), '6.0.0', '>=') && $isRedisExt) {
                            $options = [
                                'host' => $host,
                                'port' => $port,
                                'connectTimeout' => $params['timeout'],
                                'persistent' => $params['persistent_id'],
                                'retryInterval' => $params['retry_interval'],
                                'readTimeout' => $params['read_timeout'],
                            ];

                            if ($passAuth) {
                                $options['auth'] = $params['auth'];
                            }

                            $sentinel = new \RedisSentinel($options);
                        } else {
                            $extra = $passAuth ? [$params['auth']] : [];

                            $sentinel = new $sentinelClass($host, $port, $params['timeout'], (string) $params['persistent_id'], $params['retry_interval'], $params['read_timeout'], ...$extra);
                        }

                        if ($address = $sentinel->getMasterAddrByName($params['redis_sentinel'])) {
                            [$host, $port] = $address;
                        }
                    } catch (\RedisException|\Relay\Exception $redisException) {
                    }
                } while (++$hostIndex < \count($hosts) && !$address);

                if (isset($params['redis_sentinel']) && !$address) {
                    throw new InvalidArgumentException(sprintf('Failed to retrieve master information from sentinel "%s".', $params['redis_sentinel']), previous: $redisException ?? null);
                }

                try {
                    $extra = [
                        'stream' => $params['ssl'] ?? null,
                    ];
                    $booleanStreamOptions = [
                        'allow_self_signed',
                        'capture_peer_cert',
                        'capture_peer_cert_chain',
                        'disable_compression',
                        'SNI_enabled',
                        'verify_peer',
                        'verify_peer_name',
                    ];

                    foreach ($extra['stream'] ?? [] as $streamOption => $value) {
                        if (\in_array($streamOption, $booleanStreamOptions, true) && \is_string($value)) {
                            $extra['stream'][$streamOption] = filter_var($value, \FILTER_VALIDATE_BOOL);
                        }
                    }

                    if (isset($params['auth'])) {
                        $extra['auth'] = $params['auth'];
                    }
                    @$redis->{$connect}($host, $port, (float) $params['timeout'], (string) $params['persistent_id'], $params['retry_interval'], $params['read_timeout'], ...\defined('Redis::SCAN_PREFIX') || !$isRedisExt ? [$extra] : []);

                    set_error_handler(function ($type, $msg) use (&$error) { $error = $msg; });
                    try {
                        $isConnected = $redis->isConnected();
                    } finally {
                        restore_error_handler();
                    }
                    if (!$isConnected) {
                        $error = preg_match('/^Redis::p?connect\(\): (.*)/', $error ?? $redis->getLastError() ?? '', $error) ? sprintf(' (%s)', $error[1]) : '';
                        throw new InvalidArgumentException('Redis connection failed: '.$error.'.');
                    }

                    if ((null !== $auth && !$redis->auth($auth))
                        // Due to a bug in phpredis we must always select the dbindex if persistent pooling is enabled
                        // @see https://github.com/phpredis/phpredis/issues/1920
                        // @see https://github.com/symfony/symfony/issues/51578
                        || (($params['dbindex'] || ('pconnect' === $connect && '0' !== \ini_get('redis.pconnect.pooling_enabled'))) && !$redis->select($params['dbindex']))
                    ) {
                        $e = preg_replace('/^ERR /', '', $redis->getLastError());
                        throw new InvalidArgumentException('Redis connection failed: '.$e.'.');
                    }

                    if (0 < $params['tcp_keepalive'] && (!$isRedisExt || \defined('Redis::OPT_TCP_KEEPALIVE'))) {
                        $redis->setOption($isRedisExt ? \Redis::OPT_TCP_KEEPALIVE : Relay::OPT_TCP_KEEPALIVE, $params['tcp_keepalive']);
                    }
                } catch (\RedisException|\Relay\Exception $e) {
                    throw new InvalidArgumentException('Redis connection failed: '.$e->getMessage());
                }

                return $redis;
            };

            if ($params['lazy']) {
                $redis = $isRedisExt ? RedisProxy::createLazyProxy($initializer) : RelayProxy::createLazyProxy($initializer);
            } else {
                $redis = $initializer();
            }
        } elseif (is_a($class, \RedisArray::class, true)) {
            foreach ($hosts as $i => $host) {
                $hosts[$i] = match ($host['scheme']) {
                    'tcp' => $host['host'].':'.$host['port'],
                    'tls' => 'tls://'.$host['host'].':'.$host['port'],
                    default => $host['path'],
                };
            }
            $params['lazy_connect'] = $params['lazy'] ?? true;
            $params['connect_timeout'] = $params['timeout'];

            try {
                $redis = new $class($hosts, $params);
            } catch (\RedisClusterException $e) {
                throw new InvalidArgumentException('Redis connection failed: '.$e->getMessage());
            }

            if (0 < $params['tcp_keepalive'] && (!$isRedisExt || \defined('Redis::OPT_TCP_KEEPALIVE'))) {
                $redis->setOption($isRedisExt ? \Redis::OPT_TCP_KEEPALIVE : Relay::OPT_TCP_KEEPALIVE, $params['tcp_keepalive']);
            }
        } elseif (is_a($class, \RedisCluster::class, true)) {
            $initializer = static function () use ($isRedisExt, $class, $params, $hosts) {
                foreach ($hosts as $i => $host) {
                    $hosts[$i] = match ($host['scheme']) {
                        'tcp' => $host['host'].':'.$host['port'],
                        'tls' => 'tls://'.$host['host'].':'.$host['port'],
                        default => $host['path'],
                    };
                }

                try {
                    $redis = new $class(null, $hosts, $params['timeout'], $params['read_timeout'], (bool) $params['persistent'], $params['auth'] ?? '', ...\defined('Redis::SCAN_PREFIX') ? [$params['ssl'] ?? null] : []);
                } catch (\RedisClusterException $e) {
                    throw new InvalidArgumentException('Redis connection failed: '.$e->getMessage());
                }

                if (0 < $params['tcp_keepalive'] && (!$isRedisExt || \defined('Redis::OPT_TCP_KEEPALIVE'))) {
                    $redis->setOption($isRedisExt ? \Redis::OPT_TCP_KEEPALIVE : Relay::OPT_TCP_KEEPALIVE, $params['tcp_keepalive']);
                }
                $redis->setOption(\RedisCluster::OPT_SLAVE_FAILOVER, match ($params['failover']) {
                    'error' => \RedisCluster::FAILOVER_ERROR,
                    'distribute' => \RedisCluster::FAILOVER_DISTRIBUTE,
                    'slaves' => \RedisCluster::FAILOVER_DISTRIBUTE_SLAVES,
                    'none' => \RedisCluster::FAILOVER_NONE,
                });

                return $redis;
            };

            $redis = $params['lazy'] ? RedisClusterProxy::createLazyProxy($initializer) : $initializer();
        } elseif (is_a($class, \Predis\ClientInterface::class, true)) {
            if ($params['redis_cluster']) {
                $params['cluster'] = 'redis';
            } elseif (isset($params['redis_sentinel'])) {
                $params['replication'] = 'sentinel';
                $params['service'] = $params['redis_sentinel'];
            }
            $params += ['parameters' => []];
            $params['parameters'] += [
                'persistent' => $params['persistent'],
                'timeout' => $params['timeout'],
                'read_write_timeout' => $params['read_timeout'],
                'tcp_nodelay' => true,
            ];
            if ($params['dbindex']) {
                $params['parameters']['database'] = $params['dbindex'];
            }
            if (null !== $auth) {
                if (\is_array($auth)) {
                    // ACL
                    $params['parameters']['username'] = $auth[0];
                    $params['parameters']['password'] = $auth[1];
                } else {
                    $params['parameters']['password'] = $auth;
                }
            }

            if (isset($params['ssl'])) {
                foreach ($hosts as $i => $host) {
                    $hosts[$i]['ssl'] ??= $params['ssl'];
                }
            }

            if (1 === \count($hosts) && !($params['redis_cluster'] || $params['redis_sentinel'])) {
                $hosts = $hosts[0];
            } elseif (\in_array($params['failover'], ['slaves', 'distribute'], true) && !isset($params['replication'])) {
                $params['replication'] = true;
                $hosts[0] += ['alias' => 'master'];
            }
            $params['exceptions'] = false;

            $redis = new $class($hosts, array_diff_key($params, self::$defaultConnectionOptions));
            if (isset($params['redis_sentinel'])) {
                $redis->getConnection()->setSentinelTimeout($params['timeout']);
            }
        } elseif (class_exists($class, false)) {
            throw new InvalidArgumentException(sprintf('"%s" is not a subclass of "Redis", "RedisArray", "RedisCluster", "Relay\Relay" nor "Predis\ClientInterface".', $class));
        } else {
            throw new InvalidArgumentException(sprintf('Class "%s" does not exist.', $class));
        }

        return $redis;
    }

<<<<<<< HEAD
    protected function doFetch(array $ids): iterable
=======
    protected function doFetch(array $ids)
>>>>>>> fac38a54
    {
        if (!$ids) {
            return [];
        }

        $result = [];

        if ($this->redis instanceof \Predis\ClientInterface && ($this->redis->getConnection() instanceof ClusterInterface || $this->redis->getConnection() instanceof Predis2ClusterInterface)) {
            $values = $this->pipeline(function () use ($ids) {
                foreach ($ids as $id) {
                    yield 'get' => [$id];
                }
            });
        } else {
            $values = $this->redis->mget($ids);

            if (!\is_array($values) || \count($values) !== \count($ids)) {
                return [];
            }

            $values = array_combine($ids, $values);
        }

        foreach ($values as $id => $v) {
            if ($v) {
                $result[$id] = $this->marshaller->unmarshall($v);
            }
        }

        return $result;
    }

<<<<<<< HEAD
    protected function doHave(string $id): bool
=======
    protected function doHave(string $id)
>>>>>>> fac38a54
    {
        return (bool) $this->redis->exists($id);
    }

<<<<<<< HEAD
    protected function doClear(string $namespace): bool
=======
    protected function doClear(string $namespace)
>>>>>>> fac38a54
    {
        if ($this->redis instanceof \Predis\ClientInterface) {
            $prefix = $this->redis->getOptions()->prefix ? $this->redis->getOptions()->prefix->getPrefix() : '';
            $prefixLen = \strlen($prefix ?? '');
        }

        $cleared = true;
        $hosts = $this->getHosts();
        $host = reset($hosts);
        if ($host instanceof \Predis\Client && $host->getConnection() instanceof ReplicationInterface) {
            // Predis supports info command only on the master in replication environments
            $hosts = [$host->getClientFor('master')];
        }

        foreach ($hosts as $host) {
            if (!isset($namespace[0])) {
                $cleared = $host->flushDb() && $cleared;
                continue;
            }

            $info = $host->info('Server');
            $info = !$info instanceof ErrorInterface ? $info['Server'] ?? $info : ['redis_version' => '2.0'];

            if ($host instanceof Relay) {
                $prefix = Relay::SCAN_PREFIX & $host->getOption(Relay::OPT_SCAN) ? '' : $host->getOption(Relay::OPT_PREFIX);
                $prefixLen = \strlen($host->getOption(Relay::OPT_PREFIX) ?? '');
            } elseif (!$host instanceof \Predis\ClientInterface) {
                $prefix = \defined('Redis::SCAN_PREFIX') && (\Redis::SCAN_PREFIX & $host->getOption(\Redis::OPT_SCAN)) ? '' : $host->getOption(\Redis::OPT_PREFIX);
                $prefixLen = \strlen($host->getOption(\Redis::OPT_PREFIX) ?? '');
            }
            $pattern = $prefix.$namespace.'*';

            if (!version_compare($info['redis_version'], '2.8', '>=')) {
                // As documented in Redis documentation (http://redis.io/commands/keys) using KEYS
                // can hang your server when it is executed against large databases (millions of items).
                // Whenever you hit this scale, you should really consider upgrading to Redis 2.8 or above.
                $unlink = version_compare($info['redis_version'], '4.0', '>=') ? 'UNLINK' : 'DEL';
                $args = $this->redis instanceof \Predis\ClientInterface ? [0, $pattern] : [[$pattern], 0];
                $cleared = $host->eval("local keys=redis.call('KEYS',ARGV[1]) for i=1,#keys,5000 do redis.call('$unlink',unpack(keys,i,math.min(i+4999,#keys))) end return 1", $args[0], $args[1]) && $cleared;
                continue;
            }

            $cursor = null;
            do {
                $keys = $host instanceof \Predis\ClientInterface ? $host->scan($cursor, 'MATCH', $pattern, 'COUNT', 1000) : $host->scan($cursor, $pattern, 1000);
                if (isset($keys[1]) && \is_array($keys[1])) {
                    $cursor = $keys[0];
                    $keys = $keys[1];
                }
                if ($keys) {
                    if ($prefixLen) {
                        foreach ($keys as $i => $key) {
                            $keys[$i] = substr($key, $prefixLen);
                        }
                    }
                    $this->doDelete($keys);
                }
            } while ($cursor = (int) $cursor);
        }

        return $cleared;
    }

<<<<<<< HEAD
    protected function doDelete(array $ids): bool
=======
    protected function doDelete(array $ids)
>>>>>>> fac38a54
    {
        if (!$ids) {
            return true;
        }

        if ($this->redis instanceof \Predis\ClientInterface && ($this->redis->getConnection() instanceof ClusterInterface || $this->redis->getConnection() instanceof Predis2ClusterInterface)) {
            static $del;
            $del ??= (class_exists(UNLINK::class) ? 'unlink' : 'del');

            $this->pipeline(function () use ($ids, $del) {
                foreach ($ids as $id) {
                    yield $del => [$id];
                }
            })->rewind();
        } else {
            static $unlink = true;

            if ($unlink) {
                try {
                    $unlink = false !== $this->redis->unlink($ids);
                } catch (\Throwable) {
                    $unlink = false;
                }
            }

            if (!$unlink) {
                $this->redis->del($ids);
            }
        }

        return true;
    }

<<<<<<< HEAD
    protected function doSave(array $values, int $lifetime): array|bool
=======
    protected function doSave(array $values, int $lifetime)
>>>>>>> fac38a54
    {
        if (!$values = $this->marshaller->marshall($values, $failed)) {
            return $failed;
        }

        $results = $this->pipeline(function () use ($values, $lifetime) {
            foreach ($values as $id => $value) {
                if (0 >= $lifetime) {
                    yield 'set' => [$id, $value];
                } else {
                    yield 'setEx' => [$id, $lifetime, $value];
                }
            }
        });

        foreach ($results as $id => $result) {
            if (true !== $result && (!$result instanceof Status || Status::get('OK') !== $result)) {
                $failed[] = $id;
            }
        }

        return $failed;
    }

    private function pipeline(\Closure $generator, ?object $redis = null): \Generator
    {
        $ids = [];
        $redis ??= $this->redis;

        if ($redis instanceof \RedisCluster || ($redis instanceof \Predis\ClientInterface && ($redis->getConnection() instanceof RedisCluster || $redis->getConnection() instanceof Predis2RedisCluster))) {
            // phpredis & predis don't support pipelining with RedisCluster
            // see https://github.com/phpredis/phpredis/blob/develop/cluster.markdown#pipelining
            // see https://github.com/nrk/predis/issues/267#issuecomment-123781423
            $results = [];
            foreach ($generator() as $command => $args) {
                $results[] = $redis->{$command}(...$args);
                $ids[] = 'eval' === $command ? ($redis instanceof \Predis\ClientInterface ? $args[2] : $args[1][0]) : $args[0];
            }
        } elseif ($redis instanceof \Predis\ClientInterface) {
            $results = $redis->pipeline(static function ($redis) use ($generator, &$ids) {
                foreach ($generator() as $command => $args) {
                    $redis->{$command}(...$args);
                    $ids[] = 'eval' === $command ? $args[2] : $args[0];
                }
            });
        } elseif ($redis instanceof \RedisArray) {
            $connections = $results = $ids = [];
            foreach ($generator() as $command => $args) {
                $id = 'eval' === $command ? $args[1][0] : $args[0];
                if (!isset($connections[$h = $redis->_target($id)])) {
                    $connections[$h] = [$redis->_instance($h), -1];
                    $connections[$h][0]->multi(\Redis::PIPELINE);
                }
                $connections[$h][0]->{$command}(...$args);
                $results[] = [$h, ++$connections[$h][1]];
                $ids[] = $id;
            }
            foreach ($connections as $h => $c) {
                $connections[$h] = $c[0]->exec();
            }
            foreach ($results as $k => [$h, $c]) {
                $results[$k] = $connections[$h][$c];
            }
        } else {
            $redis->multi($redis instanceof Relay ? Relay::PIPELINE : \Redis::PIPELINE);
            foreach ($generator() as $command => $args) {
                $redis->{$command}(...$args);
                $ids[] = 'eval' === $command ? $args[1][0] : $args[0];
            }
            $results = $redis->exec();
        }

        if (!$redis instanceof \Predis\ClientInterface && 'eval' === $command && $redis->getLastError()) {
            $e = $redis instanceof Relay ? new \Relay\Exception($redis->getLastError()) : new \RedisException($redis->getLastError());
            $results = array_map(fn ($v) => false === $v ? $e : $v, (array) $results);
        }

        if (\is_bool($results)) {
            return;
        }

        foreach ($ids as $k => $id) {
            yield $id => $results[$k];
        }
    }

    private function getHosts(): array
    {
        $hosts = [$this->redis];
        if ($this->redis instanceof \Predis\ClientInterface) {
            $connection = $this->redis->getConnection();
            if (($connection instanceof ClusterInterface || $connection instanceof Predis2ClusterInterface) && $connection instanceof \Traversable) {
                $hosts = [];
                foreach ($connection as $c) {
                    $hosts[] = new \Predis\Client($c);
                }
            }
        } elseif ($this->redis instanceof \RedisArray) {
            $hosts = [];
            foreach ($this->redis->_hosts() as $host) {
                $hosts[] = $this->redis->_instance($host);
            }
        } elseif ($this->redis instanceof \RedisCluster) {
            $hosts = [];
            foreach ($this->redis->_masters() as $host) {
                $hosts[] = new RedisClusterNodeProxy($host, $this->redis);
            }
        }

        return $hosts;
    }
}<|MERGE_RESOLUTION|>--- conflicted
+++ resolved
@@ -421,11 +421,7 @@
         return $redis;
     }
 
-<<<<<<< HEAD
     protected function doFetch(array $ids): iterable
-=======
-    protected function doFetch(array $ids)
->>>>>>> fac38a54
     {
         if (!$ids) {
             return [];
@@ -458,20 +454,12 @@
         return $result;
     }
 
-<<<<<<< HEAD
     protected function doHave(string $id): bool
-=======
-    protected function doHave(string $id)
->>>>>>> fac38a54
     {
         return (bool) $this->redis->exists($id);
     }
 
-<<<<<<< HEAD
     protected function doClear(string $namespace): bool
-=======
-    protected function doClear(string $namespace)
->>>>>>> fac38a54
     {
         if ($this->redis instanceof \Predis\ClientInterface) {
             $prefix = $this->redis->getOptions()->prefix ? $this->redis->getOptions()->prefix->getPrefix() : '';
@@ -535,11 +523,7 @@
         return $cleared;
     }
 
-<<<<<<< HEAD
     protected function doDelete(array $ids): bool
-=======
-    protected function doDelete(array $ids)
->>>>>>> fac38a54
     {
         if (!$ids) {
             return true;
@@ -573,11 +557,7 @@
         return true;
     }
 
-<<<<<<< HEAD
     protected function doSave(array $values, int $lifetime): array|bool
-=======
-    protected function doSave(array $values, int $lifetime)
->>>>>>> fac38a54
     {
         if (!$values = $this->marshaller->marshall($values, $failed)) {
             return $failed;
