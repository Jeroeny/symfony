--- conflicted
+++ resolved
@@ -860,8 +860,6 @@
         $this->addToAssertionCount(1);
     }
 
-<<<<<<< HEAD
-=======
     /**
      * @requires PHP 8.2
      */
@@ -882,10 +880,6 @@
         $this->addToAssertionCount(1);
     }
 
-    /**
-     * @requires PHP 8
-     */
->>>>>>> e789e088
     public function testUnionTypeFailsWithReference()
     {
         $container = new ContainerBuilder();
