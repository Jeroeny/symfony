--- conflicted
+++ resolved
@@ -690,13 +690,7 @@
         try {
             $configuration = $this->yamlParser->parseFile($file, Yaml::PARSE_CONSTANT | Yaml::PARSE_CUSTOM_TAGS);
         } catch (ParseException $e) {
-<<<<<<< HEAD
             throw new InvalidArgumentException(sprintf('The file "%s" does not contain valid YAML: %s', $file, $e->getMessage()), 0, $e);
-=======
-            throw new InvalidArgumentException(sprintf('The file "%s" does not contain valid YAML: %s.', $file, $e->getMessage()), 0, $e);
-        } finally {
-            restore_error_handler();
->>>>>>> 13ea421e
         }
 
         return $this->validate($configuration, $file);
@@ -723,13 +717,8 @@
             }
 
             if (!$this->container->hasExtension($namespace)) {
-<<<<<<< HEAD
                 $extensionNamespaces = array_filter(array_map(function (ExtensionInterface $ext) { return $ext->getAlias(); }, $this->container->getExtensions()));
-                throw new InvalidArgumentException(sprintf('There is no extension able to load the configuration for "%s" (in %s). Looked for namespace "%s", found %s', $namespace, $file, $namespace, $extensionNamespaces ? sprintf('"%s"', implode('", "', $extensionNamespaces)) : 'none'));
-=======
-                $extensionNamespaces = array_filter(array_map(function ($ext) { return $ext->getAlias(); }, $this->container->getExtensions()));
                 throw new InvalidArgumentException(sprintf('There is no extension able to load the configuration for "%s" (in %s). Looked for namespace "%s", found %s.', $namespace, $file, $namespace, $extensionNamespaces ? sprintf('"%s"', implode('", "', $extensionNamespaces)) : 'none'));
->>>>>>> 13ea421e
             }
         }
 
