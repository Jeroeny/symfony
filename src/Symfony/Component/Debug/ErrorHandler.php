<?php

/*
 * This file is part of the Symfony package.
 *
 * (c) Fabien Potencier <fabien@symfony.com>
 *
 * For the full copyright and license information, please view the LICENSE
 * file that was distributed with this source code.
 */

namespace Symfony\Component\Debug;

use Psr\Log\LogLevel;
use Psr\Log\LoggerInterface;
use Symfony\Component\Debug\Exception\ContextErrorException;
use Symfony\Component\Debug\Exception\FatalErrorException;
use Symfony\Component\Debug\Exception\FatalThrowableError;
use Symfony\Component\Debug\Exception\OutOfMemoryException;
use Symfony\Component\Debug\FatalErrorHandler\UndefinedFunctionFatalErrorHandler;
use Symfony\Component\Debug\FatalErrorHandler\UndefinedMethodFatalErrorHandler;
use Symfony\Component\Debug\FatalErrorHandler\ClassNotFoundFatalErrorHandler;
use Symfony\Component\Debug\FatalErrorHandler\FatalErrorHandlerInterface;

/**
 * A generic ErrorHandler for the PHP engine.
 *
 * Provides five bit fields that control how errors are handled:
 * - thrownErrors: errors thrown as \ErrorException
 * - loggedErrors: logged errors, when not @-silenced
 * - scopedErrors: errors thrown or logged with their local context
 * - tracedErrors: errors logged with their stack trace, only once for repeated errors
 * - screamedErrors: never @-silenced errors
 *
 * Each error level can be logged by a dedicated PSR-3 logger object.
 * Screaming only applies to logging.
 * Throwing takes precedence over logging.
 * Uncaught exceptions are logged as E_ERROR.
 * E_DEPRECATED and E_USER_DEPRECATED levels never throw.
 * E_RECOVERABLE_ERROR and E_USER_ERROR levels always throw.
 * Non catchable errors that can be detected at shutdown time are logged when the scream bit field allows so.
 * As errors have a performance cost, repeated errors are all logged, so that the developer
 * can see them and weight them as more important to fix than others of the same level.
 *
 * @author Nicolas Grekas <p@tchwork.com>
 */
class ErrorHandler
{
    private $levels = array(
        E_DEPRECATED => 'Deprecated',
        E_USER_DEPRECATED => 'User Deprecated',
        E_NOTICE => 'Notice',
        E_USER_NOTICE => 'User Notice',
        E_STRICT => 'Runtime Notice',
        E_WARNING => 'Warning',
        E_USER_WARNING => 'User Warning',
        E_COMPILE_WARNING => 'Compile Warning',
        E_CORE_WARNING => 'Core Warning',
        E_USER_ERROR => 'User Error',
        E_RECOVERABLE_ERROR => 'Catchable Fatal Error',
        E_COMPILE_ERROR => 'Compile Error',
        E_PARSE => 'Parse Error',
        E_ERROR => 'Error',
        E_CORE_ERROR => 'Core Error',
    );

    private $loggers = array(
        E_DEPRECATED => array(null, LogLevel::INFO),
        E_USER_DEPRECATED => array(null, LogLevel::INFO),
        E_NOTICE => array(null, LogLevel::WARNING),
        E_USER_NOTICE => array(null, LogLevel::WARNING),
        E_STRICT => array(null, LogLevel::WARNING),
        E_WARNING => array(null, LogLevel::WARNING),
        E_USER_WARNING => array(null, LogLevel::WARNING),
        E_COMPILE_WARNING => array(null, LogLevel::WARNING),
        E_CORE_WARNING => array(null, LogLevel::WARNING),
        E_USER_ERROR => array(null, LogLevel::CRITICAL),
        E_RECOVERABLE_ERROR => array(null, LogLevel::CRITICAL),
        E_COMPILE_ERROR => array(null, LogLevel::CRITICAL),
        E_PARSE => array(null, LogLevel::CRITICAL),
        E_ERROR => array(null, LogLevel::CRITICAL),
        E_CORE_ERROR => array(null, LogLevel::CRITICAL),
    );

    private $thrownErrors = 0x1FFF; // E_ALL - E_DEPRECATED - E_USER_DEPRECATED
    private $scopedErrors = 0x1FFF; // E_ALL - E_DEPRECATED - E_USER_DEPRECATED
    private $tracedErrors = 0x77FB; // E_ALL - E_STRICT - E_PARSE
    private $screamedErrors = 0x55; // E_ERROR + E_CORE_ERROR + E_COMPILE_ERROR + E_PARSE
    private $loggedErrors = 0;

    private $loggedTraces = array();
    private $isRecursive = 0;
    private $isRoot = false;
    private $exceptionHandler;
    private $bootstrappingLogger;

    private static $reservedMemory;
    private static $stackedErrors = array();
    private static $stackedErrorLevels = array();
    private static $toStringException = null;

    /**
     * Registers the error handler.
     *
     * @param self|null $handler The handler to register
     * @param bool      $replace Whether to replace or not any existing handler
     *
     * @return self The registered error handler
     */
    public static function register(self $handler = null, $replace = true)
    {
        if (null === self::$reservedMemory) {
            self::$reservedMemory = str_repeat('x', 10240);
            register_shutdown_function(__CLASS__.'::handleFatalError');
        }

        if ($handlerIsNew = null === $handler) {
            $handler = new static();
        }

        if (null === $prev = set_error_handler(array($handler, 'handleError'))) {
            restore_error_handler();
            // Specifying the error types earlier would expose us to https://bugs.php.net/63206
            set_error_handler(array($handler, 'handleError'), $handler->thrownErrors | $handler->loggedErrors);
            $handler->isRoot = true;
        }

        if ($handlerIsNew && is_array($prev) && $prev[0] instanceof self) {
            $handler = $prev[0];
            $replace = false;
        }
        if ($replace || !$prev) {
            $handler->setExceptionHandler(set_exception_handler(array($handler, 'handleException')));
        } else {
            restore_error_handler();
        }

        $handler->throwAt(E_ALL & $handler->thrownErrors, true);

        return $handler;
    }

    public function __construct(BufferingLogger $bootstrappingLogger = null)
    {
        if ($bootstrappingLogger) {
            $this->bootstrappingLogger = $bootstrappingLogger;
            $this->setDefaultLogger($bootstrappingLogger);
        }
    }

    /**
     * Sets a logger to non assigned errors levels.
     *
     * @param LoggerInterface $logger  A PSR-3 logger to put as default for the given levels
     * @param array|int       $levels  An array map of E_* to LogLevel::* or an integer bit field of E_* constants
     * @param bool            $replace Whether to replace or not any existing logger
     */
    public function setDefaultLogger(LoggerInterface $logger, $levels = E_ALL, $replace = false)
    {
        $loggers = array();

        if (is_array($levels)) {
            foreach ($levels as $type => $logLevel) {
                if (empty($this->loggers[$type][0]) || $replace || $this->loggers[$type][0] === $this->bootstrappingLogger) {
                    $loggers[$type] = array($logger, $logLevel);
                }
            }
        } else {
            if (null === $levels) {
                $levels = E_ALL;
            }
            foreach ($this->loggers as $type => $log) {
                if (($type & $levels) && (empty($log[0]) || $replace || $log[0] === $this->bootstrappingLogger)) {
                    $log[0] = $logger;
                    $loggers[$type] = $log;
                }
            }
        }

        $this->setLoggers($loggers);
    }

    /**
     * Sets a logger for each error level.
     *
     * @param array $loggers Error levels to [LoggerInterface|null, LogLevel::*] map
     *
     * @return array The previous map
     *
     * @throws \InvalidArgumentException
     */
    public function setLoggers(array $loggers)
    {
        $prevLogged = $this->loggedErrors;
        $prev = $this->loggers;
        $flush = array();

        foreach ($loggers as $type => $log) {
            if (!isset($prev[$type])) {
                throw new \InvalidArgumentException('Unknown error type: '.$type);
            }
            if (!is_array($log)) {
                $log = array($log);
            } elseif (!array_key_exists(0, $log)) {
                throw new \InvalidArgumentException('No logger provided');
            }
            if (null === $log[0]) {
                $this->loggedErrors &= ~$type;
            } elseif ($log[0] instanceof LoggerInterface) {
                $this->loggedErrors |= $type;
            } else {
                throw new \InvalidArgumentException('Invalid logger provided');
            }
            $this->loggers[$type] = $log + $prev[$type];

            if ($this->bootstrappingLogger && $prev[$type][0] === $this->bootstrappingLogger) {
                $flush[$type] = $type;
            }
        }
        $this->reRegister($prevLogged | $this->thrownErrors);

        if ($flush) {
            foreach ($this->bootstrappingLogger->cleanLogs() as $log) {
                $type = $log[2]['type'];
                if (!isset($flush[$type])) {
                    $this->bootstrappingLogger->log($log[0], $log[1], $log[2]);
                } elseif ($this->loggers[$type][0]) {
                    $this->loggers[$type][0]->log($this->loggers[$type][1], $log[1], $log[2]);
                }
            }
        }

        return $prev;
    }

    /**
     * Sets a user exception handler.
     *
     * @param callable $handler A handler that will be called on Exception
     *
     * @return callable|null The previous exception handler
     */
    public function setExceptionHandler(callable $handler = null)
    {
        $prev = $this->exceptionHandler;
        $this->exceptionHandler = $handler;

        return $prev;
    }

    /**
     * Sets the PHP error levels that throw an exception when a PHP error occurs.
     *
     * @param int  $levels  A bit field of E_* constants for thrown errors
     * @param bool $replace Replace or amend the previous value
     *
     * @return int The previous value
     */
    public function throwAt($levels, $replace = false)
    {
        $prev = $this->thrownErrors;
        $this->thrownErrors = ($levels | E_RECOVERABLE_ERROR | E_USER_ERROR) & ~E_USER_DEPRECATED & ~E_DEPRECATED;
        if (!$replace) {
            $this->thrownErrors |= $prev;
        }
        $this->reRegister($prev | $this->loggedErrors);

        return $prev;
    }

    /**
     * Sets the PHP error levels for which local variables are preserved.
     *
     * @param int  $levels  A bit field of E_* constants for scoped errors
     * @param bool $replace Replace or amend the previous value
     *
     * @return int The previous value
     */
    public function scopeAt($levels, $replace = false)
    {
        $prev = $this->scopedErrors;
        $this->scopedErrors = (int) $levels;
        if (!$replace) {
            $this->scopedErrors |= $prev;
        }

        return $prev;
    }

    /**
     * Sets the PHP error levels for which the stack trace is preserved.
     *
     * @param int  $levels  A bit field of E_* constants for traced errors
     * @param bool $replace Replace or amend the previous value
     *
     * @return int The previous value
     */
    public function traceAt($levels, $replace = false)
    {
        $prev = $this->tracedErrors;
        $this->tracedErrors = (int) $levels;
        if (!$replace) {
            $this->tracedErrors |= $prev;
        }

        return $prev;
    }

    /**
     * Sets the error levels where the @-operator is ignored.
     *
     * @param int  $levels  A bit field of E_* constants for screamed errors
     * @param bool $replace Replace or amend the previous value
     *
     * @return int The previous value
     */
    public function screamAt($levels, $replace = false)
    {
        $prev = $this->screamedErrors;
        $this->screamedErrors = (int) $levels;
        if (!$replace) {
            $this->screamedErrors |= $prev;
        }

        return $prev;
    }

    /**
     * Re-registers as a PHP error handler if levels changed.
     */
    private function reRegister($prev)
    {
        if ($prev !== $this->thrownErrors | $this->loggedErrors) {
            $handler = set_error_handler('var_dump');
            $handler = is_array($handler) ? $handler[0] : null;
            restore_error_handler();
            if ($handler === $this) {
                restore_error_handler();
                if ($this->isRoot) {
                    set_error_handler(array($this, 'handleError'), $this->thrownErrors | $this->loggedErrors);
                } else {
                    set_error_handler(array($this, 'handleError'));
                }
            }
        }
    }

    /**
     * Handles errors by filtering then logging them according to the configured bit fields.
     *
     * @param int    $type    One of the E_* constants
     * @param string $message
     * @param string $file
     * @param int    $line
     *
     * @return bool Returns false when no handling happens so that the PHP engine can handle the error itself
     *
     * @throws \ErrorException When $this->thrownErrors requests so
     *
     * @internal
     */
    public function handleError($type, $message, $file, $line)
    {
        $level = error_reporting() | E_RECOVERABLE_ERROR | E_USER_ERROR | E_DEPRECATED | E_USER_DEPRECATED;
        $log = $this->loggedErrors & $type;
        $throw = $this->thrownErrors & $type & $level;
        $type &= $level | $this->screamedErrors;

        if (!$type || (!$log && !$throw)) {
            return $type && $log;
        }
        $scope = $this->scopedErrors & $type;

<<<<<<< HEAD
        if (isset($context['GLOBALS']) && ($this->scopedErrors & $type)) {
            unset($context['GLOBALS']);
=======
        if (4 < $numArgs = func_num_args()) {
            $context = $scope ? (func_get_arg(4) ?: array()) : array();
            $backtrace = 5 < $numArgs ? func_get_arg(5) : null; // defined on HHVM
        } else {
            $context = array();
            $backtrace = null;
        }

        if (isset($context['GLOBALS']) && $scope) {
            $e = $context;                  // Whatever the signature of the method,
            unset($e['GLOBALS'], $context); // $context is always a reference in 5.3
            $context = $e;
>>>>>>> 791b1439
        }

        if (null !== $backtrace && $type & E_ERROR) {
            // E_ERROR fatal errors are triggered on HHVM when
            // hhvm.error_handling.call_user_handler_on_fatals=1
            // which is the way to get their backtrace.
            $this->handleFatalError(compact('type', 'message', 'file', 'line', 'backtrace'));

            return true;
        }

        if ($throw) {
            if (null !== self::$toStringException) {
                $throw = self::$toStringException;
                self::$toStringException = null;
<<<<<<< HEAD
            } elseif (($this->scopedErrors & $type) && class_exists(ContextErrorException::class)) {
=======
            } elseif ($scope && class_exists('Symfony\Component\Debug\Exception\ContextErrorException')) {
                // Checking for class existence is a work around for https://bugs.php.net/42098
>>>>>>> 791b1439
                $throw = new ContextErrorException($this->levels[$type].': '.$message, 0, $type, $file, $line, $context);
            } else {
                $throw = new \ErrorException($this->levels[$type].': '.$message, 0, $type, $file, $line);
            }

            if (E_USER_ERROR & $type) {
                $backtrace = $backtrace ?: $throw->getTrace();

                for ($i = 1; isset($backtrace[$i]); ++$i) {
                    if (isset($backtrace[$i]['function'], $backtrace[$i]['type'], $backtrace[$i - 1]['function'])
                        && '__toString' === $backtrace[$i]['function']
                        && '->' === $backtrace[$i]['type']
                        && !isset($backtrace[$i - 1]['class'])
                        && ('trigger_error' === $backtrace[$i - 1]['function'] || 'user_error' === $backtrace[$i - 1]['function'])
                    ) {
                        // Here, we know trigger_error() has been called from __toString().
                        // HHVM is fine with throwing from __toString() but PHP triggers a fatal error instead.
                        // A small convention allows working around the limitation:
                        // given a caught $e exception in __toString(), quitting the method with
                        // `return trigger_error($e, E_USER_ERROR);` allows this error handler
                        // to make $e get through the __toString() barrier.

                        foreach ($context as $e) {
                            if (($e instanceof \Exception || $e instanceof \Throwable) && $e->__toString() === $message) {
                                if (1 === $i) {
                                    // On HHVM
                                    $throw = $e;
                                    break;
                                }
                                self::$toStringException = $e;

                                return true;
                            }
                        }

                        if (1 < $i) {
                            // On PHP (not on HHVM), display the original error message instead of the default one.
                            $this->handleException($throw);

                            // Stop the process by giving back the error to the native handler.
                            return false;
                        }
                    }
                }
            }

            throw $throw;
        }

        // For duplicated errors, log the trace only once
        $e = md5("{$type}/{$line}/{$file}\x00{$message}", true);
        $trace = true;

        if (!($this->tracedErrors & $type) || isset($this->loggedTraces[$e])) {
            $trace = false;
        } else {
            $this->loggedTraces[$e] = 1;
        }

        $e = compact('type', 'file', 'line', 'level');

        if ($type & $level) {
            if ($scope) {
                $e['scope_vars'] = $context;
                if ($trace) {
                    $e['stack'] = $backtrace ?: debug_backtrace(DEBUG_BACKTRACE_PROVIDE_OBJECT);
                }
            } elseif ($trace) {
                if (null === $backtrace) {
                    $e['stack'] = debug_backtrace(DEBUG_BACKTRACE_IGNORE_ARGS);
                } else {
                    foreach ($backtrace as &$frame) {
                        unset($frame['args'], $frame);
                    }
                    $e['stack'] = $backtrace;
                }
            }
        }

        if ($this->isRecursive) {
            $log = 0;
        } elseif (self::$stackedErrorLevels) {
            self::$stackedErrors[] = array($this->loggers[$type][0], ($type & $level) ? $this->loggers[$type][1] : LogLevel::DEBUG, $message, $e);
        } else {
            try {
                $this->isRecursive = true;
                $this->loggers[$type][0]->log(($type & $level) ? $this->loggers[$type][1] : LogLevel::DEBUG, $message, $e);
            } finally {
                $this->isRecursive = false;
            }
        }

        return $type && $log;
    }

    /**
     * Handles an exception by logging then forwarding it to another handler.
     *
     * @param \Exception|\Throwable $exception An exception to handle
     * @param array                 $error     An array as returned by error_get_last()
     *
     * @internal
     */
    public function handleException($exception, array $error = null)
    {
        if (!$exception instanceof \Exception) {
            $exception = new FatalThrowableError($exception);
        }
        $type = $exception instanceof FatalErrorException ? $exception->getSeverity() : E_ERROR;

        if (($this->loggedErrors & $type) || $exception instanceof FatalThrowableError) {
            $e = array(
                'type' => $type,
                'file' => $exception->getFile(),
                'line' => $exception->getLine(),
                'level' => error_reporting(),
                'stack' => $exception->getTrace(),
            );
            if ($exception instanceof FatalErrorException) {
                if ($exception instanceof FatalThrowableError) {
                    $error = array(
                        'type' => $type,
                        'message' => $message = $exception->getMessage(),
                        'file' => $e['file'],
                        'line' => $e['line'],
                    );
                } else {
                    $message = 'Fatal '.$exception->getMessage();
                }
            } elseif ($exception instanceof \ErrorException) {
                $message = 'Uncaught '.$exception->getMessage();
                if ($exception instanceof ContextErrorException) {
                    $e['context'] = $exception->getContext();
                }
            } else {
                $message = 'Uncaught Exception: '.$exception->getMessage();
            }
        }
        if ($this->loggedErrors & $type) {
            try {
                $this->loggers[$type][0]->log($this->loggers[$type][1], $message, $e);
            } catch (\Exception $handlerException) {
            } catch (\Throwable $handlerException) {
            }
        }
        if ($exception instanceof FatalErrorException && !$exception instanceof OutOfMemoryException && $error) {
            foreach ($this->getFatalErrorHandlers() as $handler) {
                if ($e = $handler->handleError($error, $exception)) {
                    $exception = $e;
                    break;
                }
            }
        }
        if (empty($this->exceptionHandler)) {
            throw $exception; // Give back $exception to the native handler
        }
        try {
            call_user_func($this->exceptionHandler, $exception);
        } catch (\Exception $handlerException) {
        } catch (\Throwable $handlerException) {
        }
        if (isset($handlerException)) {
            $this->exceptionHandler = null;
            $this->handleException($handlerException);
        }
    }

    /**
     * Shutdown registered function for handling PHP fatal errors.
     *
     * @param array $error An array as returned by error_get_last()
     *
     * @internal
     */
    public static function handleFatalError(array $error = null)
    {
        if (null === self::$reservedMemory) {
            return;
        }

        self::$reservedMemory = null;

        $handler = set_error_handler('var_dump');
        $handler = is_array($handler) ? $handler[0] : null;
        restore_error_handler();

        if (!$handler instanceof self) {
            return;
        }

        if (null === $error) {
            $error = error_get_last();
        }

        try {
            while (self::$stackedErrorLevels) {
                static::unstackErrors();
            }
        } catch (\Exception $exception) {
            // Handled below
        } catch (\Throwable $exception) {
            // Handled below
        }

        if ($error && $error['type'] &= E_PARSE | E_ERROR | E_CORE_ERROR | E_COMPILE_ERROR) {
            // Let's not throw anymore but keep logging
            $handler->throwAt(0, true);
            $trace = isset($error['backtrace']) ? $error['backtrace'] : null;

            if (0 === strpos($error['message'], 'Allowed memory') || 0 === strpos($error['message'], 'Out of memory')) {
                $exception = new OutOfMemoryException($handler->levels[$error['type']].': '.$error['message'], 0, $error['type'], $error['file'], $error['line'], 2, false, $trace);
            } else {
                $exception = new FatalErrorException($handler->levels[$error['type']].': '.$error['message'], 0, $error['type'], $error['file'], $error['line'], 2, true, $trace);
            }
        } elseif (!isset($exception)) {
            return;
        }

        try {
            $handler->handleException($exception, $error);
        } catch (FatalErrorException $e) {
            // Ignore this re-throw
        }
    }

    /**
     * Configures the error handler for delayed handling.
     * Ensures also that non-catchable fatal errors are never silenced.
     *
     * As shown by http://bugs.php.net/42098 and http://bugs.php.net/60724
     * PHP has a compile stage where it behaves unusually. To workaround it,
     * we plug an error handler that only stacks errors for later.
     *
     * The most important feature of this is to prevent
     * autoloading until unstackErrors() is called.
     */
    public static function stackErrors()
    {
        self::$stackedErrorLevels[] = error_reporting(error_reporting() | E_PARSE | E_ERROR | E_CORE_ERROR | E_COMPILE_ERROR);
    }

    /**
     * Unstacks stacked errors and forwards to the logger.
     */
    public static function unstackErrors()
    {
        $level = array_pop(self::$stackedErrorLevels);

        if (null !== $level) {
            $e = error_reporting($level);
            if ($e !== ($level | E_PARSE | E_ERROR | E_CORE_ERROR | E_COMPILE_ERROR)) {
                // If the user changed the error level, do not overwrite it
                error_reporting($e);
            }
        }

        if (empty(self::$stackedErrorLevels)) {
            $errors = self::$stackedErrors;
            self::$stackedErrors = array();

            foreach ($errors as $e) {
                $e[0]->log($e[1], $e[2], $e[3]);
            }
        }
    }

    /**
     * Gets the fatal error handlers.
     *
     * Override this method if you want to define more fatal error handlers.
     *
     * @return FatalErrorHandlerInterface[] An array of FatalErrorHandlerInterface
     */
    protected function getFatalErrorHandlers()
    {
        return array(
            new UndefinedFunctionFatalErrorHandler(),
            new UndefinedMethodFatalErrorHandler(),
            new ClassNotFoundFatalErrorHandler(),
        );
    }
}<|MERGE_RESOLUTION|>--- conflicted
+++ resolved
@@ -371,10 +371,6 @@
         }
         $scope = $this->scopedErrors & $type;
 
-<<<<<<< HEAD
-        if (isset($context['GLOBALS']) && ($this->scopedErrors & $type)) {
-            unset($context['GLOBALS']);
-=======
         if (4 < $numArgs = func_num_args()) {
             $context = $scope ? (func_get_arg(4) ?: array()) : array();
             $backtrace = 5 < $numArgs ? func_get_arg(5) : null; // defined on HHVM
@@ -387,7 +383,6 @@
             $e = $context;                  // Whatever the signature of the method,
             unset($e['GLOBALS'], $context); // $context is always a reference in 5.3
             $context = $e;
->>>>>>> 791b1439
         }
 
         if (null !== $backtrace && $type & E_ERROR) {
@@ -403,12 +398,8 @@
             if (null !== self::$toStringException) {
                 $throw = self::$toStringException;
                 self::$toStringException = null;
-<<<<<<< HEAD
-            } elseif (($this->scopedErrors & $type) && class_exists(ContextErrorException::class)) {
-=======
-            } elseif ($scope && class_exists('Symfony\Component\Debug\Exception\ContextErrorException')) {
+            } elseif ($scope && class_exists(ContextErrorException::class)) {
                 // Checking for class existence is a work around for https://bugs.php.net/42098
->>>>>>> 791b1439
                 $throw = new ContextErrorException($this->levels[$type].': '.$message, 0, $type, $file, $line, $context);
             } else {
                 $throw = new \ErrorException($this->levels[$type].': '.$message, 0, $type, $file, $line);
