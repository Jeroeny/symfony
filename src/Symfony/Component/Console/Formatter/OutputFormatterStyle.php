<?php

/*
 * This file is part of the Symfony package.
 *
 * (c) Fabien Potencier <fabien@symfony.com>
 *
 * For the full copyright and license information, please view the LICENSE
 * file that was distributed with this source code.
 */

namespace Symfony\Component\Console\Formatter;

use Symfony\Component\Console\Color;

/**
 * Formatter style class for defining styles.
 *
 * @author Konstantin Kudryashov <ever.zet@gmail.com>
 */
class OutputFormatterStyle implements OutputFormatterStyleInterface
{
    private Color $color;
    private string $foreground;
    private string $background;
    private array $options;
    private ?string $href = null;
    private bool $handlesHrefGracefully;

    /**
     * Initializes output formatter style.
     *
     * @param string|null $foreground The style foreground color name
     * @param string|null $background The style background color name
     */
    public function __construct(?string $foreground = null, ?string $background = null, array $options = [])
    {
        $this->color = new Color($this->foreground = $foreground ?: '', $this->background = $background ?: '', $this->options = $options);
    }

<<<<<<< HEAD
    public function setForeground(?string $color): void
=======
    /**
     * @return void
     */
    public function setForeground(?string $color = null)
>>>>>>> 115fb5be
    {
        $this->color = new Color($this->foreground = $color ?: '', $this->background, $this->options);
    }

<<<<<<< HEAD
    public function setBackground(?string $color): void
=======
    /**
     * @return void
     */
    public function setBackground(?string $color = null)
>>>>>>> 115fb5be
    {
        $this->color = new Color($this->foreground, $this->background = $color ?: '', $this->options);
    }

    public function setHref(string $url): void
    {
        $this->href = $url;
    }

    public function setOption(string $option): void
    {
        $this->options[] = $option;
        $this->color = new Color($this->foreground, $this->background, $this->options);
    }

    public function unsetOption(string $option): void
    {
        $pos = array_search($option, $this->options);
        if (false !== $pos) {
            unset($this->options[$pos]);
        }

        $this->color = new Color($this->foreground, $this->background, $this->options);
    }

    public function setOptions(array $options): void
    {
        $this->color = new Color($this->foreground, $this->background, $this->options = $options);
    }

    public function apply(string $text): string
    {
        $this->handlesHrefGracefully ??= 'JetBrains-JediTerm' !== getenv('TERMINAL_EMULATOR')
            && (!getenv('KONSOLE_VERSION') || (int) getenv('KONSOLE_VERSION') > 201100)
            && !isset($_SERVER['IDEA_INITIAL_DIRECTORY']);

        if (null !== $this->href && $this->handlesHrefGracefully) {
            $text = "\033]8;;$this->href\033\\$text\033]8;;\033\\";
        }

        return $this->color->apply($text);
    }
}<|MERGE_RESOLUTION|>--- conflicted
+++ resolved
@@ -38,26 +38,12 @@
         $this->color = new Color($this->foreground = $foreground ?: '', $this->background = $background ?: '', $this->options = $options);
     }
 
-<<<<<<< HEAD
     public function setForeground(?string $color): void
-=======
-    /**
-     * @return void
-     */
-    public function setForeground(?string $color = null)
->>>>>>> 115fb5be
     {
         $this->color = new Color($this->foreground = $color ?: '', $this->background, $this->options);
     }
 
-<<<<<<< HEAD
     public function setBackground(?string $color): void
-=======
-    /**
-     * @return void
-     */
-    public function setBackground(?string $color = null)
->>>>>>> 115fb5be
     {
         $this->color = new Color($this->foreground, $this->background = $color ?: '', $this->options);
     }
