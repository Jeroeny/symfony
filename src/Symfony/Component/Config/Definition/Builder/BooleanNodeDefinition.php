--- conflicted
+++ resolved
@@ -21,14 +21,7 @@
  */
 class BooleanNodeDefinition extends ScalarNodeDefinition
 {
-<<<<<<< HEAD
-    public function __construct(?string $name, NodeParentInterface $parent = null)
-=======
-    /**
-     * {@inheritdoc}
-     */
     public function __construct(?string $name, ?NodeParentInterface $parent = null)
->>>>>>> 2a31f2dd
     {
         parent::__construct($name, $parent);
 
