--- conflicted
+++ resolved
@@ -45,11 +45,7 @@
      *
      * @see \Symfony\Component\Translation\Translator
      */
-<<<<<<< HEAD
-    public function __construct(string $message, string $messageTemplate = null, array $messageParameters = [], int $messagePluralization = null, mixed $cause = null)
-=======
     public function __construct(string $message, ?string $messageTemplate = null, array $messageParameters = [], ?int $messagePluralization = null, mixed $cause = null)
->>>>>>> a44829e2
     {
         $this->message = $message;
         $this->messageTemplate = $messageTemplate ?: $message;
