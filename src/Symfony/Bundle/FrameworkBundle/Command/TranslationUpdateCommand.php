--- conflicted
+++ resolved
@@ -195,11 +195,7 @@
                 $currentName = $transPaths[0];
 
                 if (!is_dir($transPaths[0])) {
-<<<<<<< HEAD
-                    throw new InvalidArgumentException(sprintf('<error>"%s" is neither an enabled bundle nor a directory.</error>', $transPaths[0]));
-=======
-                    throw new \InvalidArgumentException(sprintf('"%s" is neither an enabled bundle nor a directory.', $transPaths[0]));
->>>>>>> 0c6f671e
+                    throw new InvalidArgumentException(sprintf('"%s" is neither an enabled bundle nor a directory.', $transPaths[0]));
                 }
             }
         }
