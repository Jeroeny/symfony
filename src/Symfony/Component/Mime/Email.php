--- conflicted
+++ resolved
@@ -488,11 +488,10 @@
         if (null !== $html) {
             $htmlPart = new TextPart($html, $this->htmlCharset, 'html');
             $html = $htmlPart->getBody();
-<<<<<<< HEAD
 
             $regexes = [
-                '<img\s+[^>]*src\s*=\s*(?:([\'"])cid:([^"]+)\\1|cid:([^>\s]+))',
-                '<\w+\s+[^>]*background\s*=\s*(?:([\'"])cid:([^"]+)\\1|cid:([^>\s]+))',
+                '<img\s+[^>]*src\s*=\s*(?:([\'"])cid:(.+?)\\1|cid:([^>\s]+))',
+                '<\w+\s+[^>]*background\s*=\s*(?:([\'"])cid:(.+?)\\1|cid:([^>\s]+))',
             ];
             $tmpMatches = [];
             foreach ($regexes as $regex) {
@@ -500,10 +499,6 @@
                 $names = array_merge($names, $tmpMatches[2], $tmpMatches[3]);
             }
             $names = array_filter(array_unique($names));
-=======
-            preg_match_all('(<img\s+[^>]*src\s*=\s*(?:([\'"])cid:(.+?)\\1|cid:([^>\s]+)))i', $html, $names);
-            $names = array_filter(array_unique(array_merge($names[2], $names[3])));
->>>>>>> 9ecb6663
         }
 
         // usage of reflection is a temporary workaround for missing getters that will be added in 6.2
