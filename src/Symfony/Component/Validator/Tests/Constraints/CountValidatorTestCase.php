--- conflicted
+++ resolved
@@ -81,11 +81,6 @@
     }
 
     /**
-<<<<<<< HEAD
-=======
-     * @requires PHP 8
-     *
->>>>>>> 74b5b25e
      * @dataProvider getThreeOrLessElements
      */
     public function testValidValuesMaxNamed($value)
@@ -108,11 +103,6 @@
     }
 
     /**
-<<<<<<< HEAD
-=======
-     * @requires PHP 8
-     *
->>>>>>> 74b5b25e
      * @dataProvider getFiveOrMoreElements
      */
     public function testValidValuesMinNamed($value)
@@ -135,11 +125,6 @@
     }
 
     /**
-<<<<<<< HEAD
-=======
-     * @requires PHP 8
-     *
->>>>>>> 74b5b25e
      * @dataProvider getFourElements
      */
     public function testValidValuesExactNamed($value)
@@ -172,11 +157,6 @@
     }
 
     /**
-<<<<<<< HEAD
-=======
-     * @requires PHP 8
-     *
->>>>>>> 74b5b25e
      * @dataProvider getFiveOrMoreElements
      */
     public function testTooManyValuesNamed($value)
@@ -216,11 +196,6 @@
     }
 
     /**
-<<<<<<< HEAD
-=======
-     * @requires PHP 8
-     *
->>>>>>> 74b5b25e
      * @dataProvider getThreeOrLessElements
      */
     public function testTooFewValuesNamed($value)
@@ -261,11 +236,6 @@
     }
 
     /**
-<<<<<<< HEAD
-=======
-     * @requires PHP 8
-     *
->>>>>>> 74b5b25e
      * @dataProvider getFiveOrMoreElements
      */
     public function testTooManyValuesExactNamed($value)
