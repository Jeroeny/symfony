<?php

/*
 * This file is part of the Symfony package.
 *
 * (c) Fabien Potencier <fabien@symfony.com>
 *
 * For the full copyright and license information, please view the LICENSE
 * file that was distributed with this source code.
 */

namespace Symfony\Component\Validator\Constraints;

use Symfony\Component\Validator\Constraint;

/**
 * @Annotation
 * @Target({"PROPERTY", "METHOD", "ANNOTATION"})
 *
 * @author Bernhard Schussek <bschussek@gmail.com>
 */
#[\Attribute(\Attribute::TARGET_PROPERTY | \Attribute::TARGET_METHOD | \Attribute::IS_REPEATABLE)]
class Time extends Constraint
{
    public const INVALID_FORMAT_ERROR = '9d27b2bb-f755-4fbf-b725-39b1edbdebdf';
    public const INVALID_TIME_ERROR = '8532f9e1-84b2-4d67-8989-0818bc38533b';

    protected const ERROR_NAMES = [
        self::INVALID_FORMAT_ERROR => 'INVALID_FORMAT_ERROR',
        self::INVALID_TIME_ERROR => 'INVALID_TIME_ERROR',
    ];

    /**
     * @deprecated since Symfony 6.1, use const ERROR_NAMES instead
     */
    protected static $errorNames = self::ERROR_NAMES;

<<<<<<< HEAD
    public $withSeconds = true;
    public $message = 'This value is not a valid time.';

    public function __construct(
        array $options = null,
        string $message = null,
        array $groups = null,
        mixed $payload = null,
        bool $withSeconds = null,
=======
    public $message = 'This value is not a valid time.';

    public function __construct(
        ?array $options = null,
        ?string $message = null,
        ?array $groups = null,
        mixed $payload = null
>>>>>>> a44829e2
    ) {
        parent::__construct($options, $groups, $payload);

        $this->withSeconds = $withSeconds ?? $this->withSeconds;
        $this->message = $message ?? $this->message;
    }
}<|MERGE_RESOLUTION|>--- conflicted
+++ resolved
@@ -35,25 +35,15 @@
      */
     protected static $errorNames = self::ERROR_NAMES;
 
-<<<<<<< HEAD
     public $withSeconds = true;
-    public $message = 'This value is not a valid time.';
-
-    public function __construct(
-        array $options = null,
-        string $message = null,
-        array $groups = null,
-        mixed $payload = null,
-        bool $withSeconds = null,
-=======
     public $message = 'This value is not a valid time.';
 
     public function __construct(
         ?array $options = null,
         ?string $message = null,
         ?array $groups = null,
-        mixed $payload = null
->>>>>>> a44829e2
+        mixed $payload = null,
+        ?bool $withSeconds = null,
     ) {
         parent::__construct($options, $groups, $payload);
 
