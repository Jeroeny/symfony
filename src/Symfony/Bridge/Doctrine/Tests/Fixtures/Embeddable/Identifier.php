<?php

/*
 * This file is part of the Symfony package.
 *
 * (c) Fabien Potencier <fabien@symfony.com>
 *
 * For the full copyright and license information, please view the LICENSE
 * file that was distributed with this source code.
 */

namespace Symfony\Bridge\Doctrine\Tests\Fixtures\Embeddable;

use Doctrine\DBAL\Types\Types;
use Doctrine\ORM\Mapping as ORM;

#[ORM\Embeddable]
class Identifier
{
<<<<<<< HEAD
    /**
     * @var int
     */
    #[ORM\Id, ORM\Column(type: 'integer')]
    protected $value;
=======
    #[ORM\Id, ORM\Column]
    protected int $value;
>>>>>>> 7074da9b
}<|MERGE_RESOLUTION|>--- conflicted
+++ resolved
@@ -17,14 +17,6 @@
 #[ORM\Embeddable]
 class Identifier
 {
-<<<<<<< HEAD
-    /**
-     * @var int
-     */
-    #[ORM\Id, ORM\Column(type: 'integer')]
-    protected $value;
-=======
     #[ORM\Id, ORM\Column]
     protected int $value;
->>>>>>> 7074da9b
 }