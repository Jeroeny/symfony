--- conflicted
+++ resolved
@@ -42,11 +42,7 @@
         return $this->debugger;
     }
 
-<<<<<<< HEAD
-    public function isFresh(TemplateReferenceInterface $template, int $time)
-=======
-    public function isFresh(TemplateReferenceInterface $template, $time): bool
->>>>>>> 55cd8d6f
+    public function isFresh(TemplateReferenceInterface $template, int $time): bool
     {
         return false;
     }
