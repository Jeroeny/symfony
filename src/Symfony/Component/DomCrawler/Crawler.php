<?php

/*
 * This file is part of the Symfony package.
 *
 * (c) Fabien Potencier <fabien@symfony.com>
 *
 * For the full copyright and license information, please view the LICENSE
 * file that was distributed with this source code.
 */

namespace Symfony\Component\DomCrawler;

use Masterminds\HTML5;
use Symfony\Component\CssSelector\CssSelectorConverter;

/**
 * Crawler eases navigation of a list of \DOMNode objects.
 *
 * @author Fabien Potencier <fabien@symfony.com>
 *
 * @implements \IteratorAggregate<int, \DOMNode>
 */
class Crawler implements \Countable, \IteratorAggregate
{
    /**
     * @var string|null
     */
    protected $uri;

    /**
     * The default namespace prefix to be used with XPath and CSS expressions.
     */
    private string $defaultNamespacePrefix = 'default';

    /**
     * A map of manually registered namespaces.
     *
     * @var array<string, string>
     */
    private array $namespaces = [];

    /**
     * A map of cached namespaces.
     */
    private \ArrayObject $cachedNamespaces;

    private ?string $baseHref;
    private ?\DOMDocument $document = null;

    /**
     * @var list<\DOMNode>
     */
    private array $nodes = [];

    /**
     * Whether the Crawler contains HTML or XML content (used when converting CSS to XPath).
     */
    private bool $isHtml = true;


    private ?HTML5 $html5Parser = null;

    /**
     * @param \DOMNodeList|\DOMNode|\DOMNode[]|string|null $node A Node to use as the base for the crawling
     */
<<<<<<< HEAD
    public function __construct(\DOMNodeList|\DOMNode|array|string $node = null, string $uri = null, string $baseHref = null, bool $useHtml5Parser = true)
=======
    public function __construct($node = null, ?string $uri = null, ?string $baseHref = null)
>>>>>>> 2a31f2dd
    {
        $this->uri = $uri;
        $this->baseHref = $baseHref ?: $uri;
        $this->html5Parser = $useHtml5Parser ? new HTML5(['disable_html_ns' => true]) : null;
        $this->cachedNamespaces = new \ArrayObject();

        $this->add($node);
    }

    /**
     * Returns the current URI.
     */
    public function getUri(): ?string
    {
        return $this->uri;
    }

    /**
     * Returns base href.
     */
    public function getBaseHref(): ?string
    {
        return $this->baseHref;
    }

    /**
     * Removes all the nodes.
     *
     * @return void
     */
    public function clear()
    {
        $this->nodes = [];
        $this->document = null;
        $this->cachedNamespaces = new \ArrayObject();
    }

    /**
     * Adds a node to the current list of nodes.
     *
     * This method uses the appropriate specialized add*() method based
     * on the type of the argument.
     *
     * @param \DOMNodeList|\DOMNode|\DOMNode[]|string|null $node A node
     *
     * @return void
     *
     * @throws \InvalidArgumentException when node is not the expected type
     */
    public function add(\DOMNodeList|\DOMNode|array|string|null $node)
    {
        if ($node instanceof \DOMNodeList) {
            $this->addNodeList($node);
        } elseif ($node instanceof \DOMNode) {
            $this->addNode($node);
        } elseif (\is_array($node)) {
            $this->addNodes($node);
        } elseif (\is_string($node)) {
            $this->addContent($node);
        } elseif (null !== $node) {
            throw new \InvalidArgumentException(sprintf('Expecting a DOMNodeList or DOMNode instance, an array, a string, or null, but got "%s".', get_debug_type($node)));
        }
    }

    /**
     * Adds HTML/XML content.
     *
     * If the charset is not set via the content type, it is assumed to be UTF-8,
     * or ISO-8859-1 as a fallback, which is the default charset defined by the
     * HTTP 1.1 specification.
     *
     * @return void
     */
    public function addContent(string $content, ?string $type = null)
    {
        if (empty($type)) {
            $type = str_starts_with($content, '<?xml') ? 'application/xml' : 'text/html';
        }

        // DOM only for HTML/XML content
        if (!preg_match('/(x|ht)ml/i', $type, $xmlMatches)) {
            return;
        }

        $charset = preg_match('//u', $content) ? 'UTF-8' : 'ISO-8859-1';

        // http://www.w3.org/TR/encoding/#encodings
        // http://www.w3.org/TR/REC-xml/#NT-EncName
        $content = preg_replace_callback('/(charset *= *["\']?)([a-zA-Z\-0-9_:.]+)/i', function ($m) use (&$charset) {
            if ('charset=' === $this->convertToHtmlEntities('charset=', $m[2])) {
                $charset = $m[2];
            }

            return $m[1].$charset;
        }, $content, 1);

        if ('x' === $xmlMatches[1]) {
            $this->addXmlContent($content, $charset);
        } else {
            $this->addHtmlContent($content, $charset);
        }
    }

    /**
     * Adds an HTML content to the list of nodes.
     *
     * The libxml errors are disabled when the content is parsed.
     *
     * If you want to get parsing errors, be sure to enable
     * internal errors via libxml_use_internal_errors(true)
     * and then, get the errors via libxml_get_errors(). Be
     * sure to clear errors with libxml_clear_errors() afterward.
     *
     * @return void
     */
    public function addHtmlContent(string $content, string $charset = 'UTF-8')
    {
        $dom = $this->parseHtmlString($content, $charset);
        $this->addDocument($dom);

        $base = $this->filterRelativeXPath('descendant-or-self::base')->extract(['href']);

        $baseHref = current($base);
        if (\count($base) && !empty($baseHref)) {
            if ($this->baseHref) {
                $linkNode = $dom->createElement('a');
                $linkNode->setAttribute('href', $baseHref);
                $link = new Link($linkNode, $this->baseHref);
                $this->baseHref = $link->getUri();
            } else {
                $this->baseHref = $baseHref;
            }
        }
    }

    /**
     * Adds an XML content to the list of nodes.
     *
     * The libxml errors are disabled when the content is parsed.
     *
     * If you want to get parsing errors, be sure to enable
     * internal errors via libxml_use_internal_errors(true)
     * and then, get the errors via libxml_get_errors(). Be
     * sure to clear errors with libxml_clear_errors() afterward.
     *
     * @param int $options Bitwise OR of the libxml option constants
     *                     LIBXML_PARSEHUGE is dangerous, see
     *                     http://symfony.com/blog/security-release-symfony-2-0-17-released
     *
     * @return void
     */
    public function addXmlContent(string $content, string $charset = 'UTF-8', int $options = \LIBXML_NONET)
    {
        // remove the default namespace if it's the only namespace to make XPath expressions simpler
        if (!str_contains($content, 'xmlns:')) {
            $content = str_replace('xmlns', 'ns', $content);
        }

        $internalErrors = libxml_use_internal_errors(true);

        $dom = new \DOMDocument('1.0', $charset);
        $dom->validateOnParse = true;

        if ('' !== trim($content)) {
            @$dom->loadXML($content, $options);
        }

        libxml_use_internal_errors($internalErrors);

        $this->addDocument($dom);

        $this->isHtml = false;
    }

    /**
     * Adds a \DOMDocument to the list of nodes.
     *
     * @param \DOMDocument $dom A \DOMDocument instance
     *
     * @return void
     */
    public function addDocument(\DOMDocument $dom)
    {
        if ($dom->documentElement) {
            $this->addNode($dom->documentElement);
        }
    }

    /**
     * Adds a \DOMNodeList to the list of nodes.
     *
     * @param \DOMNodeList $nodes A \DOMNodeList instance
     *
     * @return void
     */
    public function addNodeList(\DOMNodeList $nodes)
    {
        foreach ($nodes as $node) {
            if ($node instanceof \DOMNode) {
                $this->addNode($node);
            }
        }
    }

    /**
     * Adds an array of \DOMNode instances to the list of nodes.
     *
     * @param \DOMNode[] $nodes An array of \DOMNode instances
     *
     * @return void
     */
    public function addNodes(array $nodes)
    {
        foreach ($nodes as $node) {
            $this->add($node);
        }
    }

    /**
     * Adds a \DOMNode instance to the list of nodes.
     *
     * @param \DOMNode $node A \DOMNode instance
     *
     * @return void
     */
    public function addNode(\DOMNode $node)
    {
        if ($node instanceof \DOMDocument) {
            $node = $node->documentElement;
        }

        if (null !== $this->document && $this->document !== $node->ownerDocument) {
            throw new \InvalidArgumentException('Attaching DOM nodes from multiple documents in the same crawler is forbidden.');
        }

        $this->document ??= $node->ownerDocument;

        // Don't add duplicate nodes in the Crawler
        if (\in_array($node, $this->nodes, true)) {
            return;
        }

        $this->nodes[] = $node;
    }

    /**
     * Returns a node given its position in the node list.
     */
    public function eq(int $position): static
    {
        if (isset($this->nodes[$position])) {
            return $this->createSubCrawler($this->nodes[$position]);
        }

        return $this->createSubCrawler(null);
    }

    /**
     * Calls an anonymous function on each node of the list.
     *
     * The anonymous function receives the position and the node wrapped
     * in a Crawler instance as arguments.
     *
     * Example:
     *
     *     $crawler->filter('h1')->each(function ($node, $i) {
     *         return $node->text();
     *     });
     *
     * @param \Closure $closure An anonymous function
     *
     * @return array An array of values returned by the anonymous function
     */
    public function each(\Closure $closure): array
    {
        $data = [];
        foreach ($this->nodes as $i => $node) {
            $data[] = $closure($this->createSubCrawler($node), $i);
        }

        return $data;
    }

    /**
     * Slices the list of nodes by $offset and $length.
     */
<<<<<<< HEAD
    public function slice(int $offset = 0, int $length = null): static
=======
    public function slice(int $offset = 0, ?int $length = null)
>>>>>>> 2a31f2dd
    {
        return $this->createSubCrawler(\array_slice($this->nodes, $offset, $length));
    }

    /**
     * Reduces the list of nodes by calling an anonymous function.
     *
     * To remove a node from the list, the anonymous function must return false.
     *
     * @param \Closure $closure An anonymous function
     */
    public function reduce(\Closure $closure): static
    {
        $nodes = [];
        foreach ($this->nodes as $i => $node) {
            if (false !== $closure($this->createSubCrawler($node), $i)) {
                $nodes[] = $node;
            }
        }

        return $this->createSubCrawler($nodes);
    }

    /**
     * Returns the first node of the current selection.
     */
    public function first(): static
    {
        return $this->eq(0);
    }

    /**
     * Returns the last node of the current selection.
     */
    public function last(): static
    {
        return $this->eq(\count($this->nodes) - 1);
    }

    /**
     * Returns the siblings nodes of the current selection.
     *
     * @throws \InvalidArgumentException When current node is empty
     */
    public function siblings(): static
    {
        if (!$this->nodes) {
            throw new \InvalidArgumentException('The current node list is empty.');
        }

        return $this->createSubCrawler($this->sibling($this->getNode(0)->parentNode->firstChild));
    }

    public function matches(string $selector): bool
    {
        if (!$this->nodes) {
            return false;
        }

        $converter = $this->createCssSelectorConverter();
        $xpath = $converter->toXPath($selector, 'self::');

        return 0 !== $this->filterRelativeXPath($xpath)->count();
    }

    /**
     * Return first parents (heading toward the document root) of the Element that matches the provided selector.
     *
     * @see https://developer.mozilla.org/en-US/docs/Web/API/Element/closest#Polyfill
     *
     * @throws \InvalidArgumentException When current node is empty
     */
    public function closest(string $selector): ?self
    {
        if (!$this->nodes) {
            throw new \InvalidArgumentException('The current node list is empty.');
        }

        $domNode = $this->getNode(0);

        while (\XML_ELEMENT_NODE === $domNode->nodeType) {
            $node = $this->createSubCrawler($domNode);
            if ($node->matches($selector)) {
                return $node;
            }

            $domNode = $node->getNode(0)->parentNode;
        }

        return null;
    }

    /**
     * Returns the next siblings nodes of the current selection.
     *
     * @throws \InvalidArgumentException When current node is empty
     */
    public function nextAll(): static
    {
        if (!$this->nodes) {
            throw new \InvalidArgumentException('The current node list is empty.');
        }

        return $this->createSubCrawler($this->sibling($this->getNode(0)));
    }

    /**
     * Returns the previous sibling nodes of the current selection.
     *
     * @throws \InvalidArgumentException
     */
    public function previousAll(): static
    {
        if (!$this->nodes) {
            throw new \InvalidArgumentException('The current node list is empty.');
        }

        return $this->createSubCrawler($this->sibling($this->getNode(0), 'previousSibling'));
    }

    /**
     * Returns the ancestors of the current selection.
     *
     * @throws \InvalidArgumentException When the current node is empty
     */
    public function ancestors(): static
    {
        if (!$this->nodes) {
            throw new \InvalidArgumentException('The current node list is empty.');
        }

        $node = $this->getNode(0);
        $nodes = [];

        while ($node = $node->parentNode) {
            if (\XML_ELEMENT_NODE === $node->nodeType) {
                $nodes[] = $node;
            }
        }

        return $this->createSubCrawler($nodes);
    }

    /**
     * Returns the children nodes of the current selection.
     *
     * @throws \InvalidArgumentException When current node is empty
     * @throws \RuntimeException         If the CssSelector Component is not available and $selector is provided
     */
<<<<<<< HEAD
    public function children(string $selector = null): static
=======
    public function children(?string $selector = null)
>>>>>>> 2a31f2dd
    {
        if (!$this->nodes) {
            throw new \InvalidArgumentException('The current node list is empty.');
        }

        if (null !== $selector) {
            $converter = $this->createCssSelectorConverter();
            $xpath = $converter->toXPath($selector, 'child::');

            return $this->filterRelativeXPath($xpath);
        }

        $node = $this->getNode(0)->firstChild;

        return $this->createSubCrawler($node ? $this->sibling($node) : []);
    }

    /**
     * Returns the attribute value of the first node of the list.
     *
     * @throws \InvalidArgumentException When current node is empty
     */
    public function attr(string $attribute): ?string
    {
        if (!$this->nodes) {
            throw new \InvalidArgumentException('The current node list is empty.');
        }

        $node = $this->getNode(0);

        return $node->hasAttribute($attribute) ? $node->getAttribute($attribute) : null;
    }

    /**
     * Returns the node name of the first node of the list.
     *
     * @throws \InvalidArgumentException When current node is empty
     */
    public function nodeName(): string
    {
        if (!$this->nodes) {
            throw new \InvalidArgumentException('The current node list is empty.');
        }

        return $this->getNode(0)->nodeName;
    }

    /**
     * Returns the text of the first node of the list.
     *
     * Pass true as the second argument to normalize whitespaces.
     *
     * @param string|null $default             When not null: the value to return when the current node is empty
     * @param bool        $normalizeWhitespace Whether whitespaces should be trimmed and normalized to single spaces
     *
     * @throws \InvalidArgumentException When current node is empty
     */
<<<<<<< HEAD
    public function text(string $default = null, bool $normalizeWhitespace = true): string
=======
    public function text(?string $default = null, bool $normalizeWhitespace = true)
>>>>>>> 2a31f2dd
    {
        if (!$this->nodes) {
            if (null !== $default) {
                return $default;
            }

            throw new \InvalidArgumentException('The current node list is empty.');
        }

        $text = $this->getNode(0)->nodeValue;

        if ($normalizeWhitespace) {
            return $this->normalizeWhitespace($text);
        }

        return $text;
    }

    /**
     * Returns only the inner text that is the direct descendent of the current node, excluding any child nodes.
     *
     * @param bool $normalizeWhitespace Whether whitespaces should be trimmed and normalized to single spaces
     */
    public function innerText(/* bool $normalizeWhitespace = true */): string
    {
        $normalizeWhitespace = 1 <= \func_num_args() ? func_get_arg(0) : true;

        foreach ($this->getNode(0)->childNodes as $childNode) {
            if (\XML_TEXT_NODE !== $childNode->nodeType && \XML_CDATA_SECTION_NODE !== $childNode->nodeType) {
                continue;
            }
            if (!$normalizeWhitespace) {
                return $childNode->nodeValue;
            }
            if ('' !== trim($childNode->nodeValue)) {
                return $this->normalizeWhitespace($childNode->nodeValue);
            }
        }

        return '';
    }

    /**
     * Returns the first node of the list as HTML.
     *
     * @param string|null $default When not null: the value to return when the current node is empty
     *
     * @throws \InvalidArgumentException When current node is empty
     */
<<<<<<< HEAD
    public function html(string $default = null): string
=======
    public function html(?string $default = null)
>>>>>>> 2a31f2dd
    {
        if (!$this->nodes) {
            if (null !== $default) {
                return $default;
            }

            throw new \InvalidArgumentException('The current node list is empty.');
        }

        $node = $this->getNode(0);
        $owner = $node->ownerDocument;

        if ($this->html5Parser && '<!DOCTYPE html>' === $owner->saveXML($owner->childNodes[0])) {
            $owner = $this->html5Parser;
        }

        $html = '';
        foreach ($node->childNodes as $child) {
            $html .= $owner->saveHTML($child);
        }

        return $html;
    }

    public function outerHtml(): string
    {
        if (!\count($this)) {
            throw new \InvalidArgumentException('The current node list is empty.');
        }

        $node = $this->getNode(0);
        $owner = $node->ownerDocument;

        if ($this->html5Parser && '<!DOCTYPE html>' === $owner->saveXML($owner->childNodes[0])) {
            $owner = $this->html5Parser;
        }

        return $owner->saveHTML($node);
    }

    /**
     * Evaluates an XPath expression.
     *
     * Since an XPath expression might evaluate to either a simple type or a \DOMNodeList,
     * this method will return either an array of simple types or a new Crawler instance.
     */
    public function evaluate(string $xpath): array|Crawler
    {
        if (null === $this->document) {
            throw new \LogicException('Cannot evaluate the expression on an uninitialized crawler.');
        }

        $data = [];
        $domxpath = $this->createDOMXPath($this->document, $this->findNamespacePrefixes($xpath));

        foreach ($this->nodes as $node) {
            $data[] = $domxpath->evaluate($xpath, $node);
        }

        if (isset($data[0]) && $data[0] instanceof \DOMNodeList) {
            return $this->createSubCrawler($data);
        }

        return $data;
    }

    /**
     * Extracts information from the list of nodes.
     *
     * You can extract attributes or/and the node value (_text).
     *
     * Example:
     *
     *     $crawler->filter('h1 a')->extract(['_text', 'href']);
     */
    public function extract(array $attributes): array
    {
        $count = \count($attributes);

        $data = [];
        foreach ($this->nodes as $node) {
            $elements = [];
            foreach ($attributes as $attribute) {
                if ('_text' === $attribute) {
                    $elements[] = $node->nodeValue;
                } elseif ('_name' === $attribute) {
                    $elements[] = $node->nodeName;
                } else {
                    $elements[] = $node->getAttribute($attribute);
                }
            }

            $data[] = 1 === $count ? $elements[0] : $elements;
        }

        return $data;
    }

    /**
     * Filters the list of nodes with an XPath expression.
     *
     * The XPath expression is evaluated in the context of the crawler, which
     * is considered as a fake parent of the elements inside it.
     * This means that a child selector "div" or "./div" will match only
     * the div elements of the current crawler, not their children.
     */
    public function filterXPath(string $xpath): static
    {
        $xpath = $this->relativize($xpath);

        // If we dropped all expressions in the XPath while preparing it, there would be no match
        if ('' === $xpath) {
            return $this->createSubCrawler(null);
        }

        return $this->filterRelativeXPath($xpath);
    }

    /**
     * Filters the list of nodes with a CSS selector.
     *
     * This method only works if you have installed the CssSelector Symfony Component.
     *
     * @throws \LogicException if the CssSelector Component is not available
     */
    public function filter(string $selector): static
    {
        $converter = $this->createCssSelectorConverter();

        // The CssSelector already prefixes the selector with descendant-or-self::
        return $this->filterRelativeXPath($converter->toXPath($selector));
    }

    /**
     * Selects links by name or alt value for clickable images.
     */
    public function selectLink(string $value): static
    {
        return $this->filterRelativeXPath(
            sprintf('descendant-or-self::a[contains(concat(\' \', normalize-space(string(.)), \' \'), %1$s) or ./img[contains(concat(\' \', normalize-space(string(@alt)), \' \'), %1$s)]]', static::xpathLiteral(' '.$value.' '))
        );
    }

    /**
     * Selects images by alt value.
     */
    public function selectImage(string $value): static
    {
        $xpath = sprintf('descendant-or-self::img[contains(normalize-space(string(@alt)), %s)]', static::xpathLiteral($value));

        return $this->filterRelativeXPath($xpath);
    }

    /**
     * Selects a button by name or alt value for images.
     */
    public function selectButton(string $value): static
    {
        return $this->filterRelativeXPath(
            sprintf('descendant-or-self::input[((contains(%1$s, "submit") or contains(%1$s, "button")) and contains(concat(\' \', normalize-space(string(@value)), \' \'), %2$s)) or (contains(%1$s, "image") and contains(concat(\' \', normalize-space(string(@alt)), \' \'), %2$s)) or @id=%3$s or @name=%3$s] | descendant-or-self::button[contains(concat(\' \', normalize-space(string(.)), \' \'), %2$s) or @id=%3$s or @name=%3$s]', 'translate(@type, "ABCDEFGHIJKLMNOPQRSTUVWXYZ", "abcdefghijklmnopqrstuvwxyz")', static::xpathLiteral(' '.$value.' '), static::xpathLiteral($value))
        );
    }

    /**
     * Returns a Link object for the first node in the list.
     *
     * @throws \InvalidArgumentException If the current node list is empty or the selected node is not instance of DOMElement
     */
    public function link(string $method = 'get'): Link
    {
        if (!$this->nodes) {
            throw new \InvalidArgumentException('The current node list is empty.');
        }

        $node = $this->getNode(0);

        if (!$node instanceof \DOMElement) {
            throw new \InvalidArgumentException(sprintf('The selected node should be instance of DOMElement, got "%s".', get_debug_type($node)));
        }

        return new Link($node, $this->baseHref, $method);
    }

    /**
     * Returns an array of Link objects for the nodes in the list.
     *
     * @return Link[]
     *
     * @throws \InvalidArgumentException If the current node list contains non-DOMElement instances
     */
    public function links(): array
    {
        $links = [];
        foreach ($this->nodes as $node) {
            if (!$node instanceof \DOMElement) {
                throw new \InvalidArgumentException(sprintf('The current node list should contain only DOMElement instances, "%s" found.', get_debug_type($node)));
            }

            $links[] = new Link($node, $this->baseHref, 'get');
        }

        return $links;
    }

    /**
     * Returns an Image object for the first node in the list.
     *
     * @throws \InvalidArgumentException If the current node list is empty
     */
    public function image(): Image
    {
        if (!\count($this)) {
            throw new \InvalidArgumentException('The current node list is empty.');
        }

        $node = $this->getNode(0);

        if (!$node instanceof \DOMElement) {
            throw new \InvalidArgumentException(sprintf('The selected node should be instance of DOMElement, got "%s".', get_debug_type($node)));
        }

        return new Image($node, $this->baseHref);
    }

    /**
     * Returns an array of Image objects for the nodes in the list.
     *
     * @return Image[]
     */
    public function images(): array
    {
        $images = [];
        foreach ($this as $node) {
            if (!$node instanceof \DOMElement) {
                throw new \InvalidArgumentException(sprintf('The current node list should contain only DOMElement instances, "%s" found.', get_debug_type($node)));
            }

            $images[] = new Image($node, $this->baseHref);
        }

        return $images;
    }

    /**
     * Returns a Form object for the first node in the list.
     *
     * @throws \InvalidArgumentException If the current node list is empty or the selected node is not instance of DOMElement
     */
<<<<<<< HEAD
    public function form(array $values = null, string $method = null): Form
=======
    public function form(?array $values = null, ?string $method = null)
>>>>>>> 2a31f2dd
    {
        if (!$this->nodes) {
            throw new \InvalidArgumentException('The current node list is empty.');
        }

        $node = $this->getNode(0);

        if (!$node instanceof \DOMElement) {
            throw new \InvalidArgumentException(sprintf('The selected node should be instance of DOMElement, got "%s".', get_debug_type($node)));
        }

        $form = new Form($node, $this->uri, $method, $this->baseHref);

        if (null !== $values) {
            $form->setValues($values);
        }

        return $form;
    }

    /**
     * Overloads a default namespace prefix to be used with XPath and CSS expressions.
     *
     * @return void
     */
    public function setDefaultNamespacePrefix(string $prefix)
    {
        $this->defaultNamespacePrefix = $prefix;
    }

    /**
     * @return void
     */
    public function registerNamespace(string $prefix, string $namespace)
    {
        $this->namespaces[$prefix] = $namespace;
    }

    /**
     * Converts string for XPath expressions.
     *
     * Escaped characters are: quotes (") and apostrophe (').
     *
     *  Examples:
     *
     *     echo Crawler::xpathLiteral('foo " bar');
     *     //prints 'foo " bar'
     *
     *     echo Crawler::xpathLiteral("foo ' bar");
     *     //prints "foo ' bar"
     *
     *     echo Crawler::xpathLiteral('a\'b"c');
     *     //prints concat('a', "'", 'b"c')
     */
    public static function xpathLiteral(string $s): string
    {
        if (!str_contains($s, "'")) {
            return sprintf("'%s'", $s);
        }

        if (!str_contains($s, '"')) {
            return sprintf('"%s"', $s);
        }

        $string = $s;
        $parts = [];
        while (true) {
            if (false !== $pos = strpos($string, "'")) {
                $parts[] = sprintf("'%s'", substr($string, 0, $pos));
                $parts[] = "\"'\"";
                $string = substr($string, $pos + 1);
            } else {
                $parts[] = "'$string'";
                break;
            }
        }

        return sprintf('concat(%s)', implode(', ', $parts));
    }

    /**
     * Filters the list of nodes with an XPath expression.
     *
     * The XPath expression should already be processed to apply it in the context of each node.
     */
    private function filterRelativeXPath(string $xpath): static
    {
        $crawler = $this->createSubCrawler(null);
        if (null === $this->document) {
            return $crawler;
        }

        $domxpath = $this->createDOMXPath($this->document, $this->findNamespacePrefixes($xpath));

        foreach ($this->nodes as $node) {
            $crawler->add($domxpath->query($xpath, $node));
        }

        return $crawler;
    }

    /**
     * Make the XPath relative to the current context.
     *
     * The returned XPath will match elements matching the XPath inside the current crawler
     * when running in the context of a node of the crawler.
     */
    private function relativize(string $xpath): string
    {
        $expressions = [];

        // An expression which will never match to replace expressions which cannot match in the crawler
        // We cannot drop
        $nonMatchingExpression = 'a[name() = "b"]';

        $xpathLen = \strlen($xpath);
        $openedBrackets = 0;
        $startPosition = strspn($xpath, " \t\n\r\0\x0B");

        for ($i = $startPosition; $i <= $xpathLen; ++$i) {
            $i += strcspn($xpath, '"\'[]|', $i);

            if ($i < $xpathLen) {
                switch ($xpath[$i]) {
                    case '"':
                    case "'":
                        if (false === $i = strpos($xpath, $xpath[$i], $i + 1)) {
                            return $xpath; // The XPath expression is invalid
                        }
                        continue 2;
                    case '[':
                        ++$openedBrackets;
                        continue 2;
                    case ']':
                        --$openedBrackets;
                        continue 2;
                }
            }
            if ($openedBrackets) {
                continue;
            }

            if ($startPosition < $xpathLen && '(' === $xpath[$startPosition]) {
                // If the union is inside some braces, we need to preserve the opening braces and apply
                // the change only inside it.
                $j = 1 + strspn($xpath, "( \t\n\r\0\x0B", $startPosition + 1);
                $parenthesis = substr($xpath, $startPosition, $j);
                $startPosition += $j;
            } else {
                $parenthesis = '';
            }
            $expression = rtrim(substr($xpath, $startPosition, $i - $startPosition));

            if (str_starts_with($expression, 'self::*/')) {
                $expression = './'.substr($expression, 8);
            }

            // add prefix before absolute element selector
            if ('' === $expression) {
                $expression = $nonMatchingExpression;
            } elseif (str_starts_with($expression, '//')) {
                $expression = 'descendant-or-self::'.substr($expression, 2);
            } elseif (str_starts_with($expression, './/')) {
                $expression = 'descendant-or-self::'.substr($expression, 3);
            } elseif (str_starts_with($expression, './')) {
                $expression = 'self::'.substr($expression, 2);
            } elseif (str_starts_with($expression, 'child::')) {
                $expression = 'self::'.substr($expression, 7);
            } elseif ('/' === $expression[0] || '.' === $expression[0] || str_starts_with($expression, 'self::')) {
                $expression = $nonMatchingExpression;
            } elseif (str_starts_with($expression, 'descendant::')) {
                $expression = 'descendant-or-self::'.substr($expression, 12);
            } elseif (preg_match('/^(ancestor|ancestor-or-self|attribute|following|following-sibling|namespace|parent|preceding|preceding-sibling)::/', $expression)) {
                // the fake root has no parent, preceding or following nodes and also no attributes (even no namespace attributes)
                $expression = $nonMatchingExpression;
            } elseif (!str_starts_with($expression, 'descendant-or-self::')) {
                $expression = 'self::'.$expression;
            }
            $expressions[] = $parenthesis.$expression;

            if ($i === $xpathLen) {
                return implode(' | ', $expressions);
            }

            $i += strspn($xpath, " \t\n\r\0\x0B", $i + 1);
            $startPosition = $i + 1;
        }

        return $xpath; // The XPath expression is invalid
    }

    public function getNode(int $position): ?\DOMNode
    {
        return $this->nodes[$position] ?? null;
    }

    public function count(): int
    {
        return \count($this->nodes);
    }

    /**
     * @return \ArrayIterator<int, \DOMNode>
     */
    public function getIterator(): \ArrayIterator
    {
        return new \ArrayIterator($this->nodes);
    }

    protected function sibling(\DOMNode $node, string $siblingDir = 'nextSibling'): array
    {
        $nodes = [];

        $currentNode = $this->getNode(0);
        do {
            if ($node !== $currentNode && \XML_ELEMENT_NODE === $node->nodeType) {
                $nodes[] = $node;
            }
        } while ($node = $node->$siblingDir);

        return $nodes;
    }

    private function parseHtml5(string $htmlContent, string $charset = 'UTF-8'): \DOMDocument
    {
        return $this->html5Parser->parse($this->convertToHtmlEntities($htmlContent, $charset));
    }

    private function parseXhtml(string $htmlContent, string $charset = 'UTF-8'): \DOMDocument
    {
        $htmlContent = $this->convertToHtmlEntities($htmlContent, $charset);

        $internalErrors = libxml_use_internal_errors(true);

        $dom = new \DOMDocument('1.0', $charset);
        $dom->validateOnParse = true;

        if ('' !== trim($htmlContent)) {
            @$dom->loadHTML($htmlContent);
        }

        libxml_use_internal_errors($internalErrors);

        return $dom;
    }

    /**
     * Converts charset to HTML-entities to ensure valid parsing.
     */
    private function convertToHtmlEntities(string $htmlContent, string $charset = 'UTF-8'): string
    {
        set_error_handler(function () { throw new \Exception(); });

        try {
            return mb_encode_numericentity($htmlContent, [0x80, 0x10FFFF, 0, 0x1FFFFF], $charset);
        } catch (\Exception|\ValueError) {
            try {
                $htmlContent = iconv($charset, 'UTF-8', $htmlContent);
                $htmlContent = mb_encode_numericentity($htmlContent, [0x80, 0x10FFFF, 0, 0x1FFFFF], 'UTF-8');
            } catch (\Exception|\ValueError) {
            }

            return $htmlContent;
        } finally {
            restore_error_handler();
        }
    }

    /**
     * @throws \InvalidArgumentException
     */
    private function createDOMXPath(\DOMDocument $document, array $prefixes = []): \DOMXPath
    {
        $domxpath = new \DOMXPath($document);

        foreach ($prefixes as $prefix) {
            $namespace = $this->discoverNamespace($domxpath, $prefix);
            if (null !== $namespace) {
                $domxpath->registerNamespace($prefix, $namespace);
            }
        }

        return $domxpath;
    }

    /**
     * @throws \InvalidArgumentException
     */
    private function discoverNamespace(\DOMXPath $domxpath, string $prefix): ?string
    {
        if (\array_key_exists($prefix, $this->namespaces)) {
            return $this->namespaces[$prefix];
        }

        if ($this->cachedNamespaces->offsetExists($prefix)) {
            return $this->cachedNamespaces[$prefix];
        }

        // ask for one namespace, otherwise we'd get a collection with an item for each node
        $namespaces = $domxpath->query(sprintf('(//namespace::*[name()="%s"])[last()]', $this->defaultNamespacePrefix === $prefix ? '' : $prefix));

        return $this->cachedNamespaces[$prefix] = ($node = $namespaces->item(0)) ? $node->nodeValue : null;
    }

    private function findNamespacePrefixes(string $xpath): array
    {
        if (preg_match_all('/(?P<prefix>[a-z_][a-z_0-9\-\.]*+):[^"\/:]/i', $xpath, $matches)) {
            return array_unique($matches['prefix']);
        }

        return [];
    }

    /**
     * Creates a crawler for some subnodes.
     *
     * @param \DOMNodeList|\DOMNode|\DOMNode[]|string|null $nodes
     */
    private function createSubCrawler(\DOMNodeList|\DOMNode|array|string|null $nodes): static
    {
        $crawler = new static($nodes, $this->uri, $this->baseHref);
        $crawler->isHtml = $this->isHtml;
        $crawler->document = $this->document;
        $crawler->namespaces = $this->namespaces;
        $crawler->cachedNamespaces = $this->cachedNamespaces;
        $crawler->html5Parser = $this->html5Parser;

        return $crawler;
    }

    /**
     * @throws \LogicException If the CssSelector Component is not available
     */
    private function createCssSelectorConverter(): CssSelectorConverter
    {
        if (!class_exists(CssSelectorConverter::class)) {
            throw new \LogicException('To filter with a CSS selector, install the CssSelector component ("composer require symfony/css-selector"). Or use filterXpath instead.');
        }

        return new CssSelectorConverter($this->isHtml);
    }

    /**
     * Parse string into DOMDocument object using HTML5 parser if the content is HTML5 and the library is available.
     * Use libxml parser otherwise.
     */
    private function parseHtmlString(string $content, string $charset): \DOMDocument
    {
        if ($this->canParseHtml5String($content)) {
            return $this->parseHtml5($content, $charset);
        }

        return $this->parseXhtml($content, $charset);
    }

    private function canParseHtml5String(string $content): bool
    {
        if (!$this->html5Parser) {
            return false;
        }

        if (false === ($pos = stripos($content, '<!doctype html>'))) {
            return false;
        }

        $header = substr($content, 0, $pos);

        return '' === $header || $this->isValidHtml5Heading($header);
    }

    private function isValidHtml5Heading(string $heading): bool
    {
        return 1 === preg_match('/^\x{FEFF}?\s*(<!--[^>]*?-->\s*)*$/u', $heading);
    }

    private function normalizeWhitespace(string $string): string
    {
        return trim(preg_replace("/(?:[ \n\r\t\x0C]{2,}+|[\n\r\t\x0C])/", ' ', $string), " \n\r\t\x0C");
    }
}<|MERGE_RESOLUTION|>--- conflicted
+++ resolved
@@ -64,11 +64,7 @@
     /**
      * @param \DOMNodeList|\DOMNode|\DOMNode[]|string|null $node A Node to use as the base for the crawling
      */
-<<<<<<< HEAD
-    public function __construct(\DOMNodeList|\DOMNode|array|string $node = null, string $uri = null, string $baseHref = null, bool $useHtml5Parser = true)
-=======
-    public function __construct($node = null, ?string $uri = null, ?string $baseHref = null)
->>>>>>> 2a31f2dd
+    public function __construct(\DOMNodeList|\DOMNode|array|string|null $node = null, ?string $uri = null, ?string $baseHref = null, bool $useHtml5Parser = true)
     {
         $this->uri = $uri;
         $this->baseHref = $baseHref ?: $uri;
@@ -355,11 +351,7 @@
     /**
      * Slices the list of nodes by $offset and $length.
      */
-<<<<<<< HEAD
-    public function slice(int $offset = 0, int $length = null): static
-=======
-    public function slice(int $offset = 0, ?int $length = null)
->>>>>>> 2a31f2dd
+    public function slice(int $offset = 0, ?int $length = null): static
     {
         return $this->createSubCrawler(\array_slice($this->nodes, $offset, $length));
     }
@@ -509,11 +501,7 @@
      * @throws \InvalidArgumentException When current node is empty
      * @throws \RuntimeException         If the CssSelector Component is not available and $selector is provided
      */
-<<<<<<< HEAD
-    public function children(string $selector = null): static
-=======
-    public function children(?string $selector = null)
->>>>>>> 2a31f2dd
+    public function children(?string $selector = null): static
     {
         if (!$this->nodes) {
             throw new \InvalidArgumentException('The current node list is empty.');
@@ -571,11 +559,7 @@
      *
      * @throws \InvalidArgumentException When current node is empty
      */
-<<<<<<< HEAD
-    public function text(string $default = null, bool $normalizeWhitespace = true): string
-=======
-    public function text(?string $default = null, bool $normalizeWhitespace = true)
->>>>>>> 2a31f2dd
+    public function text(?string $default = null, bool $normalizeWhitespace = true): string
     {
         if (!$this->nodes) {
             if (null !== $default) {
@@ -625,11 +609,7 @@
      *
      * @throws \InvalidArgumentException When current node is empty
      */
-<<<<<<< HEAD
-    public function html(string $default = null): string
-=======
-    public function html(?string $default = null)
->>>>>>> 2a31f2dd
+    public function html(?string $default = null): string
     {
         if (!$this->nodes) {
             if (null !== $default) {
@@ -878,11 +858,7 @@
      *
      * @throws \InvalidArgumentException If the current node list is empty or the selected node is not instance of DOMElement
      */
-<<<<<<< HEAD
-    public function form(array $values = null, string $method = null): Form
-=======
-    public function form(?array $values = null, ?string $method = null)
->>>>>>> 2a31f2dd
+    public function form(?array $values = null, ?string $method = null): Form
     {
         if (!$this->nodes) {
             throw new \InvalidArgumentException('The current node list is empty.');
