--- conflicted
+++ resolved
@@ -56,14 +56,8 @@
         "symfony/property-info": "~3.3|~4.0",
         "symfony/web-link": "~3.3|~4.0",
         "doctrine/annotations": "~1.0",
-<<<<<<< HEAD
-        "phpdocumentor/reflection-docblock": "^3.0",
+        "phpdocumentor/reflection-docblock": "^3.0|^4.0",
         "twig/twig": "~1.34|~2.4"
-=======
-        "phpdocumentor/reflection-docblock": "^3.0|^4.0",
-        "twig/twig": "~1.34|~2.4",
-        "sensio/framework-extra-bundle": "^3.0.2"
->>>>>>> 3f81dd18
     },
     "conflict": {
         "phpdocumentor/reflection-docblock": "<3.0",
