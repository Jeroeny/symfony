<?php

/*
 * This file is part of the Symfony package.
 *
 * (c) Fabien Potencier <fabien@symfony.com>
 *
 * For the full copyright and license information, please view the LICENSE
 * file that was distributed with this source code.
 */

namespace Symfony\Component\DependencyInjection\Loader\Configurator;

use Symfony\Component\DependencyInjection\Alias;
use Symfony\Component\DependencyInjection\ChildDefinition;
use Symfony\Component\DependencyInjection\ContainerBuilder;
use Symfony\Component\DependencyInjection\Definition;
use Symfony\Component\DependencyInjection\Exception\ServiceNotFoundException;
use Symfony\Component\DependencyInjection\Loader\PhpFileLoader;

/**
 * @author Nicolas Grekas <p@tchwork.com>
 */
class ServicesConfigurator extends AbstractConfigurator
{
    const FACTORY = 'services';

    private $defaults;
    private $container;
    private $loader;
    private $instanceof;
    private $path;
    private $anonymousHash;
    private $anonymousCount;

    public function __construct(ContainerBuilder $container, PhpFileLoader $loader, array &$instanceof, string $path = null, int &$anonymousCount = 0)
    {
        $this->defaults = new Definition();
        $this->container = $container;
        $this->loader = $loader;
        $this->instanceof = &$instanceof;
        $this->path = $path;
        $this->anonymousHash = ContainerBuilder::hash($path ?: mt_rand());
        $this->anonymousCount = &$anonymousCount;
        $instanceof = [];
    }

    /**
     * Defines a set of defaults for following service definitions.
     */
    final public function defaults(): DefaultsConfigurator
    {
        return new DefaultsConfigurator($this, $this->defaults = new Definition(), $this->path);
    }

    /**
     * Defines an instanceof-conditional to be applied to following service definitions.
     */
    final public function instanceof(string $fqcn): InstanceofConfigurator
    {
        $this->instanceof[$fqcn] = $definition = new ChildDefinition('');

        return new InstanceofConfigurator($this, $definition, $fqcn, $this->path);
    }

    /**
     * Registers a service.
     *
     * @param string|null $id    The service id, or null to create an anonymous service
     * @param string|null $class The class of the service, or null when $id is also the class name
     */
    final public function set(?string $id, string $class = null): ServiceConfigurator
    {
        $defaults = $this->defaults;
        $allowParent = !$defaults->getChanges() && empty($this->instanceof);

        $definition = new Definition();
<<<<<<< HEAD

        if (null === $id) {
            if (!$class) {
                throw new \LogicException('Anonymous services must have a class name.');
            }

            $id = sprintf('.%d_%s', ++$this->anonymousCount, preg_replace('/^.*\\\\/', '', $class).'~'.$this->anonymousHash);
            $definition->setPublic(false);
        } else {
            $definition->setPublic($defaults->isPublic());
        }

=======
        if (!$defaults->isPublic() || !$defaults->isPrivate()) {
            $definition->setPublic($defaults->isPublic() && !$defaults->isPrivate());
        }
>>>>>>> f7028633
        $definition->setAutowired($defaults->isAutowired());
        $definition->setAutoconfigured($defaults->isAutoconfigured());
        // deep clone, to avoid multiple process of the same instance in the passes
        $definition->setBindings(unserialize(serialize($defaults->getBindings())));
        $definition->setChanges([]);

        $configurator = new ServiceConfigurator($this->container, $this->instanceof, $allowParent, $this, $definition, $id, $defaults->getTags(), $this->path);

        return null !== $class ? $configurator->class($class) : $configurator;
    }

    /**
     * Creates an alias.
     */
    final public function alias(string $id, string $referencedId): AliasConfigurator
    {
        $ref = static::processValue($referencedId, true);
        $alias = new Alias((string) $ref);
        if (!$this->defaults->isPublic() || !$this->defaults->isPrivate()) {
            $alias->setPublic($this->defaults->isPublic());
        }
        $this->container->setAlias($id, $alias);

        return new AliasConfigurator($this, $alias);
    }

    /**
     * Registers a PSR-4 namespace using a glob pattern.
     */
    final public function load(string $namespace, string $resource): PrototypeConfigurator
    {
        $allowParent = !$this->defaults->getChanges() && empty($this->instanceof);

        return new PrototypeConfigurator($this, $this->loader, $this->defaults, $namespace, $resource, $allowParent);
    }

    /**
     * Gets an already defined service definition.
     *
     * @throws ServiceNotFoundException if the service definition does not exist
     */
    final public function get(string $id): ServiceConfigurator
    {
        $allowParent = !$this->defaults->getChanges() && empty($this->instanceof);
        $definition = $this->container->getDefinition($id);

        return new ServiceConfigurator($this->container, $definition->getInstanceofConditionals(), $allowParent, $this, $definition, $id, []);
    }

    /**
     * Registers a service.
     */
    final public function __invoke(string $id, string $class = null): ServiceConfigurator
    {
        return $this->set($id, $class);
    }

    public function __destruct()
    {
        $this->loader->registerAliasesForSinglyImplementedInterfaces();
    }
}<|MERGE_RESOLUTION|>--- conflicted
+++ resolved
@@ -75,7 +75,6 @@
         $allowParent = !$defaults->getChanges() && empty($this->instanceof);
 
         $definition = new Definition();
-<<<<<<< HEAD
 
         if (null === $id) {
             if (!$class) {
@@ -84,15 +83,10 @@
 
             $id = sprintf('.%d_%s', ++$this->anonymousCount, preg_replace('/^.*\\\\/', '', $class).'~'.$this->anonymousHash);
             $definition->setPublic(false);
-        } else {
-            $definition->setPublic($defaults->isPublic());
+        } elseif (!$defaults->isPublic() || !$defaults->isPrivate()) {
+            $definition->setPublic($defaults->isPublic() && !$defaults->isPrivate());
         }
 
-=======
-        if (!$defaults->isPublic() || !$defaults->isPrivate()) {
-            $definition->setPublic($defaults->isPublic() && !$defaults->isPrivate());
-        }
->>>>>>> f7028633
         $definition->setAutowired($defaults->isAutowired());
         $definition->setAutoconfigured($defaults->isAutoconfigured());
         // deep clone, to avoid multiple process of the same instance in the passes
