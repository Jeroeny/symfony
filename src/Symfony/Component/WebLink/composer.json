{
    "name": "symfony/web-link",
    "type": "library",
    "description": "Manages links between resources",
    "keywords": ["link", "psr13", "http", "http2", "preload", "prefetch", "prerender", "dns-prefetch", "push", "performance"],
    "homepage": "https://symfony.com",
    "license": "MIT",
    "authors": [
        {
            "name": "Kévin Dunglas",
            "email": "dunglas@gmail.com"
        },
        {
            "name": "Symfony Community",
            "homepage": "https://symfony.com/contributors"
        }
    ],
    "provide": {
        "psr/link-implementation": "1.0"
    },
    "require": {
<<<<<<< HEAD
        "php": ">=7.2.5",
        "psr/link": "^1.0"
=======
        "php": ">=7.1.3",
        "psr/link": "^1.0",
        "symfony/polyfill-php72": "^1.5",
        "symfony/polyfill-php80": "^1.16"
>>>>>>> c7dc7f82
    },
    "suggest": {
        "symfony/http-kernel": ""
    },
    "require-dev": {
        "symfony/http-foundation": "^4.4|^5.0",
        "symfony/http-kernel": "^4.4|^5.0"
    },
    "conflict": {
        "symfony/http-kernel": "<4.4"
    },
    "autoload": {
        "psr-4": { "Symfony\\Component\\WebLink\\": "" },
        "exclude-from-classmap": [
            "/Tests/"
        ]
    },
    "minimum-stability": "dev"
}<|MERGE_RESOLUTION|>--- conflicted
+++ resolved
@@ -19,15 +19,9 @@
         "psr/link-implementation": "1.0"
     },
     "require": {
-<<<<<<< HEAD
         "php": ">=7.2.5",
-        "psr/link": "^1.0"
-=======
-        "php": ">=7.1.3",
         "psr/link": "^1.0",
-        "symfony/polyfill-php72": "^1.5",
         "symfony/polyfill-php80": "^1.16"
->>>>>>> c7dc7f82
     },
     "suggest": {
         "symfony/http-kernel": ""
