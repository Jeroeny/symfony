--- conflicted
+++ resolved
@@ -1050,11 +1050,7 @@
         $this->assertSame('/app.php/foo/baz', $this->getGenerator($routes)->generate('test', ['bär' => 'baz']));
     }
 
-<<<<<<< HEAD
-    protected function getGenerator(RouteCollection $routes, array $parameters = [], $logger = null, string $defaultLocale = null)
-=======
     protected function getGenerator(RouteCollection $routes, array $parameters = [], $logger = null, ?string $defaultLocale = null)
->>>>>>> a44829e2
     {
         $context = new RequestContext('/app.php');
         foreach ($parameters as $key => $value) {
