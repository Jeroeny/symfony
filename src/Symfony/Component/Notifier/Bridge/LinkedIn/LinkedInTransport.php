--- conflicted
+++ resolved
@@ -32,23 +32,12 @@
 {
     protected const HOST = 'api.linkedin.com';
 
-<<<<<<< HEAD
     public function __construct(
         #[\SensitiveParameter] private string $authToken,
         private string $accountId,
-        HttpClientInterface $client = null,
-        EventDispatcherInterface $dispatcher = null,
+        ?HttpClientInterface $client = null,
+        ?EventDispatcherInterface $dispatcher = null,
     ) {
-=======
-    private string $authToken;
-    private string $accountId;
-
-    public function __construct(#[\SensitiveParameter] string $authToken, string $accountId, ?HttpClientInterface $client = null, ?EventDispatcherInterface $dispatcher = null)
-    {
-        $this->authToken = $authToken;
-        $this->accountId = $accountId;
-
->>>>>>> 6cd40eaa
         parent::__construct($client, $dispatcher);
     }
 
