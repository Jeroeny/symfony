<?php

/*
 * This file is part of the Symfony package.
 *
 * (c) Fabien Potencier <fabien@symfony.com>
 *
 * For the full copyright and license information, please view the LICENSE
 * file that was distributed with this source code.
 */

namespace Symfony\Component\HttpClient;

use Psr\Log\LoggerAwareInterface;
use Psr\Log\LoggerInterface;
use Symfony\Component\HttpClient\Exception\InvalidArgumentException;
use Symfony\Component\HttpClient\Exception\TransportException;
use Symfony\Component\HttpClient\Internal\CurlClientState;
use Symfony\Component\HttpClient\Internal\PushedResponse;
use Symfony\Component\HttpClient\Response\CurlResponse;
use Symfony\Component\HttpClient\Response\ResponseStream;
use Symfony\Contracts\HttpClient\HttpClientInterface;
use Symfony\Contracts\HttpClient\ResponseInterface;
use Symfony\Contracts\HttpClient\ResponseStreamInterface;
use Symfony\Contracts\Service\ResetInterface;

/**
 * A performant implementation of the HttpClientInterface contracts based on the curl extension.
 *
 * This provides fully concurrent HTTP requests, with transparent
 * HTTP/2 push when a curl version that supports it is installed.
 *
 * @author Nicolas Grekas <p@tchwork.com>
 */
final class CurlHttpClient implements HttpClientInterface, LoggerAwareInterface, ResetInterface
{
    use HttpClientTrait;

    public const OPTIONS_DEFAULTS = HttpClientInterface::OPTIONS_DEFAULTS + [
        'crypto_method' => \STREAM_CRYPTO_METHOD_TLSv1_2_CLIENT,
    ];

    private array $defaultOptions = self::OPTIONS_DEFAULTS + [
        'auth_ntlm' => null, // array|string - an array containing the username as first value, and optionally the
                             //   password as the second one; or string like username:password - enabling NTLM auth
        'extra' => [
            'curl' => [],    // A list of extra curl options indexed by their corresponding CURLOPT_*
        ],
    ];
    private static array $emptyDefaults = self::OPTIONS_DEFAULTS + ['auth_ntlm' => null];

    private ?LoggerInterface $logger = null;

    /**
     * An internal object to share state between the client and its responses.
     */
    private CurlClientState $multi;

    /**
     * @param array $defaultOptions     Default request's options
     * @param int   $maxHostConnections The maximum number of connections to a single host
     * @param int   $maxPendingPushes   The maximum number of pushed responses to accept in the queue
     *
     * @see HttpClientInterface::OPTIONS_DEFAULTS for available options
     */
    public function __construct(array $defaultOptions = [], int $maxHostConnections = 6, int $maxPendingPushes = 50)
    {
        if (!\extension_loaded('curl')) {
            throw new \LogicException('You cannot use the "Symfony\Component\HttpClient\CurlHttpClient" as the "curl" extension is not installed.');
        }

        $this->defaultOptions['buffer'] ??= self::shouldBuffer(...);

        if ($defaultOptions) {
            [, $this->defaultOptions] = self::prepareRequest(null, null, $defaultOptions, $this->defaultOptions);
        }

        $this->multi = new CurlClientState($maxHostConnections, $maxPendingPushes);
    }

    public function setLogger(LoggerInterface $logger): void
    {
        $this->logger = $this->multi->logger = $logger;
    }

    /**
     * @see HttpClientInterface::OPTIONS_DEFAULTS for available options
     */
    public function request(string $method, string $url, array $options = []): ResponseInterface
    {
        [$url, $options] = self::prepareRequest($method, $url, $options, $this->defaultOptions);
        $scheme = $url['scheme'];
        $authority = $url['authority'];
        $host = parse_url($authority, \PHP_URL_HOST);
        $port = parse_url($authority, \PHP_URL_PORT) ?: ('http:' === $scheme ? 80 : 443);
        $proxy = self::getProxyUrl($options['proxy'], $url);
        $url = implode('', $url);

        if (!isset($options['normalized_headers']['user-agent'])) {
            $options['headers'][] = 'User-Agent: Symfony HttpClient (Curl)';
        }

        $curlopts = [
            \CURLOPT_URL => $url,
            \CURLOPT_TCP_NODELAY => true,
            \CURLOPT_PROTOCOLS => \CURLPROTO_HTTP | \CURLPROTO_HTTPS,
            \CURLOPT_REDIR_PROTOCOLS => \CURLPROTO_HTTP | \CURLPROTO_HTTPS,
            \CURLOPT_FOLLOWLOCATION => true,
            \CURLOPT_MAXREDIRS => 0 < $options['max_redirects'] ? $options['max_redirects'] : 0,
            \CURLOPT_COOKIEFILE => '', // Keep track of cookies during redirects
            \CURLOPT_TIMEOUT => 0,
            \CURLOPT_PROXY => $proxy,
            \CURLOPT_NOPROXY => $options['no_proxy'] ?? $_SERVER['no_proxy'] ?? $_SERVER['NO_PROXY'] ?? '',
            \CURLOPT_SSL_VERIFYPEER => $options['verify_peer'],
            \CURLOPT_SSL_VERIFYHOST => $options['verify_host'] ? 2 : 0,
            \CURLOPT_CAINFO => $options['cafile'],
            \CURLOPT_CAPATH => $options['capath'],
            \CURLOPT_SSL_CIPHER_LIST => $options['ciphers'],
            \CURLOPT_SSLCERT => $options['local_cert'],
            \CURLOPT_SSLKEY => $options['local_pk'],
            \CURLOPT_KEYPASSWD => $options['passphrase'],
            \CURLOPT_CERTINFO => $options['capture_peer_cert_chain'],
            \CURLOPT_SSLVERSION => match ($options['crypto_method']) {
                \STREAM_CRYPTO_METHOD_TLSv1_3_CLIENT => \CURL_SSLVERSION_TLSv1_3,
                \STREAM_CRYPTO_METHOD_TLSv1_2_CLIENT => \CURL_SSLVERSION_TLSv1_2,
                \STREAM_CRYPTO_METHOD_TLSv1_1_CLIENT => \CURL_SSLVERSION_TLSv1_1,
                \STREAM_CRYPTO_METHOD_TLSv1_0_CLIENT => \CURL_SSLVERSION_TLSv1_0,
            },
        ];

        if (1.0 === (float) $options['http_version']) {
            $curlopts[\CURLOPT_HTTP_VERSION] = \CURL_HTTP_VERSION_1_0;
        } elseif (1.1 === (float) $options['http_version']) {
            $curlopts[\CURLOPT_HTTP_VERSION] = \CURL_HTTP_VERSION_1_1;
        } elseif (\defined('CURL_VERSION_HTTP2') && (\CURL_VERSION_HTTP2 & CurlClientState::$curlVersion['features']) && ('https:' === $scheme || 2.0 === (float) $options['http_version'])) {
            $curlopts[\CURLOPT_HTTP_VERSION] = \CURL_HTTP_VERSION_2_0;
        }

        if (isset($options['auth_ntlm'])) {
            $curlopts[\CURLOPT_HTTPAUTH] = \CURLAUTH_NTLM;
            $curlopts[\CURLOPT_HTTP_VERSION] = \CURL_HTTP_VERSION_1_1;

            if (\is_array($options['auth_ntlm'])) {
                $count = \count($options['auth_ntlm']);
                if ($count <= 0 || $count > 2) {
                    throw new InvalidArgumentException(sprintf('Option "auth_ntlm" must contain 1 or 2 elements, %d given.', $count));
                }

                $options['auth_ntlm'] = implode(':', $options['auth_ntlm']);
            }

            if (!\is_string($options['auth_ntlm'])) {
                throw new InvalidArgumentException(sprintf('Option "auth_ntlm" must be a string or an array, "%s" given.', get_debug_type($options['auth_ntlm'])));
            }

            $curlopts[\CURLOPT_USERPWD] = $options['auth_ntlm'];
        }

        if (!\ZEND_THREAD_SAFE) {
            $curlopts[\CURLOPT_DNS_USE_GLOBAL_CACHE] = false;
        }

        if (\defined('CURLOPT_HEADEROPT') && \defined('CURLHEADER_SEPARATE')) {
            $curlopts[\CURLOPT_HEADEROPT] = \CURLHEADER_SEPARATE;
        }

        // curl's resolve feature varies by host:port but ours varies by host only, let's handle this with our own DNS map
        if (isset($this->multi->dnsCache->hostnames[$host])) {
            $options['resolve'] += [$host => $this->multi->dnsCache->hostnames[$host]];
        }

        if ($options['resolve'] || $this->multi->dnsCache->evictions) {
            // First reset any old DNS cache entries then add the new ones
            $resolve = $this->multi->dnsCache->evictions;
            $this->multi->dnsCache->evictions = [];

            if ($resolve && 0x072A00 > CurlClientState::$curlVersion['version_number']) {
                // DNS cache removals require curl 7.42 or higher
                $this->multi->reset();
            }

            foreach ($options['resolve'] as $host => $ip) {
                $resolve[] = null === $ip ? "-$host:$port" : "$host:$port:$ip";
                $this->multi->dnsCache->hostnames[$host] = $ip;
                $this->multi->dnsCache->removals["-$host:$port"] = "-$host:$port";
            }

            $curlopts[\CURLOPT_RESOLVE] = $resolve;
        }

        if ('POST' === $method) {
            // Use CURLOPT_POST to have browser-like POST-to-GET redirects for 301, 302 and 303
            $curlopts[\CURLOPT_POST] = true;
        } elseif ('HEAD' === $method) {
            $curlopts[\CURLOPT_NOBODY] = true;
        } else {
            $curlopts[\CURLOPT_CUSTOMREQUEST] = $method;
        }

        if ('\\' !== \DIRECTORY_SEPARATOR && $options['timeout'] < 1) {
            $curlopts[\CURLOPT_NOSIGNAL] = true;
        }

        if (\extension_loaded('zlib') && !isset($options['normalized_headers']['accept-encoding'])) {
            $options['headers'][] = 'Accept-Encoding: gzip'; // Expose only one encoding, some servers mess up when more are provided
        }
        $body = $options['body'];

        foreach ($options['headers'] as $i => $header) {
            if (\is_string($body) && '' !== $body && 0 === stripos($header, 'Content-Length: ')) {
                // Let curl handle Content-Length headers
                unset($options['headers'][$i]);
                continue;
            }
            if (':' === $header[-2] && \strlen($header) - 2 === strpos($header, ': ')) {
                // curl requires a special syntax to send empty headers
                $curlopts[\CURLOPT_HTTPHEADER][] = substr_replace($header, ';', -2);
            } else {
                $curlopts[\CURLOPT_HTTPHEADER][] = $header;
            }
        }

        // Prevent curl from sending its default Accept and Expect headers
        foreach (['accept', 'expect'] as $header) {
            if (!isset($options['normalized_headers'][$header][0])) {
                $curlopts[\CURLOPT_HTTPHEADER][] = $header.':';
            }
        }

        if (!\is_string($body)) {
            if (\is_resource($body)) {
                $curlopts[\CURLOPT_INFILE] = $body;
            } else {
                $curlopts[\CURLOPT_READFUNCTION] = static function ($ch, $fd, $length) use ($body) {
                    static $eof = false;
                    static $buffer = '';

                    return self::readRequestBody($length, $body, $buffer, $eof);
                };
            }

            if (isset($options['normalized_headers']['content-length'][0])) {
                $curlopts[\CURLOPT_INFILESIZE] = (int) substr($options['normalized_headers']['content-length'][0], \strlen('Content-Length: '));
            }
            if (!isset($options['normalized_headers']['transfer-encoding'])) {
                $curlopts[\CURLOPT_HTTPHEADER][] = 'Transfer-Encoding:'.(isset($curlopts[\CURLOPT_INFILESIZE]) ? '' : ' chunked');
            }

            if ('POST' !== $method) {
                $curlopts[\CURLOPT_UPLOAD] = true;

                if (!isset($options['normalized_headers']['content-type']) && 0 !== ($curlopts[\CURLOPT_INFILESIZE] ?? null)) {
                    $curlopts[\CURLOPT_HTTPHEADER][] = 'Content-Type: application/x-www-form-urlencoded';
                }
            }
        } elseif ('' !== $body || 'POST' === $method) {
            $curlopts[\CURLOPT_POSTFIELDS] = $body;
        }

        if ($options['peer_fingerprint']) {
            if (!isset($options['peer_fingerprint']['pin-sha256'])) {
                throw new TransportException(__CLASS__.' supports only "pin-sha256" fingerprints.');
            }

            $curlopts[\CURLOPT_PINNEDPUBLICKEY] = 'sha256//'.implode(';sha256//', $options['peer_fingerprint']['pin-sha256']);
        }

        if ($options['bindto']) {
            if (file_exists($options['bindto'])) {
                $curlopts[\CURLOPT_UNIX_SOCKET_PATH] = $options['bindto'];
            } elseif (!str_starts_with($options['bindto'], 'if!') && preg_match('/^(.*):(\d+)$/', $options['bindto'], $matches)) {
                $curlopts[\CURLOPT_INTERFACE] = $matches[1];
                $curlopts[\CURLOPT_LOCALPORT] = $matches[2];
            } else {
                $curlopts[\CURLOPT_INTERFACE] = $options['bindto'];
            }
        }

        if (0 < $options['max_duration']) {
            $curlopts[\CURLOPT_TIMEOUT_MS] = 1000 * $options['max_duration'];
        }

        if (!empty($options['extra']['curl']) && \is_array($options['extra']['curl'])) {
            $this->validateExtraCurlOptions($options['extra']['curl']);
            $curlopts += $options['extra']['curl'];
        }

        if ($pushedResponse = $this->multi->pushedResponses[$url] ?? null) {
            unset($this->multi->pushedResponses[$url]);

            if (self::acceptPushForRequest($method, $options, $pushedResponse)) {
                $this->logger?->debug(sprintf('Accepting pushed response: "%s %s"', $method, $url));

                // Reinitialize the pushed response with request's options
                $ch = $pushedResponse->handle;
                $pushedResponse = $pushedResponse->response;
                $pushedResponse->__construct($this->multi, $url, $options, $this->logger);
            } else {
                $this->logger?->debug(sprintf('Rejecting pushed response: "%s"', $url));
                $pushedResponse = null;
            }
        }

        if (!$pushedResponse) {
            $ch = curl_init();
            $this->logger?->info(sprintf('Request: "%s %s"', $method, $url));
            $curlopts += [\CURLOPT_SHARE => $this->multi->share];
        }

        foreach ($curlopts as $opt => $value) {
            if (null !== $value && !curl_setopt($ch, $opt, $value) && \CURLOPT_CERTINFO !== $opt && (!\defined('CURLOPT_HEADEROPT') || \CURLOPT_HEADEROPT !== $opt)) {
                $constantName = $this->findConstantName($opt);
                throw new TransportException(sprintf('Curl option "%s" is not supported.', $constantName ?? $opt));
            }
        }

        return $pushedResponse ?? new CurlResponse($this->multi, $ch, $options, $this->logger, $method, self::createRedirectResolver($options, $host, $port), CurlClientState::$curlVersion['version_number'], $url);
    }

<<<<<<< HEAD
    public function stream(ResponseInterface|iterable $responses, float $timeout = null): ResponseStreamInterface
=======
    public function stream(ResponseInterface|iterable $responses, ?float $timeout = null): ResponseStreamInterface
>>>>>>> a44829e2
    {
        if ($responses instanceof CurlResponse) {
            $responses = [$responses];
        }

        if ($this->multi->handle instanceof \CurlMultiHandle) {
            $active = 0;
            while (\CURLM_CALL_MULTI_PERFORM === curl_multi_exec($this->multi->handle, $active)) {
            }
        }

        return new ResponseStream(CurlResponse::stream($responses, $timeout));
    }

    public function reset(): void
    {
        $this->multi->reset();
    }

    /**
     * Accepts pushed responses only if their headers related to authentication match the request.
     */
    private static function acceptPushForRequest(string $method, array $options, PushedResponse $pushedResponse): bool
    {
        if ('' !== $options['body'] || $method !== $pushedResponse->requestHeaders[':method'][0]) {
            return false;
        }

        foreach (['proxy', 'no_proxy', 'bindto', 'local_cert', 'local_pk'] as $k) {
            if ($options[$k] !== $pushedResponse->parentOptions[$k]) {
                return false;
            }
        }

        foreach (['authorization', 'cookie', 'range', 'proxy-authorization'] as $k) {
            $normalizedHeaders = $options['normalized_headers'][$k] ?? [];
            foreach ($normalizedHeaders as $i => $v) {
                $normalizedHeaders[$i] = substr($v, \strlen($k) + 2);
            }

            if (($pushedResponse->requestHeaders[$k] ?? []) !== $normalizedHeaders) {
                return false;
            }
        }

        return true;
    }

    /**
     * Wraps the request's body callback to allow it to return strings longer than curl requested.
     */
    private static function readRequestBody(int $length, \Closure $body, string &$buffer, bool &$eof): string
    {
        if (!$eof && \strlen($buffer) < $length) {
            if (!\is_string($data = $body($length))) {
                throw new TransportException(sprintf('The return value of the "body" option callback must be a string, "%s" returned.', get_debug_type($data)));
            }

            $buffer .= $data;
            $eof = '' === $data;
        }

        $data = substr($buffer, 0, $length);
        $buffer = substr($buffer, $length);

        return $data;
    }

    /**
     * Resolves relative URLs on redirects and deals with authentication headers.
     *
     * Work around CVE-2018-1000007: Authorization and Cookie headers should not follow redirects - fixed in Curl 7.64
     */
    private static function createRedirectResolver(array $options, string $host, int $port): \Closure
    {
        $redirectHeaders = [];
        if (0 < $options['max_redirects']) {
            $redirectHeaders['host'] = $host;
            $redirectHeaders['port'] = $port;
            $redirectHeaders['with_auth'] = $redirectHeaders['no_auth'] = array_filter($options['headers'], static fn ($h) => 0 !== stripos($h, 'Host:'));

            if (isset($options['normalized_headers']['authorization'][0]) || isset($options['normalized_headers']['cookie'][0])) {
                $redirectHeaders['no_auth'] = array_filter($options['headers'], static fn ($h) => 0 !== stripos($h, 'Authorization:') && 0 !== stripos($h, 'Cookie:'));
            }
        }

        return static function ($ch, string $location, bool $noContent) use (&$redirectHeaders, $options) {
            try {
                $location = self::parseUrl($location);
            } catch (InvalidArgumentException) {
                return null;
            }

            if ($noContent && $redirectHeaders) {
                $filterContentHeaders = static fn ($h) => 0 !== stripos($h, 'Content-Length:') && 0 !== stripos($h, 'Content-Type:') && 0 !== stripos($h, 'Transfer-Encoding:');
                $redirectHeaders['no_auth'] = array_filter($redirectHeaders['no_auth'], $filterContentHeaders);
                $redirectHeaders['with_auth'] = array_filter($redirectHeaders['with_auth'], $filterContentHeaders);
            }

            if ($redirectHeaders && $host = parse_url('http:'.$location['authority'], \PHP_URL_HOST)) {
                $port = parse_url('http:'.$location['authority'], \PHP_URL_PORT) ?: ('http:' === $location['scheme'] ? 80 : 443);
                $requestHeaders = $redirectHeaders['host'] === $host && $redirectHeaders['port'] === $port ? $redirectHeaders['with_auth'] : $redirectHeaders['no_auth'];
                curl_setopt($ch, \CURLOPT_HTTPHEADER, $requestHeaders);
            } elseif ($noContent && $redirectHeaders) {
                curl_setopt($ch, \CURLOPT_HTTPHEADER, $redirectHeaders['with_auth']);
            }

            $url = self::parseUrl(curl_getinfo($ch, \CURLINFO_EFFECTIVE_URL));
            $url = self::resolveUrl($location, $url);

            curl_setopt($ch, \CURLOPT_PROXY, self::getProxyUrl($options['proxy'], $url));

            return implode('', $url);
        };
    }

    private function findConstantName(int $opt): ?string
    {
        $constants = array_filter(get_defined_constants(), static fn ($v, $k) => $v === $opt && 'C' === $k[0] && (str_starts_with($k, 'CURLOPT_') || str_starts_with($k, 'CURLINFO_')), \ARRAY_FILTER_USE_BOTH);

        return key($constants);
    }

    /**
     * Prevents overriding options that are set internally throughout the request.
     */
    private function validateExtraCurlOptions(array $options): void
    {
        $curloptsToConfig = [
            // options used in CurlHttpClient
            \CURLOPT_HTTPAUTH => 'auth_ntlm',
            \CURLOPT_USERPWD => 'auth_ntlm',
            \CURLOPT_RESOLVE => 'resolve',
            \CURLOPT_NOSIGNAL => 'timeout',
            \CURLOPT_HTTPHEADER => 'headers',
            \CURLOPT_INFILE => 'body',
            \CURLOPT_READFUNCTION => 'body',
            \CURLOPT_INFILESIZE => 'body',
            \CURLOPT_POSTFIELDS => 'body',
            \CURLOPT_UPLOAD => 'body',
            \CURLOPT_INTERFACE => 'bindto',
            \CURLOPT_TIMEOUT_MS => 'max_duration',
            \CURLOPT_TIMEOUT => 'max_duration',
            \CURLOPT_MAXREDIRS => 'max_redirects',
            \CURLOPT_POSTREDIR => 'max_redirects',
            \CURLOPT_PROXY => 'proxy',
            \CURLOPT_NOPROXY => 'no_proxy',
            \CURLOPT_SSL_VERIFYPEER => 'verify_peer',
            \CURLOPT_SSL_VERIFYHOST => 'verify_host',
            \CURLOPT_CAINFO => 'cafile',
            \CURLOPT_CAPATH => 'capath',
            \CURLOPT_SSL_CIPHER_LIST => 'ciphers',
            \CURLOPT_SSLCERT => 'local_cert',
            \CURLOPT_SSLKEY => 'local_pk',
            \CURLOPT_KEYPASSWD => 'passphrase',
            \CURLOPT_CERTINFO => 'capture_peer_cert_chain',
            \CURLOPT_USERAGENT => 'normalized_headers',
            \CURLOPT_REFERER => 'headers',
            // options used in CurlResponse
            \CURLOPT_NOPROGRESS => 'on_progress',
            \CURLOPT_PROGRESSFUNCTION => 'on_progress',
        ];

        if (\defined('CURLOPT_UNIX_SOCKET_PATH')) {
            $curloptsToConfig[\CURLOPT_UNIX_SOCKET_PATH] = 'bindto';
        }

        if (\defined('CURLOPT_PINNEDPUBLICKEY')) {
            $curloptsToConfig[\CURLOPT_PINNEDPUBLICKEY] = 'peer_fingerprint';
        }

        $curloptsToCheck = [
            \CURLOPT_PRIVATE,
            \CURLOPT_HEADERFUNCTION,
            \CURLOPT_WRITEFUNCTION,
            \CURLOPT_VERBOSE,
            \CURLOPT_STDERR,
            \CURLOPT_RETURNTRANSFER,
            \CURLOPT_URL,
            \CURLOPT_FOLLOWLOCATION,
            \CURLOPT_HEADER,
            \CURLOPT_CONNECTTIMEOUT,
            \CURLOPT_CONNECTTIMEOUT_MS,
            \CURLOPT_HTTP_VERSION,
            \CURLOPT_PORT,
            \CURLOPT_DNS_USE_GLOBAL_CACHE,
            \CURLOPT_PROTOCOLS,
            \CURLOPT_REDIR_PROTOCOLS,
            \CURLOPT_COOKIEFILE,
            \CURLINFO_REDIRECT_COUNT,
        ];

        if (\defined('CURLOPT_HTTP09_ALLOWED')) {
            $curloptsToCheck[] = \CURLOPT_HTTP09_ALLOWED;
        }

        if (\defined('CURLOPT_HEADEROPT')) {
            $curloptsToCheck[] = \CURLOPT_HEADEROPT;
        }

        $methodOpts = [
            \CURLOPT_POST,
            \CURLOPT_PUT,
            \CURLOPT_CUSTOMREQUEST,
            \CURLOPT_HTTPGET,
            \CURLOPT_NOBODY,
        ];

        foreach ($options as $opt => $optValue) {
            if (isset($curloptsToConfig[$opt])) {
                $constName = $this->findConstantName($opt) ?? $opt;
                throw new InvalidArgumentException(sprintf('Cannot set "%s" with "extra.curl", use option "%s" instead.', $constName, $curloptsToConfig[$opt]));
            }

            if (\in_array($opt, $methodOpts)) {
                throw new InvalidArgumentException('The HTTP method cannot be overridden using "extra.curl".');
            }

            if (\in_array($opt, $curloptsToCheck)) {
                $constName = $this->findConstantName($opt) ?? $opt;
                throw new InvalidArgumentException(sprintf('Cannot set "%s" with "extra.curl".', $constName));
            }
        }
    }
}<|MERGE_RESOLUTION|>--- conflicted
+++ resolved
@@ -317,11 +317,7 @@
         return $pushedResponse ?? new CurlResponse($this->multi, $ch, $options, $this->logger, $method, self::createRedirectResolver($options, $host, $port), CurlClientState::$curlVersion['version_number'], $url);
     }
 
-<<<<<<< HEAD
-    public function stream(ResponseInterface|iterable $responses, float $timeout = null): ResponseStreamInterface
-=======
     public function stream(ResponseInterface|iterable $responses, ?float $timeout = null): ResponseStreamInterface
->>>>>>> a44829e2
     {
         if ($responses instanceof CurlResponse) {
             $responses = [$responses];
