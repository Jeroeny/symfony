--- conflicted
+++ resolved
@@ -23,12 +23,8 @@
     "require": {
         "php": ">=7.2.5",
         "psr/log": "^1.0",
-<<<<<<< HEAD
         "symfony/deprecation-contracts": "^2.1",
-        "symfony/http-client-contracts": "^2.4.1",
-=======
-        "symfony/http-client-contracts": "^2.2",
->>>>>>> e98baf5e
+        "symfony/http-client-contracts": "^2.4",
         "symfony/polyfill-php73": "^1.11",
         "symfony/polyfill-php80": "^1.15",
         "symfony/service-contracts": "^1.0|^2"
