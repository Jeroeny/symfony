--- conflicted
+++ resolved
@@ -493,7 +493,6 @@
         $this->assertFalse($response->headers->has(AbstractSessionListener::NO_AUTO_CACHE_CONTROL_HEADER));
     }
 
-<<<<<<< HEAD
     public function testUninitializedSessionUsingSessionFromRequest()
     {
         $kernel = $this->createMock(HttpKernelInterface::class);
@@ -514,8 +513,6 @@
         $this->assertFalse($response->headers->has(AbstractSessionListener::NO_AUTO_CACHE_CONTROL_HEADER));
     }
 
-=======
->>>>>>> a780f572
     public function testUninitializedSessionWithoutInitializedSession()
     {
         $kernel = $this->createMock(HttpKernelInterface::class);
@@ -526,7 +523,7 @@
         $container = new ServiceLocator([]);
 
         $listener = new SessionListener($container);
-        $listener->onKernelResponse(new ResponseEvent($kernel, new Request(), HttpKernelInterface::MASTER_REQUEST, $response));
+        $listener->onKernelResponse(new ResponseEvent($kernel, new Request(), HttpKernelInterface::MAIN_REQUEST, $response));
         $this->assertFalse($response->headers->has('Expires'));
         $this->assertTrue($response->headers->hasCacheControlDirective('public'));
         $this->assertFalse($response->headers->hasCacheControlDirective('private'));
@@ -534,11 +531,7 @@
         $this->assertSame('60', $response->headers->getCacheControlDirective('s-maxage'));
     }
 
-<<<<<<< HEAD
     public function testSurrogateMainRequestIsPublic()
-=======
-    public function testSurrogateMasterRequestIsPublic()
->>>>>>> a780f572
     {
         $session = $this->createMock(Session::class);
         $session->expects($this->exactly(1))->method('getName')->willReturn('PHPSESSID');
