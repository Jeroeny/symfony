<?php

/*
 * This file is part of the Symfony package.
 *
 * (c) Fabien Potencier <fabien@symfony.com>
 *
 * For the full copyright and license information, please view the LICENSE
 * file that was distributed with this source code.
 */

namespace Symfony\Component\Notifier\Bridge\AllMySms;

use Symfony\Component\Notifier\Exception\TransportException;
use Symfony\Component\Notifier\Exception\UnsupportedMessageTypeException;
use Symfony\Component\Notifier\Message\MessageInterface;
use Symfony\Component\Notifier\Message\SentMessage;
use Symfony\Component\Notifier\Message\SmsMessage;
use Symfony\Component\Notifier\Transport\AbstractTransport;
use Symfony\Contracts\EventDispatcher\EventDispatcherInterface;
use Symfony\Contracts\HttpClient\Exception\TransportExceptionInterface;
use Symfony\Contracts\HttpClient\HttpClientInterface;

/**
 * @author Quentin Dequippe <quentin@dequippe.tech>
 */
final class AllMySmsTransport extends AbstractTransport
{
    protected const HOST = 'api.allmysms.com';

    private string $login;
    private string $apiKey;
    private ?string $from;

<<<<<<< HEAD
    public function __construct(string $login, #[\SensitiveParameter] string $apiKey, string $from = null, HttpClientInterface $client = null, EventDispatcherInterface $dispatcher = null)
=======
    public function __construct(string $login, string $apiKey, ?string $from = null, ?HttpClientInterface $client = null, ?EventDispatcherInterface $dispatcher = null)
>>>>>>> 2a31f2dd
    {
        $this->login = $login;
        $this->apiKey = $apiKey;
        $this->from = $from;

        parent::__construct($client, $dispatcher);
    }

    public function __toString(): string
    {
        return sprintf('allmysms://%s%s', $this->getEndpoint(), null !== $this->from ? '?from='.$this->from : '');
    }

    public function supports(MessageInterface $message): bool
    {
        return $message instanceof SmsMessage && (null === $message->getOptions() || $message->getOptions() instanceof AllMySmsOptions);
    }

    protected function doSend(MessageInterface $message): SentMessage
    {
        if (!$message instanceof SmsMessage) {
            throw new UnsupportedMessageTypeException(__CLASS__, SmsMessage::class, $message);
        }

        $options = $message->getOptions()?->toArray() ?? [];
        $options['from'] = $message->getFrom() ?: $this->from;
        $options['to'] = $message->getPhone();
        $options['text'] = $message->getSubject();

        $endpoint = sprintf('https://%s/sms/send/', $this->getEndpoint());
        $response = $this->client->request('POST', $endpoint, [
            'auth_basic' => [$this->login, $this->apiKey],
            'json' => array_filter($options),
        ]);

        try {
            $statusCode = $response->getStatusCode();
        } catch (TransportExceptionInterface $e) {
            throw new TransportException('Could not reach the remote AllMySms server.', $response, 0, $e);
        }

        if (201 !== $statusCode) {
            $error = $response->toArray(false);

            throw new TransportException(sprintf('Unable to send the SMS: "%s" (%s).', $error['description'], $error['code']), $response);
        }

        $success = $response->toArray(false);

        if (false === isset($success['smsId'])) {
            throw new TransportException(sprintf('Unable to send the SMS: "%s" (%s).', $success['description'], $success['code']), $response);
        }

        $sentMessage = new SentMessage($message, (string) $this);
        $sentMessage->setMessageId($success['smsId']);

        return $sentMessage;
    }
}<|MERGE_RESOLUTION|>--- conflicted
+++ resolved
@@ -32,11 +32,7 @@
     private string $apiKey;
     private ?string $from;
 
-<<<<<<< HEAD
-    public function __construct(string $login, #[\SensitiveParameter] string $apiKey, string $from = null, HttpClientInterface $client = null, EventDispatcherInterface $dispatcher = null)
-=======
-    public function __construct(string $login, string $apiKey, ?string $from = null, ?HttpClientInterface $client = null, ?EventDispatcherInterface $dispatcher = null)
->>>>>>> 2a31f2dd
+    public function __construct(string $login, #[\SensitiveParameter] string $apiKey, ?string $from = null, ?HttpClientInterface $client = null, ?EventDispatcherInterface $dispatcher = null)
     {
         $this->login = $login;
         $this->apiKey = $apiKey;
