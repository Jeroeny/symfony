--- conflicted
+++ resolved
@@ -22,13 +22,7 @@
  */
 class StopWorkerOnSigtermSignalListener extends StopWorkerOnSignalsListener
 {
-<<<<<<< HEAD
-    public function __construct(LoggerInterface $logger = null)
-=======
-    private $logger;
-
     public function __construct(?LoggerInterface $logger = null)
->>>>>>> 2a31f2dd
     {
         parent::__construct(\extension_loaded('pcntl') ? [SIGTERM] : [], $logger);
     }
