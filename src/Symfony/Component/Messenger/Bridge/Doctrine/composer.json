{
    "name": "symfony/doctrine-messenger",
    "type": "symfony-messenger-bridge",
    "description": "Symfony Doctrine Messenger Bridge",
    "keywords": [],
    "homepage": "https://symfony.com",
    "license": "MIT",
    "authors": [
        {
            "name": "Fabien Potencier",
            "email": "fabien@symfony.com"
        },
        {
            "name": "Symfony Community",
            "homepage": "https://symfony.com/contributors"
        }
    ],
    "require": {
        "php": ">=8.0.2",
        "doctrine/dbal": "^2.13|^3.0",
        "symfony/messenger": "^5.4|^6.0",
        "symfony/service-contracts": "^1.1|^2|^3"
    },
    "require-dev": {
<<<<<<< HEAD
        "doctrine/persistence": "^1.3|^2",
        "symfony/property-access": "^5.4|^6.0",
        "symfony/serializer": "^5.4|^6.0"
=======
        "doctrine/dbal": "^2.13|^3.0",
        "doctrine/persistence": "^1.3|^2|^3",
        "symfony/property-access": "^4.4|^5.0|^6.0",
        "symfony/serializer": "^4.4|^5.0|^6.0"
>>>>>>> 414cff42
    },
    "conflict": {
        "doctrine/persistence": "<1.3"
    },
    "autoload": {
        "psr-4": { "Symfony\\Component\\Messenger\\Bridge\\Doctrine\\": "" },
        "exclude-from-classmap": [
            "/Tests/"
        ]
    },
    "minimum-stability": "dev"
}<|MERGE_RESOLUTION|>--- conflicted
+++ resolved
@@ -22,16 +22,9 @@
         "symfony/service-contracts": "^1.1|^2|^3"
     },
     "require-dev": {
-<<<<<<< HEAD
-        "doctrine/persistence": "^1.3|^2",
+        "doctrine/persistence": "^1.3|^2|^3",
         "symfony/property-access": "^5.4|^6.0",
         "symfony/serializer": "^5.4|^6.0"
-=======
-        "doctrine/dbal": "^2.13|^3.0",
-        "doctrine/persistence": "^1.3|^2|^3",
-        "symfony/property-access": "^4.4|^5.0|^6.0",
-        "symfony/serializer": "^4.4|^5.0|^6.0"
->>>>>>> 414cff42
     },
     "conflict": {
         "doctrine/persistence": "<1.3"
