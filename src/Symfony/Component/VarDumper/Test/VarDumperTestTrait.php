<?php

/*
 * This file is part of the Symfony package.
 *
 * (c) Fabien Potencier <fabien@symfony.com>
 *
 * For the full copyright and license information, please view the LICENSE
 * file that was distributed with this source code.
 */

namespace Symfony\Component\VarDumper\Test;

use Symfony\Component\VarDumper\Cloner\VarCloner;
use Symfony\Component\VarDumper\Dumper\CliDumper;

/**
 * @author Nicolas Grekas <p@tchwork.com>
 */
trait VarDumperTestTrait
{
    /**
     * @internal
     */
    private array $varDumperConfig = [
        'casters' => [],
        'flags' => null,
    ];

    protected function setUpVarDumper(array $casters, ?int $flags = null): void
    {
        $this->varDumperConfig['casters'] = $casters;
        $this->varDumperConfig['flags'] = $flags;
    }

    /**
     * @after
     */
    protected function tearDownVarDumper(): void
    {
        $this->varDumperConfig['casters'] = [];
        $this->varDumperConfig['flags'] = null;
    }

    public function assertDumpEquals(mixed $expected, mixed $data, int $filter = 0, string $message = '')
    {
        $this->assertSame($this->prepareExpectation($expected, $filter), $this->getDump($data, null, $filter), $message);
    }

    public function assertDumpMatchesFormat(mixed $expected, mixed $data, int $filter = 0, string $message = '')
    {
        $this->assertStringMatchesFormat($this->prepareExpectation($expected, $filter), $this->getDump($data, null, $filter), $message);
    }

<<<<<<< HEAD
    protected function getDump(mixed $data, string|int $key = null, int $filter = 0): ?string
=======
    protected function getDump(mixed $data, string|int|null $key = null, int $filter = 0): ?string
>>>>>>> a44829e2
    {
        if (null === $flags = $this->varDumperConfig['flags']) {
            $flags = getenv('DUMP_LIGHT_ARRAY') ? CliDumper::DUMP_LIGHT_ARRAY : 0;
            $flags |= getenv('DUMP_STRING_LENGTH') ? CliDumper::DUMP_STRING_LENGTH : 0;
            $flags |= getenv('DUMP_COMMA_SEPARATOR') ? CliDumper::DUMP_COMMA_SEPARATOR : 0;
        }

        $cloner = new VarCloner();
        $cloner->addCasters($this->varDumperConfig['casters']);
        $cloner->setMaxItems(-1);
        $dumper = new CliDumper(null, null, $flags);
        $dumper->setColors(false);
        $data = $cloner->cloneVar($data, $filter)->withRefHandles(false);
        if (null !== $key && null === $data = $data->seek($key)) {
            return null;
        }

        return rtrim($dumper->dump($data, true));
    }

    private function prepareExpectation(mixed $expected, int $filter): string
    {
        if (!\is_string($expected)) {
            $expected = $this->getDump($expected, null, $filter);
        }

        return rtrim($expected);
    }
}<|MERGE_RESOLUTION|>--- conflicted
+++ resolved
@@ -52,11 +52,7 @@
         $this->assertStringMatchesFormat($this->prepareExpectation($expected, $filter), $this->getDump($data, null, $filter), $message);
     }
 
-<<<<<<< HEAD
-    protected function getDump(mixed $data, string|int $key = null, int $filter = 0): ?string
-=======
     protected function getDump(mixed $data, string|int|null $key = null, int $filter = 0): ?string
->>>>>>> a44829e2
     {
         if (null === $flags = $this->varDumperConfig['flags']) {
             $flags = getenv('DUMP_LIGHT_ARRAY') ? CliDumper::DUMP_LIGHT_ARRAY : 0;
