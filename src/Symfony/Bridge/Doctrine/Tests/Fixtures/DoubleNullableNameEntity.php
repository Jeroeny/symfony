<?php

/*
 * This file is part of the Symfony package.
 *
 * (c) Fabien Potencier <fabien@symfony.com>
 *
 * For the full copyright and license information, please view the LICENSE
 * file that was distributed with this source code.
 */

namespace Symfony\Bridge\Doctrine\Tests\Fixtures;

use Doctrine\ORM\Mapping\Column;
use Doctrine\ORM\Mapping\Entity;
use Doctrine\ORM\Mapping\Id;

#[Entity]
class DoubleNullableNameEntity
{
<<<<<<< HEAD
    #[Id, Column(type: 'integer')]
    protected $id;

    #[Column(type: 'string', nullable: true)]
    public $name;

    #[Column(type: 'string', nullable: true)]
    public $name2;

    public function __construct($id, $name, $name2)
    {
        $this->id = $id;
        $this->name = $name;
        $this->name2 = $name2;
=======
    public function __construct(
        #[Id, Column]
        protected int $id,

        #[Column(nullable: true)]
        public ?string $name,

        #[Column(nullable: true)]
        public ?string $name2,
    ) {
>>>>>>> 7074da9b
    }
}<|MERGE_RESOLUTION|>--- conflicted
+++ resolved
@@ -18,22 +18,6 @@
 #[Entity]
 class DoubleNullableNameEntity
 {
-<<<<<<< HEAD
-    #[Id, Column(type: 'integer')]
-    protected $id;
-
-    #[Column(type: 'string', nullable: true)]
-    public $name;
-
-    #[Column(type: 'string', nullable: true)]
-    public $name2;
-
-    public function __construct($id, $name, $name2)
-    {
-        $this->id = $id;
-        $this->name = $name;
-        $this->name2 = $name2;
-=======
     public function __construct(
         #[Id, Column]
         protected int $id,
@@ -44,6 +28,5 @@
         #[Column(nullable: true)]
         public ?string $name2,
     ) {
->>>>>>> 7074da9b
     }
 }