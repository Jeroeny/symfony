--- conflicted
+++ resolved
@@ -27,17 +27,10 @@
         "symfony/http-foundation": "^5.2.1",
         "symfony/http-kernel": "^5.2.1",
         "symfony/polyfill-mbstring": "~1.0",
-<<<<<<< HEAD
-        "symfony/polyfill-php80": "^1.15",
+        "symfony/polyfill-php80": "^1.16",
         "symfony/filesystem": "^4.4|^5.0",
         "symfony/finder": "^4.4|^5.0",
         "symfony/routing": "^5.2"
-=======
-        "symfony/polyfill-php80": "^1.16",
-        "symfony/filesystem": "^3.4|^4.0|^5.0",
-        "symfony/finder": "^3.4|^4.0|^5.0",
-        "symfony/routing": "^4.4.12|^5.1.4"
->>>>>>> c7dc7f82
     },
     "require-dev": {
         "doctrine/annotations": "^1.10.4",
