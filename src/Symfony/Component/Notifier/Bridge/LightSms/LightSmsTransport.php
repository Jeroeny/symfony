<?php

/*
 * This file is part of the Symfony package.
 *
 * (c) Fabien Potencier <fabien@symfony.com>
 *
 * For the full copyright and license information, please view the LICENSE
 * file that was distributed with this source code.
 */

namespace Symfony\Component\Notifier\Bridge\LightSms;

use Symfony\Component\Notifier\Exception\TransportException;
use Symfony\Component\Notifier\Exception\UnsupportedMessageTypeException;
use Symfony\Component\Notifier\Message\MessageInterface;
use Symfony\Component\Notifier\Message\SentMessage;
use Symfony\Component\Notifier\Message\SmsMessage;
use Symfony\Component\Notifier\Transport\AbstractTransport;
use Symfony\Contracts\EventDispatcher\EventDispatcherInterface;
use Symfony\Contracts\HttpClient\Exception\TransportExceptionInterface;
use Symfony\Contracts\HttpClient\HttpClientInterface;

/**
 * @author Vasilij Duško <vasilij@prado.lt>
 */
final class LightSmsTransport extends AbstractTransport
{
    protected const HOST = 'www.lightsms.com';

    private string $login;
    private string $password;
    private string $from;

    private const ERROR_CODES = [
        1 => 'Missing Signature',
        2 => 'Login not specified',
        3 => 'Text not specified',
        4 => 'Phone number not specified',
        5 => 'Sender not specified',
        6 => 'Invalid signature',
        7 => 'Invalid login',
        8 => 'Invalid sender name',
        9 => 'Sender name not registered',
        10 => 'Sender name not approved',
        11 => 'There are forbidden words in the text',
        12 => 'Error in SMS sending',
        13 => 'Phone number is in the blackist. SMS sending to this number is forbidden.',
        14 => 'There are more than 50 numbers in the request',
        15 => 'List not specified',
        16 => 'Invalid phone number',
        17 => 'SMS ID not specified',
        18 => 'Status not obtained',
        19 => 'Empty response',
        20 => 'The number already exists',
        21 => 'No name',
        22 => 'Template already exists',
        23 => 'Missing Month (Format: YYYY-MM)',
        24 => 'Timestamp not specified',
        25 => 'Error in access to the list',
        26 => 'There are no numbers in the list',
        27 => 'No valid numbers',
        28 => 'Missing start date (Format: YYYY-MM-DD)',
        29 => 'Missing end date (Format: YYYY-MM-DD)',
        30 => 'No date (format: YYYY-MM-DD)',
        31 => 'Closing direction to the user',
        32 => 'Not enough money',
        33 => 'Missing phone number',
        34 => 'Phone is in stop list',
        35 => 'Not enough money',
        36 => 'Cannot obtain information about phone',
        37 => 'Base Id is not set',
        38 => 'Phone number already exists in this database',
        39 => 'Phone number does not exist in this database',
        999 => 'Unknown Error',
    ];

<<<<<<< HEAD
    public function __construct(string $login, #[\SensitiveParameter] string $password, string $from, HttpClientInterface $client = null, EventDispatcherInterface $dispatcher = null)
=======
    public function __construct(string $login, #[\SensitiveParameter] string $password, string $from, ?HttpClientInterface $client = null, ?EventDispatcherInterface $dispatcher = null)
>>>>>>> a44829e2
    {
        $this->login = $login;
        $this->password = $password;
        $this->from = $from;

        parent::__construct($client, $dispatcher);
    }

    public function __toString(): string
    {
        return sprintf('lightsms://%s?from=%s', $this->getEndpoint(), $this->from);
    }

    public function supports(MessageInterface $message): bool
    {
        return $message instanceof SmsMessage;
    }

    protected function doSend(MessageInterface $message): SentMessage
    {
        if (!$message instanceof SmsMessage) {
            throw new UnsupportedMessageTypeException(__CLASS__, SmsMessage::class, $message);
        }

        $data = [
            'login' => $this->login,
            'phone' => $phone = $this->escapePhoneNumber($message->getPhone()),
            'sender' => $message->getFrom() ?: $this->from,
            'text' => $message->getSubject(),
            'timestamp' => time(),
        ];
        $data['signature'] = $this->generateSignature($data);

        $endpoint = sprintf('https://%s/external/get/send.php', $this->getEndpoint());
        $response = $this->client->request('GET', $endpoint, [
            'query' => $data,
        ]);

        try {
            $statusCode = $response->getStatusCode();
        } catch (TransportExceptionInterface $e) {
            throw new TransportException('Could not reach the remote LightSms server.', $response, 0, $e);
        }

        if (200 !== $statusCode) {
            throw new TransportException('Unable to send the SMS.', $response);
        }

        $content = $response->toArray(false);

        $errorCode = (int) ($content['error'] ?? $content['']['error'] ?? $content[$phone]['error']) ?? -1;
        if (0 !== $errorCode) {
            if (-1 === $errorCode) {
                throw new TransportException('Unable to send the SMS.', $response);
            }

            $error = self::ERROR_CODES[$errorCode] ?? self::ERROR_CODES[999];
            throw new TransportException('Unable to send the SMS: '.$error, $response);
        }

        $sentMessage = new SentMessage($message, (string) $this);
        if (isset($content[$phone]['id_sms'])) {
            $sentMessage->setMessageId($content[$phone]['id_sms']);
        }

        return $sentMessage;
    }

    private function generateSignature(array $data): string
    {
        ksort($data);

        return md5(implode('', array_values($data)).$this->password);
    }

    private function escapePhoneNumber(string $phoneNumber): string
    {
        return str_replace('+', '00', $phoneNumber);
    }
}<|MERGE_RESOLUTION|>--- conflicted
+++ resolved
@@ -75,11 +75,7 @@
         999 => 'Unknown Error',
     ];
 
-<<<<<<< HEAD
-    public function __construct(string $login, #[\SensitiveParameter] string $password, string $from, HttpClientInterface $client = null, EventDispatcherInterface $dispatcher = null)
-=======
     public function __construct(string $login, #[\SensitiveParameter] string $password, string $from, ?HttpClientInterface $client = null, ?EventDispatcherInterface $dispatcher = null)
->>>>>>> a44829e2
     {
         $this->login = $login;
         $this->password = $password;
