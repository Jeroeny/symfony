<?php

/*
 * This file is part of the Symfony package.
 *
 * (c) Fabien Potencier <fabien@symfony.com>
 *
 * For the full copyright and license information, please view the LICENSE
 * file that was distributed with this source code.
 */

namespace Symfony\Bundle\SecurityBundle\Security;

use Symfony\Component\Security\Http\Firewall\ExceptionListener;

/**
 * This is a wrapper around the actual firewall configuration which allows us
 * to lazy load the context for one specific firewall only when we need it.
 *
 * @author Johannes M. Schmitt <schmittjoh@gmail.com>
 */
class FirewallContext
{
    private $listeners;
    private $exceptionListener;
    private $config;

    /**
     * @param \Traversable|array     $listeners
     * @param ExceptionListener|null $exceptionListener
     * @param FirewallConfig|null    $firewallConfig
     */
    public function __construct($listeners, ExceptionListener $exceptionListener = null, FirewallConfig $config = null)
    {
        $this->listeners = $listeners;
        $this->exceptionListener = $exceptionListener;
        $this->config = $config;
    }

    public function getConfig()
    {
        return $this->config;
    }

<<<<<<< HEAD
=======
    /**
     * @deprecated since version 3.3, will be removed in 4.0. Use {@link getListeners()} and/or {@link getExceptionListener()} instead.
     */
    public function getContext()
    {
        @trigger_error(sprintf('Method %s() is deprecated since version 3.3 and will be removed in 4.0. Use %s::getListeners/getExceptionListener() instead.', __METHOD__, __CLASS__), E_USER_DEPRECATED);

        return array($this->getListeners(), $this->getExceptionListener());
    }

    /**
     * @return \Traversable|array
     */
>>>>>>> cc2363fa
    public function getListeners()
    {
        return $this->listeners;
    }

    public function getExceptionListener()
    {
        return $this->exceptionListener;
    }
}<|MERGE_RESOLUTION|>--- conflicted
+++ resolved
@@ -42,22 +42,9 @@
         return $this->config;
     }
 
-<<<<<<< HEAD
-=======
-    /**
-     * @deprecated since version 3.3, will be removed in 4.0. Use {@link getListeners()} and/or {@link getExceptionListener()} instead.
-     */
-    public function getContext()
-    {
-        @trigger_error(sprintf('Method %s() is deprecated since version 3.3 and will be removed in 4.0. Use %s::getListeners/getExceptionListener() instead.', __METHOD__, __CLASS__), E_USER_DEPRECATED);
-
-        return array($this->getListeners(), $this->getExceptionListener());
-    }
-
     /**
      * @return \Traversable|array
      */
->>>>>>> cc2363fa
     public function getListeners()
     {
         return $this->listeners;
