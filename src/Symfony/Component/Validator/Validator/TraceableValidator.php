<?php

/*
 * This file is part of the Symfony package.
 *
 * (c) Fabien Potencier <fabien@symfony.com>
 *
 * For the full copyright and license information, please view the LICENSE
 * file that was distributed with this source code.
 */

namespace Symfony\Component\Validator\Validator;

use Symfony\Component\Validator\Constraint;
use Symfony\Component\Validator\Constraints\GroupSequence;
use Symfony\Component\Validator\ConstraintViolationListInterface;
use Symfony\Component\Validator\Context\ExecutionContextInterface;
use Symfony\Component\Validator\Mapping\MetadataInterface;
use Symfony\Contracts\Service\ResetInterface;

/**
 * Collects some data about validator calls.
 *
 * @author Maxime Steinhausser <maxime.steinhausser@gmail.com>
 */
class TraceableValidator implements ValidatorInterface, ResetInterface
{
    private ValidatorInterface $validator;
    private array $collectedData = [];

    public function __construct(ValidatorInterface $validator)
    {
        $this->validator = $validator;
    }

    public function getCollectedData(): array
    {
        return $this->collectedData;
    }

    /**
     * @return void
     */
    public function reset()
    {
        $this->collectedData = [];
    }

    public function getMetadataFor(mixed $value): MetadataInterface
    {
        return $this->validator->getMetadataFor($value);
    }

    public function hasMetadataFor(mixed $value): bool
    {
        return $this->validator->hasMetadataFor($value);
    }

<<<<<<< HEAD
    public function validate(mixed $value, Constraint|array $constraints = null, string|GroupSequence|array $groups = null): ConstraintViolationListInterface
=======
    public function validate(mixed $value, Constraint|array|null $constraints = null, string|GroupSequence|array|null $groups = null): ConstraintViolationListInterface
>>>>>>> a44829e2
    {
        $violations = $this->validator->validate($value, $constraints, $groups);

        $trace = debug_backtrace(\DEBUG_BACKTRACE_IGNORE_ARGS, 7);

        $file = $trace[0]['file'];
        $line = $trace[0]['line'];

        for ($i = 1; $i < 7; ++$i) {
            if (isset($trace[$i]['class'], $trace[$i]['function'])
                && 'validate' === $trace[$i]['function']
                && is_a($trace[$i]['class'], ValidatorInterface::class, true)
            ) {
                $file = $trace[$i]['file'];
                $line = $trace[$i]['line'];

                while (++$i < 7) {
                    if (isset($trace[$i]['function'], $trace[$i]['file']) && empty($trace[$i]['class']) && !str_starts_with($trace[$i]['function'], 'call_user_func')) {
                        $file = $trace[$i]['file'];
                        $line = $trace[$i]['line'];

                        break;
                    }
                }
                break;
            }
        }

        $name = str_replace('\\', '/', $file);
        $name = substr($name, strrpos($name, '/') + 1);

        $this->collectedData[] = [
            'caller' => compact('name', 'file', 'line'),
            'context' => compact('value', 'constraints', 'groups'),
            'violations' => iterator_to_array($violations),
        ];

        return $violations;
    }

<<<<<<< HEAD
    public function validateProperty(object $object, string $propertyName, string|GroupSequence|array $groups = null): ConstraintViolationListInterface
=======
    public function validateProperty(object $object, string $propertyName, string|GroupSequence|array|null $groups = null): ConstraintViolationListInterface
>>>>>>> a44829e2
    {
        return $this->validator->validateProperty($object, $propertyName, $groups);
    }

<<<<<<< HEAD
    public function validatePropertyValue(object|string $objectOrClass, string $propertyName, mixed $value, string|GroupSequence|array $groups = null): ConstraintViolationListInterface
=======
    public function validatePropertyValue(object|string $objectOrClass, string $propertyName, mixed $value, string|GroupSequence|array|null $groups = null): ConstraintViolationListInterface
>>>>>>> a44829e2
    {
        return $this->validator->validatePropertyValue($objectOrClass, $propertyName, $value, $groups);
    }

    public function startContext(): ContextualValidatorInterface
    {
        return $this->validator->startContext();
    }

    public function inContext(ExecutionContextInterface $context): ContextualValidatorInterface
    {
        return $this->validator->inContext($context);
    }
}<|MERGE_RESOLUTION|>--- conflicted
+++ resolved
@@ -56,11 +56,7 @@
         return $this->validator->hasMetadataFor($value);
     }
 
-<<<<<<< HEAD
-    public function validate(mixed $value, Constraint|array $constraints = null, string|GroupSequence|array $groups = null): ConstraintViolationListInterface
-=======
     public function validate(mixed $value, Constraint|array|null $constraints = null, string|GroupSequence|array|null $groups = null): ConstraintViolationListInterface
->>>>>>> a44829e2
     {
         $violations = $this->validator->validate($value, $constraints, $groups);
 
@@ -101,20 +97,12 @@
         return $violations;
     }
 
-<<<<<<< HEAD
-    public function validateProperty(object $object, string $propertyName, string|GroupSequence|array $groups = null): ConstraintViolationListInterface
-=======
     public function validateProperty(object $object, string $propertyName, string|GroupSequence|array|null $groups = null): ConstraintViolationListInterface
->>>>>>> a44829e2
     {
         return $this->validator->validateProperty($object, $propertyName, $groups);
     }
 
-<<<<<<< HEAD
-    public function validatePropertyValue(object|string $objectOrClass, string $propertyName, mixed $value, string|GroupSequence|array $groups = null): ConstraintViolationListInterface
-=======
     public function validatePropertyValue(object|string $objectOrClass, string $propertyName, mixed $value, string|GroupSequence|array|null $groups = null): ConstraintViolationListInterface
->>>>>>> a44829e2
     {
         return $this->validator->validatePropertyValue($objectOrClass, $propertyName, $value, $groups);
     }
