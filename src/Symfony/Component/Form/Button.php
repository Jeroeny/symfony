--- conflicted
+++ resolved
@@ -81,11 +81,7 @@
         throw new BadMethodCallException('Buttons cannot have children.');
     }
 
-<<<<<<< HEAD
     public function setParent(?FormInterface $parent): static
-=======
-    public function setParent(?FormInterface $parent = null): static
->>>>>>> 115fb5be
     {
         if ($this->submitted) {
             throw new AlreadySubmittedException('You cannot set the parent of a submitted button.');
