--- conflicted
+++ resolved
@@ -290,11 +290,7 @@
         $this->clear();
     }
 
-<<<<<<< HEAD
-    private function generateItems(array $keys, $now, $f): \Generator
-=======
-    private function generateItems(array $keys, float $now, \Closure $f)
->>>>>>> b5693204
+    private function generateItems(array $keys, float $now, \Closure $f): \Generator
     {
         foreach ($keys as $i => $key) {
             if (!$isHit = isset($this->expiries[$key]) && ($this->expiries[$key] > $now || !$this->deleteItem($key))) {
