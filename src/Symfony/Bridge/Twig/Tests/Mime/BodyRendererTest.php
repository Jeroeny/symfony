--- conflicted
+++ resolved
@@ -133,12 +133,9 @@
         $this->assertEquals('Text', $email->getTextBody());
     }
 
-<<<<<<< HEAD
-=======
     /**
      * @requires extension intl
      */
->>>>>>> 7074da9b
     public function testRenderWithLocale()
     {
         $localeSwitcher = new LocaleSwitcher('en', []);
