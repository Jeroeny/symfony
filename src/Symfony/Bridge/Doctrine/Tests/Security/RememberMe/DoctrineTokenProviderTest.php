--- conflicted
+++ resolved
@@ -119,15 +119,8 @@
 
     private function bootstrapProvider(): DoctrineTokenProvider
     {
-<<<<<<< HEAD
-        $config = class_exists(ORMSetup::class) ? ORMSetup::createConfiguration(true) : new Configuration();
+        $config = ORMSetup::createConfiguration(true);
         $config->setSchemaManagerFactory(new DefaultSchemaManagerFactory());
-=======
-        $config = ORMSetup::createConfiguration(true);
-        if (class_exists(DefaultSchemaManagerFactory::class)) {
-            $config->setSchemaManagerFactory(new DefaultSchemaManagerFactory());
-        }
->>>>>>> fe26738a
 
         if (method_exists($config, 'setLazyGhostObjectEnabled')) {
             $config->setLazyGhostObjectEnabled(true);
