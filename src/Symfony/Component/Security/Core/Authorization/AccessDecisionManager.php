<?php

/*
 * This file is part of the Symfony package.
 *
 * (c) Fabien Potencier <fabien@symfony.com>
 *
 * For the full copyright and license information, please view the LICENSE
 * file that was distributed with this source code.
 */

namespace Symfony\Component\Security\Core\Authorization;

use Symfony\Component\Security\Core\Authorization\Voter\VoterInterface;
use Symfony\Component\Security\Core\Authentication\Token\TokenInterface;

/**
 * AccessDecisionManager is the base class for all access decision managers
 * that use decision voters.
 *
 * @author Fabien Potencier <fabien@symfony.com>
 */
class AccessDecisionManager implements AccessDecisionManagerInterface
{
    private $voters;
    private $strategy;
    private $allowIfAllAbstainDecisions;
    private $allowIfEqualGrantedDeniedDecisions;

    /**
     * Constructor.
     *
     * @param VoterInterface[] $voters                             An array of VoterInterface instances
     * @param string           $strategy                           The vote strategy
     * @param bool             $allowIfAllAbstainDecisions         Whether to grant access if all voters abstained or not
     * @param bool             $allowIfEqualGrantedDeniedDecisions Whether to grant access if result are equals
     *
     * @throws \InvalidArgumentException
     */
    public function __construct(array $voters, $strategy = 'affirmative', $allowIfAllAbstainDecisions = false, $allowIfEqualGrantedDeniedDecisions = true)
    {
        if (!$voters) {
            throw new \InvalidArgumentException('You must at least add one voter.');
        }

        $strategyMethod = 'decide'.ucfirst($strategy);
        if (!is_callable(array($this, $strategyMethod))) {
            throw new \InvalidArgumentException(sprintf('The strategy "%s" is not supported.', $strategy));
        }

        $this->voters = $voters;
<<<<<<< HEAD
        $this->strategy = $strategyMethod;
        $this->allowIfAllAbstainDecisions = (Boolean) $allowIfAllAbstainDecisions;
        $this->allowIfEqualGrantedDeniedDecisions = (Boolean) $allowIfEqualGrantedDeniedDecisions;
=======
        $this->strategy = 'decide'.ucfirst($strategy);
        $this->allowIfAllAbstainDecisions = (bool) $allowIfAllAbstainDecisions;
        $this->allowIfEqualGrantedDeniedDecisions = (bool) $allowIfEqualGrantedDeniedDecisions;
>>>>>>> d56ea768
    }

    /**
     * {@inheritdoc}
     */
    public function decide(TokenInterface $token, array $attributes, $object = null)
    {
        return $this->{$this->strategy}($token, $attributes, $object);
    }

    /**
     * {@inheritdoc}
     */
    public function supportsAttribute($attribute)
    {
        foreach ($this->voters as $voter) {
            if ($voter->supportsAttribute($attribute)) {
                return true;
            }
        }

        return false;
    }

    /**
     * {@inheritdoc}
     */
    public function supportsClass($class)
    {
        foreach ($this->voters as $voter) {
            if ($voter->supportsClass($class)) {
                return true;
            }
        }

        return false;
    }

    /**
     * Grants access if any voter returns an affirmative response.
     *
     * If all voters abstained from voting, the decision will be based on the
     * allowIfAllAbstainDecisions property value (defaults to false).
     */
    private function decideAffirmative(TokenInterface $token, array $attributes, $object = null)
    {
        $deny = 0;
        foreach ($this->voters as $voter) {
            $result = $voter->vote($token, $object, $attributes);
            switch ($result) {
                case VoterInterface::ACCESS_GRANTED:
                    return true;

                case VoterInterface::ACCESS_DENIED:
                    ++$deny;

                    break;

                default:
                    break;
            }
        }

        if ($deny > 0) {
            return false;
        }

        return $this->allowIfAllAbstainDecisions;
    }

    /**
     * Grants access if there is consensus of granted against denied responses.
     *
     * Consensus means majority-rule (ignoring abstains) rather than unanimous
     * agreement (ignoring abstains). If you require unanimity, see
     * UnanimousBased.
     *
     * If there were an equal number of grant and deny votes, the decision will
     * be based on the allowIfEqualGrantedDeniedDecisions property value
     * (defaults to true).
     *
     * If all voters abstained from voting, the decision will be based on the
     * allowIfAllAbstainDecisions property value (defaults to false).
     */
    private function decideConsensus(TokenInterface $token, array $attributes, $object = null)
    {
        $grant = 0;
        $deny = 0;
        $abstain = 0;
        foreach ($this->voters as $voter) {
            $result = $voter->vote($token, $object, $attributes);

            switch ($result) {
                case VoterInterface::ACCESS_GRANTED:
                    ++$grant;

                    break;

                case VoterInterface::ACCESS_DENIED:
                    ++$deny;

                    break;

                default:
                    ++$abstain;

                    break;
            }
        }

        if ($grant > $deny) {
            return true;
        }

        if ($deny > $grant) {
            return false;
        }

        if ($grant == $deny && $grant != 0) {
            return $this->allowIfEqualGrantedDeniedDecisions;
        }

        return $this->allowIfAllAbstainDecisions;
    }

    /**
     * Grants access if only grant (or abstain) votes were received.
     *
     * If all voters abstained from voting, the decision will be based on the
     * allowIfAllAbstainDecisions property value (defaults to false).
     */
    private function decideUnanimous(TokenInterface $token, array $attributes, $object = null)
    {
        $grant = 0;
        foreach ($attributes as $attribute) {
            foreach ($this->voters as $voter) {
                $result = $voter->vote($token, $object, array($attribute));

                switch ($result) {
                    case VoterInterface::ACCESS_GRANTED:
                        ++$grant;

                        break;

                    case VoterInterface::ACCESS_DENIED:
                        return false;

                    default:
                        break;
                }
            }
        }

        // no deny votes
        if ($grant > 0) {
            return true;
        }

        return $this->allowIfAllAbstainDecisions;
    }
}<|MERGE_RESOLUTION|>--- conflicted
+++ resolved
@@ -49,15 +49,9 @@
         }
 
         $this->voters = $voters;
-<<<<<<< HEAD
         $this->strategy = $strategyMethod;
-        $this->allowIfAllAbstainDecisions = (Boolean) $allowIfAllAbstainDecisions;
-        $this->allowIfEqualGrantedDeniedDecisions = (Boolean) $allowIfEqualGrantedDeniedDecisions;
-=======
-        $this->strategy = 'decide'.ucfirst($strategy);
         $this->allowIfAllAbstainDecisions = (bool) $allowIfAllAbstainDecisions;
         $this->allowIfEqualGrantedDeniedDecisions = (bool) $allowIfEqualGrantedDeniedDecisions;
->>>>>>> d56ea768
     }
 
     /**
