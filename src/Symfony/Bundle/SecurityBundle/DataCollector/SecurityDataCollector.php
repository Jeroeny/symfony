--- conflicted
+++ resolved
@@ -19,13 +19,8 @@
 use Symfony\Component\HttpFoundation\Response;
 use Symfony\Component\HttpKernel\DataCollector\DataCollector;
 use Symfony\Component\HttpKernel\DataCollector\LateDataCollectorInterface;
-<<<<<<< HEAD
-=======
-use Symfony\Component\Security\Core\Role\RoleInterface;
-use Symfony\Bundle\SecurityBundle\Debug\TraceableFirewallListener;
 use Symfony\Component\Security\Core\Role\SwitchUserRole;
 use Symfony\Component\Security\Http\Firewall\SwitchUserListener;
->>>>>>> 265fc2a1
 use Symfony\Component\Security\Http\Logout\LogoutUrlGenerator;
 use Symfony\Component\Security\Core\Authorization\AccessDecisionManagerInterface;
 use Symfony\Component\Security\Core\Authorization\TraceableAccessDecisionManager;
@@ -145,13 +140,8 @@
                 'token_class' => $this->hasVarDumper ? new ClassStub(get_class($token)) : get_class($token),
                 'logout_url' => $logoutUrl,
                 'user' => $token->getUsername(),
-<<<<<<< HEAD
                 'roles' => array_map(function (Role $role) { return $role->getRole(); }, $assignedRoles),
-                'inherited_roles' => array_map(function (Role $role) { return $role->getRole(); }, $inheritedRoles),
-=======
-                'roles' => array_map($extractRoles, $assignedRoles),
-                'inherited_roles' => array_unique(array_map($extractRoles, $inheritedRoles)),
->>>>>>> 265fc2a1
+                'inherited_roles' => array_unique(array_map(function (Role $role) { return $role->getRole(); }, $inheritedRoles)),
                 'supports_role_hierarchy' => null !== $this->roleHierarchy,
             );
         }
