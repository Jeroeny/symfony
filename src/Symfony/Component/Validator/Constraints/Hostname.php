<?php

/*
 * This file is part of the Symfony package.
 *
 * (c) Fabien Potencier <fabien@symfony.com>
 *
 * For the full copyright and license information, please view the LICENSE
 * file that was distributed with this source code.
 */

namespace Symfony\Component\Validator\Constraints;

use Symfony\Component\Validator\Constraint;

/**
 * @Annotation
 * @Target({"PROPERTY", "METHOD", "ANNOTATION"})
 *
 * @author Dmitrii Poddubnyi <dpoddubny@gmail.com>
 */
#[\Attribute(\Attribute::TARGET_PROPERTY | \Attribute::TARGET_METHOD | \Attribute::IS_REPEATABLE)]
class Hostname extends Constraint
{
    public const INVALID_HOSTNAME_ERROR = '7057ffdb-0af4-4f7e-bd5e-e9acfa6d7a2d';

    protected const ERROR_NAMES = [
        self::INVALID_HOSTNAME_ERROR => 'INVALID_HOSTNAME_ERROR',
    ];

    /**
     * @deprecated since Symfony 6.1, use const ERROR_NAMES instead
     */
    protected static $errorNames = self::ERROR_NAMES;

    public $message = 'This value is not a valid hostname.';
    public $requireTld = true;

    public function __construct(
<<<<<<< HEAD
        array $options = null,
        string $message = null,
        bool $requireTld = null,
        array $groups = null,
        mixed $payload = null
=======
        ?array $options = null,
        ?string $message = null,
        ?bool $requireTld = null,
        ?array $groups = null,
        $payload = null
>>>>>>> 2a31f2dd
    ) {
        parent::__construct($options, $groups, $payload);

        $this->message = $message ?? $this->message;
        $this->requireTld = $requireTld ?? $this->requireTld;
    }
}<|MERGE_RESOLUTION|>--- conflicted
+++ resolved
@@ -37,19 +37,11 @@
     public $requireTld = true;
 
     public function __construct(
-<<<<<<< HEAD
-        array $options = null,
-        string $message = null,
-        bool $requireTld = null,
-        array $groups = null,
-        mixed $payload = null
-=======
         ?array $options = null,
         ?string $message = null,
         ?bool $requireTld = null,
         ?array $groups = null,
-        $payload = null
->>>>>>> 2a31f2dd
+        mixed $payload = null
     ) {
         parent::__construct($options, $groups, $payload);
 
