{
    "name": "symfony/security",
    "type": "library",
    "description": "Symfony Security Component",
    "keywords": [],
    "homepage": "https://symfony.com",
    "license": "MIT",
    "authors": [
        {
            "name": "Fabien Potencier",
            "email": "fabien@symfony.com"
        },
        {
            "name": "Symfony Community",
            "homepage": "https://symfony.com/contributors"
        }
    ],
    "require": {
<<<<<<< HEAD
        "php": ">=5.5.9",
        "symfony/event-dispatcher": "~2.8|~3.0",
        "symfony/http-foundation": "~2.8|~3.0",
        "symfony/http-kernel": "~2.8|~3.0",
        "symfony/property-access": "~2.8|~3.0",
        "paragonie/random_compat": "~1.0"
=======
        "php": ">=5.3.9",
        "symfony/security-acl": "~2.7",
        "symfony/event-dispatcher": "~2.2|~3.0.0",
        "symfony/http-foundation": "~2.1|~3.0.0",
        "symfony/http-kernel": "~2.4|~3.0.0",
        "symfony/polyfill-php55": "~1.0",
        "symfony/polyfill-php56": "~1.0",
        "symfony/polyfill-php70": "~1.0",
        "symfony/polyfill-util": "~1.0",
        "symfony/property-access": "~2.3|~3.0.0"
>>>>>>> de71e264
    },
    "replace": {
        "symfony/security-core": "self.version",
        "symfony/security-csrf": "self.version",
        "symfony/security-guard": "self.version",
        "symfony/security-http": "self.version"
    },
    "require-dev": {
<<<<<<< HEAD
        "symfony/finder": "~2.8|~3.0",
        "symfony/intl": "~2.8|~3.0",
        "symfony/routing": "~2.8|~3.0",
        "symfony/translation": "~2.8|~3.0",
        "symfony/validator": "~2.8|~3.0",
        "symfony/expression-language": "~2.8|~3.0",
        "symfony/ldap": "~2.8|~3.0",
        "doctrine/common": "~2.2",
        "doctrine/dbal": "~2.2",
        "psr/log": "~1.0"
=======
        "symfony/finder": "~2.3|~3.0.0",
        "symfony/polyfill-intl-icu": "~1.0",
        "symfony/routing": "~2.2|~3.0.0",
        "symfony/translation": "~2.0,>=2.0.5|~3.0.0",
        "symfony/validator": "~2.5,>=2.5.5|~3.0.0",
        "doctrine/common": "~2.2",
        "doctrine/dbal": "~2.2",
        "psr/log": "~1.0",
        "symfony/expression-language": "~2.6|~3.0.0",
        "symfony/ldap": "~2.8|~3.0.0"
>>>>>>> de71e264
    },
    "replace": {
      "symfony/security-acl": "self.version",
      "symfony/security-core": "self.version",
      "symfony/security-http": "self.version"
    },
    "suggest": {
        "symfony/class-loader": "For using the ACL generateSql script",
        "symfony/finder": "For using the ACL generateSql script",
        "symfony/form": "",
        "symfony/validator": "For using the user password constraint",
        "symfony/routing": "For using the HttpUtils class to create sub-requests, redirect the user, and match URLs",
        "symfony/expression-language": "For using the expression voter",
        "symfony/ldap": "For using the LDAP user and authentication providers"
    },
    "autoload": {
        "psr-4": { "Symfony\\Component\\Security\\": "" }
    },
    "minimum-stability": "dev",
    "extra": {
        "branch-alias": {
            "dev-master": "3.0-dev"
        }
    }
}<|MERGE_RESOLUTION|>--- conflicted
+++ resolved
@@ -16,25 +16,15 @@
         }
     ],
     "require": {
-<<<<<<< HEAD
         "php": ">=5.5.9",
         "symfony/event-dispatcher": "~2.8|~3.0",
         "symfony/http-foundation": "~2.8|~3.0",
         "symfony/http-kernel": "~2.8|~3.0",
-        "symfony/property-access": "~2.8|~3.0",
-        "paragonie/random_compat": "~1.0"
-=======
-        "php": ">=5.3.9",
-        "symfony/security-acl": "~2.7",
-        "symfony/event-dispatcher": "~2.2|~3.0.0",
-        "symfony/http-foundation": "~2.1|~3.0.0",
-        "symfony/http-kernel": "~2.4|~3.0.0",
         "symfony/polyfill-php55": "~1.0",
         "symfony/polyfill-php56": "~1.0",
         "symfony/polyfill-php70": "~1.0",
         "symfony/polyfill-util": "~1.0",
-        "symfony/property-access": "~2.3|~3.0.0"
->>>>>>> de71e264
+        "symfony/property-access": "~2.8|~3.0",
     },
     "replace": {
         "symfony/security-core": "self.version",
@@ -43,9 +33,8 @@
         "symfony/security-http": "self.version"
     },
     "require-dev": {
-<<<<<<< HEAD
         "symfony/finder": "~2.8|~3.0",
-        "symfony/intl": "~2.8|~3.0",
+        "symfony/polyfill-intl-icu": "~1.0",
         "symfony/routing": "~2.8|~3.0",
         "symfony/translation": "~2.8|~3.0",
         "symfony/validator": "~2.8|~3.0",
@@ -54,23 +43,6 @@
         "doctrine/common": "~2.2",
         "doctrine/dbal": "~2.2",
         "psr/log": "~1.0"
-=======
-        "symfony/finder": "~2.3|~3.0.0",
-        "symfony/polyfill-intl-icu": "~1.0",
-        "symfony/routing": "~2.2|~3.0.0",
-        "symfony/translation": "~2.0,>=2.0.5|~3.0.0",
-        "symfony/validator": "~2.5,>=2.5.5|~3.0.0",
-        "doctrine/common": "~2.2",
-        "doctrine/dbal": "~2.2",
-        "psr/log": "~1.0",
-        "symfony/expression-language": "~2.6|~3.0.0",
-        "symfony/ldap": "~2.8|~3.0.0"
->>>>>>> de71e264
-    },
-    "replace": {
-      "symfony/security-acl": "self.version",
-      "symfony/security-core": "self.version",
-      "symfony/security-http": "self.version"
     },
     "suggest": {
         "symfony/class-loader": "For using the ACL generateSql script",
