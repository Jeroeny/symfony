--- conflicted
+++ resolved
@@ -74,14 +74,7 @@
     ];
     private array $extraDisplayOptions = [];
 
-<<<<<<< HEAD
-    public function __construct($output = null, string $charset = null, int $flags = 0)
-=======
-    /**
-     * {@inheritdoc}
-     */
     public function __construct($output = null, ?string $charset = null, int $flags = 0)
->>>>>>> 2a31f2dd
     {
         AbstractDumper::__construct($output, $charset, $flags);
         $this->dumpId = 'sf-dump-'.mt_rand();
