--- conflicted
+++ resolved
@@ -34,13 +34,8 @@
      */
     private $context;
     private string $url;
-<<<<<<< HEAD
     private \Closure $resolver;
     private ?\Closure $onProgress;
-=======
-    private $resolver;
-    private $onProgress;
->>>>>>> a44829e2
     private ?int $remaining = null;
 
     /**
@@ -91,11 +86,7 @@
         });
     }
 
-<<<<<<< HEAD
-    public function getInfo(string $type = null): mixed
-=======
     public function getInfo(?string $type = null): mixed
->>>>>>> a44829e2
     {
         if (!$info = $this->finalInfo) {
             $info = $this->info;
@@ -360,11 +351,7 @@
                 continue;
             }
 
-<<<<<<< HEAD
             if ($pauseExpiry && ($now ??= hrtime(true) / 1E9) < $pauseExpiry) {
-=======
-            if ($pauseExpiry && ($now ??= microtime(true)) < $pauseExpiry) {
->>>>>>> a44829e2
                 $timeout = min($timeout, $pauseExpiry - $now);
                 continue;
             }
