--- conflicted
+++ resolved
@@ -82,11 +82,7 @@
       echo apc.enable_cli = 1 >> $INI
       echo extension = ldap.so >> $INI
       echo extension = redis.so >> $INI
-<<<<<<< HEAD
       echo extension = memcached.so >> $INI
-      [[ $PHP = 5.* ]] && echo extension = mongo.so >> $INI
-=======
->>>>>>> 3aaec6f3
       [[ $PHP = 5.* ]] && echo extension = memcache.so >> $INI
       if [[ $PHP = 5.* ]]; then
           echo extension = mongo.so >> $INI
