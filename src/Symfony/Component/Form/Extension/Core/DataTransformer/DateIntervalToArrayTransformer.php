--- conflicted
+++ resolved
@@ -47,15 +47,10 @@
      * @param string[]|null $fields The date fields
      * @param bool          $pad    Whether to use padding
      */
-<<<<<<< HEAD
     public function __construct(
-        array $fields = null,
+        ?array $fields = null,
         private bool $pad = false,
     ) {
-=======
-    public function __construct(?array $fields = null, bool $pad = false)
-    {
->>>>>>> 6cd40eaa
         $this->fields = $fields ?? ['years', 'months', 'days', 'hours', 'minutes', 'seconds', 'invert'];
     }
 
