--- conflicted
+++ resolved
@@ -23,9 +23,5 @@
     /**
      * @param array $context options that normalizers have access to
      */
-<<<<<<< HEAD
-    public function supportsNormalization(mixed $data, string $format = null, array $context = []): bool;
-=======
     public function supportsNormalization(mixed $data, ?string $format = null, array $context = []): bool;
->>>>>>> a44829e2
 }