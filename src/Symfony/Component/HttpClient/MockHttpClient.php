--- conflicted
+++ resolved
@@ -35,11 +35,7 @@
     /**
      * @param callable|callable[]|ResponseInterface|ResponseInterface[]|iterable|null $responseFactory
      */
-<<<<<<< HEAD
-    public function __construct(callable|iterable|ResponseInterface $responseFactory = null, ?string $baseUri = 'https://example.com')
-=======
     public function __construct(callable|iterable|ResponseInterface|null $responseFactory = null, ?string $baseUri = 'https://example.com')
->>>>>>> a44829e2
     {
         $this->setResponseFactory($responseFactory);
         $this->defaultOptions['base_uri'] = $baseUri;
@@ -88,11 +84,7 @@
         return MockResponse::fromRequest($method, $url, $options, $response);
     }
 
-<<<<<<< HEAD
-    public function stream(ResponseInterface|iterable $responses, float $timeout = null): ResponseStreamInterface
-=======
     public function stream(ResponseInterface|iterable $responses, ?float $timeout = null): ResponseStreamInterface
->>>>>>> a44829e2
     {
         if ($responses instanceof ResponseInterface) {
             $responses = [$responses];
