--- conflicted
+++ resolved
@@ -558,24 +558,14 @@
                     continue;
                 }
 
-<<<<<<< HEAD
                 foreach ($row as $i => $cell) {
                     if ($cell instanceof TableCell) {
-                        $textLength = strlen($cell);
+                        $textLength = Helper::strlenWithoutDecoration($this->output->getFormatter(), $cell);
                         if ($textLength > 0) {
                             $contentColumns = str_split($cell, ceil($textLength / $cell->getColspan()));
                             foreach ($contentColumns as $position => $content) {
                                 $row[$i + $position] = $content;
                             }
-=======
-            foreach ($row as $i => $cell) {
-                if ($cell instanceof TableCell) {
-                    $textLength = Helper::strlenWithoutDecoration($this->output->getFormatter(), $cell);
-                    if ($textLength > 0) {
-                        $contentColumns = str_split($cell, ceil($textLength / $cell->getColspan()));
-                        foreach ($contentColumns as $position => $content) {
-                            $row[$i + $position] = $content;
->>>>>>> de1ba1c6
                         }
                     }
                 }
