--- conflicted
+++ resolved
@@ -522,20 +522,10 @@
     protected function denormalizeParameter(\ReflectionClass $class, \ReflectionParameter $parameter, $parameterName, $parameterData, array $context, $format = null)
     {
         try {
-<<<<<<< HEAD
-            if ($parameter->hasType() && ($parameterType = $parameter->getType()) && !$parameterType->isBuiltin()) {
-=======
-            if (\PHP_VERSION_ID < 70100 && null !== $parameterClass = $parameter->getClass()) {
-                $parameterClass = $parameterClass->name;
-            } elseif (\PHP_VERSION_ID >= 70100 && ($parameterType = $parameter->getType()) && !$parameterType->isBuiltin()) {
->>>>>>> ca695e55
+            if (($parameterType = $parameter->getType()) && !$parameterType->isBuiltin()) {
                 $parameterClass = $parameterType->getName();
                 new \ReflectionClass($parameterClass); // throws a \ReflectionException if the class doesn't exist
-            } else {
-                $parameterClass = null;
-            }
-
-            if (null !== $parameterClass) {
+
                 if (!$this->serializer instanceof DenormalizerInterface) {
                     throw new LogicException(sprintf('Cannot create an instance of "%s" from serialized data because the serializer inject in "%s" is not a denormalizer.', $parameterClass, static::class));
                 }
