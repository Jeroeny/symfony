<?php

/*
 * This file is part of the Symfony package.
 *
 * (c) Fabien Potencier <fabien@symfony.com>
 *
 * For the full copyright and license information, please view the LICENSE
 * file that was distributed with this source code.
 */

namespace Symfony\Component\Validator\Constraints;

use Symfony\Component\Validator\Constraint;
use Symfony\Component\Validator\Exception\InvalidArgumentException;

/**
 * @Annotation
 * @Target({"PROPERTY", "METHOD", "ANNOTATION"})
 *
 * @author Bernhard Schussek <bschussek@gmail.com>
 */
#[\Attribute(\Attribute::TARGET_PROPERTY | \Attribute::TARGET_METHOD | \Attribute::IS_REPEATABLE)]
class Url extends Constraint
{
    public const INVALID_URL_ERROR = '57c2f299-1154-4870-89bb-ef3b1f5ad229';

    protected const ERROR_NAMES = [
        self::INVALID_URL_ERROR => 'INVALID_URL_ERROR',
    ];

    /**
     * @deprecated since Symfony 6.1, use const ERROR_NAMES instead
     */
    protected static $errorNames = self::ERROR_NAMES;

    public $message = 'This value is not a valid URL.';
    public $protocols = ['http', 'https'];
    public $relativeProtocol = false;
    public $normalizer;

    public function __construct(
<<<<<<< HEAD
        array $options = null,
        string $message = null,
        array $protocols = null,
        bool $relativeProtocol = null,
        callable $normalizer = null,
        array $groups = null,
        mixed $payload = null
=======
        ?array $options = null,
        ?string $message = null,
        ?array $protocols = null,
        ?bool $relativeProtocol = null,
        ?callable $normalizer = null,
        ?array $groups = null,
        $payload = null
>>>>>>> 2a31f2dd
    ) {
        parent::__construct($options, $groups, $payload);

        $this->message = $message ?? $this->message;
        $this->protocols = $protocols ?? $this->protocols;
        $this->relativeProtocol = $relativeProtocol ?? $this->relativeProtocol;
        $this->normalizer = $normalizer ?? $this->normalizer;

        if (null !== $this->normalizer && !\is_callable($this->normalizer)) {
            throw new InvalidArgumentException(sprintf('The "normalizer" option must be a valid callable ("%s" given).', get_debug_type($this->normalizer)));
        }
    }
}<|MERGE_RESOLUTION|>--- conflicted
+++ resolved
@@ -40,23 +40,13 @@
     public $normalizer;
 
     public function __construct(
-<<<<<<< HEAD
-        array $options = null,
-        string $message = null,
-        array $protocols = null,
-        bool $relativeProtocol = null,
-        callable $normalizer = null,
-        array $groups = null,
-        mixed $payload = null
-=======
         ?array $options = null,
         ?string $message = null,
         ?array $protocols = null,
         ?bool $relativeProtocol = null,
         ?callable $normalizer = null,
         ?array $groups = null,
-        $payload = null
->>>>>>> 2a31f2dd
+        mixed $payload = null
     ) {
         parent::__construct($options, $groups, $payload);
 
