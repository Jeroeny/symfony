{
    "name": "symfony/browser-kit",
    "type": "library",
    "description": "Simulates the behavior of a web browser, allowing you to make requests, click on links and submit forms programmatically",
    "keywords": [],
    "homepage": "https://symfony.com",
    "license": "MIT",
    "authors": [
        {
            "name": "Fabien Potencier",
            "email": "fabien@symfony.com"
        },
        {
            "name": "Symfony Community",
            "homepage": "https://symfony.com/contributors"
        }
    ],
    "require": {
        "php": ">=7.2.5",
<<<<<<< HEAD
        "symfony/dom-crawler": "^4.4|^5.0|^6.0"
=======
        "symfony/dom-crawler": "^4.4|^5.0",
        "symfony/polyfill-php80": "^1.16"
>>>>>>> 6d8dd92d
    },
    "require-dev": {
        "symfony/css-selector": "^4.4|^5.0|^6.0",
        "symfony/http-client": "^4.4|^5.0|^6.0",
        "symfony/mime": "^4.4|^5.0|^6.0",
        "symfony/process": "^4.4|^5.0|^6.0"
    },
    "suggest": {
        "symfony/process": ""
    },
    "autoload": {
        "psr-4": { "Symfony\\Component\\BrowserKit\\": "" },
        "exclude-from-classmap": [
            "/Tests/"
        ]
    },
    "minimum-stability": "dev"
}<|MERGE_RESOLUTION|>--- conflicted
+++ resolved
@@ -17,12 +17,8 @@
     ],
     "require": {
         "php": ">=7.2.5",
-<<<<<<< HEAD
-        "symfony/dom-crawler": "^4.4|^5.0|^6.0"
-=======
-        "symfony/dom-crawler": "^4.4|^5.0",
+        "symfony/dom-crawler": "^4.4|^5.0|^6.0",
         "symfony/polyfill-php80": "^1.16"
->>>>>>> 6d8dd92d
     },
     "require-dev": {
         "symfony/css-selector": "^4.4|^5.0|^6.0",
