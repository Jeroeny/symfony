{
    "name": "symfony/symfony",
    "type": "library",
    "description": "The Symfony PHP framework",
    "keywords": ["framework"],
    "homepage": "https://symfony.com",
    "license": "MIT",
    "authors": [
        {
            "name": "Fabien Potencier",
            "email": "fabien@symfony.com"
        },
        {
            "name": "Symfony Community",
            "homepage": "https://symfony.com/contributors"
        }
    ],
    "provide": {
        "php-http/async-client-implementation": "*",
        "php-http/client-implementation": "*",
        "psr/cache-implementation": "2.0|3.0",
        "psr/container-implementation": "1.1|2.0",
        "psr/event-dispatcher-implementation": "1.0",
        "psr/http-client-implementation": "1.0",
        "psr/link-implementation": "1.0|2.0",
        "psr/log-implementation": "1.0|2.0|3.0",
        "psr/simple-cache-implementation": "1.0|2.0|3.0",
        "symfony/cache-implementation": "1.1|2.0|3.0",
        "symfony/event-dispatcher-implementation": "2.0|3.0",
        "symfony/http-client-implementation": "3.0",
        "symfony/service-implementation": "1.1|2.0|3.0",
        "symfony/translation-implementation": "2.3|3.0"
    },
    "require": {
        "php": ">=8.0.2",
        "composer-runtime-api": ">=2.1",
        "ext-xml": "*",
        "friendsofphp/proxy-manager-lts": "^1.0.2",
        "doctrine/event-manager": "^1|^2",
        "doctrine/persistence": "^2|^3",
        "twig/twig": "^2.13|^3.0.4",
        "psr/cache": "^2.0|^3.0",
        "psr/container": "^1.1|^2.0",
        "psr/event-dispatcher": "^1.0",
        "psr/link": "^1.1|^2.0",
        "psr/log": "^1|^2|^3",
        "symfony/contracts": "^2.5|^3.0",
        "symfony/polyfill-ctype": "~1.8",
        "symfony/polyfill-intl-grapheme": "~1.0",
        "symfony/polyfill-intl-icu": "~1.0",
        "symfony/polyfill-intl-idn": "^1.10",
        "symfony/polyfill-intl-normalizer": "~1.0",
        "symfony/polyfill-mbstring": "~1.0",
        "symfony/polyfill-php81": "^1.23",
        "symfony/polyfill-uuid": "^1.15"
    },
    "replace": {
        "symfony/asset": "self.version",
        "symfony/browser-kit": "self.version",
        "symfony/cache": "self.version",
        "symfony/config": "self.version",
        "symfony/console": "self.version",
        "symfony/css-selector": "self.version",
        "symfony/dependency-injection": "self.version",
        "symfony/debug-bundle": "self.version",
        "symfony/doctrine-bridge": "self.version",
        "symfony/dom-crawler": "self.version",
        "symfony/dotenv": "self.version",
        "symfony/error-handler": "self.version",
        "symfony/event-dispatcher": "self.version",
        "symfony/expression-language": "self.version",
        "symfony/filesystem": "self.version",
        "symfony/finder": "self.version",
        "symfony/form": "self.version",
        "symfony/framework-bundle": "self.version",
        "symfony/http-client": "self.version",
        "symfony/http-foundation": "self.version",
        "symfony/http-kernel": "self.version",
        "symfony/intl": "self.version",
        "symfony/ldap": "self.version",
        "symfony/lock": "self.version",
        "symfony/mailer": "self.version",
        "symfony/messenger": "self.version",
        "symfony/mime": "self.version",
        "symfony/monolog-bridge": "self.version",
        "symfony/notifier": "self.version",
        "symfony/options-resolver": "self.version",
        "symfony/password-hasher": "self.version",
        "symfony/process": "self.version",
        "symfony/property-access": "self.version",
        "symfony/property-info": "self.version",
        "symfony/proxy-manager-bridge": "self.version",
        "symfony/rate-limiter": "self.version",
        "symfony/routing": "self.version",
        "symfony/security-bundle": "self.version",
        "symfony/security-core": "self.version",
        "symfony/security-csrf": "self.version",
        "symfony/security-http": "self.version",
        "symfony/semaphore": "self.version",
        "symfony/serializer": "self.version",
        "symfony/stopwatch": "self.version",
        "symfony/string": "self.version",
        "symfony/templating": "self.version",
        "symfony/translation": "self.version",
        "symfony/twig-bridge": "self.version",
        "symfony/twig-bundle": "self.version",
        "symfony/uid": "self.version",
        "symfony/validator": "self.version",
        "symfony/var-dumper": "self.version",
        "symfony/var-exporter": "self.version",
        "symfony/web-link": "self.version",
        "symfony/web-profiler-bundle": "self.version",
        "symfony/workflow": "self.version",
        "symfony/yaml": "self.version"
    },
    "require-dev": {
        "amphp/amp": "^2.5",
        "amphp/http-client": "^4.2.1",
        "amphp/http-tunnel": "^1.0",
        "async-aws/ses": "^1.0",
        "async-aws/sqs": "^1.0",
        "async-aws/sns": "^1.0",
        "cache/integration-tests": "dev-master",
        "doctrine/annotations": "^1.13.1",
<<<<<<< HEAD
        "doctrine/collections": "~1.0",
=======
        "doctrine/cache": "^1.11|^2.0",
        "doctrine/collections": "^1.0|^2.0",
>>>>>>> f67ff764
        "doctrine/data-fixtures": "^1.1",
        "doctrine/dbal": "^2.13.1|^3.0",
        "doctrine/orm": "^2.7.4",
        "guzzlehttp/promises": "^1.4",
        "masterminds/html5": "^2.6",
        "monolog/monolog": "^1.25.1|^2",
        "nyholm/psr7": "^1.0",
        "pda/pheanstalk": "^4.0",
        "php-http/httplug": "^1.0|^2.0",
        "phpstan/phpdoc-parser": "^1.0",
        "predis/predis": "~1.1",
        "psr/http-client": "^1.0",
        "psr/simple-cache": "^1.0|^2.0|^3.0",
        "egulias/email-validator": "^2.1.10|^3.1",
        "symfony/mercure-bundle": "^0.3",
        "symfony/phpunit-bridge": "^5.4|^6.0",
        "symfony/runtime": "self.version",
        "symfony/security-acl": "~2.8|~3.0",
        "phpdocumentor/reflection-docblock": "^5.2",
        "twig/cssinliner-extra": "^2.12|^3",
        "twig/inky-extra": "^2.12|^3",
        "twig/markdown-extra": "^2.12|^3"
    },
    "conflict": {
        "ext-psr": "<1.1|>=2",
        "async-aws/core": "<1.5",
        "doctrine/annotations": "<1.13.1",
        "doctrine/dbal": "<2.13.1",
        "egulias/email-validator": "~3.0.0",
        "masterminds/html5": "<2.6",
        "phpdocumentor/reflection-docblock": "<5.2",
        "phpdocumentor/type-resolver": "<1.4.0",
        "ocramius/proxy-manager": "<2.1",
        "phpunit/phpunit": "<5.4.3"
    },
    "config": {
        "allow-plugins": {
            "symfony/runtime": true
        }
    },
    "autoload": {
        "psr-4": {
            "Symfony\\Bridge\\Doctrine\\": "src/Symfony/Bridge/Doctrine/",
            "Symfony\\Bridge\\Monolog\\": "src/Symfony/Bridge/Monolog/",
            "Symfony\\Bridge\\ProxyManager\\": "src/Symfony/Bridge/ProxyManager/",
            "Symfony\\Bridge\\Twig\\": "src/Symfony/Bridge/Twig/",
            "Symfony\\Bundle\\": "src/Symfony/Bundle/",
            "Symfony\\Component\\": "src/Symfony/Component/"
        },
        "files": [
            "src/Symfony/Component/String/Resources/functions.php"
        ],
        "exclude-from-classmap": [
            "**/Tests/"
        ]
    },
    "autoload-dev": {
        "files": [
            "src/Symfony/Component/VarDumper/Resources/functions/dump.php"
        ]
    },
    "repositories": [
        {
            "type": "path",
            "url": "src/Symfony/Contracts",
            "options": {
                "versions": {
                    "symfony/contracts": "3.0.x-dev"
                }
            }
        },
        {
            "type": "path",
            "url": "src/Symfony/Component/Runtime"
        },
        {
            "type": "path",
            "url": "src/Symfony/Component/Notifier/Bridge/Mercure/Tests/stella-maris-clock",
            "options": {
                "versions": {
                    "stella-maris/clock": "0.1.x-dev"
                }
            }
        }
    ],
    "minimum-stability": "dev"
}<|MERGE_RESOLUTION|>--- conflicted
+++ resolved
@@ -122,12 +122,7 @@
         "async-aws/sns": "^1.0",
         "cache/integration-tests": "dev-master",
         "doctrine/annotations": "^1.13.1",
-<<<<<<< HEAD
-        "doctrine/collections": "~1.0",
-=======
-        "doctrine/cache": "^1.11|^2.0",
         "doctrine/collections": "^1.0|^2.0",
->>>>>>> f67ff764
         "doctrine/data-fixtures": "^1.1",
         "doctrine/dbal": "^2.13.1|^3.0",
         "doctrine/orm": "^2.7.4",
