--- conflicted
+++ resolved
@@ -45,12 +45,7 @@
     public function __construct($output = null, string $charset = null, int $flags = 0)
     {
         $this->flags = $flags;
-<<<<<<< HEAD
-        $this->setCharset($charset ?: ini_get('php.output_encoding') ?: ini_get('default_charset') ?: 'UTF-8');
-=======
         $this->setCharset($charset ?: \ini_get('php.output_encoding') ?: \ini_get('default_charset') ?: 'UTF-8');
-        $this->decimalPoint = \PHP_VERSION_ID >= 80000 ? '.' : localeconv()['decimal_point'];
->>>>>>> b893a718
         $this->setOutput($output ?: static::$defaultOutput);
         if (!$output && \is_string(static::$defaultOutput)) {
             static::$defaultOutput = $this->outputStream;
