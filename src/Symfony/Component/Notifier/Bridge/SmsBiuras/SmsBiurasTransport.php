--- conflicted
+++ resolved
@@ -47,11 +47,7 @@
         999 => 'Unknown Error',
     ];
 
-<<<<<<< HEAD
-    public function __construct(string $uid, #[\SensitiveParameter] string $apiKey, string $from, bool $testMode, HttpClientInterface $client = null, EventDispatcherInterface $dispatcher = null)
-=======
     public function __construct(string $uid, #[\SensitiveParameter] string $apiKey, string $from, bool $testMode, ?HttpClientInterface $client = null, ?EventDispatcherInterface $dispatcher = null)
->>>>>>> a44829e2
     {
         $this->uid = $uid;
         $this->apiKey = $apiKey;
