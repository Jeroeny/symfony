<?php

/*
 * This file is part of the Symfony package.
 *
 * (c) Fabien Potencier <fabien@symfony.com>
 *
 * For the full copyright and license information, please view the LICENSE
 * file that was distributed with this source code.
 */

namespace Symfony\Component\Notifier\Bridge\TurboSms;

use Symfony\Component\Notifier\Exception\LengthException;
use Symfony\Component\Notifier\Exception\TransportException;
use Symfony\Component\Notifier\Exception\UnsupportedMessageTypeException;
use Symfony\Component\Notifier\Message\MessageInterface;
use Symfony\Component\Notifier\Message\SentMessage;
use Symfony\Component\Notifier\Message\SmsMessage;
use Symfony\Component\Notifier\Transport\AbstractTransport;
use Symfony\Contracts\EventDispatcher\EventDispatcherInterface;
use Symfony\Contracts\HttpClient\HttpClientInterface;

/**
 * @author Artem Henvald <genvaldartem@gmail.com>
 *
 * @see https://turbosms.ua/api.html
 */
final class TurboSmsTransport extends AbstractTransport
{
    protected const HOST = 'api.turbosms.ua';

    private const SUBJECT_LATIN_LIMIT = 1521;
    private const SUBJECT_CYRILLIC_LIMIT = 661;
    private const SENDER_LIMIT = 20;

<<<<<<< HEAD
    public function __construct(
        #[\SensitiveParameter] private string $authToken,
        private string $from,
        HttpClientInterface $client = null,
        EventDispatcherInterface $dispatcher = null,
)
=======
    private string $authToken;
    private string $from;

    public function __construct(#[\SensitiveParameter] string $authToken, string $from, ?HttpClientInterface $client = null, ?EventDispatcherInterface $dispatcher = null)
>>>>>>> 6cd40eaa
    {
        $this->assertValidFrom($from);

        parent::__construct($client, $dispatcher);
    }

    public function __toString(): string
    {
        return sprintf('turbosms://%s?from=%s', $this->getEndpoint(), urlencode($this->from));
    }

    public function supports(MessageInterface $message): bool
    {
        return $message instanceof SmsMessage;
    }

    protected function doSend(MessageInterface $message): SentMessage
    {
        if (!$message instanceof SmsMessage) {
            throw new UnsupportedMessageTypeException(__CLASS__, SmsMessage::class, $message);
        }

        $this->assertValidSubject($message->getSubject());

        $fromMessage = $message->getFrom();

        if ($fromMessage) {
            $this->assertValidFrom($fromMessage);
            $from = $fromMessage;
        } else {
            $from = $this->from;
        }

        $endpoint = sprintf('https://%s/message/send.json', $this->getEndpoint());
        $response = $this->client->request('POST', $endpoint, [
            'auth_bearer' => $this->authToken,
            'json' => [
                'sms' => [
                    'sender' => $from,
                    'recipients' => [$message->getPhone()],
                    'text' => $message->getSubject(),
                ],
            ],
        ]);

        if (200 === $response->getStatusCode()) {
            $success = $response->toArray(false);

            $sentMessage = new SentMessage($message, (string) $this);
            $sentMessage->setMessageId($success['response_result'][0]['message_id']);

            return $sentMessage;
        }

        $error = $response->toArray(false);

        throw new TransportException(sprintf('Unable to send SMS with TurboSMS: Error code %d with message "%s".', (int) $error['response_code'], $error['response_status']), $response);
    }

    private function assertValidFrom(string $from): void
    {
        if (mb_strlen($from, 'UTF-8') > self::SENDER_LIMIT) {
            throw new LengthException(sprintf('The sender length of a TurboSMS message must not exceed %d characters.', self::SENDER_LIMIT));
        }
    }

    private function assertValidSubject(string $subject): void
    {
        // Detect if there is at least one cyrillic symbol in the text
        if (preg_match("/\p{Cyrillic}/u", $subject)) {
            $subjectLimit = self::SUBJECT_CYRILLIC_LIMIT;
            $symbols = 'cyrillic';
        } else {
            $subjectLimit = self::SUBJECT_LATIN_LIMIT;
            $symbols = 'latin';
        }

        if (mb_strlen($subject, 'UTF-8') > $subjectLimit) {
            throw new LengthException(sprintf('The subject length for "%s" symbols of a TurboSMS message must not exceed %d characters.', $symbols, $subjectLimit));
        }
    }
}<|MERGE_RESOLUTION|>--- conflicted
+++ resolved
@@ -34,19 +34,12 @@
     private const SUBJECT_CYRILLIC_LIMIT = 661;
     private const SENDER_LIMIT = 20;
 
-<<<<<<< HEAD
     public function __construct(
         #[\SensitiveParameter] private string $authToken,
         private string $from,
-        HttpClientInterface $client = null,
-        EventDispatcherInterface $dispatcher = null,
+        ?HttpClientInterface $client = null,
+        ?EventDispatcherInterface $dispatcher = null,
 )
-=======
-    private string $authToken;
-    private string $from;
-
-    public function __construct(#[\SensitiveParameter] string $authToken, string $from, ?HttpClientInterface $client = null, ?EventDispatcherInterface $dispatcher = null)
->>>>>>> 6cd40eaa
     {
         $this->assertValidFrom($from);
 
