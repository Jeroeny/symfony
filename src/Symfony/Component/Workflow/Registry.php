<?php

/*
 * This file is part of the Symfony package.
 *
 * (c) Fabien Potencier <fabien@symfony.com>
 *
 * For the full copyright and license information, please view the LICENSE
 * file that was distributed with this source code.
 */

namespace Symfony\Component\Workflow;

use Symfony\Component\Workflow\Exception\InvalidArgumentException;
use Symfony\Component\Workflow\SupportStrategy\WorkflowSupportStrategyInterface;

/**
 * @author Fabien Potencier <fabien@symfony.com>
 * @author Grégoire Pineau <lyrixx@lyrixx.info>
 *
 * @internal since Symfony 6.2. Inject the workflow where you need it.
 */
class Registry
{
    private array $workflows = [];

    /**
     * @return void
     */
    public function addWorkflow(WorkflowInterface $workflow, WorkflowSupportStrategyInterface $supportStrategy)
    {
        $this->workflows[] = [$workflow, $supportStrategy];
    }

    public function has(object $subject, ?string $workflowName = null): bool
    {
        foreach ($this->workflows as [$workflow, $supportStrategy]) {
            if ($this->supports($workflow, $supportStrategy, $subject, $workflowName)) {
                return true;
            }
        }

        return false;
    }

<<<<<<< HEAD
    public function get(object $subject, string $workflowName = null): Workflow
=======
    /**
     * @return Workflow
     */
    public function get(object $subject, ?string $workflowName = null)
>>>>>>> 2a31f2dd
    {
        $matched = [];

        foreach ($this->workflows as [$workflow, $supportStrategy]) {
            if ($this->supports($workflow, $supportStrategy, $subject, $workflowName)) {
                $matched[] = $workflow;
            }
        }

        if (!$matched) {
            throw new InvalidArgumentException(sprintf('Unable to find a workflow for class "%s".', get_debug_type($subject)));
        }

        if (2 <= \count($matched)) {
            $names = array_map(static fn (WorkflowInterface $workflow): string => $workflow->getName(), $matched);

            throw new InvalidArgumentException(sprintf('Too many workflows (%s) match this subject (%s); set a different name on each and use the second (name) argument of this method.', implode(', ', $names), get_debug_type($subject)));
        }

        return $matched[0];
    }

    /**
     * @return Workflow[]
     */
    public function all(object $subject): array
    {
        $matched = [];
        foreach ($this->workflows as [$workflow, $supportStrategy]) {
            if ($supportStrategy->supports($workflow, $subject)) {
                $matched[] = $workflow;
            }
        }

        return $matched;
    }

    private function supports(WorkflowInterface $workflow, WorkflowSupportStrategyInterface $supportStrategy, object $subject, ?string $workflowName): bool
    {
        if (null !== $workflowName && $workflowName !== $workflow->getName()) {
            return false;
        }

        return $supportStrategy->supports($workflow, $subject);
    }
}<|MERGE_RESOLUTION|>--- conflicted
+++ resolved
@@ -43,14 +43,7 @@
         return false;
     }
 
-<<<<<<< HEAD
-    public function get(object $subject, string $workflowName = null): Workflow
-=======
-    /**
-     * @return Workflow
-     */
-    public function get(object $subject, ?string $workflowName = null)
->>>>>>> 2a31f2dd
+    public function get(object $subject, ?string $workflowName = null): Workflow
     {
         $matched = [];
 
