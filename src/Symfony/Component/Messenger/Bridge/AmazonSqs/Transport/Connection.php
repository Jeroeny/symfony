--- conflicted
+++ resolved
@@ -103,11 +103,7 @@
      * * auto_setup: Whether the queue should be created automatically during send / get (Default: true)
      * * debug: Log all HTTP requests and responses as LoggerInterface::DEBUG (Default: false)
      */
-<<<<<<< HEAD
-    public static function fromDsn(#[\SensitiveParameter] string $dsn, array $options = [], HttpClientInterface $client = null, LoggerInterface $logger = null): self
-=======
     public static function fromDsn(#[\SensitiveParameter] string $dsn, array $options = [], ?HttpClientInterface $client = null, ?LoggerInterface $logger = null): self
->>>>>>> a44829e2
     {
         if (false === $params = parse_url($dsn)) {
             throw new InvalidArgumentException('The given Amazon SQS DSN is invalid.');
