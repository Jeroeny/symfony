<?php

/*
 * This file is part of the Symfony package.
 *
 * (c) Fabien Potencier <fabien@symfony.com>
 *
 * For the full copyright and license information, please view the LICENSE
 * file that was distributed with this source code.
 */

namespace Symfony\Component\HttpClient\Response;

use Symfony\Component\HttpClient\Chunk\ErrorChunk;
use Symfony\Component\HttpClient\Chunk\FirstChunk;
use Symfony\Component\HttpClient\Exception\InvalidArgumentException;
use Symfony\Component\HttpClient\Exception\TransportException;
use Symfony\Component\HttpClient\Internal\ClientState;
use Symfony\Contracts\HttpClient\ResponseInterface;

/**
 * A test-friendly response.
 *
 * @author Nicolas Grekas <p@tchwork.com>
 */
class MockResponse implements ResponseInterface, StreamableInterface
{
    use CommonResponseTrait;
    use TransportResponseTrait;

    private string|iterable $body;
    private array $requestOptions = [];
    private string $requestUrl;
    private string $requestMethod;

    private static ClientState $mainMulti;
    private static int $idSequence = 0;

    /**
     * @param string|iterable<string|\Throwable> $body The response body as a string or an iterable of strings,
     *                                                 yielding an empty string simulates an idle timeout,
     *                                                 throwing or yielding an exception yields an ErrorChunk
     *
     * @see ResponseInterface::getInfo() for possible info, e.g. "response_headers"
     */
    public function __construct(string|iterable $body = '', array $info = [])
    {
        $this->body = $body;
        $this->info = $info + ['http_code' => 200] + $this->info;

        if (!isset($info['response_headers'])) {
            return;
        }

        $responseHeaders = [];

        foreach ($info['response_headers'] as $k => $v) {
            foreach ((array) $v as $v) {
                $responseHeaders[] = (\is_string($k) ? $k.': ' : '').$v;
            }
        }

        $this->info['response_headers'] = [];
        self::addResponseHeaders($responseHeaders, $this->info, $this->headers);
    }

    /**
     * Returns the options used when doing the request.
     */
    public function getRequestOptions(): array
    {
        return $this->requestOptions;
    }

    /**
     * Returns the URL used when doing the request.
     */
    public function getRequestUrl(): string
    {
        return $this->requestUrl;
    }

    /**
     * Returns the method used when doing the request.
     */
    public function getRequestMethod(): string
    {
        return $this->requestMethod;
    }

<<<<<<< HEAD
    public function getInfo(string $type = null): mixed
=======
    /**
     * {@inheritdoc}
     */
    public function getInfo(?string $type = null)
>>>>>>> 2a31f2dd
    {
        return null !== $type ? $this->info[$type] ?? null : $this->info;
    }

    public function cancel(): void
    {
        $this->info['canceled'] = true;
        $this->info['error'] = 'Response has been canceled.';
        try {
            unset($this->body);
        } catch (TransportException $e) {
            // ignore errors when canceling
        }

        $onProgress = $this->requestOptions['on_progress'] ?? static function () {};
        $dlSize = isset($this->headers['content-encoding']) || 'HEAD' === ($this->info['http_method'] ?? null) || \in_array($this->info['http_code'], [204, 304], true) ? 0 : (int) ($this->headers['content-length'][0] ?? 0);
        $onProgress($this->offset, $dlSize, $this->info);
    }

    public function __destruct()
    {
        $this->doDestruct();
    }

    protected function close(): void
    {
        $this->inflate = null;
        $this->body = [];
    }

    /**
     * @internal
     */
    public static function fromRequest(string $method, string $url, array $options, ResponseInterface $mock): self
    {
        $response = new self([]);
        $response->requestOptions = $options;
        $response->id = ++self::$idSequence;
        $response->shouldBuffer = $options['buffer'] ?? true;
        $response->initializer = static fn (self $response) => \is_array($response->body[0] ?? null);

        $response->info['redirect_count'] = 0;
        $response->info['redirect_url'] = null;
        $response->info['start_time'] = microtime(true);
        $response->info['http_method'] = $method;
        $response->info['http_code'] = 0;
        $response->info['user_data'] = $options['user_data'] ?? null;
        $response->info['max_duration'] = $options['max_duration'] ?? null;
        $response->info['url'] = $url;
        $response->info['original_url'] = $url;

        if ($mock instanceof self) {
            $mock->requestOptions = $response->requestOptions;
            $mock->requestMethod = $method;
            $mock->requestUrl = $url;
        }

        self::writeRequest($response, $options, $mock);
        $response->body[] = [$options, $mock];

        return $response;
    }

    protected static function schedule(self $response, array &$runningResponses): void
    {
        if (!isset($response->id)) {
            throw new InvalidArgumentException('MockResponse instances must be issued by MockHttpClient before processing.');
        }

        $multi = self::$mainMulti ??= new ClientState();

        if (!isset($runningResponses[0])) {
            $runningResponses[0] = [$multi, []];
        }

        $runningResponses[0][1][$response->id] = $response;
    }

    protected static function perform(ClientState $multi, array &$responses): void
    {
        foreach ($responses as $response) {
            $id = $response->id;

            if (!isset($response->body)) {
                // Canceled response
                $response->body = [];
            } elseif ([] === $response->body) {
                // Error chunk
                $multi->handlesActivity[$id][] = null;
                $multi->handlesActivity[$id][] = null !== $response->info['error'] ? new TransportException($response->info['error']) : null;
            } elseif (null === $chunk = array_shift($response->body)) {
                // Last chunk
                $multi->handlesActivity[$id][] = null;
                $multi->handlesActivity[$id][] = array_shift($response->body);
            } elseif (\is_array($chunk)) {
                // First chunk
                try {
                    $offset = 0;
                    $chunk[1]->getStatusCode();
                    $chunk[1]->getHeaders(false);
                    self::readResponse($response, $chunk[0], $chunk[1], $offset);
                    $multi->handlesActivity[$id][] = new FirstChunk();
                } catch (\Throwable $e) {
                    $multi->handlesActivity[$id][] = null;
                    $multi->handlesActivity[$id][] = $e;
                }
            } elseif ($chunk instanceof \Throwable) {
                $multi->handlesActivity[$id][] = null;
                $multi->handlesActivity[$id][] = $chunk;
            } else {
                // Data or timeout chunk
                $multi->handlesActivity[$id][] = $chunk;
            }
        }
    }

    protected static function select(ClientState $multi, float $timeout): int
    {
        return 42;
    }

    /**
     * Simulates sending the request.
     */
    private static function writeRequest(self $response, array $options, ResponseInterface $mock): void
    {
        $onProgress = $options['on_progress'] ?? static function () {};
        $response->info += $mock->getInfo() ?: [];

        // simulate "size_upload" if it is set
        if (isset($response->info['size_upload'])) {
            $response->info['size_upload'] = 0.0;
        }

        // simulate "total_time" if it is not set
        if (!isset($response->info['total_time'])) {
            $response->info['total_time'] = microtime(true) - $response->info['start_time'];
        }

        // "notify" DNS resolution
        $onProgress(0, 0, $response->info);

        // consume the request body
        if (\is_resource($body = $options['body'] ?? '')) {
            $data = stream_get_contents($body);
            if (isset($response->info['size_upload'])) {
                $response->info['size_upload'] += \strlen($data);
            }
        } elseif ($body instanceof \Closure) {
            while ('' !== $data = $body(16372)) {
                if (!\is_string($data)) {
                    throw new TransportException(sprintf('Return value of the "body" option callback must be string, "%s" returned.', get_debug_type($data)));
                }

                // "notify" upload progress
                if (isset($response->info['size_upload'])) {
                    $response->info['size_upload'] += \strlen($data);
                }

                $onProgress(0, 0, $response->info);
            }
        }
    }

    /**
     * Simulates reading the response.
     */
    private static function readResponse(self $response, array $options, ResponseInterface $mock, int &$offset): void
    {
        $onProgress = $options['on_progress'] ?? static function () {};

        // populate info related to headers
        $info = $mock->getInfo() ?: [];
        $response->info['http_code'] = ($info['http_code'] ?? 0) ?: $mock->getStatusCode() ?: 200;
        $response->addResponseHeaders($info['response_headers'] ?? [], $response->info, $response->headers);
        $dlSize = isset($response->headers['content-encoding']) || 'HEAD' === $response->info['http_method'] || \in_array($response->info['http_code'], [204, 304], true) ? 0 : (int) ($response->headers['content-length'][0] ?? 0);

        $response->info = [
            'start_time' => $response->info['start_time'],
            'user_data' => $response->info['user_data'],
            'max_duration' => $response->info['max_duration'],
            'http_code' => $response->info['http_code'],
        ] + $info + $response->info;

        if (null !== $response->info['error']) {
            throw new TransportException($response->info['error']);
        }

        if (!isset($response->info['total_time'])) {
            $response->info['total_time'] = microtime(true) - $response->info['start_time'];
        }

        // "notify" headers arrival
        $onProgress(0, $dlSize, $response->info);

        // cast response body to activity list
        $body = $mock instanceof self ? $mock->body : $mock->getContent(false);

        if (!\is_string($body)) {
            try {
                foreach ($body as $chunk) {
                    if ($chunk instanceof \Throwable) {
                        throw $chunk;
                    }

                    if ('' === $chunk = (string) $chunk) {
                        // simulate an idle timeout
                        $response->body[] = new ErrorChunk($offset, sprintf('Idle timeout reached for "%s".', $response->info['url']));
                    } else {
                        $response->body[] = $chunk;
                        $offset += \strlen($chunk);
                        // "notify" download progress
                        $onProgress($offset, $dlSize, $response->info);
                    }
                }
            } catch (\Throwable $e) {
                $response->body[] = $e;
            }
        } elseif ('' !== $body) {
            $response->body[] = $body;
            $offset = \strlen($body);
        }

        if (!isset($response->info['total_time'])) {
            $response->info['total_time'] = microtime(true) - $response->info['start_time'];
        }

        // "notify" completion
        $onProgress($offset, $dlSize, $response->info);

        if ($dlSize && $offset !== $dlSize) {
            throw new TransportException(sprintf('Transfer closed with %d bytes remaining to read.', $dlSize - $offset));
        }
    }
}<|MERGE_RESOLUTION|>--- conflicted
+++ resolved
@@ -88,14 +88,7 @@
         return $this->requestMethod;
     }
 
-<<<<<<< HEAD
-    public function getInfo(string $type = null): mixed
-=======
-    /**
-     * {@inheritdoc}
-     */
-    public function getInfo(?string $type = null)
->>>>>>> 2a31f2dd
+    public function getInfo(?string $type = null): mixed
     {
         return null !== $type ? $this->info[$type] ?? null : $this->info;
     }
