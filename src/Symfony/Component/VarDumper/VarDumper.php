<?php

/*
 * This file is part of the Symfony package.
 *
 * (c) Fabien Potencier <fabien@symfony.com>
 *
 * For the full copyright and license information, please view the LICENSE
 * file that was distributed with this source code.
 */

namespace Symfony\Component\VarDumper;

use Symfony\Component\VarDumper\Cloner\VarCloner;
use Symfony\Component\VarDumper\Dumper\CliDumper;
use Symfony\Component\VarDumper\Dumper\HtmlDumper;

// Load the global dump() function
require_once __DIR__.'/Resources/functions/dump.php';

/**
 * @author Nicolas Grekas <p@tchwork.com>
 */
class VarDumper
{
    private static $handler;

    public static function dump($var)
    {
<<<<<<< HEAD
        if (null === self::$handler) {
            $cloner = new VarCloner();
            $dumper = \in_array(\PHP_SAPI, array('cli', 'phpdbg'), true) ? new CliDumper() : new HtmlDumper();
            self::$handler = function ($var) use ($cloner, $dumper) {
                $dumper->dump($cloner->cloneVar($var));
            };
        }

        return \call_user_func(self::$handler, $var);
=======
        if (null !== self::$handler) {
            return \call_user_func(self::$handler, $var);
        }

        $cloner = new VarCloner();
        if (isset($_SERVER['VAR_DUMPER_FORMAT'])) {
            $dumper = 'html' === $_SERVER['VAR_DUMPER_FORMAT'] ? new HtmlDumper() : new CliDumper();
        } else {
            $dumper = \in_array(PHP_SAPI, array('cli', 'phpdbg')) ? new CliDumper() : new HtmlDumper();
        }

        self::$handler = function ($var) use ($cloner, $dumper) {
            $dumper->dump($cloner->cloneVar($var));
        };
>>>>>>> 536125ac
    }

    public static function setHandler(callable $callable = null)
    {
        $prevHandler = self::$handler;
        self::$handler = $callable;

        return $prevHandler;
    }
}<|MERGE_RESOLUTION|>--- conflicted
+++ resolved
@@ -27,17 +27,6 @@
 
     public static function dump($var)
     {
-<<<<<<< HEAD
-        if (null === self::$handler) {
-            $cloner = new VarCloner();
-            $dumper = \in_array(\PHP_SAPI, array('cli', 'phpdbg'), true) ? new CliDumper() : new HtmlDumper();
-            self::$handler = function ($var) use ($cloner, $dumper) {
-                $dumper->dump($cloner->cloneVar($var));
-            };
-        }
-
-        return \call_user_func(self::$handler, $var);
-=======
         if (null !== self::$handler) {
             return \call_user_func(self::$handler, $var);
         }
@@ -46,13 +35,12 @@
         if (isset($_SERVER['VAR_DUMPER_FORMAT'])) {
             $dumper = 'html' === $_SERVER['VAR_DUMPER_FORMAT'] ? new HtmlDumper() : new CliDumper();
         } else {
-            $dumper = \in_array(PHP_SAPI, array('cli', 'phpdbg')) ? new CliDumper() : new HtmlDumper();
+            $dumper = \in_array(\PHP_SAPI, array('cli', 'phpdbg')) ? new CliDumper() : new HtmlDumper();
         }
 
         self::$handler = function ($var) use ($cloner, $dumper) {
             $dumper->dump($cloner->cloneVar($var));
         };
->>>>>>> 536125ac
     }
 
     public static function setHandler(callable $callable = null)
