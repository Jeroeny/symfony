<?php

/*
 * This file is part of the Symfony package.
 *
 * (c) Fabien Potencier <fabien@symfony.com>
 *
 * For the full copyright and license information, please view the LICENSE
 * file that was distributed with this source code.
 */

namespace Symfony\Component\Form\Tests\Extension\Validator\Constraints;

use Symfony\Component\EventDispatcher\EventDispatcher;
use Symfony\Component\EventDispatcher\EventDispatcherInterface;
use Symfony\Component\Form\CallbackTransformer;
use Symfony\Component\Form\Exception\TransformationFailedException;
use Symfony\Component\Form\Extension\Core\DataMapper\PropertyPathMapper;
use Symfony\Component\Form\Extension\Validator\Constraints\Form;
use Symfony\Component\Form\Extension\Validator\Constraints\FormValidator;
use Symfony\Component\Form\Extension\Validator\ValidatorExtension;
use Symfony\Component\Form\FormBuilder;
use Symfony\Component\Form\FormFactoryBuilder;
use Symfony\Component\Form\FormFactoryInterface;
use Symfony\Component\Form\FormInterface;
use Symfony\Component\Form\SubmitButtonBuilder;
use Symfony\Component\Translation\IdentityTranslator;
use Symfony\Component\Validator\Constraints\GroupSequence;
use Symfony\Component\Validator\Constraints\Length;
use Symfony\Component\Validator\Constraints\NotBlank;
use Symfony\Component\Validator\Constraints\NotNull;
use Symfony\Component\Validator\Constraints\Valid;
use Symfony\Component\Validator\Context\ExecutionContext;
use Symfony\Component\Validator\Test\ConstraintValidatorTestCase;
use Symfony\Component\Validator\Validation;

/**
 * @author Bernhard Schussek <bschussek@gmail.com>
 */
class FormValidatorTest extends ConstraintValidatorTestCase
{
    /**
     * @var EventDispatcherInterface
     */
    private $dispatcher;

    /**
     * @var FormFactoryInterface
     */
    private $factory;

    protected function setUp(): void
    {
        $this->dispatcher = new EventDispatcher();
        $this->factory = (new FormFactoryBuilder())
            ->addExtension(new ValidatorExtension(Validation::createValidator()))
            ->getFormFactory();

        parent::setUp();

        $this->constraint = new Form();
    }

    public function testValidate()
    {
        $object = new \stdClass();
        $options = ['validation_groups' => ['group1', 'group2']];
        $form = $this->getCompoundForm($object, $options);
        $form->submit([]);

        $this->expectValidateAt(0, 'data', $object, ['group1', 'group2']);

        $this->validator->validate($form, new Form());

        $this->assertNoViolation();
    }

    public function testValidateConstraints()
    {
        $object = new \stdClass();
        $constraint1 = new NotNull(['groups' => ['group1', 'group2']]);
        $constraint2 = new NotBlank(['groups' => 'group2']);
        $constraint3 = new Length(['groups' => 'group2', 'min' => 3]);

        $options = [
            'validation_groups' => ['group1', 'group2'],
            'constraints' => [$constraint1, $constraint2, $constraint3],
        ];
        $form = $this->getCompoundForm($object, $options);
        $form->submit([]);

        // First default constraints
        $this->expectValidateAt(0, 'data', $object, ['group1', 'group2']);

        // Then custom constraints
        $this->expectValidateValueAt(1, 'data', $object, [$constraint1], 'group1');
        $this->expectValidateValueAt(2, 'data', $object, [$constraint2, $constraint3], 'group2');

        $this->validator->validate($form, new Form());

        $this->assertNoViolation();
    }

    public function testValidateChildIfValidConstraint()
    {
        $object = new \stdClass();

        $parent = $this->getBuilder('parent')
            ->setCompound(true)
            ->setDataMapper(new PropertyPathMapper())
            ->getForm();
        $options = [
            'validation_groups' => ['group1', 'group2'],
            'constraints' => [new Valid()],
        ];
        $form = $this->getCompoundForm($object, $options);
        $parent->add($form);
        $parent->submit([]);

        $this->expectValidateAt(0, 'data', $object, ['group1', 'group2']);

        $this->validator->validate($form, new Form());

        $this->assertNoViolation();
    }

    public function testDontValidateIfParentWithoutValidConstraint()
    {
        $object = new \stdClass();

        $parent = $this->getBuilder('parent', null)
            ->setCompound(true)
            ->setDataMapper(new PropertyPathMapper())
            ->getForm();
        $options = ['validation_groups' => ['group1', 'group2']];
        $form = $this->getBuilder('name', '\stdClass', $options)->getForm();
        $parent->add($form);

        $form->setData($object);
        $parent->submit([]);

        $this->assertTrue($form->isSubmitted());
        $this->assertTrue($form->isSynchronized());
        $this->expectNoValidate();

        $this->validator->validate($form, new Form());

        $this->assertNoViolation();
    }

    public function testMissingConstraintIndex()
    {
        $object = new \stdClass();
        $form = $this->getCompoundForm($object);
        $form->submit([]);

        $this->expectValidateAt(0, 'data', $object, ['Default']);

        $this->validator->validate($form, new Form());

        $this->assertNoViolation();
    }

    public function testValidateConstraintsOptionEvenIfNoValidConstraint()
    {
        $object = new \stdClass();
        $constraint1 = new NotNull(['groups' => ['group1', 'group2']]);
        $constraint2 = new NotBlank(['groups' => 'group2']);

        $parent = $this->getBuilder('parent', null)
            ->setCompound(true)
            ->setDataMapper(new PropertyPathMapper())
            ->getForm();
        $options = [
            'validation_groups' => ['group1', 'group2'],
            'constraints' => [$constraint1, $constraint2],
        ];
        $form = $this->getCompoundForm($object, $options);
        $parent->add($form);
        $parent->submit([]);

        $this->expectValidateValueAt(0, 'data', $object, [$constraint1], 'group1');
        $this->expectValidateValueAt(1, 'data', $object, [$constraint2], 'group2');

        $this->validator->validate($form, new Form());

        $this->assertNoViolation();
    }

    public function testDontValidateIfNoValidationGroups()
    {
        $object = new \stdClass();

        $form = $this->getBuilder('name', '\stdClass', [
                'validation_groups' => [],
            ])
            ->setData($object)
            ->setCompound(true)
            ->setDataMapper(new PropertyPathMapper())
            ->getForm();

        $form->setData($object);
        $form->submit([]);

        $this->assertTrue($form->isSubmitted());
        $this->assertTrue($form->isSynchronized());
        $this->expectNoValidate();

        $this->validator->validate($form, new Form());

        $this->assertNoViolation();
    }

    public function testDontValidateConstraintsIfNoValidationGroups()
    {
        $object = new \stdClass();

        $options = [
            'validation_groups' => [],
            'constraints' => [new NotBlank(), new NotNull()],
        ];
        $form = $this->getBuilder('name', '\stdClass', $options)
            ->setData($object)
            ->getForm();

        // Launch transformer
        $form->submit('foo');

        $this->assertTrue($form->isSubmitted());
        $this->assertTrue($form->isSynchronized());
        $this->expectNoValidate();

        $this->validator->validate($form, new Form());

        $this->assertNoViolation();
    }

    public function testDontValidateChildConstraintsIfCallableNoValidationGroups()
    {
        $formOptions = [
            'constraints' => [new Valid()],
            'validation_groups' => [],
        ];
        $form = $this->getBuilder('name', null, $formOptions)
            ->setCompound(true)
            ->setDataMapper(new PropertyPathMapper())
            ->getForm();
        $childOptions = ['constraints' => [new NotBlank()]];
        $child = $this->getCompoundForm(new \stdClass(), $childOptions);
        $form->add($child);
        $form->submit([]);

        $this->assertTrue($form->isSubmitted());
        $this->assertTrue($form->isSynchronized());
        $this->expectNoValidate();

        $this->validator->validate($form, new Form());

        $this->assertNoViolation();
    }

    public function testDontValidateIfNotSynchronized()
    {
        $object = new \stdClass();

        $form = $this->getBuilder('name', '\stdClass', [
                'invalid_message' => 'invalid_message_key',
                // Invalid message parameters must be supported, because the
                // invalid message can be a translation key
                // see https://github.com/symfony/symfony/issues/5144
                'invalid_message_parameters' => ['{{ foo }}' => 'bar'],
            ])
            ->setData($object)
            ->addViewTransformer(new CallbackTransformer(
                function ($data) { return $data; },
                function () { throw new TransformationFailedException(); }
            ))
            ->getForm();

        // Launch transformer
        $form->submit('foo');

        $this->assertTrue($form->isSubmitted());
        $this->assertFalse($form->isSynchronized());
        $this->expectNoValidate();

        $this->validator->validate($form, new Form());

        $this->buildViolation('invalid_message_key')
            ->setParameter('{{ value }}', 'foo')
            ->setParameter('{{ foo }}', 'bar')
            ->setInvalidValue('foo')
            ->setCode(Form::NOT_SYNCHRONIZED_ERROR)
            ->setCause($form->getTransformationFailure())
            ->assertRaised();
    }

    public function testAddInvalidErrorEvenIfNoValidationGroups()
    {
        $object = new \stdClass();

        $form = $this->getBuilder('name', '\stdClass', [
                'invalid_message' => 'invalid_message_key',
                // Invalid message parameters must be supported, because the
                // invalid message can be a translation key
                // see https://github.com/symfony/symfony/issues/5144
                'invalid_message_parameters' => ['{{ foo }}' => 'bar'],
                'validation_groups' => [],
            ])
            ->setData($object)
            ->addViewTransformer(new CallbackTransformer(
                    function ($data) { return $data; },
                    function () { throw new TransformationFailedException(); }
                ))
            ->getForm();

        // Launch transformer
        $form->submit('foo');

        $this->assertTrue($form->isSubmitted());
        $this->assertFalse($form->isSynchronized());
        $this->expectNoValidate();

        $this->validator->validate($form, new Form());

        $this->buildViolation('invalid_message_key')
            ->setParameter('{{ value }}', 'foo')
            ->setParameter('{{ foo }}', 'bar')
            ->setInvalidValue('foo')
            ->setCode(Form::NOT_SYNCHRONIZED_ERROR)
            ->setCause($form->getTransformationFailure())
            ->assertRaised();
    }

    public function testDontValidateConstraintsIfNotSynchronized()
    {
        $object = new \stdClass();

        $options = [
            'invalid_message' => 'invalid_message_key',
            'validation_groups' => ['group1', 'group2'],
            'constraints' => [new NotBlank(), new NotBlank()],
        ];
        $form = $this->getBuilder('name', '\stdClass', $options)
            ->setData($object)
            ->addViewTransformer(new CallbackTransformer(
                function ($data) { return $data; },
                function () { throw new TransformationFailedException(); }
            ))
            ->getForm();

        // Launch transformer
        $form->submit('foo');

        $this->expectNoValidate();

        $this->validator->validate($form, new Form());

        $this->buildViolation('invalid_message_key')
            ->setParameter('{{ value }}', 'foo')
            ->setInvalidValue('foo')
            ->setCode(Form::NOT_SYNCHRONIZED_ERROR)
            ->setCause($form->getTransformationFailure())
            ->assertRaised();
    }

<<<<<<< HEAD
    public function testTransformationFailedExceptionInvalidMessageIsUsed()
    {
        $object = $this->createMock('\stdClass');

        $form = $this
            ->getBuilder('name', '\stdClass', [
                'invalid_message' => 'invalid_message_key',
                'invalid_message_parameters' => ['{{ foo }}' => 'foo'],
            ])
            ->setData($object)
            ->addViewTransformer(new CallbackTransformer(
                function ($data) { return $data; },
                function () {
                    $failure = new TransformationFailedException();
                    $failure->setInvalidMessage('safe message to be used', ['{{ bar }}' => 'bar']);

                    throw $failure;
                }
            ))
            ->getForm()
        ;

        $form->submit('value');

        $this->expectNoValidate();

        $this->validator->validate($form, new Form());

        $this->buildViolation('safe message to be used')
            ->setParameters([
                '{{ value }}' => 'value',
                '{{ foo }}' => 'foo',
                '{{ bar }}' => 'bar',
            ])
            ->setInvalidValue('value')
            ->setCode(Form::NOT_SYNCHRONIZED_ERROR)
            ->setCause($form->getTransformationFailure())
            ->assertRaised()
        ;
    }

    // https://github.com/symfony/symfony/issues/4359
    public function testDontMarkInvalidIfAnyChildIsNotSynchronized()
    {
        $object = new \stdClass();
        $object->child = 'bar';

        $failingTransformer = new CallbackTransformer(
            function ($data) { return $data; },
            function () { throw new TransformationFailedException(); }
        );

        $form = $this->getBuilder('name', '\stdClass')
            ->setData($object)
            ->addViewTransformer($failingTransformer)
            ->setCompound(true)
            ->setDataMapper(new PropertyPathMapper())
            ->add(
                $this->getBuilder('child')
                    ->addViewTransformer($failingTransformer)
            )
            ->getForm();

        // Launch transformer
        $form->submit(['child' => 'foo']);

        $this->assertTrue($form->isSubmitted());
        $this->assertFalse($form->isSynchronized());
        $this->expectNoValidate();

        $this->validator->validate($form, new Form());

        $this->assertNoViolation();
    }

=======
>>>>>>> cc145e2d
    public function testHandleGroupSequenceValidationGroups()
    {
        $object = new \stdClass();
        $options = ['validation_groups' => new GroupSequence(['group1', 'group2'])];
        $form = $this->getCompoundForm($object, $options);
        $form->submit([]);

        $this->expectValidateAt(0, 'data', $object, 'group1');
        $this->expectValidateAt(1, 'data', $object, 'group2');

        $this->validator->validate($form, new Form());

        $this->assertNoViolation();
    }

    public function testHandleCallbackValidationGroups()
    {
        $object = new \stdClass();
        $options = ['validation_groups' => [$this, 'getValidationGroups']];
        $form = $this->getCompoundForm($object, $options);
        $form->submit([]);

        $this->expectValidateAt(0, 'data', $object, ['group1', 'group2']);

        $this->validator->validate($form, new Form());

        $this->assertNoViolation();
    }

    public function testDontExecuteFunctionNames()
    {
        $object = new \stdClass();
        $options = ['validation_groups' => 'header'];
        $form = $this->getCompoundForm($object, $options);
        $form->submit([]);

        $this->expectValidateAt(0, 'data', $object, ['header']);

        $this->validator->validate($form, new Form());

        $this->assertNoViolation();
    }

    public function testHandleClosureValidationGroups()
    {
        $object = new \stdClass();
        $options = ['validation_groups' => function (FormInterface $form) {
            return ['group1', 'group2'];
        }];
        $form = $this->getCompoundForm($object, $options);
        $form->submit([]);

        $this->expectValidateAt(0, 'data', $object, ['group1', 'group2']);

        $this->validator->validate($form, new Form());

        $this->assertNoViolation();
    }

    public function testUseValidationGroupOfClickedButton()
    {
        $object = new \stdClass();

        $parent = $this->getBuilder('parent')
            ->setCompound(true)
            ->setDataMapper(new PropertyPathMapper())
            ->getForm();
        $form = $this->getForm('name', '\stdClass', [
            'validation_groups' => 'form_group',
            'constraints' => [new Valid()],
        ]);

        $parent->add($form);
        $parent->add($this->getSubmitButton('submit', [
            'validation_groups' => 'button_group',
        ]));

        $parent->submit(['name' => $object, 'submit' => '']);

        $this->expectValidateAt(0, 'data', $object, ['button_group']);

        $this->validator->validate($form, new Form());

        $this->assertNoViolation();
    }

    public function testDontUseValidationGroupOfUnclickedButton()
    {
        $object = new \stdClass();

        $parent = $this->getBuilder('parent')
            ->setCompound(true)
            ->setDataMapper(new PropertyPathMapper())
            ->getForm();
        $form = $this->getCompoundForm($object, [
            'validation_groups' => 'form_group',
            'constraints' => [new Valid()],
        ]);

        $parent->add($form);
        $parent->add($this->getSubmitButton('submit', [
            'validation_groups' => 'button_group',
        ]));

        $parent->submit([]);

        $this->expectValidateAt(0, 'data', $object, ['form_group']);

        $this->validator->validate($form, new Form());

        $this->assertNoViolation();
    }

    public function testUseInheritedValidationGroup()
    {
        $object = new \stdClass();

        $parentOptions = ['validation_groups' => 'group'];
        $parent = $this->getBuilder('parent', null, $parentOptions)
            ->setCompound(true)
            ->setDataMapper(new PropertyPathMapper())
            ->getForm();
        $formOptions = ['constraints' => [new Valid()]];
        $form = $this->getCompoundForm($object, $formOptions);
        $parent->add($form);
        $parent->submit([]);

        $this->expectValidateAt(0, 'data', $object, ['group']);

        $this->validator->validate($form, new Form());

        $this->assertNoViolation();
    }

    public function testUseInheritedCallbackValidationGroup()
    {
        $object = new \stdClass();

        $parentOptions = ['validation_groups' => [$this, 'getValidationGroups']];
        $parent = $this->getBuilder('parent', null, $parentOptions)
            ->setCompound(true)
            ->setDataMapper(new PropertyPathMapper())
            ->getForm();
        $formOptions = ['constraints' => [new Valid()]];
        $form = $this->getCompoundForm($object, $formOptions);
        $parent->add($form);
        $parent->submit([]);

        $this->expectValidateAt(0, 'data', $object, ['group1', 'group2']);

        $this->validator->validate($form, new Form());

        $this->assertNoViolation();
    }

    public function testUseInheritedClosureValidationGroup()
    {
        $object = new \stdClass();

        $parentOptions = [
            'validation_groups' => function () {
                return ['group1', 'group2'];
            },
        ];
        $parent = $this->getBuilder('parent', null, $parentOptions)
            ->setCompound(true)
            ->setDataMapper(new PropertyPathMapper())
            ->getForm();
        $formOptions = ['constraints' => [new Valid()]];
        $form = $this->getCompoundForm($object, $formOptions);
        $parent->add($form);
        $parent->submit([]);

        $this->expectValidateAt(0, 'data', $object, ['group1', 'group2']);

        $this->validator->validate($form, new Form());

        $this->assertNoViolation();
    }

    public function testAppendPropertyPath()
    {
        $object = new \stdClass();
        $form = $this->getCompoundForm($object);
        $form->submit([]);

        $this->expectValidateAt(0, 'data', $object, ['Default']);

        $this->validator->validate($form, new Form());

        $this->assertNoViolation();
    }

    public function testDontWalkScalars()
    {
        $form = $this->getBuilder()
            ->setData('scalar')
            ->getForm();
        $form->submit('foo');

        $this->assertTrue($form->isSubmitted());
        $this->assertTrue($form->isSynchronized());
        $this->expectNoValidate();

        $this->validator->validate($form, new Form());

        $this->assertNoViolation();
    }

    public function testViolationIfExtraData()
    {
        $form = $this->getBuilder('parent', null, ['extra_fields_message' => 'Extra!'])
            ->setCompound(true)
            ->setDataMapper(new PropertyPathMapper())
            ->add($this->getBuilder('child'))
            ->getForm();

        $form->submit(['foo' => 'bar']);

        $this->assertTrue($form->isSubmitted());
        $this->assertTrue($form->isSynchronized());

        $this->expectValidateValueAt(0, 'children[child]', $form->get('child'), new Form());

        $this->validator->validate($form, new Form());

        $this->buildViolation('Extra!')
            ->setParameter('{{ extra_fields }}', '"foo"')
            ->setInvalidValue(['foo' => 'bar'])
            ->setCode(Form::NO_SUCH_FIELD_ERROR)
            ->assertRaised();
    }

    public function testViolationFormatIfMultipleExtraFields()
    {
        $form = $this->getBuilder('parent', null, ['extra_fields_message' => 'Extra!'])
            ->setCompound(true)
            ->setDataMapper(new PropertyPathMapper())
            ->add($this->getBuilder('child'))
            ->getForm();

        $form->submit(['foo' => 'bar', 'baz' => 'qux', 'quux' => 'quuz']);

        $this->assertTrue($form->isSubmitted());
        $this->assertTrue($form->isSynchronized());

        $this->expectValidateValueAt(0, 'children[child]', $form->get('child'), new Form());

        $this->validator->validate($form, new Form());

        $this->buildViolation('Extra!')
            ->setParameter('{{ extra_fields }}', '"foo", "baz", "quux"')
            ->setInvalidValue(['foo' => 'bar', 'baz' => 'qux', 'quux' => 'quuz'])
            ->setCode(Form::NO_SUCH_FIELD_ERROR)
            ->assertRaised();
    }

    public function testNoViolationIfAllowExtraData()
    {
        $form = $this
            ->getBuilder('parent', null, ['allow_extra_fields' => true])
            ->setCompound(true)
            ->setDataMapper(new PropertyPathMapper())
            ->add($this->getBuilder('child'))
            ->getForm();

        $context = new ExecutionContext(Validation::createValidator(), $form, new IdentityTranslator());

        $form->submit(['foo' => 'bar']);

        $this->validator->initialize($context);
        $this->validator->validate($form, new Form());

        $this->assertCount(0, $context->getViolations());
    }

    /**
     * Access has to be public, as this method is called via callback array
     * in {@link testValidateFormDataCanHandleCallbackValidationGroups()}
     * and {@link testValidateFormDataUsesInheritedCallbackValidationGroup()}.
     */
    public function getValidationGroups(FormInterface $form)
    {
        return ['group1', 'group2'];
    }

    public function testCauseForNotAllowedExtraFieldsIsTheFormConstraint()
    {
        $form = $this
            ->getBuilder('form', null, ['constraints' => [new NotBlank(['groups' => ['foo']])]])
            ->setCompound(true)
            ->setDataMapper(new PropertyPathMapper())
            ->getForm();
        $form->submit([
            'extra_data' => 'foo',
        ]);

        $context = new ExecutionContext(Validation::createValidator(), $form, new IdentityTranslator());
        $constraint = new Form();

        $this->validator->initialize($context);
        $this->validator->validate($form, $constraint);

        $this->assertCount(1, $context->getViolations());
        $this->assertSame($constraint, $context->getViolations()->get(0)->getConstraint());
    }

    protected function createValidator()
    {
        return new FormValidator();
    }

    private function getBuilder(string $name = 'name', string $dataClass = null, array $options = []): FormBuilder
    {
        $options = array_replace([
            'constraints' => [],
            'invalid_message_parameters' => [],
        ], $options);

        return new FormBuilder($name, $dataClass, $this->dispatcher, $this->factory, $options);
    }

    private function getForm($name = 'name', $dataClass = null, array $options = [])
    {
        return $this->getBuilder($name, $dataClass, $options)->getForm();
    }

    private function getCompoundForm($data, array $options = [])
    {
        return $this->getBuilder('name', \is_object($data) ? \get_class($data) : null, $options)
            ->setData($data)
            ->setCompound(true)
            ->setDataMapper(new PropertyPathMapper())
            ->getForm();
    }

    private function getSubmitButton($name = 'name', array $options = [])
    {
        $builder = new SubmitButtonBuilder($name, $options);

        return $builder->getForm();
    }
}<|MERGE_RESOLUTION|>--- conflicted
+++ resolved
@@ -364,7 +364,6 @@
             ->assertRaised();
     }
 
-<<<<<<< HEAD
     public function testTransformationFailedExceptionInvalidMessageIsUsed()
     {
         $object = $this->createMock('\stdClass');
@@ -406,42 +405,6 @@
         ;
     }
 
-    // https://github.com/symfony/symfony/issues/4359
-    public function testDontMarkInvalidIfAnyChildIsNotSynchronized()
-    {
-        $object = new \stdClass();
-        $object->child = 'bar';
-
-        $failingTransformer = new CallbackTransformer(
-            function ($data) { return $data; },
-            function () { throw new TransformationFailedException(); }
-        );
-
-        $form = $this->getBuilder('name', '\stdClass')
-            ->setData($object)
-            ->addViewTransformer($failingTransformer)
-            ->setCompound(true)
-            ->setDataMapper(new PropertyPathMapper())
-            ->add(
-                $this->getBuilder('child')
-                    ->addViewTransformer($failingTransformer)
-            )
-            ->getForm();
-
-        // Launch transformer
-        $form->submit(['child' => 'foo']);
-
-        $this->assertTrue($form->isSubmitted());
-        $this->assertFalse($form->isSynchronized());
-        $this->expectNoValidate();
-
-        $this->validator->validate($form, new Form());
-
-        $this->assertNoViolation();
-    }
-
-=======
->>>>>>> cc145e2d
     public function testHandleGroupSequenceValidationGroups()
     {
         $object = new \stdClass();
