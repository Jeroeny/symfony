--- conflicted
+++ resolved
@@ -171,17 +171,9 @@
 
     private static function getDbalConnection(string $dsn): Connection
     {
-<<<<<<< HEAD
         $params = (new DsnParser(['sqlite' => 'pdo_sqlite']))->parse($dsn);
-        $config = class_exists(ORMSetup::class) ? ORMSetup::createConfiguration(true) : new Configuration();
+        $config = new Configuration();
         $config->setSchemaManagerFactory(new DefaultSchemaManagerFactory());
-=======
-        $params = class_exists(DsnParser::class) ? (new DsnParser(['sqlite' => 'pdo_sqlite']))->parse($dsn) : ['url' => $dsn];
-        $config = new Configuration();
-        if (class_exists(DefaultSchemaManagerFactory::class)) {
-            $config->setSchemaManagerFactory(new DefaultSchemaManagerFactory());
-        }
->>>>>>> 2fe2b5a3
 
         return DriverManager::getConnection($params, $config);
     }
