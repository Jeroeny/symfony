{
    "name": "symfony/framework-bundle",
    "type": "symfony-bundle",
    "description": "Symfony FrameworkBundle",
    "keywords": [],
    "homepage": "https://symfony.com",
    "license": "MIT",
    "authors": [
        {
            "name": "Fabien Potencier",
            "email": "fabien@symfony.com"
        },
        {
            "name": "Symfony Community",
            "homepage": "https://symfony.com/contributors"
        }
    ],
    "require": {
        "php": "^7.1.3",
        "ext-xml": "*",
        "symfony/cache": "~3.4|~4.0",
        "symfony/dependency-injection": "~3.4|~4.0",
        "symfony/config": "~3.4|~4.0",
<<<<<<< HEAD
        "symfony/event-dispatcher": "~3.4|~4.0",
        "symfony/http-foundation": "~3.4|~4.0",
=======
        "symfony/event-dispatcher": "^3.4-beta4|~4.0-beta4",
        "symfony/http-foundation": "^3.3.11|~4.0",
>>>>>>> a3e0e490
        "symfony/http-kernel": "~3.4|~4.0",
        "symfony/polyfill-mbstring": "~1.0",
        "symfony/filesystem": "~3.4|~4.0",
        "symfony/finder": "~3.4|~4.0",
        "symfony/routing": "~3.4|~4.0"
    },
    "require-dev": {
        "doctrine/cache": "~1.0",
        "fig/link-util": "^1.0",
        "symfony/asset": "~3.4|~4.0",
        "symfony/browser-kit": "~3.4|~4.0",
        "symfony/console": "~3.4|~4.0",
        "symfony/css-selector": "~3.4|~4.0",
        "symfony/dom-crawler": "~3.4|~4.0",
        "symfony/polyfill-intl-icu": "~1.0",
        "symfony/security": "~3.4|~4.0",
        "symfony/form": "~3.4|~4.0",
        "symfony/expression-language": "~3.4|~4.0",
        "symfony/process": "~3.4|~4.0",
        "symfony/security-core": "~3.4|~4.0",
        "symfony/security-csrf": "~3.4|~4.0",
        "symfony/serializer": "~3.4|~4.0",
        "symfony/stopwatch": "~3.4|~4.0",
        "symfony/translation": "~3.4|~4.0",
        "symfony/templating": "~3.4|~4.0",
        "symfony/validator": "~3.4|~4.0",
        "symfony/var-dumper": "~3.4|~4.0",
        "symfony/workflow": "~3.4|~4.0",
        "symfony/yaml": "~3.4|~4.0",
        "symfony/property-info": "~3.4|~4.0",
        "symfony/lock": "~3.4|~4.0",
        "symfony/web-link": "~3.4|~4.0",
        "doctrine/annotations": "~1.0",
        "phpdocumentor/reflection-docblock": "^3.0|^4.0",
        "twig/twig": "~1.34|~2.4"
    },
    "conflict": {
        "phpdocumentor/reflection-docblock": "<3.0",
        "phpdocumentor/type-resolver": "<0.2.1",
        "phpunit/phpunit": "<4.8.35|<5.4.3,>=5.0",
        "symfony/asset": "<3.4",
        "symfony/console": "<3.4",
        "symfony/form": "<3.4",
        "symfony/property-info": "<3.4",
        "symfony/serializer": "<3.4",
        "symfony/stopwatch": "<3.4",
        "symfony/translation": "<3.4",
        "symfony/validator": "<3.4",
        "symfony/workflow": "<3.4"
    },
    "suggest": {
        "ext-apcu": "For best performance of the system caches",
        "symfony/console": "For using the console commands",
        "symfony/form": "For using forms",
        "symfony/serializer": "For using the serializer service",
        "symfony/validator": "For using validation",
        "symfony/yaml": "For using the debug:config and lint:yaml commands",
        "symfony/property-info": "For using the property_info service",
        "symfony/web-link": "For using web links, features such as preloading, prefetching or prerendering"
    },
    "autoload": {
        "psr-4": { "Symfony\\Bundle\\FrameworkBundle\\": "" },
        "exclude-from-classmap": [
            "/Tests/"
        ]
    },
    "minimum-stability": "dev",
    "extra": {
        "branch-alias": {
            "dev-master": "4.0-dev"
        }
    }
}<|MERGE_RESOLUTION|>--- conflicted
+++ resolved
@@ -21,13 +21,8 @@
         "symfony/cache": "~3.4|~4.0",
         "symfony/dependency-injection": "~3.4|~4.0",
         "symfony/config": "~3.4|~4.0",
-<<<<<<< HEAD
-        "symfony/event-dispatcher": "~3.4|~4.0",
+        "symfony/event-dispatcher": "~3.4-beta4|~4.0-beta4",
         "symfony/http-foundation": "~3.4|~4.0",
-=======
-        "symfony/event-dispatcher": "^3.4-beta4|~4.0-beta4",
-        "symfony/http-foundation": "^3.3.11|~4.0",
->>>>>>> a3e0e490
         "symfony/http-kernel": "~3.4|~4.0",
         "symfony/polyfill-mbstring": "~1.0",
         "symfony/filesystem": "~3.4|~4.0",
