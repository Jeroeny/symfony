<?php

/*
 * This file is part of the Symfony package.
 *
 * (c) Fabien Potencier <fabien@symfony.com>
 *
 * For the full copyright and license information, please view the LICENSE
 * file that was distributed with this source code.
 */

namespace Symfony\Component\Validator\Constraints;

use Symfony\Component\ExpressionLanguage\Expression as ExpressionObject;
use Symfony\Component\ExpressionLanguage\ExpressionLanguage;
use Symfony\Component\Validator\Constraint;
use Symfony\Component\Validator\Exception\LogicException;

/**
 * @Annotation
 * @Target({"CLASS", "PROPERTY", "METHOD", "ANNOTATION"})
 *
 * @author Fabien Potencier <fabien@symfony.com>
 * @author Bernhard Schussek <bschussek@gmail.com>
 */
#[\Attribute(\Attribute::TARGET_PROPERTY | \Attribute::TARGET_METHOD | \Attribute::TARGET_CLASS | \Attribute::IS_REPEATABLE)]
class Expression extends Constraint
{
    public const EXPRESSION_FAILED_ERROR = '6b3befbc-2f01-4ddf-be21-b57898905284';

    protected const ERROR_NAMES = [
        self::EXPRESSION_FAILED_ERROR => 'EXPRESSION_FAILED_ERROR',
    ];

    /**
     * @deprecated since Symfony 6.1, use const ERROR_NAMES instead
     */
    protected static $errorNames = self::ERROR_NAMES;

    public $message = 'This value is not valid.';
    public $expression;
    public $values = [];
    public bool $negate = true;

    public function __construct(
<<<<<<< HEAD
        string|ExpressionObject|array|null $expression,
        string $message = null,
        array $values = null,
        array $groups = null,
        mixed $payload = null,
        array $options = [],
        bool $negate = null,
=======
        $expression,
        ?string $message = null,
        ?array $values = null,
        ?array $groups = null,
        $payload = null,
        array $options = []
>>>>>>> 2a31f2dd
    ) {
        if (!class_exists(ExpressionLanguage::class)) {
            throw new LogicException(sprintf('The "symfony/expression-language" component is required to use the "%s" constraint. Try running "composer require symfony/expression-language".', __CLASS__));
        }

        if (\is_array($expression)) {
            $options = array_merge($expression, $options);
        } else {
            $options['value'] = $expression;
        }

        parent::__construct($options, $groups, $payload);

        $this->message = $message ?? $this->message;
        $this->values = $values ?? $this->values;
        $this->negate = $negate ?? $this->negate;
    }

    public function getDefaultOption(): ?string
    {
        return 'expression';
    }

    public function getRequiredOptions(): array
    {
        return ['expression'];
    }

    public function getTargets(): string|array
    {
        return [self::CLASS_CONSTRAINT, self::PROPERTY_CONSTRAINT];
    }

    public function validatedBy(): string
    {
        return 'validator.expression';
    }
}<|MERGE_RESOLUTION|>--- conflicted
+++ resolved
@@ -43,22 +43,13 @@
     public bool $negate = true;
 
     public function __construct(
-<<<<<<< HEAD
         string|ExpressionObject|array|null $expression,
-        string $message = null,
-        array $values = null,
-        array $groups = null,
-        mixed $payload = null,
-        array $options = [],
-        bool $negate = null,
-=======
-        $expression,
         ?string $message = null,
         ?array $values = null,
         ?array $groups = null,
-        $payload = null,
-        array $options = []
->>>>>>> 2a31f2dd
+        mixed $payload = null,
+        array $options = [],
+        ?bool $negate = null,
     ) {
         if (!class_exists(ExpressionLanguage::class)) {
             throw new LogicException(sprintf('The "symfony/expression-language" component is required to use the "%s" constraint. Try running "composer require symfony/expression-language".', __CLASS__));
