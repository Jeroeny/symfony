--- conflicted
+++ resolved
@@ -86,14 +86,7 @@
         });
     }
 
-<<<<<<< HEAD
-    public function getInfo(string $type = null): mixed
-=======
-    /**
-     * {@inheritdoc}
-     */
-    public function getInfo(?string $type = null)
->>>>>>> 2a31f2dd
+    public function getInfo(?string $type = null): mixed
     {
         if (!$info = $this->finalInfo) {
             $info = $this->info;
