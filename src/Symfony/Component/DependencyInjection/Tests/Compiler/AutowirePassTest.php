<?php

/*
 * This file is part of the Symfony package.
 *
 * (c) Fabien Potencier <fabien@symfony.com>
 *
 * For the full copyright and license information, please view the LICENSE
 * file that was distributed with this source code.
 */

namespace Symfony\Component\DependencyInjection\Tests\Compiler;

use PHPUnit\Framework\TestCase;
use Psr\Log\LoggerInterface;
use Psr\Log\NullLogger;
use Symfony\Component\Config\FileLocator;
use Symfony\Component\DependencyInjection\Compiler\AutowirePass;
use Symfony\Component\DependencyInjection\Compiler\AutowireRequiredMethodsPass;
use Symfony\Component\DependencyInjection\Compiler\DecoratorServicePass;
use Symfony\Component\DependencyInjection\Compiler\ResolveClassPass;
use Symfony\Component\DependencyInjection\ContainerBuilder;
use Symfony\Component\DependencyInjection\Exception\AutowiringFailedException;
use Symfony\Component\DependencyInjection\Exception\RuntimeException;
use Symfony\Component\DependencyInjection\Loader\XmlFileLoader;
use Symfony\Component\DependencyInjection\Reference;
use Symfony\Component\DependencyInjection\Tests\Fixtures\BarInterface;
use Symfony\Component\DependencyInjection\Tests\Fixtures\CaseSensitiveClass;
use Symfony\Component\DependencyInjection\Tests\Fixtures\includes\FooVariadic;
use Symfony\Component\DependencyInjection\Tests\Fixtures\WithTarget;
use Symfony\Component\DependencyInjection\TypedReference;
use Symfony\Contracts\Service\Attribute\Required;

require_once __DIR__.'/../Fixtures/includes/autowiring_classes.php';

/**
 * @author Kévin Dunglas <dunglas@gmail.com>
 */
class AutowirePassTest extends TestCase
{
    public function testProcess()
    {
        $container = new ContainerBuilder();

        $container->register(Foo::class);
        $barDefinition = $container->register('bar', Bar::class);
        $barDefinition->setAutowired(true);

        (new ResolveClassPass())->process($container);
        (new AutowirePass())->process($container);

        $this->assertCount(1, $container->getDefinition('bar')->getArguments());
        $this->assertEquals(Foo::class, (string) $container->getDefinition('bar')->getArgument(0));
    }

    public function testProcessNotExistingActionParam()
    {
        $container = new ContainerBuilder();

        $container->register(Foo::class);
        $barDefinition = $container->register(ElsaAction::class, ElsaAction::class);
        $barDefinition->setAutowired(true);

        (new ResolveClassPass())->process($container);
        try {
            (new AutowirePass())->process($container);
            $this->fail('AutowirePass should have thrown an exception');
        } catch (AutowiringFailedException $e) {
            $this->assertSame('Cannot autowire service "Symfony\Component\DependencyInjection\Tests\Compiler\ElsaAction": argument "$notExisting" of method "__construct()" has type "Symfony\Component\DependencyInjection\Tests\Compiler\NotExisting" but this class was not found.', (string) $e->getMessage());
        }
    }

    public function testProcessVariadic()
    {
        $container = new ContainerBuilder();
        $container->register(Foo::class);
        $definition = $container->register('fooVariadic', FooVariadic::class);
        $definition->setAutowired(true);

        (new ResolveClassPass())->process($container);
        (new AutowirePass())->process($container);

        $this->assertCount(1, $container->getDefinition('fooVariadic')->getArguments());
        $this->assertEquals(Foo::class, (string) $container->getDefinition('fooVariadic')->getArgument(0));
    }

    public function testProcessAutowireParent()
    {
        $container = new ContainerBuilder();

        $container->register(B::class);
        $cDefinition = $container->register('c', C::class);
        $cDefinition->setAutowired(true);

        (new ResolveClassPass())->process($container);
        try {
            (new AutowirePass())->process($container);
            $this->fail('AutowirePass should have thrown an exception');
        } catch (AutowiringFailedException $e) {
            $this->assertSame('Cannot autowire service "c": argument "$a" of method "Symfony\Component\DependencyInjection\Tests\Compiler\C::__construct()" references class "Symfony\Component\DependencyInjection\Tests\Compiler\A" but no such service exists. You should maybe alias this class to the existing "Symfony\Component\DependencyInjection\Tests\Compiler\B" service.', (string) $e->getMessage());
        }
    }

    public function testProcessAutowireInterface()
    {
        $container = new ContainerBuilder();

        $container->register(F::class);
        $gDefinition = $container->register('g', G::class);
        $gDefinition->setAutowired(true);

        (new ResolveClassPass())->process($container);
        try {
            (new AutowirePass())->process($container);
            $this->fail('AutowirePass should have thrown an exception');
        } catch (AutowiringFailedException $e) {
            $this->assertSame('Cannot autowire service "g": argument "$d" of method "Symfony\Component\DependencyInjection\Tests\Compiler\G::__construct()" references interface "Symfony\Component\DependencyInjection\Tests\Compiler\DInterface" but no such service exists. You should maybe alias this interface to the existing "Symfony\Component\DependencyInjection\Tests\Compiler\F" service.', (string) $e->getMessage());
        }
    }

    public function testCompleteExistingDefinition()
    {
        $container = new ContainerBuilder();

        $container->register('b', B::class);
        $container->register(DInterface::class, F::class);
        $hDefinition = $container->register('h', H::class)->addArgument(new Reference('b'));
        $hDefinition->setAutowired(true);

        (new ResolveClassPass())->process($container);
        (new AutowirePass())->process($container);

        $this->assertCount(2, $container->getDefinition('h')->getArguments());
        $this->assertEquals('b', (string) $container->getDefinition('h')->getArgument(0));
        $this->assertEquals(DInterface::class, (string) $container->getDefinition('h')->getArgument(1));
    }

    public function testCompleteExistingDefinitionWithNotDefinedArguments()
    {
        $container = new ContainerBuilder();

        $container->register(B::class);
        $container->register(DInterface::class, F::class);
        $hDefinition = $container->register('h', H::class)->addArgument('')->addArgument('');
        $hDefinition->setAutowired(true);

        (new ResolveClassPass())->process($container);
        (new AutowirePass())->process($container);

        $this->assertCount(2, $container->getDefinition('h')->getArguments());
        $this->assertEquals(B::class, (string) $container->getDefinition('h')->getArgument(0));
        $this->assertEquals(DInterface::class, (string) $container->getDefinition('h')->getArgument(1));
    }

    public function testPrivateConstructorThrowsAutowireException()
    {
        $container = new ContainerBuilder();

        $container->autowire('private_service', PrivateConstructor::class);

        $pass = new AutowirePass(true);
        try {
            $pass->process($container);
            $this->fail('AutowirePass should have thrown an exception');
        } catch (AutowiringFailedException $e) {
            $this->assertSame('Invalid service "private_service": constructor of class "Symfony\Component\DependencyInjection\Tests\Compiler\PrivateConstructor" must be public.', (string) $e->getMessage());
        }
    }

    public function testTypeCollision()
    {
        $container = new ContainerBuilder();

        $container->register('c1', CollisionA::class);
        $container->register('c2', CollisionB::class);
        $container->register('c3', CollisionB::class);
        $aDefinition = $container->register('a', CannotBeAutowired::class);
        $aDefinition->setAutowired(true);

        $pass = new AutowirePass();
        try {
            $pass->process($container);
            $this->fail('AutowirePass should have thrown an exception');
        } catch (AutowiringFailedException $e) {
            $this->assertSame('Cannot autowire service "a": argument "$collision" of method "Symfony\Component\DependencyInjection\Tests\Compiler\CannotBeAutowired::__construct()" references interface "Symfony\Component\DependencyInjection\Tests\Compiler\CollisionInterface" but no such service exists. You should maybe alias this interface to one of these existing services: "c1", "c2", "c3".', (string) $e->getMessage());
        }
    }

    public function testTypeNotGuessable()
    {
        $container = new ContainerBuilder();

        $container->register('a1', Foo::class);
        $container->register('a2', Foo::class);
        $aDefinition = $container->register('a', NotGuessableArgument::class);
        $aDefinition->setAutowired(true);

        $pass = new AutowirePass();
        try {
            $pass->process($container);
            $this->fail('AutowirePass should have thrown an exception');
        } catch (AutowiringFailedException $e) {
            $this->assertSame('Cannot autowire service "a": argument "$k" of method "Symfony\Component\DependencyInjection\Tests\Compiler\NotGuessableArgument::__construct()" references class "Symfony\Component\DependencyInjection\Tests\Compiler\Foo" but no such service exists. You should maybe alias this class to one of these existing services: "a1", "a2".', (string) $e->getMessage());
        }
    }

    public function testTypeNotGuessableWithSubclass()
    {
        $container = new ContainerBuilder();

        $container->register('a1', B::class);
        $container->register('a2', B::class);
        $aDefinition = $container->register('a', NotGuessableArgumentForSubclass::class);
        $aDefinition->setAutowired(true);

        $pass = new AutowirePass();
        try {
            $pass->process($container);
            $this->fail('AutowirePass should have thrown an exception');
        } catch (AutowiringFailedException $e) {
            $this->assertSame('Cannot autowire service "a": argument "$k" of method "Symfony\Component\DependencyInjection\Tests\Compiler\NotGuessableArgumentForSubclass::__construct()" references class "Symfony\Component\DependencyInjection\Tests\Compiler\A" but no such service exists. You should maybe alias this class to one of these existing services: "a1", "a2".', (string) $e->getMessage());
        }
    }

    public function testTypeNotGuessableNoServicesFound()
    {
        $container = new ContainerBuilder();

        $aDefinition = $container->register('a', CannotBeAutowired::class);
        $aDefinition->setAutowired(true);

        $pass = new AutowirePass();
        try {
            $pass->process($container);
            $this->fail('AutowirePass should have thrown an exception');
        } catch (AutowiringFailedException $e) {
            $this->assertSame('Cannot autowire service "a": argument "$collision" of method "Symfony\Component\DependencyInjection\Tests\Compiler\CannotBeAutowired::__construct()" references interface "Symfony\Component\DependencyInjection\Tests\Compiler\CollisionInterface" but no such service exists. Did you create a class that implements this interface?', (string) $e->getMessage());
        }
    }

    public function testTypeNotGuessableUnionType()
    {
        $container = new ContainerBuilder();

        $container->register(CollisionA::class);
        $container->register(CollisionB::class);

        $aDefinition = $container->register('a', UnionClasses::class);
        $aDefinition->setAutowired(true);

        $pass = new AutowirePass();

        $this->expectException(AutowiringFailedException::class);
        $this->expectExceptionMessage('Cannot autowire service "a": argument "$collision" of method "Symfony\Component\DependencyInjection\Tests\Compiler\UnionClasses::__construct()" has type "Symfony\Component\DependencyInjection\Tests\Compiler\CollisionA|Symfony\Component\DependencyInjection\Tests\Compiler\CollisionB" but this class was not found.');
        $pass->process($container);
    }

    public function testGuessableUnionType()
    {
        $container = new ContainerBuilder();

        $container->register('b', \stcClass::class);
        $container->setAlias(CollisionA::class.' $collision', 'b');
        $container->setAlias(CollisionB::class.' $collision', 'b');

        $aDefinition = $container->register('a', UnionClasses::class);
        $aDefinition->setAutowired(true);

        $pass = new AutowirePass();
        $pass->process($container);

        $this->assertSame('b', (string) $aDefinition->getArgument(0));
    }

    /**
     * @requires PHP 8.1
     */
    public function testTypeNotGuessableIntersectionType()
    {
        $container = new ContainerBuilder();

        $container->register(CollisionInterface::class);
        $container->register(AnotherInterface::class);

        $aDefinition = $container->register('a', IntersectionClasses::class);
        $aDefinition->setAutowired(true);

        $pass = new AutowirePass();

        $this->expectException(AutowiringFailedException::class);
        $this->expectExceptionMessage('Cannot autowire service "a": argument "$collision" of method "Symfony\Component\DependencyInjection\Tests\Compiler\IntersectionClasses::__construct()" has type "Symfony\Component\DependencyInjection\Tests\Compiler\CollisionInterface&Symfony\Component\DependencyInjection\Tests\Compiler\AnotherInterface" but this class was not found.');
        $pass->process($container);
    }

    /**
     * @requires PHP 8.2
     */
    public function testTypeNotGuessableCompositeType()
    {
        $container = new ContainerBuilder();

        $container->register(CollisionInterface::class);
        $container->register(AnotherInterface::class);

        $aDefinition = $container->register('a', CompositeTypeClasses::class);
        $aDefinition->setAutowired(true);

        $pass = new AutowirePass();

        $this->expectException(AutowiringFailedException::class);
        $this->expectExceptionMessage('Cannot autowire service "a": argument "$collision" of method "Symfony\Component\DependencyInjection\Tests\Compiler\CompositeTypeClasses::__construct()" has type "(Symfony\Component\DependencyInjection\Tests\Compiler\CollisionInterface&Symfony\Component\DependencyInjection\Tests\Compiler\AnotherInterface)|Symfony\Component\DependencyInjection\Tests\Compiler\YetAnotherInterface" but this class was not found.');
        $pass->process($container);
    }

    /**
     * @requires PHP 8.1
     */
    public function testGuessableIntersectionType()
    {
        $container = new ContainerBuilder();

        $container->register('b', \stcClass::class);
        $container->setAlias(CollisionInterface::class, 'b');
        $container->setAlias(AnotherInterface::class, 'b');
        $container->setAlias(DummyInterface::class, 'b');

        $aDefinition = $container->register('a', IntersectionClasses::class);
        $aDefinition->setAutowired(true);

        $pass = new AutowirePass();
        $pass->process($container);

        $this->assertSame('b', (string) $aDefinition->getArgument(0));
    }

    public function testTypeNotGuessableWithTypeSet()
    {
        $container = new ContainerBuilder();

        $container->register('a1', Foo::class);
        $container->register('a2', Foo::class);
        $container->register(Foo::class, Foo::class);
        $aDefinition = $container->register('a', NotGuessableArgument::class);
        $aDefinition->setAutowired(true);

        $pass = new AutowirePass();
        $pass->process($container);

        $this->assertCount(1, $container->getDefinition('a')->getArguments());
        $this->assertEquals(Foo::class, (string) $container->getDefinition('a')->getArgument(0));
    }

    public function testWithTypeSet()
    {
        $container = new ContainerBuilder();

        $container->register('c1', CollisionA::class);
        $container->register('c2', CollisionB::class);
        $container->setAlias(CollisionInterface::class, 'c2');
        $aDefinition = $container->register('a', CannotBeAutowired::class);
        $aDefinition->setAutowired(true);

        $pass = new AutowirePass();
        $pass->process($container);

        $this->assertCount(1, $container->getDefinition('a')->getArguments());
        $this->assertEquals(CollisionInterface::class, (string) $container->getDefinition('a')->getArgument(0));
    }

    public function testServicesAreNotAutoCreated()
    {
        $container = new ContainerBuilder();

        $coopTilleulsDefinition = $container->register('coop_tilleuls', LesTilleuls::class);
        $coopTilleulsDefinition->setAutowired(true);

        $pass = new AutowirePass();
        try {
            $pass->process($container);
            $this->fail('AutowirePass should have thrown an exception');
        } catch (AutowiringFailedException $e) {
            $this->assertSame('Cannot autowire service "coop_tilleuls": argument "$j" of method "Symfony\Component\DependencyInjection\Tests\Compiler\LesTilleuls::__construct()" references class "Symfony\Component\DependencyInjection\Tests\Compiler\Dunglas" but no such service exists.', (string) $e->getMessage());
        }
    }

    public function testResolveParameter()
    {
        $container = new ContainerBuilder();

        $container->setParameter('class_name', Bar::class);
        $container->register(Foo::class);
        $barDefinition = $container->register('bar', '%class_name%');
        $barDefinition->setAutowired(true);

        (new ResolveClassPass())->process($container);
        (new AutowirePass())->process($container);

        $this->assertEquals(Foo::class, $container->getDefinition('bar')->getArgument(0));
    }

    public function testOptionalParameter()
    {
        $container = new ContainerBuilder();

        $container->register(A::class);
        $container->register(Foo::class);
        $optDefinition = $container->register('opt', OptionalParameter::class);
        $optDefinition->setAutowired(true);

        (new ResolveClassPass())->process($container);
        (new AutowirePass())->process($container);

        $definition = $container->getDefinition('opt');
        $this->assertNull($definition->getArgument(0));
        $this->assertEquals(A::class, $definition->getArgument(1));
        $this->assertEquals(Foo::class, $definition->getArgument(2));
    }

    public function testParameterWithNullUnionIsSkipped()
    {
        $container = new ContainerBuilder();

        $optDefinition = $container->register('opt', UnionNull::class);
        $optDefinition->setAutowired(true);

        (new AutowirePass())->process($container);

        $definition = $container->getDefinition('opt');
        $this->assertNull($definition->getArgument(0));
    }

<<<<<<< HEAD
=======
    /**
     * @requires PHP 8.2
     */
    public function testParameterWithNullableIntersectionIsSkipped()
    {
        $container = new ContainerBuilder();

        $optDefinition = $container->register('opt', NullableIntersection::class);
        $optDefinition->setAutowired(true);

        (new AutowirePass())->process($container);

        $definition = $container->getDefinition('opt');
        $this->assertNull($definition->getArgument(0));
    }

    /**
     * @requires PHP 8
     */
>>>>>>> cbb5926c
    public function testParameterWithNullUnionIsAutowired()
    {
        $container = new ContainerBuilder();

        $container->register(CollisionInterface::class, CollisionA::class);

        $optDefinition = $container->register('opt', UnionNull::class);
        $optDefinition->setAutowired(true);

        (new AutowirePass())->process($container);

        $definition = $container->getDefinition('opt');
        $this->assertEquals(CollisionInterface::class, $definition->getArgument(0));
    }

    public function testDontTriggerAutowiring()
    {
        $container = new ContainerBuilder();

        $container->register(Foo::class);
        $container->register('bar', Bar::class);

        (new ResolveClassPass())->process($container);
        (new AutowirePass())->process($container);

        $this->assertCount(0, $container->getDefinition('bar')->getArguments());
    }

    public function testClassNotFoundThrowsException()
    {
        $container = new ContainerBuilder();

        $aDefinition = $container->register('a', BadTypeHintedArgument::class);
        $aDefinition->setAutowired(true);

        $container->register(Dunglas::class, Dunglas::class);

        $pass = new AutowirePass();
        try {
            $pass->process($container);
            $this->fail('AutowirePass should have thrown an exception');
        } catch (AutowiringFailedException $e) {
            $this->assertSame('Cannot autowire service "a": argument "$r" of method "Symfony\Component\DependencyInjection\Tests\Compiler\BadTypeHintedArgument::__construct()" has type "Symfony\Component\DependencyInjection\Tests\Compiler\NotARealClass" but this class was not found.', (string) $e->getMessage());
        }
    }

    public function testParentClassNotFoundThrowsException()
    {
        $container = new ContainerBuilder();

        $aDefinition = $container->register('a', BadParentTypeHintedArgument::class);
        $aDefinition->setAutowired(true);

        $container->register(Dunglas::class, Dunglas::class);

        $pass = new AutowirePass();
        try {
            $pass->process($container);
            $this->fail('AutowirePass should have thrown an exception');
        } catch (AutowiringFailedException $e) {
            $this->assertMatchesRegularExpression('{^Cannot autowire service "a": argument "\$r" of method "(Symfony\\\\Component\\\\DependencyInjection\\\\Tests\\\\Compiler\\\\)BadParentTypeHintedArgument::__construct\(\)" has type "\1OptionalServiceClass" but this class is missing a parent class \(Class "?Symfony\\\\Bug\\\\NotExistClass"? not found}', (string) $e->getMessage());
        }
    }

    public function testDontUseAbstractServices()
    {
        $container = new ContainerBuilder();

        $container->register(Foo::class)->setAbstract(true);
        $container->register('foo', Foo::class);
        $container->register('bar', Bar::class)->setAutowired(true);

        (new ResolveClassPass())->process($container);
        try {
            (new AutowirePass())->process($container);
            $this->fail('AutowirePass should have thrown an exception');
        } catch (AutowiringFailedException $e) {
            $this->assertSame('Cannot autowire service "bar": argument "$foo" of method "Symfony\Component\DependencyInjection\Tests\Compiler\Bar::__construct()" references class "Symfony\Component\DependencyInjection\Tests\Compiler\Foo" but this service is abstract. You should maybe alias this class to the existing "foo" service.', (string) $e->getMessage());
        }
    }

    public function testSomeSpecificArgumentsAreSet()
    {
        $container = new ContainerBuilder();

        $container->register('foo', Foo::class);
        $container->register(A::class);
        $container->register(Dunglas::class);
        $container->register('multiple', MultipleArguments::class)
            ->setAutowired(true)
            // set the 2nd (index 1) argument only: autowire the first and third
            // args are: A, Foo, Dunglas
            ->setArguments([
                1 => new Reference('foo'),
                3 => ['bar'],
            ]);

        (new ResolveClassPass())->process($container);
        (new AutowirePass())->process($container);

        $definition = $container->getDefinition('multiple');
        $this->assertEquals(
            [
                new TypedReference(A::class, A::class),
                new Reference('foo'),
                new TypedReference(Dunglas::class, Dunglas::class),
                ['bar'],
            ],
            $definition->getArguments()
        );
    }

    public function testScalarArgsCannotBeAutowired()
    {
        $container = new ContainerBuilder();

        $container->register(A::class);
        $container->register(Dunglas::class);
        $container->register('arg_no_type_hint', MultipleArguments::class)
            ->setArguments([1 => 'foo'])
            ->setAutowired(true);

        (new ResolveClassPass())->process($container);
        try {
            (new AutowirePass())->process($container);
            $this->fail('AutowirePass should have thrown an exception');
        } catch (AutowiringFailedException $e) {
            $this->assertSame('Cannot autowire service "arg_no_type_hint": argument "$bar" of method "Symfony\Component\DependencyInjection\Tests\Compiler\MultipleArguments::__construct()" is type-hinted "array", you should configure its value explicitly.', (string) $e->getMessage());
        }
    }

    public function testUnionScalarArgsCannotBeAutowired()
    {
        $this->expectException(AutowiringFailedException::class);
        $this->expectExceptionMessage('Cannot autowire service "union_scalars": argument "$timeout" of method "Symfony\Component\DependencyInjection\Tests\Compiler\UnionScalars::__construct()" is type-hinted "float|int", you should configure its value explicitly.');
        $container = new ContainerBuilder();

        $container->register('union_scalars', UnionScalars::class)
            ->setAutowired(true);

        (new AutowirePass())->process($container);
    }

    public function testNoTypeArgsCannotBeAutowired()
    {
        $container = new ContainerBuilder();

        $container->register(A::class);
        $container->register(Dunglas::class);
        $container->register('arg_no_type_hint', MultipleArguments::class)
            ->setAutowired(true);

        (new ResolveClassPass())->process($container);
        try {
            (new AutowirePass())->process($container);
            $this->fail('AutowirePass should have thrown an exception');
        } catch (AutowiringFailedException $e) {
            $this->assertSame('Cannot autowire service "arg_no_type_hint": argument "$foo" of method "Symfony\Component\DependencyInjection\Tests\Compiler\MultipleArguments::__construct()" has no type-hint, you should configure its value explicitly.', (string) $e->getMessage());
        }
    }

    public function testOptionalScalarArgsDontMessUpOrder()
    {
        $container = new ContainerBuilder();

        $container->register(A::class);
        $container->register(Lille::class);
        $container->register('with_optional_scalar', MultipleArgumentsOptionalScalar::class)
            ->setAutowired(true);

        (new ResolveClassPass())->process($container);
        (new AutowirePass())->process($container);

        $definition = $container->getDefinition('with_optional_scalar');
        $this->assertEquals(
            [
                new TypedReference(A::class, A::class),
                // use the default value
                'default_val',
                new TypedReference(Lille::class, Lille::class),
            ],
            $definition->getArguments()
        );
    }

    public function testOptionalScalarArgsNotPassedIfLast()
    {
        $container = new ContainerBuilder();

        $container->register(A::class);
        $container->register(Lille::class);
        $container->register('with_optional_scalar_last', MultipleArgumentsOptionalScalarLast::class)
            ->setAutowired(true);

        (new ResolveClassPass())->process($container);
        (new AutowirePass())->process($container);

        $definition = $container->getDefinition('with_optional_scalar_last');
        $this->assertEquals(
            [
                new TypedReference(A::class, A::class),
                new TypedReference(Lille::class, Lille::class),
            ],
            $definition->getArguments()
        );
    }

    public function testOptionalArgsNoRequiredForCoreClasses()
    {
        $container = new ContainerBuilder();

        $container->register('foo', \SplFileObject::class)
            ->addArgument('foo.txt')
            ->setAutowired(true);

        (new AutowirePass())->process($container);

        $definition = $container->getDefinition('foo');
        $this->assertEquals(
            ['foo.txt'],
            $definition->getArguments()
        );
    }

    public function testSetterInjection()
    {
        $container = new ContainerBuilder();
        $container->register(Foo::class);
        $container->register(A::class);
        $container->register(CollisionA::class);
        $container->register(CollisionB::class);

        // manually configure *one* call, to override autowiring
        $container
            ->register('setter_injection', SetterInjection::class)
            ->setAutowired(true)
            ->addMethodCall('setWithCallsConfigured', ['manual_arg1', 'manual_arg2'])
        ;

        (new ResolveClassPass())->process($container);
        (new AutowireRequiredMethodsPass())->process($container);
        (new AutowirePass())->process($container);

        $methodCalls = $container->getDefinition('setter_injection')->getMethodCalls();

        $this->assertEquals(
            ['setWithCallsConfigured', 'setFoo', 'setDependencies', 'setChildMethodWithoutDocBlock'],
            array_column($methodCalls, 0)
        );

        // test setWithCallsConfigured args
        $this->assertEquals(
            ['manual_arg1', 'manual_arg2'],
            $methodCalls[0][1]
        );
        // test setFoo args
        $this->assertEquals(
            [new TypedReference(Foo::class, Foo::class)],
            $methodCalls[1][1]
        );
    }

    public function testSetterInjectionWithAttribute()
    {
        if (!class_exists(Required::class)) {
            $this->markTestSkipped('symfony/service-contracts 2.2 required');
        }

        $container = new ContainerBuilder();
        $container->register(Foo::class);

        $container
            ->register('setter_injection', AutowireSetter::class)
            ->setAutowired(true);

        (new ResolveClassPass())->process($container);
        (new AutowireRequiredMethodsPass())->process($container);
        (new AutowirePass())->process($container);

        $methodCalls = $container->getDefinition('setter_injection')->getMethodCalls();
        $this->assertCount(1, $methodCalls);
        $this->assertSame('setFoo', $methodCalls[0][0]);
        $this->assertSame(Foo::class, (string) $methodCalls[0][1][0]);
    }

    public function testWithNonExistingSetterAndAutowiring()
    {
        $this->expectException(RuntimeException::class);
        $this->expectExceptionMessage('Invalid service "Symfony\Component\DependencyInjection\Tests\Fixtures\CaseSensitiveClass": method "setLogger()" does not exist.');
        $container = new ContainerBuilder();

        $definition = $container->register(CaseSensitiveClass::class, CaseSensitiveClass::class)->setAutowired(true);
        $definition->addMethodCall('setLogger');

        (new ResolveClassPass())->process($container);
        (new AutowireRequiredMethodsPass())->process($container);
        (new AutowirePass())->process($container);
    }

    public function testExplicitMethodInjection()
    {
        $container = new ContainerBuilder();
        $container->register(Foo::class);
        $container->register(A::class);
        $container->register(CollisionA::class);
        $container->register(CollisionB::class);

        $container
            ->register('setter_injection', SetterInjection::class)
            ->setAutowired(true)
            ->addMethodCall('notASetter', [])
        ;

        (new ResolveClassPass())->process($container);
        (new AutowireRequiredMethodsPass())->process($container);
        (new AutowirePass())->process($container);

        $methodCalls = $container->getDefinition('setter_injection')->getMethodCalls();

        $this->assertEquals(
            ['notASetter', 'setFoo', 'setDependencies', 'setWithCallsConfigured', 'setChildMethodWithoutDocBlock'],
            array_column($methodCalls, 0)
        );
        $this->assertEquals(
            [new TypedReference(A::class, A::class)],
            $methodCalls[0][1]
        );
    }

    public function getCreateResourceTests()
    {
        return [
            ['IdenticalClassResource', true],
            ['ClassChangedConstructorArgs', false],
        ];
    }

    public function testIgnoreServiceWithClassNotExisting()
    {
        $container = new ContainerBuilder();

        $container->register('class_not_exist', OptionalServiceClass::class);

        $barDefinition = $container->register('bar', Bar::class);
        $barDefinition->setAutowired(true);

        $container->register(Foo::class, Foo::class);

        $pass = new AutowirePass();
        $pass->process($container);

        $this->assertTrue($container->hasDefinition('bar'));
    }

    public function testSetterInjectionCollisionThrowsException()
    {
        $container = new ContainerBuilder();

        $container->register('c1', CollisionA::class);
        $container->register('c2', CollisionB::class);
        $aDefinition = $container->register('setter_injection_collision', SetterInjectionCollision::class);
        $aDefinition->setAutowired(true);

        (new AutowireRequiredMethodsPass())->process($container);

        $pass = new AutowirePass();

        try {
            $pass->process($container);
            $this->fail('AutowirePass should have thrown an exception');
        } catch (AutowiringFailedException $e) {
            $this->assertSame('Cannot autowire service "setter_injection_collision": argument "$collision" of method "Symfony\Component\DependencyInjection\Tests\Compiler\SetterInjectionCollision::setMultipleInstancesForOneArg()" references interface "Symfony\Component\DependencyInjection\Tests\Compiler\CollisionInterface" but no such service exists. You should maybe alias this interface to one of these existing services: "c1", "c2".', (string) $e->getMessage());
        }
    }

    public function testInterfaceWithNoImplementationSuggestToWriteOne()
    {
        $container = new ContainerBuilder();

        $aDefinition = $container->register('my_service', K::class);
        $aDefinition->setAutowired(true);

        (new AutowireRequiredMethodsPass())->process($container);

        $pass = new AutowirePass();
        try {
            $pass->process($container);
            $this->fail('AutowirePass should have thrown an exception');
        } catch (AutowiringFailedException $e) {
            $this->assertSame('Cannot autowire service "my_service": argument "$i" of method "Symfony\Component\DependencyInjection\Tests\Compiler\K::__construct()" references interface "Symfony\Component\DependencyInjection\Tests\Compiler\IInterface" but no such service exists. Did you create a class that implements this interface?', (string) $e->getMessage());
        }
    }

    public function testProcessDoesNotTriggerDeprecations()
    {
        $container = new ContainerBuilder();
        $container->register('deprecated', 'Symfony\Component\DependencyInjection\Tests\Fixtures\DeprecatedClass')->setDeprecated('vendor/package', '1.1', '%service_id%');
        $container->register('foo', Foo::class);
        $container->register('bar', Bar::class)->setAutowired(true);

        $pass = new AutowirePass();
        try {
            $pass->process($container);
            $this->fail('AutowirePass should have thrown an exception');
        } catch (AutowiringFailedException $e) {
            $this->assertSame('Cannot autowire service "bar": argument "$foo" of method "Symfony\Component\DependencyInjection\Tests\Compiler\Bar::__construct()" references class "Symfony\Component\DependencyInjection\Tests\Compiler\Foo" but no such service exists. You should maybe alias this class to the existing "foo" service.', (string) $e->getMessage());
        }

        $this->assertTrue($container->hasDefinition('deprecated'));
        $this->assertTrue($container->hasDefinition('foo'));
        $this->assertTrue($container->hasDefinition('bar'));
    }

    public function testEmptyStringIsKept()
    {
        $container = new ContainerBuilder();

        $container->register(A::class);
        $container->register(Lille::class);
        $container->register('foo', MultipleArgumentsOptionalScalar::class)
            ->setAutowired(true)
            ->setArguments(['', '']);

        (new ResolveClassPass())->process($container);
        (new AutowirePass())->process($container);

        $this->assertEquals([new TypedReference(A::class, A::class), '', new TypedReference(Lille::class, Lille::class)], $container->getDefinition('foo')->getArguments());
    }

    public function testWithFactory()
    {
        $container = new ContainerBuilder();

        $container->register(Foo::class);
        $definition = $container->register('a', A::class)
            ->setFactory([A::class, 'create'])
            ->setAutowired(true);

        (new ResolveClassPass())->process($container);
        (new AutowirePass())->process($container);

        $this->assertEquals([new TypedReference(Foo::class, Foo::class)], $definition->getArguments());
    }

    /**
     * @dataProvider provideNotWireableCalls
     */
    public function testNotWireableCalls($method, $expectedMsg)
    {
        $container = new ContainerBuilder();

        $foo = $container->register('foo', NotWireable::class)->setAutowired(true)
            ->addMethodCall('setBar', [])
            ->addMethodCall('setOptionalNotAutowireable', [])
            ->addMethodCall('setOptionalNoTypeHint', [])
            ->addMethodCall('setOptionalArgNoAutowireable', [])
        ;

        if ($method) {
            $foo->addMethodCall($method, []);
        }

        (new ResolveClassPass())->process($container);
        (new AutowireRequiredMethodsPass())->process($container);
        try {
            (new AutowirePass())->process($container);
            $this->fail('AutowirePass should throw a RuntimeException.');
        } catch (RuntimeException $e) {
            $this->assertSame($expectedMsg, (string) $e->getMessage());
        }
    }

    public function provideNotWireableCalls()
    {
        return [
            ['setNotAutowireable', 'Cannot autowire service "foo": argument "$n" of method "Symfony\Component\DependencyInjection\Tests\Compiler\NotWireable::setNotAutowireable()" has type "Symfony\Component\DependencyInjection\Tests\Compiler\NotARealClass" but this class was not found.'],
            ['setDifferentNamespace', 'Cannot autowire service "foo": argument "$n" of method "Symfony\Component\DependencyInjection\Tests\Compiler\NotWireable::setDifferentNamespace()" references class "stdClass" but no such service exists.'],
            [null, 'Invalid service "foo": method "Symfony\Component\DependencyInjection\Tests\Compiler\NotWireable::setProtectedMethod()" must be public.'],
        ];
    }

    public function testSuggestRegisteredServicesWithSimilarCase()
    {
        $container = new ContainerBuilder();

        $container->register(LesTilleuls::class, LesTilleuls::class);
        $container->register('foo', NotWireable::class)->setAutowired(true)
            ->addMethodCall('setNotAutowireableBecauseOfATypo', [])
        ;

        (new ResolveClassPass())->process($container);
        (new AutowireRequiredMethodsPass())->process($container);
        try {
            (new AutowirePass())->process($container);
            $this->fail('AutowirePass should have thrown an exception');
        } catch (AutowiringFailedException $e) {
            $this->assertSame('Cannot autowire service "foo": argument "$sam" of method "Symfony\Component\DependencyInjection\Tests\Compiler\NotWireable::setNotAutowireableBecauseOfATypo()" references class "Symfony\Component\DependencyInjection\Tests\Compiler\lesTilleuls" but no such service exists. Did you mean "Symfony\Component\DependencyInjection\Tests\Compiler\LesTilleuls"?', (string) $e->getMessage());
        }
    }

    public function testByIdAlternative()
    {
        $container = new ContainerBuilder();

        $container->setAlias(IInterface::class, 'i');
        $container->register('i', I::class);
        $container->register('j', J::class)
            ->setAutowired(true);

        $pass = new AutowirePass();
        try {
            $pass->process($container);
            $this->fail('AutowirePass should have thrown an exception');
        } catch (AutowiringFailedException $e) {
            $this->assertSame('Cannot autowire service "j": argument "$i" of method "Symfony\Component\DependencyInjection\Tests\Compiler\J::__construct()" references class "Symfony\Component\DependencyInjection\Tests\Compiler\I" but no such service exists. Try changing the type-hint to "Symfony\Component\DependencyInjection\Tests\Compiler\IInterface" instead.', (string) $e->getMessage());
        }
    }

    public function testExceptionWhenAliasExists()
    {
        $container = new ContainerBuilder();

        // multiple I services... but there *is* IInterface available
        $container->setAlias(IInterface::class, 'i');
        $container->register('i', I::class);
        $container->register('i2', I::class);
        // J type-hints against I concretely
        $container->register('j', J::class)
            ->setAutowired(true);

        $pass = new AutowirePass();
        try {
            $pass->process($container);
            $this->fail('AutowirePass should have thrown an exception');
        } catch (AutowiringFailedException $e) {
            $this->assertSame('Cannot autowire service "j": argument "$i" of method "Symfony\Component\DependencyInjection\Tests\Compiler\J::__construct()" references class "Symfony\Component\DependencyInjection\Tests\Compiler\I" but no such service exists. Try changing the type-hint to "Symfony\Component\DependencyInjection\Tests\Compiler\IInterface" instead.', (string) $e->getMessage());
        }
    }

    public function testExceptionWhenAliasDoesNotExist()
    {
        $container = new ContainerBuilder();

        // multiple I instances... but no IInterface alias
        $container->register('i', I::class);
        $container->register('i2', I::class);
        // J type-hints against I concretely
        $container->register('j', J::class)
            ->setAutowired(true);

        $pass = new AutowirePass();
        try {
            $pass->process($container);
            $this->fail('AutowirePass should have thrown an exception');
        } catch (AutowiringFailedException $e) {
            $this->assertSame('Cannot autowire service "j": argument "$i" of method "Symfony\Component\DependencyInjection\Tests\Compiler\J::__construct()" references class "Symfony\Component\DependencyInjection\Tests\Compiler\I" but no such service exists. You should maybe alias this class to one of these existing services: "i", "i2".', (string) $e->getMessage());
        }
    }

    public function testInlineServicesAreNotCandidates()
    {
        $container = new ContainerBuilder();
        $loader = new XmlFileLoader($container, new FileLocator(realpath(__DIR__.'/../Fixtures/xml')));
        $loader->load('services_inline_not_candidate.xml');

        $pass = new AutowirePass();
        $pass->process($container);

        $this->assertSame([], $container->getDefinition('autowired')->getArguments());
    }

    public function testAutowireDecorator()
    {
        $container = new ContainerBuilder();
        $container->register(LoggerInterface::class, NullLogger::class);
        $container->register(Decorated::class, Decorated::class);
        $container
            ->register(Decorator::class, Decorator::class)
            ->setDecoratedService(Decorated::class)
            ->setAutowired(true)
        ;

        (new DecoratorServicePass())->process($container);
        (new AutowirePass())->process($container);

        $definition = $container->getDefinition(Decorator::class);
        $this->assertSame(Decorator::class.'.inner', (string) $definition->getArgument(1));
    }

    public function testAutowireDecoratorChain()
    {
        $container = new ContainerBuilder();
        $container->register(LoggerInterface::class, NullLogger::class);
        $container->register(Decorated::class, Decorated::class);
        $container
            ->register(Decorator::class, Decorator::class)
            ->setDecoratedService(Decorated::class)
            ->setAutowired(true)
        ;
        $container
            ->register(DecoratedDecorator::class, DecoratedDecorator::class)
            ->setDecoratedService(Decorated::class)
            ->setAutowired(true)
        ;

        (new DecoratorServicePass())->process($container);
        (new AutowirePass())->process($container);

        $definition = $container->getDefinition(DecoratedDecorator::class);
        $this->assertSame(DecoratedDecorator::class.'.inner', (string) $definition->getArgument(0));
    }

    public function testAutowireDecoratorRenamedId()
    {
        $container = new ContainerBuilder();
        $container->register(LoggerInterface::class, NullLogger::class);
        $container->register(Decorated::class, Decorated::class);
        $container
            ->register(Decorator::class, Decorator::class)
            ->setDecoratedService(Decorated::class, 'renamed')
            ->setAutowired(true)
        ;

        (new DecoratorServicePass())->process($container);
        (new AutowirePass())->process($container);

        $definition = $container->getDefinition(Decorator::class);
        $this->assertSame('renamed', (string) $definition->getArgument(1));
    }

    public function testDoNotAutowireDecoratorWhenSeveralArgumentOfTheType()
    {
        $container = new ContainerBuilder();
        $container->register(LoggerInterface::class, NullLogger::class);
        $container->register(Decorated::class, Decorated::class);
        $container
            ->register(NonAutowirableDecorator::class, NonAutowirableDecorator::class)
            ->setDecoratedService(Decorated::class)
            ->setAutowired(true)
        ;

        (new DecoratorServicePass())->process($container);
        try {
            (new AutowirePass())->process($container);
            $this->fail('AutowirePass should have thrown an exception');
        } catch (AutowiringFailedException $e) {
            $this->assertSame('Cannot autowire service "Symfony\Component\DependencyInjection\Tests\Compiler\NonAutowirableDecorator": argument "$decorated1" of method "__construct()" references interface "Symfony\Component\DependencyInjection\Tests\Compiler\DecoratorInterface" but no such service exists. You should maybe alias this interface to one of these existing services: "Symfony\Component\DependencyInjection\Tests\Compiler\NonAutowirableDecorator", "Symfony\Component\DependencyInjection\Tests\Compiler\NonAutowirableDecorator.inner".', (string) $e->getMessage());
        }
    }

    public function testErroredServiceLocator()
    {
        $container = new ContainerBuilder();
        $container->register('some_locator', 'stdClass')
            ->addArgument(new TypedReference(MissingClass::class, MissingClass::class, ContainerBuilder::RUNTIME_EXCEPTION_ON_INVALID_REFERENCE))
            ->addTag('container.service_locator');

        (new AutowirePass())->process($container);

        $this->assertSame(['Cannot autowire service "some_locator": it has type "Symfony\Component\DependencyInjection\Tests\Compiler\MissingClass" but this class was not found.'], $container->getDefinition('.errored.some_locator.'.MissingClass::class)->getErrors());
    }

    public function testNamedArgumentAliasResolveCollisions()
    {
        $container = new ContainerBuilder();

        $container->register('c1', CollisionA::class);
        $container->register('c2', CollisionB::class);
        $container->setAlias(CollisionInterface::class.' $collision', 'c2');
        $aDefinition = $container->register('setter_injection_collision', SetterInjectionCollision::class);
        $aDefinition->setAutowired(true);

        (new AutowireRequiredMethodsPass())->process($container);

        $pass = new AutowirePass();

        $pass->process($container);

        $expected = [
            [
                'setMultipleInstancesForOneArg',
                [new TypedReference(CollisionInterface::class.' $collision', CollisionInterface::class)],
            ],
        ];
        $this->assertEquals($expected, $container->getDefinition('setter_injection_collision')->getMethodCalls());
    }

    public function testArgumentWithTarget()
    {
        $container = new ContainerBuilder();

        $container->register(BarInterface::class, BarInterface::class);
        $container->register(BarInterface::class.' $imageStorage', BarInterface::class);
        $container->register('with_target', WithTarget::class)
            ->setAutowired(true);

        (new AutowirePass())->process($container);

        $this->assertSame(BarInterface::class.' $imageStorage', (string) $container->getDefinition('with_target')->getArgument(0));
    }

    public function testDecorationWithServiceAndAliasedInterface()
    {
        $container = new ContainerBuilder();

        $container->register(DecoratorImpl::class, DecoratorImpl::class)
            ->setAutowired(true)
            ->setPublic(true);
        $container->setAlias(DecoratorInterface::class, DecoratorImpl::class)->setPublic(true);
        $container->register(DecoratedDecorator::class, DecoratedDecorator::class)
            ->setAutowired(true)
            ->setPublic(true)
            ->setDecoratedService(DecoratorImpl::class);

        $container->compile();

        static::assertInstanceOf(DecoratedDecorator::class, $container->get(DecoratorInterface::class));
        static::assertInstanceOf(DecoratedDecorator::class, $container->get(DecoratorImpl::class));
    }
}<|MERGE_RESOLUTION|>--- conflicted
+++ resolved
@@ -429,8 +429,6 @@
         $this->assertNull($definition->getArgument(0));
     }
 
-<<<<<<< HEAD
-=======
     /**
      * @requires PHP 8.2
      */
@@ -447,10 +445,6 @@
         $this->assertNull($definition->getArgument(0));
     }
 
-    /**
-     * @requires PHP 8
-     */
->>>>>>> cbb5926c
     public function testParameterWithNullUnionIsAutowired()
     {
         $container = new ContainerBuilder();
