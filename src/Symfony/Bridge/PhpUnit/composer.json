{
    "name": "symfony/phpunit-bridge",
    "type": "symfony-bridge",
    "description": "Symfony PHPUnit Bridge",
    "keywords": [],
    "homepage": "https://symfony.com",
    "license": "MIT",
    "authors": [
        {
            "name": "Nicolas Grekas",
            "email": "p@tchwork.com"
        },
        {
            "name": "Symfony Community",
            "homepage": "https://symfony.com/contributors"
        }
    ],
    "require": {
        "php": ">=5.5.9 EVEN ON LATEST SYMFONY VERSIONS TO ALLOW USING",
        "php": "THIS BRIDGE WHEN TESTING LOWEST SYMFONY VERSIONS.",
        "php": ">=5.5.9"
    },
    "require-dev": {
        "symfony/deprecation-contracts": "^2.1"
    },
    "suggest": {
        "symfony/error-handler": "For tracking deprecated interfaces usages at runtime with DebugClassLoader"
    },
    "conflict": {
        "phpunit/phpunit": "<4.8.35|<5.4.3,>=5.0|<6.4,>=6.0|9.1.2"
    },
    "autoload": {
        "files": [ "bootstrap.php" ],
        "psr-4": { "Symfony\\Bridge\\PhpUnit\\": "" },
        "exclude-from-classmap": [
            "/Tests/"
        ]
    },
    "bin": [
        "bin/simple-phpunit"
    ],
    "minimum-stability": "dev",
    "extra": {
<<<<<<< HEAD
        "branch-version": "5.1-dev",
=======
        "branch-version": "4.4",
>>>>>>> 58f803f3
        "thanks": {
            "name": "phpunit/phpunit",
            "url": "https://github.com/sebastianbergmann/phpunit"
        }
    }
}<|MERGE_RESOLUTION|>--- conflicted
+++ resolved
@@ -41,11 +41,7 @@
     ],
     "minimum-stability": "dev",
     "extra": {
-<<<<<<< HEAD
-        "branch-version": "5.1-dev",
-=======
-        "branch-version": "4.4",
->>>>>>> 58f803f3
+        "branch-version": "5.1",
         "thanks": {
             "name": "phpunit/phpunit",
             "url": "https://github.com/sebastianbergmann/phpunit"
