<?php

/*
 * This file is part of the Symfony package.
 *
 * (c) Fabien Potencier <fabien@symfony.com>
 *
 * For the full copyright and license information, please view the LICENSE
 * file that was distributed with this source code.
 */

namespace Symfony\Component\Process\Pipes;

use Symfony\Component\Process\Exception\RuntimeException;
use Symfony\Component\Process\Process;

/**
 * WindowsPipes implementation uses temporary files as handles.
 *
 * @see https://bugs.php.net/bug.php?id=51800
 * @see https://bugs.php.net/bug.php?id=65650
 *
 * @author Romain Neutron <imprec@gmail.com>
 *
 * @internal
 */
class WindowsPipes extends AbstractPipes
{
    private $files = array();
    private $fileHandles = array();
    private $lockHandles = array();
    private $readBytes = array(
        Process::STDOUT => 0,
        Process::STDERR => 0,
    );
    private $haveReadSupport;

    public function __construct($input, $haveReadSupport)
    {
        $this->haveReadSupport = (bool) $haveReadSupport;

        if ($this->haveReadSupport) {
            // Fix for PHP bug #51800: reading from STDOUT pipe hangs forever on Windows if the output is too big.
            // Workaround for this problem is to use temporary files instead of pipes on Windows platform.
            //
            // @see https://bugs.php.net/bug.php?id=51800
            $pipes = array(
                Process::STDOUT => Process::OUT,
                Process::STDERR => Process::ERR,
            );
            $tmpDir = sys_get_temp_dir();
            $lastError = 'unknown reason';
            set_error_handler(function ($type, $msg) use (&$lastError) { $lastError = $msg; });
            for ($i = 0;; ++$i) {
                foreach ($pipes as $pipe => $name) {
                    $file = sprintf('%s\\sf_proc_%02X.%s', $tmpDir, $i, $name);

                    if (!$h = fopen($file.'.lock', 'w')) {
                        restore_error_handler();
                        throw new RuntimeException(sprintf('A temporary file could not be opened to write the process output: %s', $lastError));
                    }
                    if (!flock($h, LOCK_EX | LOCK_NB)) {
                        continue 2;
                    }
                    if (isset($this->lockHandles[$pipe])) {
                        flock($this->lockHandles[$pipe], LOCK_UN);
                        fclose($this->lockHandles[$pipe]);
                    }
                    $this->lockHandles[$pipe] = $h;

                    if (!fclose(fopen($file, 'w')) || !$h = fopen($file, 'r')) {
                        flock($this->lockHandles[$pipe], LOCK_UN);
                        fclose($this->lockHandles[$pipe]);
                        unset($this->lockHandles[$pipe]);
                        continue 2;
                    }
                    $this->fileHandles[$pipe] = $h;
                    $this->files[$pipe] = $file;
                }
                break;
            }
            restore_error_handler();
        }

        parent::__construct($input);
    }

    public function __destruct()
    {
        $this->close();
    }

    /**
     * {@inheritdoc}
     */
    public function getDescriptors()
    {
        if (!$this->haveReadSupport) {
            $nullstream = fopen('NUL', 'c');

            return array(
                array('pipe', 'r'),
                $nullstream,
                $nullstream,
            );
        }

        // We're not using pipe on Windows platform as it hangs (https://bugs.php.net/bug.php?id=51800)
        // We're not using file handles as it can produce corrupted output https://bugs.php.net/bug.php?id=65650
        // So we redirect output within the commandline and pass the nul device to the process
        return array(
            array('pipe', 'r'),
            array('file', 'NUL', 'w'),
            array('file', 'NUL', 'w'),
        );
    }

    /**
     * {@inheritdoc}
     */
    public function getFiles()
    {
        return $this->files;
    }

    /**
     * {@inheritdoc}
     */
    public function readAndWrite($blocking, $close = false)
    {
        $this->unblock();
        $w = $this->write();
        $read = $r = $e = array();

        if ($blocking) {
            if ($w) {
                @stream_select($r, $w, $e, 0, Process::TIMEOUT_PRECISION * 1E6);
            } elseif ($this->fileHandles) {
                usleep(Process::TIMEOUT_PRECISION * 1E6);
            }
        }
        foreach ($this->fileHandles as $type => $fileHandle) {
            $data = stream_get_contents($fileHandle, -1, $this->readBytes[$type]);

            if (isset($data[0])) {
                $this->readBytes[$type] += \strlen($data);
                $read[$type] = $data;
            }
            if ($close) {
                ftruncate($fileHandle, 0);
                fclose($fileHandle);
                flock($this->lockHandles[$type], LOCK_UN);
                fclose($this->lockHandles[$type]);
                unset($this->fileHandles[$type], $this->lockHandles[$type]);
            }
        }

        return $read;
    }

    /**
     * {@inheritdoc}
     */
    public function haveReadSupport()
    {
        return $this->haveReadSupport;
    }

    /**
     * {@inheritdoc}
     */
    public function areOpen()
    {
        return $this->pipes && $this->fileHandles;
    }

    /**
     * {@inheritdoc}
     */
    public function close()
    {
        parent::close();
        foreach ($this->fileHandles as $type => $handle) {
            ftruncate($handle, 0);
            fclose($handle);
            flock($this->lockHandles[$type], LOCK_UN);
            fclose($this->lockHandles[$type]);
        }
        $this->fileHandles = $this->lockHandles = array();
    }

    /**
<<<<<<< HEAD
     * Removes temporary files.
     */
    private function removeFiles()
    {
        foreach ($this->files as $filename) {
            if (file_exists($filename)) {
                @unlink($filename);
            }
        }
        $this->files = array();
=======
     * Creates a new WindowsPipes instance.
     *
     * @param Process $process The process
     * @param $input
     *
     * @return static
     */
    public static function create(Process $process, $input)
    {
        return new static($process->isOutputDisabled(), $input);
>>>>>>> c57e4e1a
    }
}<|MERGE_RESOLUTION|>--- conflicted
+++ resolved
@@ -188,30 +188,4 @@
         }
         $this->fileHandles = $this->lockHandles = array();
     }
-
-    /**
-<<<<<<< HEAD
-     * Removes temporary files.
-     */
-    private function removeFiles()
-    {
-        foreach ($this->files as $filename) {
-            if (file_exists($filename)) {
-                @unlink($filename);
-            }
-        }
-        $this->files = array();
-=======
-     * Creates a new WindowsPipes instance.
-     *
-     * @param Process $process The process
-     * @param $input
-     *
-     * @return static
-     */
-    public static function create(Process $process, $input)
-    {
-        return new static($process->isOutputDisabled(), $input);
->>>>>>> c57e4e1a
-    }
 }