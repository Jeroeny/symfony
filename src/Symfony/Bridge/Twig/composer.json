{
    "name": "symfony/twig-bridge",
    "type": "symfony-bridge",
    "description": "Symfony Twig Bridge",
    "keywords": [],
    "homepage": "https://symfony.com",
    "license": "MIT",
    "authors": [
        {
            "name": "Fabien Potencier",
            "email": "fabien@symfony.com"
        },
        {
            "name": "Symfony Community",
            "homepage": "https://symfony.com/contributors"
        }
    ],
    "require": {
        "php": "^7.1.3",
        "twig/twig": "^1.35|^2.4.4"
    },
    "require-dev": {
        "symfony/asset": "~3.4|~4.0",
        "symfony/dependency-injection": "~3.4|~4.0",
        "symfony/finder": "~3.4|~4.0",
<<<<<<< HEAD
        "symfony/form": "~3.4|~4.0",
=======
        "symfony/form": "^3.4.5|^4.0.5",
>>>>>>> 2871a96f
        "symfony/http-foundation": "~3.4|~4.0",
        "symfony/http-kernel": "~3.4|~4.0",
        "symfony/polyfill-intl-icu": "~1.0",
        "symfony/routing": "~3.4|~4.0",
        "symfony/templating": "~3.4|~4.0",
        "symfony/translation": "~3.4|~4.0",
        "symfony/yaml": "~3.4|~4.0",
        "symfony/security": "~3.4|~4.0",
        "symfony/security-acl": "~2.8|~3.0",
        "symfony/stopwatch": "~3.4|~4.0",
        "symfony/console": "~3.4|~4.0",
        "symfony/var-dumper": "~3.4|~4.0",
        "symfony/expression-language": "~3.4|~4.0",
        "symfony/web-link": "~3.4|~4.0",
        "symfony/workflow": "~3.4|~4.0"
    },
    "conflict": {
        "symfony/form": "<3.4.5|<4.0.5,>=4.0",
        "symfony/console": "<3.4"
    },
    "suggest": {
        "symfony/finder": "",
        "symfony/asset": "For using the AssetExtension",
        "symfony/form": "For using the FormExtension",
        "symfony/http-kernel": "For using the HttpKernelExtension",
        "symfony/routing": "For using the RoutingExtension",
        "symfony/templating": "For using the TwigEngine",
        "symfony/translation": "For using the TranslationExtension",
        "symfony/yaml": "For using the YamlExtension",
        "symfony/security": "For using the SecurityExtension",
        "symfony/stopwatch": "For using the StopwatchExtension",
        "symfony/var-dumper": "For using the DumpExtension",
        "symfony/expression-language": "For using the ExpressionExtension",
        "symfony/web-link": "For using the WebLinkExtension"
    },
    "autoload": {
        "psr-4": { "Symfony\\Bridge\\Twig\\": "" },
        "exclude-from-classmap": [
            "/Tests/"
        ]
    },
    "minimum-stability": "dev",
    "extra": {
        "branch-alias": {
<<<<<<< HEAD
            "dev-master": "4.1-dev"
=======
            "dev-master": "4.0-dev"
>>>>>>> 2871a96f
        }
    }
}<|MERGE_RESOLUTION|>--- conflicted
+++ resolved
@@ -23,11 +23,7 @@
         "symfony/asset": "~3.4|~4.0",
         "symfony/dependency-injection": "~3.4|~4.0",
         "symfony/finder": "~3.4|~4.0",
-<<<<<<< HEAD
-        "symfony/form": "~3.4|~4.0",
-=======
         "symfony/form": "^3.4.5|^4.0.5",
->>>>>>> 2871a96f
         "symfony/http-foundation": "~3.4|~4.0",
         "symfony/http-kernel": "~3.4|~4.0",
         "symfony/polyfill-intl-icu": "~1.0",
@@ -72,11 +68,7 @@
     "minimum-stability": "dev",
     "extra": {
         "branch-alias": {
-<<<<<<< HEAD
             "dev-master": "4.1-dev"
-=======
-            "dev-master": "4.0-dev"
->>>>>>> 2871a96f
         }
     }
 }