--- conflicted
+++ resolved
@@ -16,11 +16,7 @@
 
 class DenormalizableDummy implements DenormalizableInterface
 {
-<<<<<<< HEAD
-    public function denormalize(DenormalizerInterface $denormalizer, array|string|int|float|bool $data, string $format = null, array $context = []): void
-=======
-    public function denormalize(DenormalizerInterface $denormalizer, $data, ?string $format = null, array $context = [])
->>>>>>> 998fa9d6
+    public function denormalize(DenormalizerInterface $denormalizer, array|string|int|float|bool $data, ?string $format = null, array $context = []): void
     {
     }
 }