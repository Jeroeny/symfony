{
    "name": "symfony/symfony",
    "type": "library",
    "description": "The Symfony PHP framework",
    "keywords": ["framework"],
    "homepage": "https://symfony.com",
    "license": "MIT",
    "authors": [
        {
            "name": "Fabien Potencier",
            "email": "fabien@symfony.com"
        },
        {
            "name": "Symfony Community",
            "homepage": "https://symfony.com/contributors"
        }
    ],
    "require": {
        "php": ">=7.2.5",
        "ext-xml": "*",
        "doctrine/event-manager": "~1.0",
        "doctrine/persistence": "^1.3|^2",
        "twig/twig": "^2.10|^3.0",
        "psr/cache": "~1.0",
        "psr/container": "^1.0",
        "psr/event-dispatcher": "^1.0",
        "psr/link": "^1.0",
        "psr/log": "~1.0",
        "symfony/contracts": "^2.1",
        "symfony/polyfill-ctype": "~1.8",
        "symfony/polyfill-intl-grapheme": "~1.0",
        "symfony/polyfill-intl-icu": "~1.0",
        "symfony/polyfill-intl-idn": "^1.10",
        "symfony/polyfill-intl-normalizer": "~1.0",
        "symfony/polyfill-mbstring": "~1.0",
        "symfony/polyfill-php73": "^1.11",
        "symfony/polyfill-php80": "^1.15",
        "symfony/polyfill-uuid": "^1.15"
    },
    "replace": {
        "symfony/asset": "self.version",
        "symfony/amazon-mailer": "self.version",
        "symfony/browser-kit": "self.version",
        "symfony/cache": "self.version",
        "symfony/config": "self.version",
        "symfony/console": "self.version",
        "symfony/css-selector": "self.version",
        "symfony/dependency-injection": "self.version",
        "symfony/debug-bundle": "self.version",
        "symfony/doctrine-bridge": "self.version",
        "symfony/dom-crawler": "self.version",
        "symfony/dotenv": "self.version",
        "symfony/error-handler": "self.version",
        "symfony/event-dispatcher": "self.version",
        "symfony/expression-language": "self.version",
        "symfony/filesystem": "self.version",
        "symfony/finder": "self.version",
        "symfony/form": "self.version",
        "symfony/framework-bundle": "self.version",
        "symfony/google-mailer": "self.version",
        "symfony/http-client": "self.version",
        "symfony/http-foundation": "self.version",
        "symfony/http-kernel": "self.version",
        "symfony/inflector": "self.version",
        "symfony/intl": "self.version",
        "symfony/ldap": "self.version",
        "symfony/lock": "self.version",
        "symfony/mailchimp-mailer": "self.version",
        "symfony/mailer": "self.version",
        "symfony/mailgun-mailer": "self.version",
        "symfony/messenger": "self.version",
        "symfony/mime": "self.version",
        "symfony/monolog-bridge": "self.version",
        "symfony/notifier": "self.version",
        "symfony/options-resolver": "self.version",
        "symfony/postmark-mailer": "self.version",
        "symfony/process": "self.version",
        "symfony/property-access": "self.version",
        "symfony/property-info": "self.version",
        "symfony/proxy-manager-bridge": "self.version",
        "symfony/routing": "self.version",
        "symfony/security-core": "self.version",
        "symfony/security-csrf": "self.version",
        "symfony/security-guard": "self.version",
        "symfony/security-http": "self.version",
        "symfony/security-bundle": "self.version",
        "symfony/sendgrid-mailer": "self.version",
        "symfony/serializer": "self.version",
        "symfony/stopwatch": "self.version",
        "symfony/string": "self.version",
        "symfony/templating": "self.version",
        "symfony/translation": "self.version",
        "symfony/twig-bridge": "self.version",
        "symfony/twig-bundle": "self.version",
        "symfony/uid": "self.version",
        "symfony/validator": "self.version",
        "symfony/var-dumper": "self.version",
        "symfony/var-exporter": "self.version",
        "symfony/web-link": "self.version",
        "symfony/web-profiler-bundle": "self.version",
        "symfony/workflow": "self.version",
        "symfony/yaml": "self.version"
    },
    "require-dev": {
        "amphp/http-client": "^4.2",
        "amphp/http-tunnel": "^1.0",
        "async-aws/ses": "^1.0",
        "async-aws/sqs": "^1.0",
        "cache/integration-tests": "dev-master",
        "composer/package-versions-deprecated": "^1.8",
        "doctrine/annotations": "~1.0",
        "doctrine/cache": "~1.6",
        "doctrine/collections": "~1.0",
<<<<<<< HEAD
        "doctrine/data-fixtures": "1.0.*",
        "doctrine/dbal": "^2.10",
=======
        "doctrine/data-fixtures": "^1.1",
        "doctrine/dbal": "~2.4",
>>>>>>> 20cf5df0
        "doctrine/orm": "~2.4,>=2.4.5",
        "doctrine/reflection": "~1.0",
        "doctrine/doctrine-bundle": "^2.0",
        "guzzlehttp/promises": "^1.3.1",
        "masterminds/html5": "^2.6",
        "monolog/monolog": "^1.25.1|^2",
        "nyholm/psr7": "^1.0",
        "ocramius/proxy-manager": "^2.1",
        "paragonie/sodium_compat": "^1.8",
        "php-http/httplug": "^1.0|^2.0",
        "predis/predis": "~1.1",
        "psr/http-client": "^1.0",
        "psr/simple-cache": "^1.0",
        "egulias/email-validator": "~1.2,>=1.2.8|~2.0",
        "symfony/phpunit-bridge": "^5.0.8",
        "symfony/security-acl": "~2.8|~3.0",
        "phpdocumentor/reflection-docblock": "^3.0|^4.0|^5.0",
        "twig/cssinliner-extra": "^2.12",
        "twig/inky-extra": "^2.12",
        "twig/markdown-extra": "^2.12"
    },
    "conflict": {
        "doctrine/dbal": "<2.10",
        "masterminds/html5": "<2.6",
        "phpdocumentor/reflection-docblock": "<3.2.2",
        "phpdocumentor/type-resolver": "<0.3.0",
        "ocramius/proxy-manager": "<2.1",
        "phpunit/phpunit": "<5.4.3"
    },
    "autoload": {
        "psr-4": {
            "Symfony\\Bridge\\Doctrine\\": "src/Symfony/Bridge/Doctrine/",
            "Symfony\\Bridge\\Monolog\\": "src/Symfony/Bridge/Monolog/",
            "Symfony\\Bridge\\ProxyManager\\": "src/Symfony/Bridge/ProxyManager/",
            "Symfony\\Bridge\\Twig\\": "src/Symfony/Bridge/Twig/",
            "Symfony\\Bundle\\": "src/Symfony/Bundle/",
            "Symfony\\Component\\": "src/Symfony/Component/"
        },
        "classmap": [
            "src/Symfony/Component/Intl/Resources/stubs"
        ],
        "exclude-from-classmap": [
            "**/Tests/"
        ]
    },
    "autoload-dev": {
        "files": [
            "src/Symfony/Component/String/Resources/functions.php",
            "src/Symfony/Component/VarDumper/Resources/functions/dump.php"
        ]
    },
    "repositories": [
        {
            "type": "path",
            "url": "src/Symfony/Contracts"
        }
    ],
    "minimum-stability": "dev",
    "extra": {
        "branch-alias": {
            "dev-master": "5.2-dev"
        }
    }
}<|MERGE_RESOLUTION|>--- conflicted
+++ resolved
@@ -111,13 +111,8 @@
         "doctrine/annotations": "~1.0",
         "doctrine/cache": "~1.6",
         "doctrine/collections": "~1.0",
-<<<<<<< HEAD
-        "doctrine/data-fixtures": "1.0.*",
+        "doctrine/data-fixtures": "^1.1",
         "doctrine/dbal": "^2.10",
-=======
-        "doctrine/data-fixtures": "^1.1",
-        "doctrine/dbal": "~2.4",
->>>>>>> 20cf5df0
         "doctrine/orm": "~2.4,>=2.4.5",
         "doctrine/reflection": "~1.0",
         "doctrine/doctrine-bundle": "^2.0",
