--- conflicted
+++ resolved
@@ -100,18 +100,8 @@
      */
     public function testDenormalizeUsingFormatPassedInConstructor($format, $input, $output)
     {
-<<<<<<< HEAD
         $normalizer = new DateIntervalNormalizer([DateIntervalNormalizer::FORMAT_KEY => $format]);
-=======
-        $this->doTestDenormalizeUsingFormatPassedInConstructor($format, $input, $output);
-    }
-
-    /**
-     * @dataProvider dataProviderISO
-     */
-    public function testLegacyDenormalizeUsingFormatPassedInConstructor($format, $input, $output)
-    {
-        $this->doTestDenormalizeUsingFormatPassedInConstructor($format, $input, $output, true);
+        $this->assertDateIntervalEquals($this->getInterval($output), $normalizer->denormalize($input, \DateInterval::class));
     }
 
     public function testDenormalizeIntervalsWithOmittedPartsBeingZero()
@@ -120,13 +110,6 @@
 
         $this->assertDateIntervalEquals($this->getInterval('P3Y2M4DT0H0M0S'), $normalizer->denormalize('P3Y2M4D', \DateInterval::class));
         $this->assertDateIntervalEquals($this->getInterval('P0Y0M0DT12H34M0S'), $normalizer->denormalize('PT12H34M', \DateInterval::class));
-    }
-
-    private function doTestDenormalizeUsingFormatPassedInConstructor($format, $input, $output, bool $legacy = false)
-    {
-        $normalizer = $legacy ? new DateIntervalNormalizer($format) : new DateIntervalNormalizer([DateIntervalNormalizer::FORMAT_KEY => $format]);
->>>>>>> cc606003
-        $this->assertDateIntervalEquals($this->getInterval($output), $normalizer->denormalize($input, \DateInterval::class));
     }
 
     public function testDenormalizeExpectsString()
