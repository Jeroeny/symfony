--- conflicted
+++ resolved
@@ -36,14 +36,7 @@
         }
     }
 
-<<<<<<< HEAD
-    public function resolve(mixed $resource, string $type = null): LoaderInterface|false
-=======
-    /**
-     * {@inheritdoc}
-     */
-    public function resolve($resource, ?string $type = null)
->>>>>>> 2a31f2dd
+    public function resolve(mixed $resource, ?string $type = null): LoaderInterface|false
     {
         foreach ($this->loaders as $loader) {
             if ($loader->supports($resource, $type)) {
