--- conflicted
+++ resolved
@@ -1029,13 +1029,8 @@
 
         $arguments = $this->doResolveServices($parameterBag->unescapeValue($parameterBag->resolveValue($arguments)), $inlineServices, $isConstructorArgument);
 
-<<<<<<< HEAD
-        if (null !== $id && $definition->isShared() && isset($this->services[$id]) && (true === $tryProxy || !$definition->isLazy())) {
-            return $this->services[$id];
-=======
-        if (null !== $id && $definition->isShared() && (isset($this->services[$id]) || isset($this->privates[$id])) && ($tryProxy || !$definition->isLazy())) {
+        if (null !== $id && $definition->isShared() && (isset($this->services[$id]) || isset($this->privates[$id])) && (true === $tryProxy || !$definition->isLazy())) {
             return $this->services[$id] ?? $this->privates[$id];
->>>>>>> 5cb3ee57
         }
 
         if (null !== $factory) {
