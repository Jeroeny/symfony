--- conflicted
+++ resolved
@@ -24,9 +24,6 @@
 {
     public $traverse = true;
 
-<<<<<<< HEAD
-    public function __get(string $option): mixed
-=======
     public function __construct(array $options = null, array $groups = null, $payload = null, bool $traverse = null)
     {
         parent::__construct($options ?? [], $groups, $payload);
@@ -34,8 +31,7 @@
         $this->traverse = $traverse ?? $this->traverse;
     }
 
-    public function __get(string $option)
->>>>>>> ee2eb1c2
+    public function __get(string $option): mixed
     {
         if ('groups' === $option) {
             // when this is reached, no groups have been configured
