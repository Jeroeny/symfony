<?php

/*
 * This file is part of the Symfony package.
 *
 * (c) Fabien Potencier <fabien@symfony.com>
 *
 * For the full copyright and license information, please view the LICENSE
 * file that was distributed with this source code.
 */

namespace Symfony\Component\Serializer\Normalizer;

use Symfony\Component\PropertyAccess\Exception\InvalidArgumentException as PropertyAccessInvalidArgumentException;
use Symfony\Component\PropertyAccess\Exception\InvalidTypeException;
use Symfony\Component\PropertyAccess\Exception\NoSuchPropertyException;
use Symfony\Component\PropertyAccess\Exception\UninitializedPropertyException;
use Symfony\Component\PropertyAccess\PropertyAccess;
use Symfony\Component\PropertyInfo\PropertyTypeExtractorInterface;
use Symfony\Component\PropertyInfo\Type;
use Symfony\Component\Serializer\Encoder\CsvEncoder;
use Symfony\Component\Serializer\Encoder\JsonEncoder;
use Symfony\Component\Serializer\Encoder\XmlEncoder;
use Symfony\Component\Serializer\Exception\ExtraAttributesException;
use Symfony\Component\Serializer\Exception\InvalidArgumentException;
use Symfony\Component\Serializer\Exception\LogicException;
use Symfony\Component\Serializer\Exception\MissingConstructorArgumentsException;
use Symfony\Component\Serializer\Exception\NotNormalizableValueException;
use Symfony\Component\Serializer\Mapping\AttributeMetadataInterface;
use Symfony\Component\Serializer\Mapping\ClassDiscriminatorFromClassMetadata;
use Symfony\Component\Serializer\Mapping\ClassDiscriminatorResolverInterface;
use Symfony\Component\Serializer\Mapping\ClassMetadataInterface;
use Symfony\Component\Serializer\Mapping\Factory\ClassMetadataFactoryInterface;
use Symfony\Component\Serializer\NameConverter\NameConverterInterface;

/**
 * Base class for a normalizer dealing with objects.
 *
 * @author Kévin Dunglas <dunglas@gmail.com>
 */
abstract class AbstractObjectNormalizer extends AbstractNormalizer
{
    /**
     * Set to true to respect the max depth metadata on fields.
     */
    public const ENABLE_MAX_DEPTH = 'enable_max_depth';

    /**
     * How to track the current depth in the context.
     */
    public const DEPTH_KEY_PATTERN = 'depth_%s::%s';

    /**
     * While denormalizing, we can verify that types match.
     *
     * You can disable this by setting this flag to true.
     */
    public const DISABLE_TYPE_ENFORCEMENT = 'disable_type_enforcement';

    /**
     * Flag to control whether fields with the value `null` should be output
     * when normalizing or omitted.
     */
    public const SKIP_NULL_VALUES = 'skip_null_values';

    /**
     * Flag to control whether uninitialized PHP>=7.4 typed class properties
     * should be excluded when normalizing.
     */
    public const SKIP_UNINITIALIZED_VALUES = 'skip_uninitialized_values';

    /**
     * Callback to allow to set a value for an attribute when the max depth has
     * been reached.
     *
     * If no callback is given, the attribute is skipped. If a callable is
     * given, its return value is used (even if null).
     *
     * The arguments are:
     *
     * - mixed  $attributeValue value of this field
     * - object $object         the whole object being normalized
     * - string $attributeName  name of the attribute being normalized
     * - string $format         the requested format
     * - array  $context        the serialization context
     */
    public const MAX_DEPTH_HANDLER = 'max_depth_handler';

    /**
     * Specify which context key are not relevant to determine which attributes
     * of an object to (de)normalize.
     */
    public const EXCLUDE_FROM_CACHE_KEY = 'exclude_from_cache_key';

    /**
     * Flag to tell the denormalizer to also populate existing objects on
     * attributes of the main object.
     *
     * Setting this to true is only useful if you also specify the root object
     * in OBJECT_TO_POPULATE.
     */
    public const DEEP_OBJECT_TO_POPULATE = 'deep_object_to_populate';

    /**
     * Flag to control whether an empty object should be kept as an object (in
     * JSON: {}) or converted to a list (in JSON: []).
     */
    public const PRESERVE_EMPTY_OBJECTS = 'preserve_empty_objects';

    protected ?ClassDiscriminatorResolverInterface $classDiscriminatorResolver;

    private array $typesCache = [];
    private array $attributesCache = [];
    private readonly \Closure $objectClassResolver;

    public function __construct(
        ClassMetadataFactoryInterface $classMetadataFactory = null,
        NameConverterInterface $nameConverter = null,
        private ?PropertyTypeExtractorInterface $propertyTypeExtractor = null,
        ClassDiscriminatorResolverInterface $classDiscriminatorResolver = null,
        callable $objectClassResolver = null,
        array $defaultContext = [],
    ) {
        parent::__construct($classMetadataFactory, $nameConverter, $defaultContext);

        if (isset($this->defaultContext[self::MAX_DEPTH_HANDLER]) && !\is_callable($this->defaultContext[self::MAX_DEPTH_HANDLER])) {
            throw new InvalidArgumentException(sprintf('The "%s" given in the default context is not callable.', self::MAX_DEPTH_HANDLER));
        }

        $this->defaultContext[self::EXCLUDE_FROM_CACHE_KEY] = array_merge($this->defaultContext[self::EXCLUDE_FROM_CACHE_KEY] ?? [], [self::CIRCULAR_REFERENCE_LIMIT_COUNTERS]);

        if ($classMetadataFactory) {
            $classDiscriminatorResolver ??= new ClassDiscriminatorFromClassMetadata($classMetadataFactory);
        }
        $this->classDiscriminatorResolver = $classDiscriminatorResolver;
        $this->objectClassResolver = ($objectClassResolver ?? 'get_class')(...);
    }

    public function supportsNormalization(mixed $data, string $format = null, array $context = []): bool
    {
        return \is_object($data) && !$data instanceof \Traversable;
    }

    public function normalize(mixed $object, string $format = null, array $context = []): array|string|int|float|bool|\ArrayObject|null
    {
        if (!isset($context['cache_key'])) {
            $context['cache_key'] = $this->getCacheKey($format, $context);
        }

        $this->validateCallbackContext($context);

        if ($this->isCircularReference($object, $context)) {
            return $this->handleCircularReference($object, $format, $context);
        }

        $data = [];
        $stack = [];
        $attributes = $this->getAttributes($object, $format, $context);
        $class = ($this->objectClassResolver)($object);
        $classMetadata = $this->classMetadataFactory?->getMetadataFor($class);
        $attributesMetadata = $this->classMetadataFactory?->getMetadataFor($class)->getAttributesMetadata();
        if (isset($context[self::MAX_DEPTH_HANDLER])) {
            $maxDepthHandler = $context[self::MAX_DEPTH_HANDLER];
            if (!\is_callable($maxDepthHandler)) {
                throw new InvalidArgumentException(sprintf('The "%s" given in the context is not callable.', self::MAX_DEPTH_HANDLER));
            }
        } else {
            $maxDepthHandler = null;
        }

        foreach ($attributes as $attribute) {
            $maxDepthReached = false;
            if (null !== $attributesMetadata && ($maxDepthReached = $this->isMaxDepthReached($attributesMetadata, $class, $attribute, $context)) && !$maxDepthHandler) {
                continue;
            }

            $attributeContext = $this->getAttributeNormalizationContext($object, $attribute, $context);

            try {
                $attributeValue = $attribute === $this->classDiscriminatorResolver?->getMappingForMappedObject($object)?->getTypeProperty()
                    ? $this->classDiscriminatorResolver?->getTypeForMappedObject($object)
                    : $this->getAttributeValue($object, $attribute, $format, $attributeContext);
            } catch (UninitializedPropertyException|\Error $e) {
                if (($context[self::SKIP_UNINITIALIZED_VALUES] ?? $this->defaultContext[self::SKIP_UNINITIALIZED_VALUES] ?? true) && $this->isUninitializedValueError($e)) {
                    continue;
                }
                throw $e;
            }

            if ($maxDepthReached) {
                $attributeValue = $maxDepthHandler($attributeValue, $object, $attribute, $format, $attributeContext);
            }

            $stack[$attribute] = $this->applyCallbacks($attributeValue, $object, $attribute, $format, $attributeContext);
        }

        foreach ($stack as $attribute => $attributeValue) {
            $attributeContext = $this->getAttributeNormalizationContext($object, $attribute, $context);

            if (null === $attributeValue || \is_scalar($attributeValue)) {
                $data = $this->updateData($data, $attribute, $attributeValue, $class, $format, $attributeContext, $attributesMetadata, $classMetadata);
                continue;
            }

            if (!$this->serializer instanceof NormalizerInterface) {
                throw new LogicException(sprintf('Cannot normalize attribute "%s" because the injected serializer is not a normalizer.', $attribute));
            }

            $childContext = $this->createChildContext($attributeContext, $attribute, $format);

            $data = $this->updateData($data, $attribute, $this->serializer->normalize($attributeValue, $format, $childContext), $class, $format, $attributeContext, $attributesMetadata, $classMetadata);
        }

        $preserveEmptyObjects = $context[self::PRESERVE_EMPTY_OBJECTS] ?? $this->defaultContext[self::PRESERVE_EMPTY_OBJECTS] ?? false;
        if ($preserveEmptyObjects && !$data) {
            return new \ArrayObject();
        }

        return $data;
    }

    protected function instantiateObject(array &$data, string $class, array &$context, \ReflectionClass $reflectionClass, array|bool $allowedAttributes, string $format = null): object
    {
        if ($class !== $mappedClass = $this->getMappedClass($data, $class, $context)) {
            return $this->instantiateObject($data, $mappedClass, $context, new \ReflectionClass($mappedClass), $allowedAttributes, $format);
        }

        return parent::instantiateObject($data, $class, $context, $reflectionClass, $allowedAttributes, $format);
    }

    /**
     * Gets and caches attributes for the given object, format and context.
     *
     * @return string[]
     */
    protected function getAttributes(object $object, ?string $format, array $context): array
    {
        $class = ($this->objectClassResolver)($object);
        $key = $class.'-'.$context['cache_key'];

        if (isset($this->attributesCache[$key])) {
            return $this->attributesCache[$key];
        }

        $allowedAttributes = $this->getAllowedAttributes($object, $context, true);

        if (false !== $allowedAttributes) {
            if ($context['cache_key']) {
                $this->attributesCache[$key] = $allowedAttributes;
            }

            return $allowedAttributes;
        }

        $attributes = $this->extractAttributes($object, $format, $context);

        if ($mapping = $this->classDiscriminatorResolver?->getMappingForMappedObject($object)) {
            array_unshift($attributes, $mapping->getTypeProperty());
        }

        if ($context['cache_key'] && \stdClass::class !== $class) {
            $this->attributesCache[$key] = $attributes;
        }

        return $attributes;
    }

    /**
     * Extracts attributes to normalize from the class of the given object, format and context.
     *
     * @return string[]
     */
    abstract protected function extractAttributes(object $object, string $format = null, array $context = []): array;

    /**
     * Gets the attribute value.
     */
    abstract protected function getAttributeValue(object $object, string $attribute, string $format = null, array $context = []): mixed;

    public function supportsDenormalization(mixed $data, string $type, string $format = null, array $context = []): bool
    {
        return class_exists($type) || (interface_exists($type, false) && null !== $this->classDiscriminatorResolver?->getMappingForClass($type));
    }

    public function denormalize(mixed $data, string $type, string $format = null, array $context = []): mixed
    {
        if (!isset($context['cache_key'])) {
            $context['cache_key'] = $this->getCacheKey($format, $context);
        }

        $this->validateCallbackContext($context);

        if (null === $data && isset($context['value_type']) && $context['value_type'] instanceof Type && $context['value_type']->isNullable()) {
            return null;
        }

        $allowedAttributes = $this->getAllowedAttributes($type, $context, true);
        $normalizedData = $this->prepareForDenormalization($data);
        $extraAttributes = [];

        $mappedClass = $this->getMappedClass($normalizedData, $type, $context);

        $nestedAttributes = $this->getNestedAttributes($mappedClass);
        $nestedData = $originalNestedData = [];
        $propertyAccessor = PropertyAccess::createPropertyAccessor();
        foreach ($nestedAttributes as $property => $serializedPath) {
            if (null === $value = $propertyAccessor->getValue($normalizedData, $serializedPath)) {
                continue;
            }
            $convertedProperty = $this->nameConverter ? $this->nameConverter->normalize($property, $mappedClass, $format, $context) : $property;
            $nestedData[$convertedProperty] = $value;
            $originalNestedData[$property] = $value;
            $normalizedData = $this->removeNestedValue($serializedPath->getElements(), $normalizedData);
        }

        $normalizedData = $nestedData + $normalizedData;

        $object = $this->instantiateObject($normalizedData, $mappedClass, $context, new \ReflectionClass($mappedClass), $allowedAttributes, $format);
        $resolvedClass = ($this->objectClassResolver)($object);

        foreach ($normalizedData as $attribute => $value) {
            if ($this->nameConverter) {
                $notConverted = $attribute;
                $attribute = $this->nameConverter->denormalize($attribute, $resolvedClass, $format, $context);
                if (isset($nestedData[$notConverted]) && !isset($originalNestedData[$attribute])) {
                    throw new LogicException(sprintf('Duplicate values for key "%s" found. One value is set via the SerializedPath attribute: "%s", the other one is set via the SerializedName attribute: "%s".', $notConverted, implode('->', $nestedAttributes[$notConverted]->getElements()), $attribute));
                }
            }

            $attributeContext = $this->getAttributeDenormalizationContext($resolvedClass, $attribute, $context);

            if ((false !== $allowedAttributes && !\in_array($attribute, $allowedAttributes, true)) || !$this->isAllowedAttribute($resolvedClass, $attribute, $format, $context)) {
                if (!($context[self::ALLOW_EXTRA_ATTRIBUTES] ?? $this->defaultContext[self::ALLOW_EXTRA_ATTRIBUTES])) {
                    $extraAttributes[] = $attribute;
                }

                continue;
            }

            if ($attributeContext[self::DEEP_OBJECT_TO_POPULATE] ?? $this->defaultContext[self::DEEP_OBJECT_TO_POPULATE] ?? false) {
                $discriminatorMapping = $this->classDiscriminatorResolver?->getMappingForMappedObject($object);

                try {
                    $attributeContext[self::OBJECT_TO_POPULATE] = $attribute === $discriminatorMapping?->getTypeProperty()
                        ? $discriminatorMapping
                        : $this->getAttributeValue($object, $attribute, $format, $attributeContext);
                } catch (NoSuchPropertyException) {
                } catch (UninitializedPropertyException|\Error $e) {
                    if (!(($context[self::SKIP_UNINITIALIZED_VALUES] ?? $this->defaultContext[self::SKIP_UNINITIALIZED_VALUES] ?? true) && $this->isUninitializedValueError($e))) {
                        throw $e;
                    }
                }
            }

            $types = $this->getTypes($resolvedClass, $attribute);

            if (null !== $types) {
                try {
                    $value = $this->validateAndDenormalize($types, $resolvedClass, $attribute, $value, $format, $attributeContext);
                } catch (NotNormalizableValueException $exception) {
                    if (isset($context['not_normalizable_value_exceptions'])) {
                        $context['not_normalizable_value_exceptions'][] = $exception;
                        continue;
                    }
                    throw $exception;
                }
            }

            $value = $this->applyCallbacks($value, $resolvedClass, $attribute, $format, $attributeContext);

            try {
                $this->setAttributeValue($object, $attribute, $value, $format, $attributeContext);
            } catch (PropertyAccessInvalidArgumentException $e) {
                $exception = NotNormalizableValueException::createForUnexpectedDataType(
                    sprintf('Failed to denormalize attribute "%s" value for class "%s": '.$e->getMessage(), $attribute, $type),
                    $data,
<<<<<<< HEAD
                    $e instanceof InvalidTypeException ? [$e->expectedType] : ['unknown'],
                    $context['deserialization_path'] ?? null,
=======
                    ['unknown'],
                    $attributeContext['deserialization_path'] ?? null,
>>>>>>> 388897de
                    false,
                    $e->getCode(),
                    $e
                );
                if (isset($context['not_normalizable_value_exceptions'])) {
                    $context['not_normalizable_value_exceptions'][] = $exception;
                    continue;
                }
                throw $exception;
            }
        }

        if ($extraAttributes) {
            throw new ExtraAttributesException($extraAttributes);
        }

        return $object;
    }

    abstract protected function setAttributeValue(object $object, string $attribute, mixed $value, string $format = null, array $context = []): void;

    /**
     * Validates the submitted data and denormalizes it.
     *
     * @param Type[] $types
     *
     * @throws NotNormalizableValueException
     * @throws ExtraAttributesException
     * @throws MissingConstructorArgumentsException
     * @throws LogicException
     */
    private function validateAndDenormalize(array $types, string $currentClass, string $attribute, mixed $data, ?string $format, array $context): mixed
    {
        $expectedTypes = [];
        $isUnionType = \count($types) > 1;
        $e = null;
        $extraAttributesException = null;
        $missingConstructorArgumentsException = null;
        $isNullable = false;
        foreach ($types as $type) {
            if (null === $data && $type->isNullable()) {
                return null;
            }

            $collectionValueType = $type->isCollection() ? $type->getCollectionValueTypes()[0] ?? null : null;

            // Fix a collection that contains the only one element
            // This is special to xml format only
            if ('xml' === $format && null !== $collectionValueType && (!\is_array($data) || !\is_int(key($data)))) {
                $data = [$data];
            }

            // This try-catch should cover all NotNormalizableValueException (and all return branches after the first
            // exception) so we could try denormalizing all types of an union type. If the target type is not an union
            // type, we will just re-throw the catched exception.
            // In the case of no denormalization succeeds with an union type, it will fall back to the default exception
            // with the acceptable types list.
            try {
                // In XML and CSV all basic datatypes are represented as strings, it is e.g. not possible to determine,
                // if a value is meant to be a string, float, int or a boolean value from the serialized representation.
                // That's why we have to transform the values, if one of these non-string basic datatypes is expected.
                $builtinType = $type->getBuiltinType();
                if (\is_string($data) && (XmlEncoder::FORMAT === $format || CsvEncoder::FORMAT === $format)) {
                    if ('' === $data) {
                        if (Type::BUILTIN_TYPE_ARRAY === $builtinType) {
                            return [];
                        }

                        if (Type::BUILTIN_TYPE_STRING === $builtinType) {
                            return '';
                        }

                        // Don't return null yet because Object-types that come first may accept empty-string too
                        $isNullable = $isNullable ?: $type->isNullable();
                    }

                    switch ($builtinType) {
                        case Type::BUILTIN_TYPE_BOOL:
                            // according to https://www.w3.org/TR/xmlschema-2/#boolean, valid representations are "false", "true", "0" and "1"
                            if ('false' === $data || '0' === $data) {
                                $data = false;
                            } elseif ('true' === $data || '1' === $data) {
                                $data = true;
                            } else {
                                throw NotNormalizableValueException::createForUnexpectedDataType(sprintf('The type of the "%s" attribute for class "%s" must be bool ("%s" given).', $attribute, $currentClass, $data), $data, [Type::BUILTIN_TYPE_BOOL], $context['deserialization_path'] ?? null);
                            }
                            break;
                        case Type::BUILTIN_TYPE_INT:
                            if (ctype_digit(isset($data[0]) && '-' === $data[0] ? substr($data, 1) : $data)) {
                                $data = (int) $data;
                            } else {
                                throw NotNormalizableValueException::createForUnexpectedDataType(sprintf('The type of the "%s" attribute for class "%s" must be int ("%s" given).', $attribute, $currentClass, $data), $data, [Type::BUILTIN_TYPE_INT], $context['deserialization_path'] ?? null);
                            }
                            break;
                        case Type::BUILTIN_TYPE_FLOAT:
                            if (is_numeric($data)) {
                                return (float) $data;
                            }

                            return match ($data) {
                                'NaN' => \NAN,
                                'INF' => \INF,
                                '-INF' => -\INF,
                                default => throw NotNormalizableValueException::createForUnexpectedDataType(sprintf('The type of the "%s" attribute for class "%s" must be float ("%s" given).', $attribute, $currentClass, $data), $data, [Type::BUILTIN_TYPE_FLOAT], $context['deserialization_path'] ?? null),
                            };
                    }
                }

                if (null !== $collectionValueType && Type::BUILTIN_TYPE_OBJECT === $collectionValueType->getBuiltinType()) {
                    $builtinType = Type::BUILTIN_TYPE_OBJECT;
                    $class = $collectionValueType->getClassName().'[]';

                    if (\count($collectionKeyType = $type->getCollectionKeyTypes()) > 0) {
                        $context['key_type'] = \count($collectionKeyType) > 1 ? $collectionKeyType : $collectionKeyType[0];
                    }

                    $context['value_type'] = $collectionValueType;
                } elseif ($type->isCollection() && \count($collectionValueType = $type->getCollectionValueTypes()) > 0 && Type::BUILTIN_TYPE_ARRAY === $collectionValueType[0]->getBuiltinType()) {
                    // get inner type for any nested array
                    [$innerType] = $collectionValueType;

                    // note that it will break for any other builtinType
                    $dimensions = '[]';
                    while (\count($innerType->getCollectionValueTypes()) > 0 && Type::BUILTIN_TYPE_ARRAY === $innerType->getBuiltinType()) {
                        $dimensions .= '[]';
                        [$innerType] = $innerType->getCollectionValueTypes();
                    }

                    if (null !== $innerType->getClassName()) {
                        // the builtinType is the inner one and the class is the class followed by []...[]
                        $builtinType = $innerType->getBuiltinType();
                        $class = $innerType->getClassName().$dimensions;
                    } else {
                        // default fallback (keep it as array)
                        $builtinType = $type->getBuiltinType();
                        $class = $type->getClassName();
                    }
                } else {
                    $builtinType = $type->getBuiltinType();
                    $class = $type->getClassName();
                }

                $expectedTypes[Type::BUILTIN_TYPE_OBJECT === $builtinType && $class ? $class : $builtinType] = true;

                if (Type::BUILTIN_TYPE_OBJECT === $builtinType && null !== $class) {
                    if (!$this->serializer instanceof DenormalizerInterface) {
                        throw new LogicException(sprintf('Cannot denormalize attribute "%s" for class "%s" because injected serializer is not a denormalizer.', $attribute, $class));
                    }

                    $childContext = $this->createChildContext($context, $attribute, $format);
                    if ($this->serializer->supportsDenormalization($data, $class, $format, $childContext)) {
                        return $this->serializer->denormalize($data, $class, $format, $childContext);
                    }
                }

                // JSON only has a Number type corresponding to both int and float PHP types.
                // PHP's json_encode, JavaScript's JSON.stringify, Go's json.Marshal as well as most other JSON encoders convert
                // floating-point numbers like 12.0 to 12 (the decimal part is dropped when possible).
                // PHP's json_decode automatically converts Numbers without a decimal part to integers.
                // To circumvent this behavior, integers are converted to floats when denormalizing JSON based formats and when
                // a float is expected.
                if (Type::BUILTIN_TYPE_FLOAT === $builtinType && \is_int($data) && null !== $format && str_contains($format, JsonEncoder::FORMAT)) {
                    return (float) $data;
                }

                if ((Type::BUILTIN_TYPE_FALSE === $builtinType && false === $data) || (Type::BUILTIN_TYPE_TRUE === $builtinType && true === $data)) {
                    return $data;
                }

                if (('is_'.$builtinType)($data)) {
                    return $data;
                }
            } catch (NotNormalizableValueException|InvalidArgumentException $e) {
                if (!$isUnionType && !$isNullable) {
                    throw $e;
                }
            } catch (ExtraAttributesException $e) {
                if (!$isUnionType && !$isNullable) {
                    throw $e;
                }

                $extraAttributesException ??= $e;
            } catch (MissingConstructorArgumentsException $e) {
                if (!$isUnionType && !$isNullable) {
                    throw $e;
                }

                $missingConstructorArgumentsException ??= $e;
            }
        }

        if ($isNullable) {
            return null;
        }

        if ($extraAttributesException) {
            throw $extraAttributesException;
        }

        if ($missingConstructorArgumentsException) {
            throw $missingConstructorArgumentsException;
        }

        if (!$isUnionType && $e) {
            throw $e;
        }

        if ($context[self::DISABLE_TYPE_ENFORCEMENT] ?? $this->defaultContext[self::DISABLE_TYPE_ENFORCEMENT] ?? false) {
            return $data;
        }

        throw NotNormalizableValueException::createForUnexpectedDataType(sprintf('The type of the "%s" attribute for class "%s" must be one of "%s" ("%s" given).', $attribute, $currentClass, implode('", "', array_keys($expectedTypes)), get_debug_type($data)), $data, array_keys($expectedTypes), $context['deserialization_path'] ?? $attribute);
    }

    /**
     * @internal
     */
    protected function denormalizeParameter(\ReflectionClass $class, \ReflectionParameter $parameter, string $parameterName, mixed $parameterData, array $context, string $format = null): mixed
    {
        if ($parameter->isVariadic() || null === $this->propertyTypeExtractor || null === $types = $this->getTypes($class->getName(), $parameterName)) {
            return parent::denormalizeParameter($class, $parameter, $parameterName, $parameterData, $context, $format);
        }

        $parameterData = $this->validateAndDenormalize($types, $class->getName(), $parameterName, $parameterData, $format, $context);

        return $this->applyCallbacks($parameterData, $class->getName(), $parameterName, $format, $context);
    }

    /**
     * @return Type[]|null
     */
    private function getTypes(string $currentClass, string $attribute): ?array
    {
        if (null === $this->propertyTypeExtractor) {
            return null;
        }

        $key = $currentClass.'::'.$attribute;
        if (isset($this->typesCache[$key])) {
            return false === $this->typesCache[$key] ? null : $this->typesCache[$key];
        }

        if (null !== $types = $this->propertyTypeExtractor->getTypes($currentClass, $attribute)) {
            return $this->typesCache[$key] = $types;
        }

        if ($discriminatorMapping = $this->classDiscriminatorResolver?->getMappingForClass($currentClass)) {
            if ($discriminatorMapping->getTypeProperty() === $attribute) {
                return $this->typesCache[$key] = [
                    new Type(Type::BUILTIN_TYPE_STRING),
                ];
            }

            foreach ($discriminatorMapping->getTypesMapping() as $mappedClass) {
                if (null !== $types = $this->propertyTypeExtractor->getTypes($mappedClass, $attribute)) {
                    return $this->typesCache[$key] = $types;
                }
            }
        }

        $this->typesCache[$key] = false;

        return null;
    }

    /**
     * Sets an attribute and apply the name converter if necessary.
     */
    private function updateData(array $data, string $attribute, mixed $attributeValue, string $class, ?string $format, array $context, ?array $attributesMetadata, ?ClassMetadataInterface $classMetadata): array
    {
        if (null === $attributeValue && ($context[self::SKIP_NULL_VALUES] ?? $this->defaultContext[self::SKIP_NULL_VALUES] ?? false)) {
            return $data;
        }

        if (null !== $classMetadata && null !== $serializedPath = ($attributesMetadata[$attribute] ?? null)?->getSerializedPath()) {
            $propertyAccessor = PropertyAccess::createPropertyAccessor();
            if ($propertyAccessor->isReadable($data, $serializedPath) && null !== $propertyAccessor->getValue($data, $serializedPath)) {
                throw new LogicException(sprintf('The element you are trying to set is already populated: "%s".', (string) $serializedPath));
            }
            $propertyAccessor->setValue($data, $serializedPath, $attributeValue);

            return $data;
        }

        if ($this->nameConverter) {
            $attribute = $this->nameConverter->normalize($attribute, $class, $format, $context);
        }

        $data[$attribute] = $attributeValue;

        return $data;
    }

    /**
     * Is the max depth reached for the given attribute?
     *
     * @param AttributeMetadataInterface[] $attributesMetadata
     */
    private function isMaxDepthReached(array $attributesMetadata, string $class, string $attribute, array &$context): bool
    {
        if (!($enableMaxDepth = $context[self::ENABLE_MAX_DEPTH] ?? $this->defaultContext[self::ENABLE_MAX_DEPTH] ?? false)
            || null === $maxDepth = $attributesMetadata[$attribute]?->getMaxDepth()
        ) {
            return false;
        }

        $key = sprintf(self::DEPTH_KEY_PATTERN, $class, $attribute);
        if (!isset($context[$key])) {
            $context[$key] = 1;

            return false;
        }

        if ($context[$key] === $maxDepth) {
            return true;
        }

        ++$context[$key];

        return false;
    }

    /**
     * Overwritten to update the cache key for the child.
     *
     * We must not mix up the attribute cache between parent and children.
     *
     * @internal
     */
    protected function createChildContext(array $parentContext, string $attribute, ?string $format): array
    {
        $context = parent::createChildContext($parentContext, $attribute, $format);
        $context['cache_key'] = $this->getCacheKey($format, $context);

        return $context;
    }

    /**
     * Builds the cache key for the attributes cache.
     *
     * The key must be different for every option in the context that could change which attributes should be handled.
     */
    private function getCacheKey(?string $format, array $context): bool|string
    {
        foreach ($context[self::EXCLUDE_FROM_CACHE_KEY] ?? $this->defaultContext[self::EXCLUDE_FROM_CACHE_KEY] as $key) {
            unset($context[$key]);
        }
        unset($context[self::EXCLUDE_FROM_CACHE_KEY]);
        unset($context[self::OBJECT_TO_POPULATE]);
        unset($context['cache_key']); // avoid artificially different keys

        try {
            return hash('xxh128', $format.serialize([
                'context' => $context,
                'ignored' => $context[self::IGNORED_ATTRIBUTES] ?? $this->defaultContext[self::IGNORED_ATTRIBUTES],
            ]));
        } catch (\Exception) {
            // The context cannot be serialized, skip the cache
            return false;
        }
    }

    /**
     * This error may occur when specific object normalizer implementation gets attribute value
     * by accessing a public uninitialized property or by calling a method accessing such property.
     */
    private function isUninitializedValueError(\Error|UninitializedPropertyException $e): bool
    {
        return $e instanceof UninitializedPropertyException
            || str_starts_with($e->getMessage(), 'Typed property')
            && str_ends_with($e->getMessage(), 'must not be accessed before initialization');
    }

    /**
     * Returns all attributes with a SerializedPath attribute and the respective path.
     */
    private function getNestedAttributes(string $class): array
    {
        if (!$this->classMetadataFactory?->hasMetadataFor($class)) {
            return [];
        }

        $properties = [];
        $serializedPaths = [];
        $classMetadata = $this->classMetadataFactory->getMetadataFor($class);
        foreach ($classMetadata->getAttributesMetadata() as $name => $metadata) {
            if (!$serializedPath = $metadata->getSerializedPath()) {
                continue;
            }
            $pathIdentifier = implode(',', $serializedPath->getElements());
            if (isset($serializedPaths[$pathIdentifier])) {
                throw new LogicException(sprintf('Duplicate serialized path: "%s" used for properties "%s" and "%s".', $pathIdentifier, $serializedPaths[$pathIdentifier], $name));
            }
            $serializedPaths[$pathIdentifier] = $name;
            $properties[$name] = $serializedPath;
        }

        return $properties;
    }

    private function removeNestedValue(array $path, array $data): array
    {
        $element = array_shift($path);
        if (!$path || !$data[$element] = $this->removeNestedValue($path, $data[$element])) {
            unset($data[$element]);
        }

        return $data;
    }

    /**
     * @return class-string
     */
    private function getMappedClass(array $data, string $class, array $context): string
    {
        if (null !== $object = $this->extractObjectToPopulate($class, $context, self::OBJECT_TO_POPULATE)) {
            return $object::class;
        }

        if (!$mapping = $this->classDiscriminatorResolver?->getMappingForClass($class)) {
            return $class;
        }

        if (null === $type = $data[$mapping->getTypeProperty()] ?? null) {
            throw NotNormalizableValueException::createForUnexpectedDataType(sprintf('Type property "%s" not found for the abstract object "%s".', $mapping->getTypeProperty(), $class), null, ['string'], isset($context['deserialization_path']) ? $context['deserialization_path'].'.'.$mapping->getTypeProperty() : $mapping->getTypeProperty(), false);
        }

        if (null === $mappedClass = $mapping->getClassForType($type)) {
            throw NotNormalizableValueException::createForUnexpectedDataType(sprintf('The type "%s" is not a valid value.', $type), $type, ['string'], isset($context['deserialization_path']) ? $context['deserialization_path'].'.'.$mapping->getTypeProperty() : $mapping->getTypeProperty(), true);
        }

        return $mappedClass;
    }
}<|MERGE_RESOLUTION|>--- conflicted
+++ resolved
@@ -374,13 +374,9 @@
                 $exception = NotNormalizableValueException::createForUnexpectedDataType(
                     sprintf('Failed to denormalize attribute "%s" value for class "%s": '.$e->getMessage(), $attribute, $type),
                     $data,
-<<<<<<< HEAD
                     $e instanceof InvalidTypeException ? [$e->expectedType] : ['unknown'],
-                    $context['deserialization_path'] ?? null,
-=======
                     ['unknown'],
                     $attributeContext['deserialization_path'] ?? null,
->>>>>>> 388897de
                     false,
                     $e->getCode(),
                     $e
