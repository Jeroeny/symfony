<?php

/*
 * This file is part of the Symfony package.
 *
 * (c) Fabien Potencier <fabien@symfony.com>
 *
 * For the full copyright and license information, please view the LICENSE
 * file that was distributed with this source code.
 */

namespace Symfony\Component\Messenger\Bridge\Doctrine\Transport;

use Doctrine\DBAL\Abstraction\Result as AbstractionResult;
use Doctrine\DBAL\Connection as DBALConnection;
use Doctrine\DBAL\Driver\Exception as DriverException;
use Doctrine\DBAL\Driver\ResultStatement;
use Doctrine\DBAL\Exception as DBALException;
use Doctrine\DBAL\Exception\TableNotFoundException;
use Doctrine\DBAL\LockMode;
use Doctrine\DBAL\Platforms\MySQLPlatform;
use Doctrine\DBAL\Platforms\OraclePlatform;
use Doctrine\DBAL\Platforms\PostgreSQLPlatform;
use Doctrine\DBAL\Query\ForUpdate\ConflictResolutionMode;
use Doctrine\DBAL\Query\QueryBuilder;
use Doctrine\DBAL\Result;
use Doctrine\DBAL\Schema\AbstractSchemaManager;
use Doctrine\DBAL\Schema\Comparator;
use Doctrine\DBAL\Schema\Schema;
use Doctrine\DBAL\Schema\SchemaDiff;
use Doctrine\DBAL\Schema\Synchronizer\SchemaSynchronizer;
use Doctrine\DBAL\Schema\Table;
use Doctrine\DBAL\Types\Types;
use Symfony\Component\Messenger\Exception\InvalidArgumentException;
use Symfony\Component\Messenger\Exception\TransportException;
use Symfony\Contracts\Service\ResetInterface;

/**
 * @internal
 *
 * @author Vincent Touzet <vincent.touzet@gmail.com>
 * @author Kévin Dunglas <dunglas@gmail.com>
 */
class Connection implements ResetInterface
{
    protected const TABLE_OPTION_NAME = '_symfony_messenger_table_name';

    protected const DEFAULT_OPTIONS = [
        'table_name' => 'messenger_messages',
        'queue_name' => 'default',
        'redeliver_timeout' => 3600,
        'auto_setup' => true,
    ];

    /**
     * Configuration of the connection.
     *
     * Available options:
     *
     * * table_name: name of the table
     * * connection: name of the Doctrine's entity manager
     * * queue_name: name of the queue
     * * redeliver_timeout: Timeout before redeliver messages still in handling state (i.e: delivered_at is not null and message is still in table). Default: 3600
     * * auto_setup: Whether the table should be created automatically during send / get. Default: true
     */
    protected array $configuration;
    protected DBALConnection $driverConnection;
    protected ?float $queueEmptiedAt = null;

    private ?SchemaSynchronizer $schemaSynchronizer;
    private bool $autoSetup;

    public function __construct(array $configuration, DBALConnection $driverConnection, ?SchemaSynchronizer $schemaSynchronizer = null)
    {
        $this->configuration = array_replace_recursive(static::DEFAULT_OPTIONS, $configuration);
        $this->driverConnection = $driverConnection;
        $this->schemaSynchronizer = $schemaSynchronizer;
        $this->autoSetup = $this->configuration['auto_setup'];
    }

    public function reset(): void
    {
        $this->queueEmptiedAt = null;
    }

    public function getConfiguration(): array
    {
        return $this->configuration;
    }

    public static function buildConfiguration(#[\SensitiveParameter] string $dsn, array $options = []): array
    {
        if (false === $params = parse_url($dsn)) {
            throw new InvalidArgumentException('The given Doctrine Messenger DSN is invalid.');
        }

        $query = [];
        if (isset($params['query'])) {
            parse_str($params['query'], $query);
        }

        $configuration = ['connection' => $params['host']];
        $configuration += $query + $options + static::DEFAULT_OPTIONS;

        $configuration['auto_setup'] = filter_var($configuration['auto_setup'], \FILTER_VALIDATE_BOOL);

        // check for extra keys in options
        $optionsExtraKeys = array_diff(array_keys($options), array_keys(static::DEFAULT_OPTIONS));
        if (0 < \count($optionsExtraKeys)) {
            throw new InvalidArgumentException(sprintf('Unknown option found: [%s]. Allowed options are [%s].', implode(', ', $optionsExtraKeys), implode(', ', array_keys(static::DEFAULT_OPTIONS))));
        }

        // check for extra keys in options
        $queryExtraKeys = array_diff(array_keys($query), array_keys(static::DEFAULT_OPTIONS));
        if (0 < \count($queryExtraKeys)) {
            throw new InvalidArgumentException(sprintf('Unknown option found in DSN: [%s]. Allowed options are [%s].', implode(', ', $queryExtraKeys), implode(', ', array_keys(static::DEFAULT_OPTIONS))));
        }

        return $configuration;
    }

    /**
     * @param int $delay The delay in milliseconds
     *
     * @return string The inserted id
     *
     * @throws DBALException
     */
    public function send(string $body, array $headers, int $delay = 0): string
    {
        $now = new \DateTimeImmutable('UTC');
        $availableAt = $now->modify(sprintf('%+d seconds', $delay / 1000));

        $queryBuilder = $this->driverConnection->createQueryBuilder()
            ->insert($this->configuration['table_name'])
            ->values([
                'body' => '?',
                'headers' => '?',
                'queue_name' => '?',
                'created_at' => '?',
                'available_at' => '?',
            ]);

        return $this->executeInsert($queryBuilder->getSQL(), [
            $body,
            json_encode($headers),
            $this->configuration['queue_name'],
            $now,
            $availableAt,
        ], [
            Types::STRING,
            Types::STRING,
            Types::STRING,
            Types::DATETIME_IMMUTABLE,
            Types::DATETIME_IMMUTABLE,
        ]);
    }

    public function get(): ?array
    {
        if ($this->driverConnection->getDatabasePlatform() instanceof MySQLPlatform) {
            try {
                $this->driverConnection->delete($this->configuration['table_name'], ['delivered_at' => '9999-12-31 23:59:59']);
            } catch (DriverException $e) {
                // Ignore the exception
            } catch (TableNotFoundException $e) {
                if ($this->autoSetup) {
                    $this->setup();
                }
            }
        }

        get:
        $this->driverConnection->beginTransaction();
        try {
            $query = $this->createAvailableMessagesQueryBuilder()
                ->orderBy('available_at', 'ASC')
                ->setMaxResults(1);

            if ($this->driverConnection->getDatabasePlatform() instanceof OraclePlatform) {
                $query->select('m.id');
            }

            // Append pessimistic write lock to FROM clause if db platform supports it
            $sql = $query->getSQL();

            // Wrap the rownum query in a sub-query to allow writelocks without ORA-02014 error
            if ($this->driverConnection->getDatabasePlatform() instanceof OraclePlatform) {
                $query = $this->createQueryBuilder('w')
                    ->where('w.id IN ('.str_replace('SELECT a.* FROM', 'SELECT a.id FROM', $sql).')')
                    ->setParameters($query->getParameters(), $query->getParameterTypes());

                if (method_exists(QueryBuilder::class, 'forUpdate')) {
                    $query->forUpdate(ConflictResolutionMode::SKIP_LOCKED);
                }

                $sql = $query->getSQL();
            } elseif (method_exists(QueryBuilder::class, 'forUpdate')) {
                $query->forUpdate(ConflictResolutionMode::SKIP_LOCKED);
                try {
                    $sql = $query->getSQL();
                } catch (DBALException $e) {
                    // If SKIP_LOCKED is not supported, fallback to without SKIP_LOCKED
                    $query->forUpdate();

                    try {
                        $sql = $query->getSQL();
                    } catch (DBALException $e) {
                    }
                }
            } elseif (preg_match('/FROM (.+) WHERE/', (string) $sql, $matches)) {
                $fromClause = $matches[1];
                $sql = str_replace(
                    sprintf('FROM %s WHERE', $fromClause),
                    sprintf('FROM %s WHERE', $this->driverConnection->getDatabasePlatform()->appendLockHint($fromClause, LockMode::PESSIMISTIC_WRITE)),
                    $sql
                );
            }

            // use SELECT ... FOR UPDATE to lock table
            if (!method_exists(QueryBuilder::class, 'forUpdate')) {
                $sql .= ' '.$this->driverConnection->getDatabasePlatform()->getWriteLockSQL();
            }

            $stmt = $this->executeQuery(
                $sql,
                $query->getParameters(),
                $query->getParameterTypes()
            );
            $doctrineEnvelope = $stmt instanceof Result ? $stmt->fetchAssociative() : $stmt->fetch();

            if (false === $doctrineEnvelope) {
                $this->driverConnection->commit();
                $this->queueEmptiedAt = microtime(true) * 1000;

                return null;
            }
            // Postgres can "group" notifications having the same channel and payload
            // We need to be sure to empty the queue before blocking again
            $this->queueEmptiedAt = null;

            $doctrineEnvelope = $this->decodeEnvelopeHeaders($doctrineEnvelope);

            $queryBuilder = $this->driverConnection->createQueryBuilder()
                ->update($this->configuration['table_name'])
                ->set('delivered_at', '?')
                ->where('id = ?');
            $now = new \DateTimeImmutable('UTC');
            $this->executeStatement($queryBuilder->getSQL(), [
                $now,
                $doctrineEnvelope['id'],
            ], [
                Types::DATETIME_IMMUTABLE,
            ]);

            $this->driverConnection->commit();

            return $doctrineEnvelope;
        } catch (\Throwable $e) {
            $this->driverConnection->rollBack();

            if ($this->autoSetup && $e instanceof TableNotFoundException) {
                $this->setup();
                goto get;
            }

            throw $e;
        }
    }

    public function ack(string $id): bool
    {
        try {
            if ($this->driverConnection->getDatabasePlatform() instanceof MySQLPlatform) {
                return $this->driverConnection->update($this->configuration['table_name'], ['delivered_at' => '9999-12-31 23:59:59'], ['id' => $id]) > 0;
            }

            return $this->driverConnection->delete($this->configuration['table_name'], ['id' => $id]) > 0;
        } catch (DBALException $exception) {
            throw new TransportException($exception->getMessage(), 0, $exception);
        }
    }

    public function reject(string $id): bool
    {
        try {
            if ($this->driverConnection->getDatabasePlatform() instanceof MySQLPlatform) {
                return $this->driverConnection->update($this->configuration['table_name'], ['delivered_at' => '9999-12-31 23:59:59'], ['id' => $id]) > 0;
            }

            return $this->driverConnection->delete($this->configuration['table_name'], ['id' => $id]) > 0;
        } catch (DBALException $exception) {
            throw new TransportException($exception->getMessage(), 0, $exception);
        }
    }

    public function setup(): void
    {
        $configuration = $this->driverConnection->getConfiguration();
        $assetFilter = $configuration->getSchemaAssetsFilter();
<<<<<<< HEAD
        $configuration->setSchemaAssetsFilter(static fn () => true);
=======
        $configuration->setSchemaAssetsFilter(function (string $tableName) { return $tableName === $this->configuration['table_name']; });
>>>>>>> fac38a54
        $this->updateSchema();
        $configuration->setSchemaAssetsFilter($assetFilter);
        $this->autoSetup = false;
    }

    public function getMessageCount(): int
    {
        $queryBuilder = $this->createAvailableMessagesQueryBuilder()
            ->select('COUNT(m.id) AS message_count')
            ->setMaxResults(1);

        $stmt = $this->executeQuery($queryBuilder->getSQL(), $queryBuilder->getParameters(), $queryBuilder->getParameterTypes());

        return $stmt instanceof Result ? $stmt->fetchOne() : $stmt->fetchColumn();
    }

    public function findAll(?int $limit = null): array
    {
        $queryBuilder = $this->createAvailableMessagesQueryBuilder();

        if (null !== $limit) {
            $queryBuilder->setMaxResults($limit);
        }

        $stmt = $this->executeQuery($queryBuilder->getSQL(), $queryBuilder->getParameters(), $queryBuilder->getParameterTypes());
        $data = $stmt instanceof Result ? $stmt->fetchAllAssociative() : $stmt->fetchAll();

        return array_map(fn ($doctrineEnvelope) => $this->decodeEnvelopeHeaders($doctrineEnvelope), $data);
    }

    public function find(mixed $id): ?array
    {
        $queryBuilder = $this->createQueryBuilder()
            ->where('m.id = ? and m.queue_name = ?');

        $stmt = $this->executeQuery($queryBuilder->getSQL(), [$id, $this->configuration['queue_name']]);
        $data = $stmt instanceof Result ? $stmt->fetchAssociative() : $stmt->fetch();

        return false === $data ? null : $this->decodeEnvelopeHeaders($data);
    }

    /**
     * @internal
     */
    public function configureSchema(Schema $schema, DBALConnection $forConnection, \Closure $isSameDatabase): void
    {
        if ($schema->hasTable($this->configuration['table_name'])) {
            return;
        }

        if ($forConnection !== $this->driverConnection && !$isSameDatabase($this->executeStatement(...))) {
            return;
        }

        $this->addTableToSchema($schema);
    }

    /**
     * @internal
     */
    public function getExtraSetupSqlForTable(Table $createdTable): array
    {
        return [];
    }

    private function createAvailableMessagesQueryBuilder(): QueryBuilder
    {
        $now = new \DateTimeImmutable('UTC');
        $redeliverLimit = $now->modify(sprintf('-%d seconds', $this->configuration['redeliver_timeout']));

        return $this->createQueryBuilder()
            ->where('m.queue_name = ?')
            ->andWhere('m.delivered_at is null OR m.delivered_at < ?')
            ->andWhere('m.available_at <= ?')
            ->setParameters([
                $this->configuration['queue_name'],
                $redeliverLimit,
                $now,
            ], [
                Types::STRING,
                Types::DATETIME_IMMUTABLE,
                Types::DATETIME_IMMUTABLE,
            ]);
    }

    private function createQueryBuilder(string $alias = 'm'): QueryBuilder
    {
        $queryBuilder = $this->driverConnection->createQueryBuilder()
            ->from($this->configuration['table_name'], $alias);

        $alias .= '.';

        if (!$this->driverConnection->getDatabasePlatform() instanceof OraclePlatform) {
            return $queryBuilder->select($alias.'*');
        }

        // Oracle databases use UPPER CASE on tables and column identifiers.
        // Column alias is added to force the result to be lowercase even when the actual field is all caps.

        return $queryBuilder->select(str_replace(', ', ', '.$alias,
            $alias.'id AS "id", body AS "body", headers AS "headers", queue_name AS "queue_name", '.
            'created_at AS "created_at", available_at AS "available_at", '.
            'delivered_at AS "delivered_at"'
        ));
    }

    private function executeQuery(string $sql, array $parameters = [], array $types = []): Result|AbstractionResult|ResultStatement
    {
        try {
            $stmt = $this->driverConnection->executeQuery($sql, $parameters, $types);
        } catch (TableNotFoundException $e) {
            if (!$this->autoSetup || $this->driverConnection->isTransactionActive()) {
                throw $e;
            }

            $this->setup();

            $stmt = $this->driverConnection->executeQuery($sql, $parameters, $types);
        }

        return $stmt;
    }

    protected function executeStatement(string $sql, array $parameters = [], array $types = []): int|string
    {
        try {
            $stmt = $this->driverConnection->executeStatement($sql, $parameters, $types);
        } catch (TableNotFoundException $e) {
            if (!$this->autoSetup || $this->driverConnection->isTransactionActive()) {
                throw $e;
            }

            $this->setup();

            $stmt = $this->driverConnection->executeStatement($sql, $parameters, $types);
        }

        return $stmt;
    }

    private function executeInsert(string $sql, array $parameters = [], array $types = []): string
    {
        // Use PostgreSQL RETURNING clause instead of lastInsertId() to get the
        // inserted id in one operation instead of two.
        if ($this->driverConnection->getDatabasePlatform() instanceof PostgreSQLPlatform) {
            $sql .= ' RETURNING id';
        }

        insert:
        $this->driverConnection->beginTransaction();

        try {
            if ($this->driverConnection->getDatabasePlatform() instanceof PostgreSQLPlatform) {
                $first = $this->driverConnection->fetchFirstColumn($sql, $parameters, $types);

                $id = $first[0] ?? null;

                if (!$id) {
                    throw new TransportException('no id was returned by PostgreSQL from RETURNING clause.');
                }
            } else {
                $this->driverConnection->executeStatement($sql, $parameters, $types);

                if (!$id = $this->driverConnection->lastInsertId()) {
                    throw new TransportException('lastInsertId() returned false, no id was returned.');
                }
            }

            $this->driverConnection->commit();
        } catch (\Throwable $e) {
            $this->driverConnection->rollBack();

            // handle setup after transaction is no longer open
            if ($this->autoSetup && $e instanceof TableNotFoundException) {
                $this->setup();
                goto insert;
            }

            throw $e;
        }

        return $id;
    }

    private function getSchema(): Schema
    {
        $schema = new Schema([], [], $this->createSchemaManager()->createSchemaConfig());
        $this->addTableToSchema($schema);

        return $schema;
    }

    private function addTableToSchema(Schema $schema): void
    {
        $table = $schema->createTable($this->configuration['table_name']);
        // add an internal option to mark that we created this & the non-namespaced table name
        $table->addOption(self::TABLE_OPTION_NAME, $this->configuration['table_name']);
        $table->addColumn('id', Types::BIGINT)
            ->setAutoincrement(true)
            ->setNotnull(true);
        $table->addColumn('body', Types::TEXT)
            ->setNotnull(true);
        $table->addColumn('headers', Types::TEXT)
            ->setNotnull(true);
        $table->addColumn('queue_name', Types::STRING)
            ->setLength(190) // MySQL 5.6 only supports 191 characters on an indexed column in utf8mb4 mode
            ->setNotnull(true);
        $table->addColumn('created_at', Types::DATETIME_IMMUTABLE)
            ->setNotnull(true);
        $table->addColumn('available_at', Types::DATETIME_IMMUTABLE)
            ->setNotnull(true);
        $table->addColumn('delivered_at', Types::DATETIME_IMMUTABLE)
            ->setNotnull(false);
        $table->setPrimaryKey(['id']);
        $table->addIndex(['queue_name']);
        $table->addIndex(['available_at']);
        $table->addIndex(['delivered_at']);
    }

    private function decodeEnvelopeHeaders(array $doctrineEnvelope): array
    {
        $doctrineEnvelope['headers'] = json_decode($doctrineEnvelope['headers'], true);

        return $doctrineEnvelope;
    }

    private function updateSchema(): void
    {
        if (null !== $this->schemaSynchronizer) {
            $this->schemaSynchronizer->updateSchema($this->getSchema(), true);

            return;
        }

        $schemaManager = $this->createSchemaManager();
        $comparator = $this->createComparator($schemaManager);
        $schemaDiff = $this->compareSchemas($comparator, method_exists($schemaManager, 'introspectSchema') ? $schemaManager->introspectSchema() : $schemaManager->createSchema(), $this->getSchema());
        $platform = $this->driverConnection->getDatabasePlatform();

        if (!method_exists(SchemaDiff::class, 'getCreatedSchemas')) {
            foreach ($schemaDiff->toSaveSql($platform) as $sql) {
                $this->driverConnection->executeStatement($sql);
            }

            return;
        }

        if ($platform->supportsSchemas()) {
            foreach ($schemaDiff->getCreatedSchemas() as $schema) {
                $this->driverConnection->executeStatement($platform->getCreateSchemaSQL($schema));
            }
        }

        if ($platform->supportsSequences()) {
            foreach ($schemaDiff->getAlteredSequences() as $sequence) {
                $this->driverConnection->executeStatement($platform->getAlterSequenceSQL($sequence));
            }

            foreach ($schemaDiff->getCreatedSequences() as $sequence) {
                $this->driverConnection->executeStatement($platform->getCreateSequenceSQL($sequence));
            }
        }

        foreach ($platform->getCreateTablesSQL($schemaDiff->getCreatedTables()) as $sql) {
            $this->driverConnection->executeStatement($sql);
        }

        foreach ($schemaDiff->getAlteredTables() as $tableDiff) {
            foreach ($platform->getAlterTableSQL($tableDiff) as $sql) {
                $this->driverConnection->executeStatement($sql);
            }
        }
    }

    private function createSchemaManager(): AbstractSchemaManager
    {
        return method_exists($this->driverConnection, 'createSchemaManager')
            ? $this->driverConnection->createSchemaManager()
            : $this->driverConnection->getSchemaManager();
    }

    private function createComparator(AbstractSchemaManager $schemaManager): Comparator
    {
        return method_exists($schemaManager, 'createComparator')
            ? $schemaManager->createComparator()
            : new Comparator();
    }

    private function compareSchemas(Comparator $comparator, Schema $from, Schema $to): SchemaDiff
    {
        return method_exists($comparator, 'compareSchemas') || method_exists($comparator, 'doCompareSchemas')
            ? $comparator->compareSchemas($from, $to)
            : $comparator->compare($from, $to);
    }
}<|MERGE_RESOLUTION|>--- conflicted
+++ resolved
@@ -298,11 +298,7 @@
     {
         $configuration = $this->driverConnection->getConfiguration();
         $assetFilter = $configuration->getSchemaAssetsFilter();
-<<<<<<< HEAD
-        $configuration->setSchemaAssetsFilter(static fn () => true);
-=======
-        $configuration->setSchemaAssetsFilter(function (string $tableName) { return $tableName === $this->configuration['table_name']; });
->>>>>>> fac38a54
+        $configuration->setSchemaAssetsFilter(static fn (string $tableName) => $tableName === $this->configuration['table_name']);
         $this->updateSchema();
         $configuration->setSchemaAssetsFilter($assetFilter);
         $this->autoSetup = false;
