--- conflicted
+++ resolved
@@ -421,65 +421,6 @@
         $this->assertEquals($expected, $translator->trans($id, [], '', 'fr'));
     }
 
-<<<<<<< HEAD
-=======
-    /**
-     * @dataProvider getTransChoiceTests
-     * @group legacy
-     */
-    public function testTransChoice($expected, $id, $translation, $number, $parameters, $locale, $domain)
-    {
-        $translator = new Translator('en');
-        $translator->addLoader('array', new ArrayLoader());
-        $translator->addResource('array', [(string) $id => $translation], $locale, $domain);
-
-        $this->assertEquals($expected, $translator->transChoice($id, $number, $parameters, $domain, $locale));
-    }
-
-    /**
-     * @dataProvider getInvalidLocalesTests
-     * @group legacy
-     */
-    public function testTransChoiceInvalidLocale($locale)
-    {
-        $this->expectException(InvalidArgumentException::class);
-        $translator = new Translator('en');
-        $translator->addLoader('array', new ArrayLoader());
-        $translator->addResource('array', ['foo' => 'foofoo'], 'en');
-
-        $translator->transChoice('foo', 1, [], '', $locale);
-    }
-
-    /**
-     * @dataProvider getValidLocalesTests
-     * @group legacy
-     */
-    public function testTransChoiceValidLocale($locale)
-    {
-        $translator = new Translator('en');
-        $translator->addLoader('array', new ArrayLoader());
-        $translator->addResource('array', ['foo' => 'foofoo'], 'en');
-
-        $translator->transChoice('foo', 1, [], '', $locale);
-        // no assertion. this method just asserts that no exception is thrown
-        $this->addToAssertionCount(1);
-    }
-
-    /**
-     * @group legacy
-     */
-    public function testTransChoiceNullLocale()
-    {
-        $translator = new Translator('en');
-        $translator->addLoader('array', new ArrayLoader());
-        $translator->addResource('array', ['foo' => 'foofoo'], 'en');
-
-        $translator->transChoice('foo', 1, [], '', null);
-        // no assertion. this method just asserts that no exception is thrown
-        $this->addToAssertionCount(1);
-    }
-
->>>>>>> 22b1eb40
     public function testTransNullId()
     {
         $translator = new Translator('en');
