--- conflicted
+++ resolved
@@ -21,15 +21,6 @@
     /**
      * Returns the value at the end of the property of the object graph.
      *
-<<<<<<< HEAD
-     * @return mixed The value at the end of the property
-=======
-     * @param object|array  $viewData The view data of the compound form
-     * @param FormInterface $form     The {@link FormInterface()} instance to check
-     *
-     * @return mixed
->>>>>>> c91322d6
-     *
      * @throws Exception\AccessException If unable to read from the given form data
      */
     public function getValue(object|array $viewData, FormInterface $form): mixed;
@@ -46,15 +37,6 @@
      *
      * Whenever this method returns true, {@link getValue()} is guaranteed not
      * to throw an exception when called with the same arguments.
-     *
-<<<<<<< HEAD
-     * @return bool Whether the value can be read
-=======
-     * @param object|array  $viewData The view data of the compound form
-     * @param FormInterface $form     The {@link FormInterface()} instance to check
-     *
-     * @return bool
->>>>>>> c91322d6
      */
     public function isReadable(object|array $viewData, FormInterface $form): bool;
 
@@ -63,15 +45,6 @@
      *
      * Whenever this method returns true, {@link setValue()} is guaranteed not
      * to throw an exception when called with the same arguments.
-     *
-<<<<<<< HEAD
-     * @return bool Whether the value can be set
-=======
-     * @param object|array  $viewData The view data of the compound form
-     * @param FormInterface $form     The {@link FormInterface()} instance to check
-     *
-     * @return bool
->>>>>>> c91322d6
      */
     public function isWritable(object|array $viewData, FormInterface $form): bool;
 }