<?php

/*
 * This file is part of the Symfony package.
 *
 * (c) Fabien Potencier <fabien@symfony.com>
 *
 * For the full copyright and license information, please view the LICENSE
 * file that was distributed with this source code.
 */

namespace Symfony\Component\Config\Definition;

use Symfony\Component\Config\Definition\Exception\Exception;
use Symfony\Component\Config\Definition\Exception\ForbiddenOverwriteException;
use Symfony\Component\Config\Definition\Exception\InvalidConfigurationException;
use Symfony\Component\Config\Definition\Exception\InvalidTypeException;

/**
 * The base node class.
 *
 * @author Johannes M. Schmitt <schmittjoh@gmail.com>
 */
abstract class BaseNode implements NodeInterface
{
    protected $name;
    protected $parent;
    protected $normalizationClosures = array();
    protected $finalValidationClosures = array();
    protected $allowOverwrite = true;
    protected $required = false;
    protected $deprecationMessage = null;
    protected $equivalentValues = array();
    protected $attributes = array();

    /**
<<<<<<< HEAD
=======
     * @param string|null        $name   The name of the node
     * @param NodeInterface|null $parent The parent of this node
     *
>>>>>>> 34d5b5eb
     * @throws \InvalidArgumentException if the name contains a period
     */
    public function __construct(?string $name, NodeInterface $parent = null)
    {
        if (false !== strpos($name = (string) $name, '.')) {
            throw new \InvalidArgumentException('The name must not contain ".".');
        }

        $this->name = $name;
        $this->parent = $parent;
    }

    public function setAttribute($key, $value)
    {
        $this->attributes[$key] = $value;
    }

    public function getAttribute($key, $default = null)
    {
        return isset($this->attributes[$key]) ? $this->attributes[$key] : $default;
    }

    public function hasAttribute($key)
    {
        return isset($this->attributes[$key]);
    }

    public function getAttributes()
    {
        return $this->attributes;
    }

    public function setAttributes(array $attributes)
    {
        $this->attributes = $attributes;
    }

    public function removeAttribute($key)
    {
        unset($this->attributes[$key]);
    }

    /**
     * Sets an info message.
     *
     * @param string $info
     */
    public function setInfo($info)
    {
        $this->setAttribute('info', $info);
    }

    /**
     * Returns info message.
     *
     * @return string The info text
     */
    public function getInfo()
    {
        return $this->getAttribute('info');
    }

    /**
     * Sets the example configuration for this node.
     *
     * @param string|array $example
     */
    public function setExample($example)
    {
        $this->setAttribute('example', $example);
    }

    /**
     * Retrieves the example configuration for this node.
     *
     * @return string|array The example
     */
    public function getExample()
    {
        return $this->getAttribute('example');
    }

    /**
     * Adds an equivalent value.
     *
     * @param mixed $originalValue
     * @param mixed $equivalentValue
     */
    public function addEquivalentValue($originalValue, $equivalentValue)
    {
        $this->equivalentValues[] = array($originalValue, $equivalentValue);
    }

    /**
     * Set this node as required.
     *
     * @param bool $boolean Required node
     */
    public function setRequired($boolean)
    {
        $this->required = (bool) $boolean;
    }

    /**
     * Sets this node as deprecated.
     *
     * You can use %node% and %path% placeholders in your message to display,
     * respectively, the node name and its complete path.
     *
     * @param string|null $message Deprecated message
     */
    public function setDeprecated($message)
    {
        $this->deprecationMessage = $message;
    }

    /**
     * Sets if this node can be overridden.
     *
     * @param bool $allow
     */
    public function setAllowOverwrite($allow)
    {
        $this->allowOverwrite = (bool) $allow;
    }

    /**
     * Sets the closures used for normalization.
     *
     * @param \Closure[] $closures An array of Closures used for normalization
     */
    public function setNormalizationClosures(array $closures)
    {
        $this->normalizationClosures = $closures;
    }

    /**
     * Sets the closures used for final validation.
     *
     * @param \Closure[] $closures An array of Closures used for final validation
     */
    public function setFinalValidationClosures(array $closures)
    {
        $this->finalValidationClosures = $closures;
    }

    /**
     * {@inheritdoc}
     */
    public function isRequired()
    {
        return $this->required;
    }

    /**
     * Checks if this node is deprecated.
     *
     * @return bool
     */
    public function isDeprecated()
    {
        return null !== $this->deprecationMessage;
    }

    /**
     * Returns the deprecated message.
     *
     * @param string $node the configuration node name
     * @param string $path the path of the node
     *
     * @return string
     */
    public function getDeprecationMessage($node, $path)
    {
        return strtr($this->deprecationMessage, array('%node%' => $node, '%path%' => $path));
    }

    /**
     * {@inheritdoc}
     */
    public function getName()
    {
        return $this->name;
    }

    /**
     * {@inheritdoc}
     */
    public function getPath()
    {
        $path = $this->name;

        if (null !== $this->parent) {
            $path = $this->parent->getPath().'.'.$path;
        }

        return $path;
    }

    /**
     * {@inheritdoc}
     */
    final public function merge($leftSide, $rightSide)
    {
        if (!$this->allowOverwrite) {
            throw new ForbiddenOverwriteException(sprintf(
                'Configuration path "%s" cannot be overwritten. You have to '
               .'define all options for this path, and any of its sub-paths in '
               .'one configuration section.',
                $this->getPath()
            ));
        }

        $this->validateType($leftSide);
        $this->validateType($rightSide);

        return $this->mergeValues($leftSide, $rightSide);
    }

    /**
     * {@inheritdoc}
     */
    final public function normalize($value)
    {
        $value = $this->preNormalize($value);

        // run custom normalization closures
        foreach ($this->normalizationClosures as $closure) {
            $value = $closure($value);
        }

        // replace value with their equivalent
        foreach ($this->equivalentValues as $data) {
            if ($data[0] === $value) {
                $value = $data[1];
            }
        }

        // validate type
        $this->validateType($value);

        // normalize value
        return $this->normalizeValue($value);
    }

    /**
     * Normalizes the value before any other normalization is applied.
     *
     * @param $value
     *
     * @return $value The normalized array value
     */
    protected function preNormalize($value)
    {
        return $value;
    }

    /**
     * Returns parent node for this node.
     *
     * @return NodeInterface|null
     */
    public function getParent()
    {
        return $this->parent;
    }

    /**
     * {@inheritdoc}
     */
    final public function finalize($value)
    {
        $this->validateType($value);

        $value = $this->finalizeValue($value);

        // Perform validation on the final value if a closure has been set.
        // The closure is also allowed to return another value.
        foreach ($this->finalValidationClosures as $closure) {
            try {
                $value = $closure($value);
            } catch (Exception $e) {
                throw $e;
            } catch (\Exception $e) {
                throw new InvalidConfigurationException(sprintf('Invalid configuration for path "%s": %s', $this->getPath(), $e->getMessage()), $e->getCode(), $e);
            }
        }

        return $value;
    }

    /**
     * Validates the type of a Node.
     *
     * @param mixed $value The value to validate
     *
     * @throws InvalidTypeException when the value is invalid
     */
    abstract protected function validateType($value);

    /**
     * Normalizes the value.
     *
     * @param mixed $value The value to normalize
     *
     * @return mixed The normalized value
     */
    abstract protected function normalizeValue($value);

    /**
     * Merges two values together.
     *
     * @param mixed $leftSide
     * @param mixed $rightSide
     *
     * @return mixed The merged value
     */
    abstract protected function mergeValues($leftSide, $rightSide);

    /**
     * Finalizes a value.
     *
     * @param mixed $value The value to finalize
     *
     * @return mixed The finalized value
     */
    abstract protected function finalizeValue($value);
}<|MERGE_RESOLUTION|>--- conflicted
+++ resolved
@@ -34,12 +34,6 @@
     protected $attributes = array();
 
     /**
-<<<<<<< HEAD
-=======
-     * @param string|null        $name   The name of the node
-     * @param NodeInterface|null $parent The parent of this node
-     *
->>>>>>> 34d5b5eb
      * @throws \InvalidArgumentException if the name contains a period
      */
     public function __construct(?string $name, NodeInterface $parent = null)
