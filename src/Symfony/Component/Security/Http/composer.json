--- conflicted
+++ resolved
@@ -22,12 +22,7 @@
         "symfony/http-foundation": "^5.3|^6.0",
         "symfony/http-kernel": "^5.3|^6.0",
         "symfony/polyfill-mbstring": "~1.0",
-<<<<<<< HEAD
-        "symfony/property-access": "^4.4|^5.0"
-=======
-        "symfony/polyfill-php80": "^1.15",
         "symfony/property-access": "^4.4|^5.0|^6.0"
->>>>>>> 8ca07289
     },
     "require-dev": {
         "symfony/cache": "^4.4|^5.0|^6.0",
