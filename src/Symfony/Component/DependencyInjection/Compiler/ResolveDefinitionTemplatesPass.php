--- conflicted
+++ resolved
@@ -118,21 +118,9 @@
         $def->setArguments($parentDef->getArguments());
         $def->setMethodCalls($parentDef->getMethodCalls());
         $def->setProperties($parentDef->getProperties());
-<<<<<<< HEAD
-=======
-        if ($parentDef->getFactoryClass(false)) {
-            $def->setFactoryClass($parentDef->getFactoryClass(false));
-        }
-        if ($parentDef->getFactoryMethod(false)) {
-            $def->setFactoryMethod($parentDef->getFactoryMethod(false));
-        }
-        if ($parentDef->getFactoryService(false)) {
-            $def->setFactoryService($parentDef->getFactoryService(false));
-        }
         if ($parentDef->isDeprecated()) {
             $def->setDeprecated(true, $parentDef->getDeprecationMessage('%service_id%'));
         }
->>>>>>> 825490a8
         $def->setFactory($parentDef->getFactory());
         $def->setConfigurator($parentDef->getConfigurator());
         $def->setFile($parentDef->getFile());
