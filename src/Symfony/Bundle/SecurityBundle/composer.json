--- conflicted
+++ resolved
@@ -44,12 +44,7 @@
         "twig/twig": "~1.34|~2.4"
     },
     "conflict": {
-<<<<<<< HEAD
-        "symfony/security": "4.1.0-beta1|4.1.0-beta2",
         "symfony/var-dumper": "<3.4",
-=======
-        "symfony/var-dumper": "<3.3",
->>>>>>> 51f36e73
         "symfony/event-dispatcher": "<3.4",
         "symfony/framework-bundle": "<3.4",
         "symfony/console": "<3.4"
