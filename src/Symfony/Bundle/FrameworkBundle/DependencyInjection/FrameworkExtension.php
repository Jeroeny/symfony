<?php

/*
 * This file is part of the Symfony package.
 *
 * (c) Fabien Potencier <fabien@symfony.com>
 *
 * For the full copyright and license information, please view the LICENSE
 * file that was distributed with this source code.
 */

namespace Symfony\Bundle\FrameworkBundle\DependencyInjection;

use Doctrine\Common\Annotations\AnnotationRegistry;
use Doctrine\Common\Annotations\Reader;
use Http\Client\HttpClient;
use Psr\Cache\CacheItemPoolInterface;
use Psr\Container\ContainerInterface as PsrContainerInterface;
use Psr\EventDispatcher\EventDispatcherInterface as PsrEventDispatcherInterface;
use Psr\Http\Client\ClientInterface;
use Psr\Log\LoggerAwareInterface;
use Symfony\Bridge\Monolog\Processor\DebugProcessor;
use Symfony\Bridge\Twig\Extension\CsrfExtension;
use Symfony\Bundle\FrameworkBundle\Controller\AbstractController;
use Symfony\Bundle\FrameworkBundle\Routing\AnnotatedRouteControllerLoader;
use Symfony\Bundle\FullStack;
use Symfony\Component\Asset\PackageInterface;
use Symfony\Component\BrowserKit\AbstractBrowser;
use Symfony\Component\Cache\Adapter\AbstractAdapter;
use Symfony\Component\Cache\Adapter\AdapterInterface;
use Symfony\Component\Cache\Adapter\ArrayAdapter;
use Symfony\Component\Cache\Adapter\ChainAdapter;
use Symfony\Component\Cache\Adapter\TagAwareAdapter;
use Symfony\Component\Cache\DependencyInjection\CachePoolPass;
use Symfony\Component\Cache\Marshaller\DefaultMarshaller;
use Symfony\Component\Cache\Marshaller\MarshallerInterface;
use Symfony\Component\Cache\ResettableInterface;
use Symfony\Component\Config\FileLocator;
use Symfony\Component\Config\Loader\LoaderInterface;
use Symfony\Component\Config\Resource\DirectoryResource;
use Symfony\Component\Config\ResourceCheckerInterface;
use Symfony\Component\Console\Application;
use Symfony\Component\Console\Command\Command;
use Symfony\Component\DependencyInjection\Alias;
use Symfony\Component\DependencyInjection\Argument\ServiceClosureArgument;
use Symfony\Component\DependencyInjection\ChildDefinition;
use Symfony\Component\DependencyInjection\Compiler\ServiceLocatorTagPass;
use Symfony\Component\DependencyInjection\ContainerBuilder;
use Symfony\Component\DependencyInjection\ContainerInterface;
use Symfony\Component\DependencyInjection\Definition;
use Symfony\Component\DependencyInjection\EnvVarProcessorInterface;
use Symfony\Component\DependencyInjection\Exception\InvalidArgumentException;
use Symfony\Component\DependencyInjection\Exception\LogicException;
use Symfony\Component\DependencyInjection\Loader\XmlFileLoader;
use Symfony\Component\DependencyInjection\Parameter;
use Symfony\Component\DependencyInjection\Reference;
use Symfony\Component\DependencyInjection\ServiceLocator;
use Symfony\Component\EventDispatcher\EventSubscriberInterface;
use Symfony\Component\ExpressionLanguage\ExpressionLanguage;
use Symfony\Component\Finder\Finder;
use Symfony\Component\Form\ChoiceList\Factory\CachingFactoryDecorator;
use Symfony\Component\Form\FormTypeExtensionInterface;
use Symfony\Component\Form\FormTypeGuesserInterface;
use Symfony\Component\Form\FormTypeInterface;
use Symfony\Component\HttpClient\ScopingHttpClient;
use Symfony\Component\HttpKernel\CacheClearer\CacheClearerInterface;
use Symfony\Component\HttpKernel\CacheWarmer\CacheWarmerInterface;
use Symfony\Component\HttpKernel\Controller\ArgumentValueResolverInterface;
use Symfony\Component\HttpKernel\DataCollector\DataCollectorInterface;
use Symfony\Component\HttpKernel\DependencyInjection\Extension;
use Symfony\Component\Lock\Factory;
use Symfony\Component\Lock\Lock;
use Symfony\Component\Lock\LockFactory;
use Symfony\Component\Lock\LockInterface;
use Symfony\Component\Lock\PersistingStoreInterface;
use Symfony\Component\Lock\Store\FlockStore;
use Symfony\Component\Lock\Store\StoreFactory;
use Symfony\Component\Lock\StoreInterface;
use Symfony\Component\Mailer\Bridge\Amazon\Transport\SesTransportFactory;
use Symfony\Component\Mailer\Bridge\Google\Transport\GmailTransportFactory;
use Symfony\Component\Mailer\Bridge\Mailchimp\Transport\MandrillTransportFactory;
use Symfony\Component\Mailer\Bridge\Mailgun\Transport\MailgunTransportFactory;
use Symfony\Component\Mailer\Bridge\Postmark\Transport\PostmarkTransportFactory;
use Symfony\Component\Mailer\Bridge\Sendgrid\Transport\SendgridTransportFactory;
use Symfony\Component\Mailer\Mailer;
use Symfony\Component\Messenger\Handler\MessageHandlerInterface;
use Symfony\Component\Messenger\MessageBus;
use Symfony\Component\Messenger\MessageBusInterface;
use Symfony\Component\Messenger\Transport\TransportFactoryInterface;
use Symfony\Component\Messenger\Transport\TransportInterface;
use Symfony\Component\Mime\MimeTypeGuesserInterface;
use Symfony\Component\Mime\MimeTypes;
use Symfony\Component\PropertyAccess\PropertyAccessor;
use Symfony\Component\PropertyInfo\PropertyAccessExtractorInterface;
use Symfony\Component\PropertyInfo\PropertyDescriptionExtractorInterface;
use Symfony\Component\PropertyInfo\PropertyInfoExtractorInterface;
use Symfony\Component\PropertyInfo\PropertyInitializableExtractorInterface;
use Symfony\Component\PropertyInfo\PropertyListExtractorInterface;
use Symfony\Component\PropertyInfo\PropertyTypeExtractorInterface;
use Symfony\Component\Routing\Loader\AnnotationDirectoryLoader;
use Symfony\Component\Routing\Loader\AnnotationFileLoader;
use Symfony\Component\Security\Core\Security;
use Symfony\Component\Security\Csrf\CsrfTokenManagerInterface;
use Symfony\Component\Serializer\Encoder\DecoderInterface;
use Symfony\Component\Serializer\Encoder\EncoderInterface;
use Symfony\Component\Serializer\Normalizer\DenormalizerInterface;
use Symfony\Component\Serializer\Normalizer\NormalizerInterface;
use Symfony\Component\Stopwatch\Stopwatch;
use Symfony\Component\Translation\Command\XliffLintCommand as BaseXliffLintCommand;
use Symfony\Component\Translation\Translator;
use Symfony\Component\Validator\ConstraintValidatorInterface;
use Symfony\Component\Validator\Mapping\Loader\PropertyInfoLoader;
use Symfony\Component\Validator\ObjectInitializerInterface;
use Symfony\Component\WebLink\HttpHeaderSerializer;
use Symfony\Component\Workflow;
use Symfony\Component\Workflow\WorkflowInterface;
use Symfony\Component\Yaml\Command\LintCommand as BaseYamlLintCommand;
use Symfony\Component\Yaml\Yaml;
use Symfony\Contracts\Cache\CacheInterface;
use Symfony\Contracts\Cache\TagAwareCacheInterface;
use Symfony\Contracts\HttpClient\HttpClientInterface;
use Symfony\Contracts\Service\ResetInterface;
use Symfony\Contracts\Service\ServiceSubscriberInterface;
use Symfony\Contracts\Translation\LocaleAwareInterface;

/**
 * FrameworkExtension.
 *
 * @author Fabien Potencier <fabien@symfony.com>
 * @author Jeremy Mikola <jmikola@gmail.com>
 * @author Kévin Dunglas <dunglas@gmail.com>
 * @author Grégoire Pineau <lyrixx@lyrixx.info>
 */
class FrameworkExtension extends Extension
{
    private $formConfigEnabled = false;
    private $translationConfigEnabled = false;
    private $sessionConfigEnabled = false;
    private $annotationsConfigEnabled = false;
    private $validatorConfigEnabled = false;
    private $messengerConfigEnabled = false;

    /**
     * Responds to the app.config configuration parameter.
     *
     * @throws LogicException
     */
    public function load(array $configs, ContainerBuilder $container)
    {
        $loader = new XmlFileLoader($container, new FileLocator(\dirname(__DIR__).'/Resources/config'));

        $loader->load('web.xml');
        $loader->load('services.xml');
        $loader->load('fragment_renderer.xml');
        $loader->load('error_renderer.xml');

        if (interface_exists(PsrEventDispatcherInterface::class)) {
            $container->setAlias(PsrEventDispatcherInterface::class, 'event_dispatcher');
        }

        $container->registerAliasForArgument('parameter_bag', PsrContainerInterface::class);

        if (class_exists(Application::class)) {
            $loader->load('console.xml');

            if (!class_exists(BaseXliffLintCommand::class)) {
                $container->removeDefinition('console.command.xliff_lint');
            }
            if (!class_exists(BaseYamlLintCommand::class)) {
                $container->removeDefinition('console.command.yaml_lint');
            }
        }

        // Load Cache configuration first as it is used by other components
        $loader->load('cache.xml');

        $configuration = $this->getConfiguration($configs, $container);
        $config = $this->processConfiguration($configuration, $configs);

        $this->annotationsConfigEnabled = $this->isConfigEnabled($container, $config['annotations']);
        $this->translationConfigEnabled = $this->isConfigEnabled($container, $config['translator']);

        // A translator must always be registered (as support is included by
        // default in the Form and Validator component). If disabled, an identity
        // translator will be used and everything will still work as expected.
        if ($this->isConfigEnabled($container, $config['translator']) || $this->isConfigEnabled($container, $config['form']) || $this->isConfigEnabled($container, $config['validation'])) {
            if (!class_exists('Symfony\Component\Translation\Translator') && $this->isConfigEnabled($container, $config['translator'])) {
                throw new LogicException('Translation support cannot be enabled as the Translation component is not installed. Try running "composer require symfony/translation".');
            }

            if (class_exists(Translator::class)) {
                $loader->load('identity_translator.xml');
            }
        }

        if (isset($config['secret'])) {
            $container->setParameter('kernel.secret', $config['secret']);
        }

        $container->setParameter('kernel.http_method_override', $config['http_method_override']);
        $container->setParameter('kernel.trusted_hosts', $config['trusted_hosts']);
        $container->setParameter('kernel.default_locale', $config['default_locale']);

        if (!$container->hasParameter('debug.file_link_format')) {
            $links = [
                'textmate' => 'txmt://open?url=file://%%f&line=%%l',
                'macvim' => 'mvim://open?url=file://%%f&line=%%l',
                'emacs' => 'emacs://open?url=file://%%f&line=%%l',
                'sublime' => 'subl://open?url=file://%%f&line=%%l',
                'phpstorm' => 'phpstorm://open?file=%%f&line=%%l',
                'atom' => 'atom://core/open/file?filename=%%f&line=%%l',
                'vscode' => 'vscode://file/%%f:%%l',
            ];
            $ide = $config['ide'];
            // mark any env vars found in the ide setting as used
            $container->resolveEnvPlaceholders($ide);

            $container->setParameter('debug.file_link_format', str_replace('%', '%%', ini_get('xdebug.file_link_format') ?: get_cfg_var('xdebug.file_link_format')) ?: (isset($links[$ide]) ? $links[$ide] : $ide));
        }

        if (!empty($config['test'])) {
            $loader->load('test.xml');

            if (!class_exists(AbstractBrowser::class)) {
                $container->removeDefinition('test.client');
            }
        }

        if ($this->isConfigEnabled($container, $config['session'])) {
            if (!\extension_loaded('session')) {
                throw new LogicException('Session support cannot be enabled as the session extension is not installed. See https://www.php.net/session.installation for instructions.');
            }

            $this->sessionConfigEnabled = true;
            $this->registerSessionConfiguration($config['session'], $container, $loader);
            if (!empty($config['test'])) {
                $container->getDefinition('test.session.listener')->setArgument(1, '%session.storage.options%');
            }
        }

        if ($this->isConfigEnabled($container, $config['request'])) {
            $this->registerRequestConfiguration($config['request'], $container, $loader);
        }

        if (null === $config['csrf_protection']['enabled']) {
            $config['csrf_protection']['enabled'] = $this->sessionConfigEnabled && !class_exists(FullStack::class) && interface_exists(CsrfTokenManagerInterface::class);
        }
        $this->registerSecurityCsrfConfiguration($config['csrf_protection'], $container, $loader);

        if ($this->isConfigEnabled($container, $config['form'])) {
            if (!class_exists('Symfony\Component\Form\Form')) {
                throw new LogicException('Form support cannot be enabled as the Form component is not installed. Try running "composer require symfony/form".');
            }

            $this->formConfigEnabled = true;
            $this->registerFormConfiguration($config, $container, $loader);

            if (class_exists('Symfony\Component\Validator\Validation')) {
                $config['validation']['enabled'] = true;
            } else {
                $container->setParameter('validator.translation_domain', 'validators');

                $container->removeDefinition('form.type_extension.form.validator');
                $container->removeDefinition('form.type_guesser.validator');
            }
        } else {
            $container->removeDefinition('console.command.form_debug');
        }

        if ($this->isConfigEnabled($container, $config['assets'])) {
            if (!class_exists('Symfony\Component\Asset\Package')) {
                throw new LogicException('Asset support cannot be enabled as the Asset component is not installed. Try running "composer require symfony/asset".');
            }

            $this->registerAssetsConfiguration($config['assets'], $container, $loader);
        }

        if ($this->messengerConfigEnabled = $this->isConfigEnabled($container, $config['messenger'])) {
            $this->registerMessengerConfiguration($config['messenger'], $container, $loader, $config['serializer'], $config['validation']);
        } else {
            $container->removeDefinition('console.command.messenger_consume_messages');
            $container->removeDefinition('console.command.messenger_debug');
            $container->removeDefinition('console.command.messenger_stop_workers');
            $container->removeDefinition('console.command.messenger_setup_transports');
            $container->removeDefinition('console.command.messenger_failed_messages_retry');
            $container->removeDefinition('console.command.messenger_failed_messages_show');
            $container->removeDefinition('console.command.messenger_failed_messages_remove');
        }

        $propertyInfoEnabled = $this->isConfigEnabled($container, $config['property_info']);
        $this->registerValidationConfiguration($config['validation'], $container, $loader, $propertyInfoEnabled);
        $this->registerEsiConfiguration($config['esi'], $container, $loader);
        $this->registerSsiConfiguration($config['ssi'], $container, $loader);
        $this->registerFragmentsConfiguration($config['fragments'], $container, $loader);
        $this->registerTranslatorConfiguration($config['translator'], $container, $loader, $config['default_locale']);
        $this->registerProfilerConfiguration($config['profiler'], $container, $loader);
        $this->registerCacheConfiguration($config['cache'], $container);
        $this->registerWorkflowConfiguration($config['workflows'], $container, $loader);
        $this->registerDebugConfiguration($config['php_errors'], $container, $loader);
        $this->registerRouterConfiguration($config['router'], $container, $loader);
        $this->registerAnnotationsConfiguration($config['annotations'], $container, $loader);
        $this->registerPropertyAccessConfiguration($config['property_access'], $container, $loader);

        if ($this->isConfigEnabled($container, $config['serializer'])) {
            if (!class_exists('Symfony\Component\Serializer\Serializer')) {
                throw new LogicException('Serializer support cannot be enabled as the Serializer component is not installed. Try running "composer require symfony/serializer-pack".');
            }

            $this->registerSerializerConfiguration($config['serializer'], $container, $loader);
        }

        if ($propertyInfoEnabled) {
            $this->registerPropertyInfoConfiguration($container, $loader);
        }

        if ($this->isConfigEnabled($container, $config['lock'])) {
            $this->registerLockConfiguration($config['lock'], $container, $loader);
        }

        if ($this->isConfigEnabled($container, $config['http_client'])) {
            $this->registerHttpClientConfiguration($config['http_client'], $container, $loader);
        }

        if ($this->isConfigEnabled($container, $config['mailer'])) {
            $this->registerMailerConfiguration($config['mailer'], $container, $loader);
        }

        if ($this->isConfigEnabled($container, $config['web_link'])) {
            if (!class_exists(HttpHeaderSerializer::class)) {
                throw new LogicException('WebLink support cannot be enabled as the WebLink component is not installed. Try running "composer require symfony/weblink".');
            }

            $loader->load('web_link.xml');
        }

        $this->addAnnotatedClassesToCompile([
            '**\\Controller\\',
            '**\\Entity\\',

            // Added explicitly so that we don't rely on the class map being dumped to make it work
            'Symfony\\Bundle\\FrameworkBundle\\Controller\\AbstractController',
        ]);

        if (class_exists(MimeTypes::class)) {
            $loader->load('mime_type.xml');
        }

        $container->registerForAutoconfiguration(Command::class)
            ->addTag('console.command');
        $container->registerForAutoconfiguration(ResourceCheckerInterface::class)
            ->addTag('config_cache.resource_checker');
        $container->registerForAutoconfiguration(EnvVarProcessorInterface::class)
            ->addTag('container.env_var_processor');
        $container->registerForAutoconfiguration(ServiceLocator::class)
            ->addTag('container.service_locator');
        $container->registerForAutoconfiguration(ServiceSubscriberInterface::class)
            ->addTag('container.service_subscriber');
        $container->registerForAutoconfiguration(ArgumentValueResolverInterface::class)
            ->addTag('controller.argument_value_resolver');
        $container->registerForAutoconfiguration(AbstractController::class)
            ->addTag('controller.service_arguments');
        $container->registerForAutoconfiguration('Symfony\Bundle\FrameworkBundle\Controller\Controller')
            ->addTag('controller.service_arguments');
        $container->registerForAutoconfiguration(DataCollectorInterface::class)
            ->addTag('data_collector');
        $container->registerForAutoconfiguration(FormTypeInterface::class)
            ->addTag('form.type');
        $container->registerForAutoconfiguration(FormTypeGuesserInterface::class)
            ->addTag('form.type_guesser');
        $container->registerForAutoconfiguration(FormTypeExtensionInterface::class)
            ->addTag('form.type_extension');
        $container->registerForAutoconfiguration(CacheClearerInterface::class)
            ->addTag('kernel.cache_clearer');
        $container->registerForAutoconfiguration(CacheWarmerInterface::class)
            ->addTag('kernel.cache_warmer');
        $container->registerForAutoconfiguration(EventSubscriberInterface::class)
            ->addTag('kernel.event_subscriber');
        $container->registerForAutoconfiguration(LocaleAwareInterface::class)
            ->addTag('kernel.locale_aware');
        $container->registerForAutoconfiguration(ResetInterface::class)
            ->addTag('kernel.reset', ['method' => 'reset']);

        if (!interface_exists(MarshallerInterface::class)) {
            $container->registerForAutoconfiguration(ResettableInterface::class)
                ->addTag('kernel.reset', ['method' => 'reset']);
        }

        $container->registerForAutoconfiguration(PropertyListExtractorInterface::class)
            ->addTag('property_info.list_extractor');
        $container->registerForAutoconfiguration(PropertyTypeExtractorInterface::class)
            ->addTag('property_info.type_extractor');
        $container->registerForAutoconfiguration(PropertyDescriptionExtractorInterface::class)
            ->addTag('property_info.description_extractor');
        $container->registerForAutoconfiguration(PropertyAccessExtractorInterface::class)
            ->addTag('property_info.access_extractor');
        $container->registerForAutoconfiguration(PropertyInitializableExtractorInterface::class)
            ->addTag('property_info.initializable_extractor');
        $container->registerForAutoconfiguration(EncoderInterface::class)
            ->addTag('serializer.encoder');
        $container->registerForAutoconfiguration(DecoderInterface::class)
            ->addTag('serializer.encoder');
        $container->registerForAutoconfiguration(NormalizerInterface::class)
            ->addTag('serializer.normalizer');
        $container->registerForAutoconfiguration(DenormalizerInterface::class)
            ->addTag('serializer.normalizer');
        $container->registerForAutoconfiguration(ConstraintValidatorInterface::class)
            ->addTag('validator.constraint_validator');
        $container->registerForAutoconfiguration(ObjectInitializerInterface::class)
            ->addTag('validator.initializer');
        $container->registerForAutoconfiguration(MessageHandlerInterface::class)
            ->addTag('messenger.message_handler');
        $container->registerForAutoconfiguration(TransportFactoryInterface::class)
            ->addTag('messenger.transport_factory');
        $container->registerForAutoconfiguration(MimeTypeGuesserInterface::class)
            ->addTag('mime.mime_type_guesser');
        $container->registerForAutoconfiguration(LoggerAwareInterface::class)
            ->addMethodCall('setLogger', [new Reference('logger')]);

        if (!$container->getParameter('kernel.debug')) {
            // remove tagged iterator argument for resource checkers
            $container->getDefinition('config_cache_factory')->setArguments([]);
        }

        if (!$config['disallow_search_engine_index'] ?? false) {
            $container->removeDefinition('disallow_search_engine_index_response_listener');
        }
    }

    /**
     * {@inheritdoc}
     */
    public function getConfiguration(array $config, ContainerBuilder $container)
    {
        return new Configuration($container->getParameter('kernel.debug'));
    }

    private function registerFormConfiguration(array $config, ContainerBuilder $container, XmlFileLoader $loader)
    {
        $loader->load('form.xml');

        if (null === $config['form']['csrf_protection']['enabled']) {
            $config['form']['csrf_protection']['enabled'] = $config['csrf_protection']['enabled'];
        }

        if ($this->isConfigEnabled($container, $config['form']['csrf_protection'])) {
            $loader->load('form_csrf.xml');

            $container->setParameter('form.type_extension.csrf.enabled', true);
            $container->setParameter('form.type_extension.csrf.field_name', $config['form']['csrf_protection']['field_name']);
        } else {
            $container->setParameter('form.type_extension.csrf.enabled', false);
        }

        if (!class_exists(Translator::class)) {
            $container->removeDefinition('form.type_extension.upload.validator');
        }
        if (!method_exists(CachingFactoryDecorator::class, 'reset')) {
            $container->getDefinition('form.choice_list_factory.cached')
                ->clearTag('kernel.reset')
            ;
        }
    }

    private function registerEsiConfiguration(array $config, ContainerBuilder $container, XmlFileLoader $loader)
    {
        if (!$this->isConfigEnabled($container, $config)) {
            $container->removeDefinition('fragment.renderer.esi');

            return;
        }

        $loader->load('esi.xml');
    }

    private function registerSsiConfiguration(array $config, ContainerBuilder $container, XmlFileLoader $loader)
    {
        if (!$this->isConfigEnabled($container, $config)) {
            $container->removeDefinition('fragment.renderer.ssi');

            return;
        }

        $loader->load('ssi.xml');
    }

    private function registerFragmentsConfiguration(array $config, ContainerBuilder $container, XmlFileLoader $loader)
    {
        if (!$this->isConfigEnabled($container, $config)) {
            $container->removeDefinition('fragment.renderer.hinclude');

            return;
        }

        $container->setParameter('fragment.renderer.hinclude.global_template', $config['hinclude_default_template']);

        $loader->load('fragment_listener.xml');
        $container->setParameter('fragment.path', $config['path']);
    }

    private function registerProfilerConfiguration(array $config, ContainerBuilder $container, XmlFileLoader $loader)
    {
        if (!$this->isConfigEnabled($container, $config)) {
            // this is needed for the WebProfiler to work even if the profiler is disabled
            $container->setParameter('data_collector.templates', []);

            return;
        }

        $loader->load('profiling.xml');
        $loader->load('collectors.xml');
        $loader->load('cache_debug.xml');

        if ($this->formConfigEnabled) {
            $loader->load('form_debug.xml');
        }

        if ($this->validatorConfigEnabled) {
            $loader->load('validator_debug.xml');
        }

        if ($this->translationConfigEnabled) {
            $loader->load('translation_debug.xml');

            $container->getDefinition('translator.data_collector')->setDecoratedService('translator');
        }

        if ($this->messengerConfigEnabled) {
            $loader->load('messenger_debug.xml');
        }

        $container->setParameter('profiler_listener.only_exceptions', $config['only_exceptions']);
        $container->setParameter('profiler_listener.only_master_requests', $config['only_master_requests']);

        // Choose storage class based on the DSN
        list($class) = explode(':', $config['dsn'], 2);
        if ('file' !== $class) {
            throw new \LogicException(sprintf('Driver "%s" is not supported for the profiler.', $class));
        }

        $container->setParameter('profiler.storage.dsn', $config['dsn']);

        $container->getDefinition('profiler')
            ->addArgument($config['collect'])
            ->addTag('kernel.reset', ['method' => 'reset']);
    }

    private function registerWorkflowConfiguration(array $config, ContainerBuilder $container, XmlFileLoader $loader)
    {
        if (!$config['enabled']) {
            $container->removeDefinition('console.command.workflow_dump');

            return;
        }

        if (!class_exists(Workflow\Workflow::class)) {
            throw new LogicException('Workflow support cannot be enabled as the Workflow component is not installed. Try running "composer require symfony/workflow".');
        }

        $loader->load('workflow.xml');

        $registryDefinition = $container->getDefinition('workflow.registry');

        foreach ($config['workflows'] as $name => $workflow) {
            $type = $workflow['type'];
            $workflowId = sprintf('%s.%s', $type, $name);

            // Process Metadata (workflow + places (transition is done in the "create transition" block))
            $metadataStoreDefinition = new Definition(Workflow\Metadata\InMemoryMetadataStore::class, [[], [], null]);
            if ($workflow['metadata']) {
                $metadataStoreDefinition->replaceArgument(0, $workflow['metadata']);
            }
            $placesMetadata = [];
            foreach ($workflow['places'] as $place) {
                if ($place['metadata']) {
                    $placesMetadata[$place['name']] = $place['metadata'];
                }
            }
            if ($placesMetadata) {
                $metadataStoreDefinition->replaceArgument(1, $placesMetadata);
            }

            // Create transitions
            $transitions = [];
            $guardsConfiguration = [];
            $transitionsMetadataDefinition = new Definition(\SplObjectStorage::class);
            // Global transition counter per workflow
            $transitionCounter = 0;
            foreach ($workflow['transitions'] as $transition) {
                if ('workflow' === $type) {
                    $transitionDefinition = new Definition(Workflow\Transition::class, [$transition['name'], $transition['from'], $transition['to']]);
                    $transitionDefinition->setPublic(false);
                    $transitionId = sprintf('%s.transition.%s', $workflowId, $transitionCounter++);
                    $container->setDefinition($transitionId, $transitionDefinition);
                    $transitions[] = new Reference($transitionId);
                    if (isset($transition['guard'])) {
                        $configuration = new Definition(Workflow\EventListener\GuardExpression::class);
                        $configuration->addArgument(new Reference($transitionId));
                        $configuration->addArgument($transition['guard']);
                        $configuration->setPublic(false);
                        $eventName = sprintf('workflow.%s.guard.%s', $name, $transition['name']);
                        $guardsConfiguration[$eventName][] = $configuration;
                    }
                    if ($transition['metadata']) {
                        $transitionsMetadataDefinition->addMethodCall('attach', [
                            new Reference($transitionId),
                            $transition['metadata'],
                        ]);
                    }
                } elseif ('state_machine' === $type) {
                    foreach ($transition['from'] as $from) {
                        foreach ($transition['to'] as $to) {
                            $transitionDefinition = new Definition(Workflow\Transition::class, [$transition['name'], $from, $to]);
                            $transitionDefinition->setPublic(false);
                            $transitionId = sprintf('%s.transition.%s', $workflowId, $transitionCounter++);
                            $container->setDefinition($transitionId, $transitionDefinition);
                            $transitions[] = new Reference($transitionId);
                            if (isset($transition['guard'])) {
                                $configuration = new Definition(Workflow\EventListener\GuardExpression::class);
                                $configuration->addArgument(new Reference($transitionId));
                                $configuration->addArgument($transition['guard']);
                                $configuration->setPublic(false);
                                $eventName = sprintf('workflow.%s.guard.%s', $name, $transition['name']);
                                $guardsConfiguration[$eventName][] = $configuration;
                            }
                            if ($transition['metadata']) {
                                $transitionsMetadataDefinition->addMethodCall('attach', [
                                    new Reference($transitionId),
                                    $transition['metadata'],
                                ]);
                            }
                        }
                    }
                }
            }
            $metadataStoreDefinition->replaceArgument(2, $transitionsMetadataDefinition);

            // Create places
            $places = array_column($workflow['places'], 'name');
            $initialMarking = $workflow['initial_marking'] ?? [];

            // Create a Definition
            $definitionDefinition = new Definition(Workflow\Definition::class);
            $definitionDefinition->setPublic(false);
            $definitionDefinition->addArgument($places);
            $definitionDefinition->addArgument($transitions);
            $definitionDefinition->addArgument($initialMarking);
            $definitionDefinition->addArgument($metadataStoreDefinition);
            $definitionDefinition->addTag('workflow.definition', [
                'name' => $name,
                'type' => $type,
            ]);

            // Create MarkingStore
            if (isset($workflow['marking_store']['type'])) {
                $markingStoreDefinition = new ChildDefinition('workflow.marking_store.method');
                $markingStoreDefinition->setArguments([
                    'state_machine' === $type, //single state
                    $workflow['marking_store']['property'],
                ]);
            } elseif (isset($workflow['marking_store']['service'])) {
                $markingStoreDefinition = new Reference($workflow['marking_store']['service']);
            }

            // Create Workflow
            $workflowDefinition = new ChildDefinition(sprintf('%s.abstract', $type));
            $workflowDefinition->replaceArgument(0, new Reference(sprintf('%s.definition', $workflowId)));
            if (isset($markingStoreDefinition)) {
                $workflowDefinition->replaceArgument(1, $markingStoreDefinition);
            }
            $workflowDefinition->replaceArgument(3, $name);

            // Store to container
            $container->setDefinition($workflowId, $workflowDefinition);
            $container->setDefinition(sprintf('%s.definition', $workflowId), $definitionDefinition);
            $container->registerAliasForArgument($workflowId, WorkflowInterface::class, $name.'.'.$type);

            // Validate Workflow
            if ('state_machine' === $workflow['type']) {
                $validator = new Workflow\Validator\StateMachineValidator();
            } else {
                $validator = new Workflow\Validator\WorkflowValidator();
            }

            $trs = array_map(function (Reference $ref) use ($container): Workflow\Transition {
                return $container->get((string) $ref);
            }, $transitions);
            $realDefinition = new Workflow\Definition($places, $trs, $initialMarking);
            $validator->validate($realDefinition, $name);

            // Add workflow to Registry
            if ($workflow['supports']) {
                foreach ($workflow['supports'] as $supportedClassName) {
                    $strategyDefinition = new Definition(Workflow\SupportStrategy\InstanceOfSupportStrategy::class, [$supportedClassName]);
                    $strategyDefinition->setPublic(false);
                    $registryDefinition->addMethodCall('addWorkflow', [new Reference($workflowId), $strategyDefinition]);
                }
            } elseif (isset($workflow['support_strategy'])) {
                $registryDefinition->addMethodCall('addWorkflow', [new Reference($workflowId), new Reference($workflow['support_strategy'])]);
            }

            // Enable the AuditTrail
            if ($workflow['audit_trail']['enabled']) {
                $listener = new Definition(Workflow\EventListener\AuditTrailListener::class);
                $listener->setPrivate(true);
                $listener->addTag('monolog.logger', ['channel' => 'workflow']);
                $listener->addTag('kernel.event_listener', ['event' => sprintf('workflow.%s.leave', $name), 'method' => 'onLeave']);
                $listener->addTag('kernel.event_listener', ['event' => sprintf('workflow.%s.transition', $name), 'method' => 'onTransition']);
                $listener->addTag('kernel.event_listener', ['event' => sprintf('workflow.%s.enter', $name), 'method' => 'onEnter']);
                $listener->addArgument(new Reference('logger'));
                $container->setDefinition(sprintf('%s.listener.audit_trail', $workflowId), $listener);
            }

            // Add Guard Listener
            if ($guardsConfiguration) {
                if (!class_exists(ExpressionLanguage::class)) {
                    throw new LogicException('Cannot guard workflows as the ExpressionLanguage component is not installed. Try running "composer require symfony/expression-language".');
                }

                if (!class_exists(Security::class)) {
                    throw new LogicException('Cannot guard workflows as the Security component is not installed. Try running "composer require symfony/security-core".');
                }

                $guard = new Definition(Workflow\EventListener\GuardListener::class);
                $guard->setPrivate(true);

                $guard->setArguments([
                    $guardsConfiguration,
                    new Reference('workflow.security.expression_language'),
                    new Reference('security.token_storage'),
                    new Reference('security.authorization_checker'),
                    new Reference('security.authentication.trust_resolver'),
                    new Reference('security.role_hierarchy'),
                    new Reference('validator', ContainerInterface::NULL_ON_INVALID_REFERENCE),
                ]);
                foreach ($guardsConfiguration as $eventName => $config) {
                    $guard->addTag('kernel.event_listener', ['event' => $eventName, 'method' => 'onTransition']);
                }

                $container->setDefinition(sprintf('%s.listener.guard', $workflowId), $guard);
                $container->setParameter('workflow.has_guard_listeners', true);
            }
        }
    }

    private function registerDebugConfiguration(array $config, ContainerBuilder $container, XmlFileLoader $loader)
    {
        $loader->load('debug_prod.xml');

        if (class_exists(Stopwatch::class)) {
            $container->register('debug.stopwatch', Stopwatch::class)
                ->addArgument(true)
                ->setPrivate(true)
                ->addTag('kernel.reset', ['method' => 'reset']);
            $container->setAlias(Stopwatch::class, new Alias('debug.stopwatch', false));
        }

        $debug = $container->getParameter('kernel.debug');

        if ($debug) {
            $container->setParameter('debug.container.dump', '%kernel.cache_dir%/%kernel.container_class%.xml');
        }

        if ($debug && class_exists(Stopwatch::class)) {
            $loader->load('debug.xml');
        }

        $definition = $container->findDefinition('debug.debug_handlers_listener');

        if (false === $config['log']) {
            $definition->replaceArgument(1, null);
        } elseif (true !== $config['log']) {
            $definition->replaceArgument(2, $config['log']);
        }

        if (!$config['throw']) {
            $container->setParameter('debug.error_handler.throw_at', 0);
        }

        if ($debug && class_exists(DebugProcessor::class)) {
            $definition = new Definition(DebugProcessor::class);
            $definition->setPublic(false);
            $definition->addArgument(new Reference('request_stack'));
            $container->setDefinition('debug.log_processor', $definition);
        }
    }

    private function registerRouterConfiguration(array $config, ContainerBuilder $container, XmlFileLoader $loader)
    {
        if (!$this->isConfigEnabled($container, $config)) {
            $container->removeDefinition('console.command.router_debug');
            $container->removeDefinition('console.command.router_match');

            return;
        }

        $loader->load('routing.xml');

        if ($config['utf8']) {
            $container->getDefinition('routing.loader')->replaceArgument(1, ['utf8' => true]);
        }

        $container->setParameter('router.resource', $config['resource']);
        $router = $container->findDefinition('router.default');
        $argument = $router->getArgument(2);
        $argument['strict_requirements'] = $config['strict_requirements'];
        if (isset($config['type'])) {
            $argument['resource_type'] = $config['type'];
        }
        $router->replaceArgument(2, $argument);

        $container->setParameter('request_listener.http_port', $config['http_port']);
        $container->setParameter('request_listener.https_port', $config['https_port']);

        if ($this->annotationsConfigEnabled) {
            $container->register('routing.loader.annotation', AnnotatedRouteControllerLoader::class)
                ->setPublic(false)
                ->addTag('routing.loader', ['priority' => -10])
                ->addArgument(new Reference('annotation_reader'));

            $container->register('routing.loader.annotation.directory', AnnotationDirectoryLoader::class)
                ->setPublic(false)
                ->addTag('routing.loader', ['priority' => -10])
                ->setArguments([
                    new Reference('file_locator'),
                    new Reference('routing.loader.annotation'),
                ]);

            $container->register('routing.loader.annotation.file', AnnotationFileLoader::class)
                ->setPublic(false)
                ->addTag('routing.loader', ['priority' => -10])
                ->setArguments([
                    new Reference('file_locator'),
                    new Reference('routing.loader.annotation'),
                ]);
        }
    }

    private function registerSessionConfiguration(array $config, ContainerBuilder $container, XmlFileLoader $loader)
    {
        $loader->load('session.xml');

        // session storage
        $container->setAlias('session.storage', $config['storage_id'])->setPrivate(true);
        $options = ['cache_limiter' => '0'];
        foreach (['name', 'cookie_lifetime', 'cookie_path', 'cookie_domain', 'cookie_secure', 'cookie_httponly', 'cookie_samesite', 'use_cookies', 'gc_maxlifetime', 'gc_probability', 'gc_divisor'] as $key) {
            if (isset($config[$key])) {
                $options[$key] = $config[$key];
            }
        }

        if ('auto' === ($options['cookie_secure'] ?? null)) {
            $locator = $container->getDefinition('session_listener')->getArgument(0);
            $locator->setValues($locator->getValues() + [
                'session_storage' => new Reference('session.storage', ContainerInterface::IGNORE_ON_INVALID_REFERENCE),
                'request_stack' => new Reference('request_stack'),
            ]);
        }

        $container->setParameter('session.storage.options', $options);

        // session handler (the internal callback registered with PHP session management)
        if (null === $config['handler_id']) {
            // If the user set a save_path without using a non-default \SessionHandler, it will silently be ignored
            if (isset($config['save_path'])) {
                throw new LogicException('Session save path is ignored without a handler service');
            }

            // Set the handler class to be null
            $container->getDefinition('session.storage.native')->replaceArgument(1, null);
            $container->getDefinition('session.storage.php_bridge')->replaceArgument(0, null);
        } else {
            $container->setAlias('session.handler', $config['handler_id'])->setPrivate(true);
        }

        if (!isset($config['save_path'])) {
            $config['save_path'] = ini_get('session.save_path');
        }

        $container->setParameter('session.save_path', $config['save_path']);

        $container->setParameter('session.metadata.update_threshold', $config['metadata_update_threshold']);
    }

    private function registerRequestConfiguration(array $config, ContainerBuilder $container, XmlFileLoader $loader)
    {
        if ($config['formats']) {
            $loader->load('request.xml');

            $listener = $container->getDefinition('request.add_request_formats_listener');
            $listener->replaceArgument(0, $config['formats']);
        }
    }

    private function registerAssetsConfiguration(array $config, ContainerBuilder $container, XmlFileLoader $loader)
    {
        $loader->load('assets.xml');

        $defaultVersion = null;

        if ($config['version_strategy']) {
            $defaultVersion = new Reference($config['version_strategy']);
        } else {
            $defaultVersion = $this->createVersion($container, $config['version'], $config['version_format'], $config['json_manifest_path'], '_default');
        }

        $defaultPackage = $this->createPackageDefinition($config['base_path'], $config['base_urls'], $defaultVersion);
        $container->setDefinition('assets._default_package', $defaultPackage);

        $namedPackages = [];
        foreach ($config['packages'] as $name => $package) {
            if (null !== $package['version_strategy']) {
                $version = new Reference($package['version_strategy']);
            } elseif (!\array_key_exists('version', $package) && null === $package['json_manifest_path']) {
                // if neither version nor json_manifest_path are specified, use the default
                $version = $defaultVersion;
            } else {
                // let format fallback to main version_format
                $format = $package['version_format'] ?: $config['version_format'];
                $version = isset($package['version']) ? $package['version'] : null;
                $version = $this->createVersion($container, $version, $format, $package['json_manifest_path'], $name);
            }

            $container->setDefinition('assets._package_'.$name, $this->createPackageDefinition($package['base_path'], $package['base_urls'], $version));
            $container->registerAliasForArgument('assets._package_'.$name, PackageInterface::class, $name.'.package');
            $namedPackages[$name] = new Reference('assets._package_'.$name);
        }

        $container->getDefinition('assets.packages')
            ->replaceArgument(0, new Reference('assets._default_package'))
            ->replaceArgument(1, $namedPackages)
        ;
    }

    /**
     * Returns a definition for an asset package.
     */
    private function createPackageDefinition($basePath, array $baseUrls, Reference $version)
    {
        if ($basePath && $baseUrls) {
            throw new \LogicException('An asset package cannot have base URLs and base paths.');
        }

        $package = new ChildDefinition($baseUrls ? 'assets.url_package' : 'assets.path_package');
        $package
            ->setPublic(false)
            ->replaceArgument(0, $baseUrls ?: $basePath)
            ->replaceArgument(1, $version)
        ;

        return $package;
    }

    private function createVersion(ContainerBuilder $container, $version, $format, $jsonManifestPath, $name)
    {
        // Configuration prevents $version and $jsonManifestPath from being set
        if (null !== $version) {
            $def = new ChildDefinition('assets.static_version_strategy');
            $def
                ->replaceArgument(0, $version)
                ->replaceArgument(1, $format)
            ;
            $container->setDefinition('assets._version_'.$name, $def);

            return new Reference('assets._version_'.$name);
        }

        if (null !== $jsonManifestPath) {
            $def = new ChildDefinition('assets.json_manifest_version_strategy');
            $def->replaceArgument(0, $jsonManifestPath);
            $container->setDefinition('assets._version_'.$name, $def);

            return new Reference('assets._version_'.$name);
        }

        return new Reference('assets.empty_version_strategy');
    }

    private function registerTranslatorConfiguration(array $config, ContainerBuilder $container, LoaderInterface $loader, string $defaultLocale)
    {
        if (!$this->isConfigEnabled($container, $config)) {
            $container->removeDefinition('console.command.translation_debug');
            $container->removeDefinition('console.command.translation_update');

            return;
        }

        $loader->load('translation.xml');

        // Use the "real" translator instead of the identity default
        $container->setAlias('translator', 'translator.default')->setPublic(true);
        $container->setAlias('translator.formatter', new Alias($config['formatter'], false));
        $translator = $container->findDefinition('translator.default');
        $translator->addMethodCall('setFallbackLocales', [$config['fallbacks'] ?: [$defaultLocale]]);

        $container->setParameter('translator.logging', $config['logging']);
        $container->setParameter('translator.default_path', $config['default_path']);

        // Discover translation directories
        $dirs = [];
        $transPaths = [];
        $nonExistingDirs = [];
        if (class_exists('Symfony\Component\Validator\Validation')) {
            $r = new \ReflectionClass('Symfony\Component\Validator\Validation');

            $dirs[] = $transPaths[] = \dirname($r->getFileName()).'/Resources/translations';
        }
        if (class_exists('Symfony\Component\Form\Form')) {
            $r = new \ReflectionClass('Symfony\Component\Form\Form');

            $dirs[] = $transPaths[] = \dirname($r->getFileName()).'/Resources/translations';
        }
        if (class_exists('Symfony\Component\Security\Core\Exception\AuthenticationException')) {
            $r = new \ReflectionClass('Symfony\Component\Security\Core\Exception\AuthenticationException');

            $dirs[] = $transPaths[] = \dirname(\dirname($r->getFileName())).'/Resources/translations';
        }
        $defaultDir = $container->getParameterBag()->resolveValue($config['default_path']);
        foreach ($container->getParameter('kernel.bundles_metadata') as $name => $bundle) {
            if ($container->fileExists($dir = $bundle['path'].'/Resources/translations')) {
                $dirs[] = $dir;
            } else {
                $nonExistingDirs[] = $dir;
            }
<<<<<<< HEAD
=======
            if ($container->fileExists($dir = $rootDir.sprintf('/Resources/%s/translations', $name))) {
                @trigger_error(sprintf('Translations directory "%s" is deprecated since Symfony 4.2, use "%s" instead.', $dir, $defaultDir), E_USER_DEPRECATED);
                $dirs[] = $dir;
            } else {
                $nonExistingDirs[] = $dir;
            }
>>>>>>> ca7b7b62
        }

        foreach ($config['paths'] as $dir) {
            if ($container->fileExists($dir)) {
                $dirs[] = $transPaths[] = $dir;
            } else {
                throw new \UnexpectedValueException(sprintf('%s defined in translator.paths does not exist or is not a directory', $dir));
            }
        }

        if ($container->hasDefinition('console.command.translation_debug')) {
            $container->getDefinition('console.command.translation_debug')->replaceArgument(5, $transPaths);
        }

        if ($container->hasDefinition('console.command.translation_update')) {
            $container->getDefinition('console.command.translation_update')->replaceArgument(6, $transPaths);
        }

        if ($container->fileExists($defaultDir)) {
            $dirs[] = $defaultDir;
        } else {
            $nonExistingDirs[] = $defaultDir;
        }

<<<<<<< HEAD
=======
        if ($container->fileExists($dir = $rootDir.'/Resources/translations')) {
            if ($dir !== $defaultDir) {
                @trigger_error(sprintf('Translations directory "%s" is deprecated since Symfony 4.2, use "%s" instead.', $dir, $defaultDir), E_USER_DEPRECATED);
            }

            $dirs[] = $dir;
        } else {
            $nonExistingDirs[] = $dir;
        }

>>>>>>> ca7b7b62
        // Register translation resources
        if ($dirs) {
            $files = [];
            $finder = Finder::create()
                ->followLinks()
                ->files()
                ->filter(function (\SplFileInfo $file) {
                    return 2 <= substr_count($file->getBasename(), '.') && preg_match('/\.\w+$/', $file->getBasename());
                })
                ->in($dirs)
                ->sortByName()
            ;

            foreach ($finder as $file) {
                $fileNameParts = explode('.', basename($file));
                $locale = $fileNameParts[\count($fileNameParts) - 2];
                if (!isset($files[$locale])) {
                    $files[$locale] = [];
                }

                $files[$locale][] = (string) $file;
            }

            $options = array_merge(
                $translator->getArgument(4),
                [
                    'resource_files' => $files,
                    'scanned_directories' => array_merge($dirs, $nonExistingDirs),
                ]
            );

            $translator->replaceArgument(4, $options);
        }
    }

    private function registerValidationConfiguration(array $config, ContainerBuilder $container, XmlFileLoader $loader, bool $propertyInfoEnabled)
    {
        if (!$this->validatorConfigEnabled = $this->isConfigEnabled($container, $config)) {
            return;
        }

        if (!class_exists('Symfony\Component\Validator\Validation')) {
            throw new LogicException('Validation support cannot be enabled as the Validator component is not installed. Try running "composer require symfony/validator".');
        }

        if (!isset($config['email_validation_mode'])) {
            $config['email_validation_mode'] = 'loose';
        }

        $loader->load('validator.xml');

        $validatorBuilder = $container->getDefinition('validator.builder');

        $container->setParameter('validator.translation_domain', $config['translation_domain']);

        $files = ['xml' => [], 'yml' => []];
        $this->registerValidatorMapping($container, $config, $files);

        if (!empty($files['xml'])) {
            $validatorBuilder->addMethodCall('addXmlMappings', [$files['xml']]);
        }

        if (!empty($files['yml'])) {
            $validatorBuilder->addMethodCall('addYamlMappings', [$files['yml']]);
        }

        $definition = $container->findDefinition('validator.email');
        $definition->replaceArgument(0, $config['email_validation_mode']);

        if (\array_key_exists('enable_annotations', $config) && $config['enable_annotations']) {
            if (!$this->annotationsConfigEnabled) {
                throw new \LogicException('"enable_annotations" on the validator cannot be set as Annotations support is disabled.');
            }

            $validatorBuilder->addMethodCall('enableAnnotationMapping', [new Reference('annotation_reader')]);
        }

        if (\array_key_exists('static_method', $config) && $config['static_method']) {
            foreach ($config['static_method'] as $methodName) {
                $validatorBuilder->addMethodCall('addMethodMapping', [$methodName]);
            }
        }

        if (!$container->getParameter('kernel.debug')) {
            $validatorBuilder->addMethodCall('setMetadataCache', [new Reference('validator.mapping.cache.symfony')]);
        }

        $container->setParameter('validator.auto_mapping', $config['auto_mapping']);
        if (!$propertyInfoEnabled || !$config['auto_mapping'] || !class_exists(PropertyInfoLoader::class)) {
            $container->removeDefinition('validator.property_info_loader');
        }

        $container
            ->getDefinition('validator.not_compromised_password')
            ->setArgument(2, $config['not_compromised_password']['enabled'])
            ->setArgument(3, $config['not_compromised_password']['endpoint'])
        ;
    }

    private function registerValidatorMapping(ContainerBuilder $container, array $config, array &$files)
    {
        $fileRecorder = function ($extension, $path) use (&$files) {
            $files['yaml' === $extension ? 'yml' : $extension][] = $path;
        };

        if (interface_exists('Symfony\Component\Form\FormInterface')) {
            $reflClass = new \ReflectionClass('Symfony\Component\Form\FormInterface');
            $fileRecorder('xml', \dirname($reflClass->getFileName()).'/Resources/config/validation.xml');
        }

        foreach ($container->getParameter('kernel.bundles_metadata') as $bundle) {
            $dirname = $bundle['path'];

            if (
                $container->fileExists($file = $dirname.'/Resources/config/validation.yaml', false) ||
                $container->fileExists($file = $dirname.'/Resources/config/validation.yml', false)
            ) {
                $fileRecorder('yml', $file);
            }

            if ($container->fileExists($file = $dirname.'/Resources/config/validation.xml', false)) {
                $fileRecorder('xml', $file);
            }

            if ($container->fileExists($dir = $dirname.'/Resources/config/validation', '/^$/')) {
                $this->registerMappingFilesFromDir($dir, $fileRecorder);
            }
        }

        $projectDir = $container->getParameter('kernel.project_dir');
        if ($container->fileExists($dir = $projectDir.'/config/validator', '/^$/')) {
            $this->registerMappingFilesFromDir($dir, $fileRecorder);
        }

        $this->registerMappingFilesFromConfig($container, $config, $fileRecorder);
    }

    private function registerMappingFilesFromDir($dir, callable $fileRecorder)
    {
        foreach (Finder::create()->followLinks()->files()->in($dir)->name('/\.(xml|ya?ml)$/')->sortByName() as $file) {
            $fileRecorder($file->getExtension(), $file->getRealPath());
        }
    }

    private function registerMappingFilesFromConfig(ContainerBuilder $container, array $config, callable $fileRecorder)
    {
        foreach ($config['mapping']['paths'] as $path) {
            if (is_dir($path)) {
                $this->registerMappingFilesFromDir($path, $fileRecorder);
                $container->addResource(new DirectoryResource($path, '/^$/'));
            } elseif ($container->fileExists($path, false)) {
                if (!preg_match('/\.(xml|ya?ml)$/', $path, $matches)) {
                    throw new \RuntimeException(sprintf('Unsupported mapping type in "%s", supported types are XML & Yaml.', $path));
                }
                $fileRecorder($matches[1], $path);
            } else {
                throw new \RuntimeException(sprintf('Could not open file or directory "%s".', $path));
            }
        }
    }

    private function registerAnnotationsConfiguration(array $config, ContainerBuilder $container, $loader)
    {
        if (!$this->annotationsConfigEnabled) {
            return;
        }

        if (!class_exists('Doctrine\Common\Annotations\Annotation')) {
            throw new LogicException('Annotations cannot be enabled as the Doctrine Annotation library is not installed.');
        }

        $loader->load('annotations.xml');

        if (!method_exists(AnnotationRegistry::class, 'registerUniqueLoader')) {
            $container->getDefinition('annotations.dummy_registry')
                ->setMethodCalls([['registerLoader', ['class_exists']]]);
        }

        if ('none' !== $config['cache']) {
            if (!class_exists('Doctrine\Common\Cache\CacheProvider')) {
                throw new LogicException('Annotations cannot be enabled as the Doctrine Cache library is not installed.');
            }

            $cacheService = $config['cache'];

            if ('php_array' === $config['cache']) {
                $cacheService = 'annotations.cache';

                // Enable warmer only if PHP array is used for cache
                $definition = $container->findDefinition('annotations.cache_warmer');
                $definition->addTag('kernel.cache_warmer');
            } elseif ('file' === $config['cache']) {
                $cacheDir = $container->getParameterBag()->resolveValue($config['file_cache_dir']);

                if (!is_dir($cacheDir) && false === @mkdir($cacheDir, 0777, true) && !is_dir($cacheDir)) {
                    throw new \RuntimeException(sprintf('Could not create cache directory "%s".', $cacheDir));
                }

                $container
                    ->getDefinition('annotations.filesystem_cache')
                    ->replaceArgument(0, $cacheDir)
                ;

                $cacheService = 'annotations.filesystem_cache';
            }

            $container
                ->getDefinition('annotations.cached_reader')
                ->replaceArgument(2, $config['debug'])
                // temporary property to lazy-reference the cache provider without using it until AddAnnotationsCachedReaderPass runs
                ->setProperty('cacheProviderBackup', new ServiceClosureArgument(new Reference($cacheService)))
                ->addTag('annotations.cached_reader')
            ;

            $container->setAlias('annotation_reader', 'annotations.cached_reader')->setPrivate(true);
            $container->setAlias(Reader::class, new Alias('annotations.cached_reader', false));
        } else {
            $container->removeDefinition('annotations.cached_reader');
        }
    }

    private function registerPropertyAccessConfiguration(array $config, ContainerBuilder $container, XmlFileLoader $loader)
    {
        if (!class_exists('Symfony\Component\PropertyAccess\PropertyAccessor')) {
            return;
        }

        $loader->load('property_access.xml');

        $container
            ->getDefinition('property_accessor')
            ->replaceArgument(0, $config['magic_call'])
            ->replaceArgument(1, $config['throw_exception_on_invalid_index'])
            ->replaceArgument(3, $config['throw_exception_on_invalid_property_path'])
        ;
    }

    private function registerSecurityCsrfConfiguration(array $config, ContainerBuilder $container, XmlFileLoader $loader)
    {
        if (!$this->isConfigEnabled($container, $config)) {
            return;
        }

        if (!class_exists('Symfony\Component\Security\Csrf\CsrfToken')) {
            throw new LogicException('CSRF support cannot be enabled as the Security CSRF component is not installed. Try running "composer require symfony/security-csrf".');
        }

        if (!$this->sessionConfigEnabled) {
            throw new \LogicException('CSRF protection needs sessions to be enabled.');
        }

        // Enable services for CSRF protection (even without forms)
        $loader->load('security_csrf.xml');

        if (!class_exists(CsrfExtension::class)) {
            $container->removeDefinition('twig.extension.security_csrf');
        }
    }

    private function registerSerializerConfiguration(array $config, ContainerBuilder $container, XmlFileLoader $loader)
    {
        $loader->load('serializer.xml');

        $chainLoader = $container->getDefinition('serializer.mapping.chain_loader');

        if (!class_exists('Symfony\Component\PropertyAccess\PropertyAccessor')) {
            $container->removeAlias('serializer.property_accessor');
            $container->removeDefinition('serializer.normalizer.object');
        }

        if (!class_exists(Yaml::class)) {
            $container->removeDefinition('serializer.encoder.yaml');
        }

        $serializerLoaders = [];
        if (isset($config['enable_annotations']) && $config['enable_annotations']) {
            if (!$this->annotationsConfigEnabled) {
                throw new \LogicException('"enable_annotations" on the serializer cannot be set as Annotations support is disabled.');
            }

            $annotationLoader = new Definition(
                'Symfony\Component\Serializer\Mapping\Loader\AnnotationLoader',
                [new Reference('annotation_reader')]
            );
            $annotationLoader->setPublic(false);

            $serializerLoaders[] = $annotationLoader;
        }

        $fileRecorder = function ($extension, $path) use (&$serializerLoaders) {
            $definition = new Definition(\in_array($extension, ['yaml', 'yml']) ? 'Symfony\Component\Serializer\Mapping\Loader\YamlFileLoader' : 'Symfony\Component\Serializer\Mapping\Loader\XmlFileLoader', [$path]);
            $definition->setPublic(false);
            $serializerLoaders[] = $definition;
        };

        foreach ($container->getParameter('kernel.bundles_metadata') as $bundle) {
            $dirname = $bundle['path'];

            if ($container->fileExists($file = $dirname.'/Resources/config/serialization.xml', false)) {
                $fileRecorder('xml', $file);
            }

            if (
                $container->fileExists($file = $dirname.'/Resources/config/serialization.yaml', false) ||
                $container->fileExists($file = $dirname.'/Resources/config/serialization.yml', false)
            ) {
                $fileRecorder('yml', $file);
            }

            if ($container->fileExists($dir = $dirname.'/Resources/config/serialization', '/^$/')) {
                $this->registerMappingFilesFromDir($dir, $fileRecorder);
            }
        }

        $projectDir = $container->getParameter('kernel.project_dir');
        if ($container->fileExists($dir = $projectDir.'/config/serializer', '/^$/')) {
            $this->registerMappingFilesFromDir($dir, $fileRecorder);
        }

        $this->registerMappingFilesFromConfig($container, $config, $fileRecorder);

        $chainLoader->replaceArgument(0, $serializerLoaders);
        $container->getDefinition('serializer.mapping.cache_warmer')->replaceArgument(0, $serializerLoaders);

        if ($container->getParameter('kernel.debug')) {
            $container->removeDefinition('serializer.mapping.cache_class_metadata_factory');
        }

        if (isset($config['name_converter']) && $config['name_converter']) {
            $container->getDefinition('serializer.name_converter.metadata_aware')->setArgument(1, new Reference($config['name_converter']));
        }

        if (isset($config['circular_reference_handler']) && $config['circular_reference_handler']) {
            $arguments = $container->getDefinition('serializer.normalizer.object')->getArguments();
            $context = ($arguments[6] ?? []) + ['circular_reference_handler' => new Reference($config['circular_reference_handler'])];
            $container->getDefinition('serializer.normalizer.object')->setArgument(5, null);
            $container->getDefinition('serializer.normalizer.object')->setArgument(6, $context);
        }

        if ($config['max_depth_handler'] ?? false) {
            $defaultContext = $container->getDefinition('serializer.normalizer.object')->getArgument(6);
            $defaultContext += ['max_depth_handler' => new Reference($config['max_depth_handler'])];
            $container->getDefinition('serializer.normalizer.object')->replaceArgument(6, $defaultContext);
        }
    }

    private function registerPropertyInfoConfiguration(ContainerBuilder $container, XmlFileLoader $loader)
    {
        if (!interface_exists(PropertyInfoExtractorInterface::class)) {
            throw new LogicException('PropertyInfo support cannot be enabled as the PropertyInfo component is not installed. Try running "composer require symfony/property-info".');
        }

        $loader->load('property_info.xml');

        if (interface_exists('phpDocumentor\Reflection\DocBlockFactoryInterface')) {
            $definition = $container->register('property_info.php_doc_extractor', 'Symfony\Component\PropertyInfo\Extractor\PhpDocExtractor');
            $definition->setPrivate(true);
            $definition->addTag('property_info.description_extractor', ['priority' => -1000]);
            $definition->addTag('property_info.type_extractor', ['priority' => -1001]);
        }

        if ($container->getParameter('kernel.debug')) {
            $container->removeDefinition('property_info.cache');
        }
    }

    private function registerLockConfiguration(array $config, ContainerBuilder $container, XmlFileLoader $loader)
    {
        $loader->load('lock.xml');

        foreach ($config['resources'] as $resourceName => $resourceStores) {
            if (0 === \count($resourceStores)) {
                continue;
            }

            // Generate stores
            $storeDefinitions = [];
            foreach ($resourceStores as $storeDsn) {
                $storeDsn = $container->resolveEnvPlaceholders($storeDsn, null, $usedEnvs);
                switch (true) {
                    case 'flock' === $storeDsn:
                        $storeDefinition = new Reference('lock.store.flock');
                        break;
                    case 0 === strpos($storeDsn, 'flock://'):
                        $flockPath = substr($storeDsn, 8);

                        $storeDefinitionId = '.lock.flock.store.'.$container->hash($storeDsn);
                        $container->register($storeDefinitionId, FlockStore::class)->addArgument($flockPath);

                        $storeDefinition = new Reference($storeDefinitionId);
                        break;
                    case 'semaphore' === $storeDsn:
                        $storeDefinition = new Reference('lock.store.semaphore');
                        break;
                    case $usedEnvs || preg_match('#^[a-z]++://#', $storeDsn):
                        if (!$container->hasDefinition($connectionDefinitionId = '.lock_connection.'.$container->hash($storeDsn))) {
                            $connectionDefinition = new Definition(\stdClass::class);
                            $connectionDefinition->setPublic(false);
                            $connectionDefinition->setFactory([AbstractAdapter::class, 'createConnection']);
                            $connectionDefinition->setArguments([$storeDsn, ['lazy' => true]]);
                            $container->setDefinition($connectionDefinitionId, $connectionDefinition);
                        }

                        $storeDefinition = new Definition(PersistingStoreInterface::class);
                        $storeDefinition->setPublic(false);
                        $storeDefinition->setFactory([StoreFactory::class, 'createStore']);
                        $storeDefinition->setArguments([new Reference($connectionDefinitionId)]);

                        $container->setDefinition($storeDefinitionId = '.lock.'.$resourceName.'.store.'.$container->hash($storeDsn), $storeDefinition);

                        $storeDefinition = new Reference($storeDefinitionId);
                        break;
                    default:
                        throw new InvalidArgumentException(sprintf('Lock store DSN "%s" is not valid in resource "%s"', $storeDsn, $resourceName));
                }

                $storeDefinitions[] = $storeDefinition;
            }

            // Wrap array of stores with CombinedStore
            if (\count($storeDefinitions) > 1) {
                $combinedDefinition = new ChildDefinition('lock.store.combined.abstract');
                $combinedDefinition->replaceArgument(0, $storeDefinitions);
                $container->setDefinition('lock.'.$resourceName.'.store', $combinedDefinition);
            } else {
                $container->setAlias('lock.'.$resourceName.'.store', new Alias((string) $storeDefinitions[0], false));
            }

            // Generate factories for each resource
            $factoryDefinition = new ChildDefinition('lock.factory.abstract');
            $factoryDefinition->replaceArgument(0, new Reference('lock.'.$resourceName.'.store'));
            $container->setDefinition('lock.'.$resourceName.'.factory', $factoryDefinition);

            // Generate services for lock instances
            $lockDefinition = new Definition(Lock::class);
            $lockDefinition->setPublic(false);
            $lockDefinition->setFactory([new Reference('lock.'.$resourceName.'.factory'), 'createLock']);
            $lockDefinition->setArguments([$resourceName]);
            $container->setDefinition('lock.'.$resourceName, $lockDefinition);

            // provide alias for default resource
            if ('default' === $resourceName) {
                $container->setAlias('lock.store', new Alias('lock.'.$resourceName.'.store', false));
                $container->setAlias('lock.factory', new Alias('lock.'.$resourceName.'.factory', false));
                $container->setAlias('lock', new Alias('lock.'.$resourceName, false));
                $container->setAlias(StoreInterface::class, new Alias('lock.store', false));
                $container->setAlias(PersistingStoreInterface::class, new Alias('lock.store', false));
                $container->setAlias(Factory::class, new Alias('lock.factory', false));
                $container->setAlias(LockFactory::class, new Alias('lock.factory', false));
                $container->setAlias(LockInterface::class, new Alias('lock', false));
            } else {
                $container->registerAliasForArgument('lock.'.$resourceName.'.store', StoreInterface::class, $resourceName.'.lock.store');
                $container->registerAliasForArgument('lock.'.$resourceName.'.store', PersistingStoreInterface::class, $resourceName.'.lock.store');
                $container->registerAliasForArgument('lock.'.$resourceName.'.factory', Factory::class, $resourceName.'.lock.factory');
                $container->registerAliasForArgument('lock.'.$resourceName.'.factory', LockFactory::class, $resourceName.'.lock.factory');
                $container->registerAliasForArgument('lock.'.$resourceName, LockInterface::class, $resourceName.'.lock');
            }
        }
    }

    private function registerMessengerConfiguration(array $config, ContainerBuilder $container, XmlFileLoader $loader, array $serializerConfig, array $validationConfig)
    {
        if (!interface_exists(MessageBusInterface::class)) {
            throw new LogicException('Messenger support cannot be enabled as the Messenger component is not installed. Try running "composer require symfony/messenger".');
        }

        $loader->load('messenger.xml');

        if (null === $config['default_bus'] && 1 === \count($config['buses'])) {
            $config['default_bus'] = key($config['buses']);
        }

        $defaultMiddleware = [
            'before' => [
                ['id' => 'add_bus_name_stamp_middleware'],
                ['id' => 'dispatch_after_current_bus'],
                ['id' => 'failed_message_processing_middleware'],
            ],
            'after' => [
                ['id' => 'send_message'],
                ['id' => 'handle_message'],
            ],
        ];
        foreach ($config['buses'] as $busId => $bus) {
            $middleware = $bus['middleware'];

            if ($bus['default_middleware']) {
                if ('allow_no_handlers' === $bus['default_middleware']) {
                    $defaultMiddleware['after'][1]['arguments'] = [true];
                } else {
                    unset($defaultMiddleware['after'][1]['arguments']);
                }

                // argument to add_bus_name_stamp_middleware
                $defaultMiddleware['before'][0]['arguments'] = [$busId];

                $middleware = array_merge($defaultMiddleware['before'], $middleware, $defaultMiddleware['after']);
            }

            foreach ($middleware as $middlewareItem) {
                if (!$validationConfig['enabled'] && \in_array($middlewareItem['id'], ['validation', 'messenger.middleware.validation'], true)) {
                    throw new LogicException('The Validation middleware is only available when the Validator component is installed and enabled. Try running "composer require symfony/validator".');
                }
            }

            if ($container->getParameter('kernel.debug') && class_exists(Stopwatch::class)) {
                array_unshift($middleware, ['id' => 'traceable', 'arguments' => [$busId]]);
            }

            $container->setParameter($busId.'.middleware', $middleware);
            $container->register($busId, MessageBus::class)->addArgument([])->addTag('messenger.bus');

            if ($busId === $config['default_bus']) {
                $container->setAlias('messenger.default_bus', $busId)->setPublic(true);
                $container->setAlias(MessageBusInterface::class, $busId);
            } else {
                $container->registerAliasForArgument($busId, MessageBusInterface::class);
            }
        }

        if (empty($config['transports'])) {
            $container->removeDefinition('messenger.transport.symfony_serializer');
            $container->removeDefinition('messenger.transport.amqp.factory');
            $container->removeDefinition('messenger.transport.redis.factory');
        } else {
            $container->getDefinition('messenger.transport.symfony_serializer')
                ->replaceArgument(1, $config['serializer']['symfony_serializer']['format'])
                ->replaceArgument(2, $config['serializer']['symfony_serializer']['context']);
            $container->setAlias('messenger.default_serializer', $config['serializer']['default_serializer']);
        }

        $senderAliases = [];
        $transportRetryReferences = [];
        foreach ($config['transports'] as $name => $transport) {
            $serializerId = $transport['serializer'] ?? 'messenger.default_serializer';

            $transportDefinition = (new Definition(TransportInterface::class))
                ->setFactory([new Reference('messenger.transport_factory'), 'createTransport'])
                ->setArguments([$transport['dsn'], $transport['options'] + ['transport_name' => $name], new Reference($serializerId)])
                ->addTag('messenger.receiver', ['alias' => $name])
            ;
            $container->setDefinition($transportId = 'messenger.transport.'.$name, $transportDefinition);
            $senderAliases[$name] = $transportId;

            if (null !== $transport['retry_strategy']['service']) {
                $transportRetryReferences[$name] = new Reference($transport['retry_strategy']['service']);
            } else {
                $retryServiceId = sprintf('messenger.retry.multiplier_retry_strategy.%s', $name);
                $retryDefinition = new ChildDefinition('messenger.retry.abstract_multiplier_retry_strategy');
                $retryDefinition
                    ->replaceArgument(0, $transport['retry_strategy']['max_retries'])
                    ->replaceArgument(1, $transport['retry_strategy']['delay'])
                    ->replaceArgument(2, $transport['retry_strategy']['multiplier'])
                    ->replaceArgument(3, $transport['retry_strategy']['max_delay']);
                $container->setDefinition($retryServiceId, $retryDefinition);

                $transportRetryReferences[$name] = new Reference($retryServiceId);
            }
        }

        $messageToSendersMapping = [];
        foreach ($config['routing'] as $message => $messageConfiguration) {
            if ('*' !== $message && !class_exists($message) && !interface_exists($message, false)) {
                throw new LogicException(sprintf('Invalid Messenger routing configuration: class or interface "%s" not found.', $message));
            }

            // make sure senderAliases contains all senders
            foreach ($messageConfiguration['senders'] as $sender) {
                if (!isset($senderAliases[$sender])) {
                    $senderAliases[$sender] = $sender;
                }
            }

            $messageToSendersMapping[$message] = $messageConfiguration['senders'];
        }

        $senderReferences = [];
        foreach ($senderAliases as $alias => $serviceId) {
            $senderReferences[$alias] = new Reference($serviceId);
        }

        $container->getDefinition('messenger.senders_locator')
            ->replaceArgument(0, $messageToSendersMapping)
            ->replaceArgument(1, ServiceLocatorTagPass::register($container, $senderReferences))
        ;

        $container->getDefinition('messenger.retry_strategy_locator')
            ->replaceArgument(0, $transportRetryReferences);

        if ($config['failure_transport']) {
            $container->getDefinition('messenger.failure.send_failed_message_to_failure_transport_listener')
                ->replaceArgument(1, $config['failure_transport']);
            $container->getDefinition('console.command.messenger_failed_messages_retry')
                ->replaceArgument(0, $config['failure_transport'])
                ->replaceArgument(4, $transportRetryReferences[$config['failure_transport']] ?? null);
            $container->getDefinition('console.command.messenger_failed_messages_show')
                ->replaceArgument(0, $config['failure_transport']);
            $container->getDefinition('console.command.messenger_failed_messages_remove')
                ->replaceArgument(0, $config['failure_transport']);
        } else {
            $container->removeDefinition('messenger.failure.send_failed_message_to_failure_transport_listener');
            $container->removeDefinition('console.command.messenger_failed_messages_retry');
            $container->removeDefinition('console.command.messenger_failed_messages_show');
            $container->removeDefinition('console.command.messenger_failed_messages_remove');
        }
    }

    private function registerCacheConfiguration(array $config, ContainerBuilder $container)
    {
        if (!class_exists(DefaultMarshaller::class)) {
            $container->removeDefinition('cache.default_marshaller');
        }

        $version = new Parameter('container.build_id');
        $container->getDefinition('cache.adapter.apcu')->replaceArgument(2, $version);
        $container->getDefinition('cache.adapter.system')->replaceArgument(2, $version);
        $container->getDefinition('cache.adapter.filesystem')->replaceArgument(2, $config['directory']);

        if (isset($config['prefix_seed'])) {
            $container->setParameter('cache.prefix.seed', $config['prefix_seed']);
        }
        if ($container->hasParameter('cache.prefix.seed')) {
            // Inline any env vars referenced in the parameter
            $container->setParameter('cache.prefix.seed', $container->resolveEnvPlaceholders($container->getParameter('cache.prefix.seed'), true));
        }
        foreach (['doctrine', 'psr6', 'redis', 'memcached', 'pdo'] as $name) {
            if (isset($config[$name = 'default_'.$name.'_provider'])) {
                $container->setAlias('cache.'.$name, new Alias(CachePoolPass::getServiceProvider($container, $config[$name]), false));
            }
        }
        foreach (['app', 'system'] as $name) {
            $config['pools']['cache.'.$name] = [
                'adapters' => [$config[$name]],
                'public' => true,
                'tags' => false,
            ];
        }
        foreach ($config['pools'] as $name => $pool) {
            $pool['adapters'] = $pool['adapters'] ?: ['cache.app'];

            foreach ($pool['adapters'] as $provider => $adapter) {
                if ($config['pools'][$adapter]['tags'] ?? false) {
                    $pool['adapters'][$provider] = $adapter = '.'.$adapter.'.inner';
                }
            }

            if (1 === \count($pool['adapters'])) {
                if (!isset($pool['provider']) && !\is_int($provider)) {
                    $pool['provider'] = $provider;
                }
                $definition = new ChildDefinition($adapter);
            } else {
                $definition = new Definition(ChainAdapter::class, [$pool['adapters'], 0]);
                $pool['reset'] = 'reset';
            }

            if ($pool['tags']) {
                if (true !== $pool['tags'] && ($config['pools'][$pool['tags']]['tags'] ?? false)) {
                    $pool['tags'] = '.'.$pool['tags'].'.inner';
                }
                $container->register($name, TagAwareAdapter::class)
                    ->addArgument(new Reference('.'.$name.'.inner'))
                    ->addArgument(true !== $pool['tags'] ? new Reference($pool['tags']) : null)
                    ->setPublic($pool['public'])
                ;

                $pool['name'] = $name;
                $pool['public'] = false;
                $name = '.'.$name.'.inner';

                if (!\in_array($pool['name'], ['cache.app', 'cache.system'], true)) {
                    $container->registerAliasForArgument($pool['name'], TagAwareCacheInterface::class);
                    $container->registerAliasForArgument($name, CacheInterface::class, $pool['name']);
                    $container->registerAliasForArgument($name, CacheItemPoolInterface::class, $pool['name']);
                }
            } elseif (!\in_array($name, ['cache.app', 'cache.system'], true)) {
                $container->register('.'.$name.'.taggable', TagAwareAdapter::class)
                    ->addArgument(new Reference($name))
                ;
                $container->registerAliasForArgument('.'.$name.'.taggable', TagAwareCacheInterface::class, $name);
                $container->registerAliasForArgument($name, CacheInterface::class);
                $container->registerAliasForArgument($name, CacheItemPoolInterface::class);
            }

            $definition->setPublic($pool['public']);
            unset($pool['adapters'], $pool['public'], $pool['tags']);

            $definition->addTag('cache.pool', $pool);
            $container->setDefinition($name, $definition);
        }

        if (method_exists(PropertyAccessor::class, 'createCache')) {
            $propertyAccessDefinition = $container->register('cache.property_access', AdapterInterface::class);
            $propertyAccessDefinition->setPublic(false);

            if (!$container->getParameter('kernel.debug')) {
                $propertyAccessDefinition->setFactory([PropertyAccessor::class, 'createCache']);
                $propertyAccessDefinition->setArguments([null, 0, $version, new Reference('logger', ContainerInterface::IGNORE_ON_INVALID_REFERENCE)]);
                $propertyAccessDefinition->addTag('cache.pool', ['clearer' => 'cache.system_clearer']);
                $propertyAccessDefinition->addTag('monolog.logger', ['channel' => 'cache']);
            } else {
                $propertyAccessDefinition->setClass(ArrayAdapter::class);
                $propertyAccessDefinition->setArguments([0, false]);
            }
        }
    }

    private function registerHttpClientConfiguration(array $config, ContainerBuilder $container, XmlFileLoader $loader)
    {
        $loader->load('http_client.xml');

        $container->getDefinition('http_client')->setArguments([$config['default_options'] ?? [], $config['max_host_connections'] ?? 6]);

        if (!$hasPsr18 = interface_exists(ClientInterface::class)) {
            $container->removeDefinition('psr18.http_client');
            $container->removeAlias(ClientInterface::class);
        }

        if (!interface_exists(HttpClient::class)) {
            $container->removeDefinition(HttpClient::class);
        }

        foreach ($config['scoped_clients'] as $name => $scopeConfig) {
            if ('http_client' === $name) {
                throw new InvalidArgumentException(sprintf('Invalid scope name: "%s" is reserved.', $name));
            }

            $scope = $scopeConfig['scope'] ?? null;
            unset($scopeConfig['scope']);

            if (null === $scope) {
                $container->register($name, ScopingHttpClient::class)
                    ->setFactory([ScopingHttpClient::class, 'forBaseUri'])
                    ->setArguments([new Reference('http_client'), $scopeConfig['base_uri'], $scopeConfig]);
            } else {
                $container->register($name, ScopingHttpClient::class)
                    ->setArguments([new Reference('http_client'), [$scope => $scopeConfig], $scope]);
            }

            $container->registerAliasForArgument($name, HttpClientInterface::class);

            if ($hasPsr18) {
                $container->setDefinition('psr18.'.$name, new ChildDefinition('psr18.http_client'))
                    ->replaceArgument(0, new Reference($name));

                $container->registerAliasForArgument('psr18.'.$name, ClientInterface::class, $name);
            }
        }
    }

    private function registerMailerConfiguration(array $config, ContainerBuilder $container, XmlFileLoader $loader)
    {
        if (!class_exists(Mailer::class)) {
            throw new LogicException('Mailer support cannot be enabled as the component is not installed. Try running "composer require symfony/mailer".');
        }

        $loader->load('mailer.xml');
        $loader->load('mailer_transports.xml');
        $container->getDefinition('mailer.default_transport')->setArgument(0, $config['dsn']);

        $classToServices = [
            SesTransportFactory::class => 'mailer.transport_factory.amazon',
            GmailTransportFactory::class => 'mailer.transport_factory.gmail',
            MandrillTransportFactory::class => 'mailer.transport_factory.mailchimp',
            MailgunTransportFactory::class => 'mailer.transport_factory.mailgun',
            PostmarkTransportFactory::class => 'mailer.transport_factory.postmark',
            SendgridTransportFactory::class => 'mailer.transport_factory.sendgrid',
        ];

        foreach ($classToServices as $class => $service) {
            if (!class_exists($class)) {
                $container->removeDefinition($service);
            }
        }

        $recipients = $config['envelope']['recipients'] ?? null;
        $sender = $config['envelope']['sender'] ?? null;

        $envelopeListener = $container->getDefinition('mailer.envelope_listener');
        $envelopeListener->setArgument(0, $sender);
        $envelopeListener->setArgument(1, $recipients);
    }

    /**
     * Returns the base path for the XSD files.
     *
     * @return string The XSD base path
     */
    public function getXsdValidationBasePath()
    {
        return \dirname(__DIR__).'/Resources/config/schema';
    }

    public function getNamespace()
    {
        return 'http://symfony.com/schema/dic/symfony';
    }
}<|MERGE_RESOLUTION|>--- conflicted
+++ resolved
@@ -1021,15 +1021,6 @@
             } else {
                 $nonExistingDirs[] = $dir;
             }
-<<<<<<< HEAD
-=======
-            if ($container->fileExists($dir = $rootDir.sprintf('/Resources/%s/translations', $name))) {
-                @trigger_error(sprintf('Translations directory "%s" is deprecated since Symfony 4.2, use "%s" instead.', $dir, $defaultDir), E_USER_DEPRECATED);
-                $dirs[] = $dir;
-            } else {
-                $nonExistingDirs[] = $dir;
-            }
->>>>>>> ca7b7b62
         }
 
         foreach ($config['paths'] as $dir) {
@@ -1054,19 +1045,6 @@
             $nonExistingDirs[] = $defaultDir;
         }
 
-<<<<<<< HEAD
-=======
-        if ($container->fileExists($dir = $rootDir.'/Resources/translations')) {
-            if ($dir !== $defaultDir) {
-                @trigger_error(sprintf('Translations directory "%s" is deprecated since Symfony 4.2, use "%s" instead.', $dir, $defaultDir), E_USER_DEPRECATED);
-            }
-
-            $dirs[] = $dir;
-        } else {
-            $nonExistingDirs[] = $dir;
-        }
-
->>>>>>> ca7b7b62
         // Register translation resources
         if ($dirs) {
             $files = [];
