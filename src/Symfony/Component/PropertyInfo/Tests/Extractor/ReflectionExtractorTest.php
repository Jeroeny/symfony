<?php

/*
 * This file is part of the Symfony package.
 *
 * (c) Fabien Potencier <fabien@symfony.com>
 *
 * For the full copyright and license information, please view the LICENSE
 * file that was distributed with this source code.
 */

namespace Symfony\Component\PropertyInfo\Tests\Extractor;

use PHPUnit\Framework\TestCase;
use Symfony\Component\PropertyInfo\Extractor\ReflectionExtractor;
use Symfony\Component\PropertyInfo\PropertyReadInfo;
use Symfony\Component\PropertyInfo\PropertyWriteInfo;
use Symfony\Component\PropertyInfo\Tests\Fixtures\AdderRemoverDummy;
use Symfony\Component\PropertyInfo\Tests\Fixtures\DefaultValue;
use Symfony\Component\PropertyInfo\Tests\Fixtures\Dummy;
use Symfony\Component\PropertyInfo\Tests\Fixtures\NotInstantiable;
use Symfony\Component\PropertyInfo\Tests\Fixtures\Php71Dummy;
use Symfony\Component\PropertyInfo\Tests\Fixtures\Php71DummyExtended;
use Symfony\Component\PropertyInfo\Tests\Fixtures\Php71DummyExtended2;
use Symfony\Component\PropertyInfo\Tests\Fixtures\Php74Dummy;
use Symfony\Component\PropertyInfo\Tests\Fixtures\Php7Dummy;
use Symfony\Component\PropertyInfo\Tests\Fixtures\Php7ParentDummy;
use Symfony\Component\PropertyInfo\Tests\Fixtures\Php81Dummy;
use Symfony\Component\PropertyInfo\Type;

/**
 * @author Kévin Dunglas <dunglas@gmail.com>
 */
class ReflectionExtractorTest extends TestCase
{
    /**
     * @var ReflectionExtractor
     */
    private $extractor;

    protected function setUp(): void
    {
        $this->extractor = new ReflectionExtractor();
    }

    public function testGetProperties()
    {
        $this->assertSame(
            [
                'bal',
                'parent',
                'collection',
                'nestedCollection',
                'mixedCollection',
                'B',
                'Guid',
                'g',
                'h',
                'i',
                'j',
                'nullableCollectionOfNonNullableElements',
                'emptyVar',
                'iteratorCollection',
                'iteratorCollectionWithKey',
                'nestedIterators',
                'arrayWithKeys',
                'arrayWithKeysAndComplexValue',
                'arrayOfMixed',
                'listOfStrings',
                'parentAnnotation',
                'foo',
                'foo2',
                'foo3',
                'foo4',
                'foo5',
                'files',
                'propertyTypeStatic',
                'parentAnnotationNoParent',
                'rootDummyItems',
                'rootDummyItem',
                'a',
                'DOB',
                'Id',
                '123',
                'self',
                'realParent',
                'xTotals',
                'YT',
                'date',
                'element',
                'c',
                'ct',
                'cf',
                'd',
                'dt',
                'df',
                'e',
                'f',
            ],
            $this->extractor->getProperties('Symfony\Component\PropertyInfo\Tests\Fixtures\Dummy')
        );

        $this->assertNull($this->extractor->getProperties('Symfony\Component\PropertyInfo\Tests\Fixtures\NoProperties'));
    }

    public function testGetPropertiesWithCustomPrefixes()
    {
        $customExtractor = new ReflectionExtractor(['add', 'remove'], ['is', 'can']);

        $this->assertSame(
            [
                'bal',
                'parent',
                'collection',
                'nestedCollection',
                'mixedCollection',
                'B',
                'Guid',
                'g',
                'h',
                'i',
                'j',
                'nullableCollectionOfNonNullableElements',
                'emptyVar',
                'iteratorCollection',
                'iteratorCollectionWithKey',
                'nestedIterators',
                'arrayWithKeys',
                'arrayWithKeysAndComplexValue',
                'arrayOfMixed',
                'listOfStrings',
                'parentAnnotation',
                'foo',
                'foo2',
                'foo3',
                'foo4',
                'foo5',
                'files',
                'propertyTypeStatic',
                'parentAnnotationNoParent',
                'rootDummyItems',
                'rootDummyItem',
                'date',
                'c',
                'ct',
                'cf',
                'd',
                'dt',
                'df',
                'e',
                'f',
            ],
            $customExtractor->getProperties('Symfony\Component\PropertyInfo\Tests\Fixtures\Dummy')
        );
    }

    public function testGetPropertiesWithNoPrefixes()
    {
        $noPrefixExtractor = new ReflectionExtractor([], [], []);

        $this->assertSame(
            [
                'bal',
                'parent',
                'collection',
                'nestedCollection',
                'mixedCollection',
                'B',
                'Guid',
                'g',
                'h',
                'i',
                'j',
                'nullableCollectionOfNonNullableElements',
                'emptyVar',
                'iteratorCollection',
                'iteratorCollectionWithKey',
                'nestedIterators',
                'arrayWithKeys',
                'arrayWithKeysAndComplexValue',
                'arrayOfMixed',
                'listOfStrings',
                'parentAnnotation',
                'foo',
                'foo2',
                'foo3',
                'foo4',
                'foo5',
                'files',
                'propertyTypeStatic',
                'parentAnnotationNoParent',
                'rootDummyItems',
                'rootDummyItem',
            ],
            $noPrefixExtractor->getProperties('Symfony\Component\PropertyInfo\Tests\Fixtures\Dummy')
        );
    }

    /**
     * @dataProvider typesProvider
     */
    public function testExtractors($property, array $type = null)
    {
        $this->assertEquals($type, $this->extractor->getTypes('Symfony\Component\PropertyInfo\Tests\Fixtures\Dummy', $property, []));
    }

    public function typesProvider()
    {
        return [
            ['a', null],
            ['b', [new Type(Type::BUILTIN_TYPE_OBJECT, true, 'Symfony\Component\PropertyInfo\Tests\Fixtures\ParentDummy')]],
            ['c', [new Type(Type::BUILTIN_TYPE_BOOL)]],
            ['d', [new Type(Type::BUILTIN_TYPE_BOOL)]],
            ['e', null],
            ['f', [new Type(Type::BUILTIN_TYPE_ARRAY, false, null, true, new Type(Type::BUILTIN_TYPE_INT), new Type(Type::BUILTIN_TYPE_OBJECT, false, 'DateTime'))]],
            ['donotexist', null],
            ['staticGetter', null],
            ['staticSetter', null],
            ['self', [new Type(Type::BUILTIN_TYPE_OBJECT, false, 'Symfony\Component\PropertyInfo\Tests\Fixtures\Dummy')]],
            ['realParent', [new Type(Type::BUILTIN_TYPE_OBJECT, false, 'Symfony\Component\PropertyInfo\Tests\Fixtures\ParentDummy')]],
            ['date', [new Type(Type::BUILTIN_TYPE_OBJECT, false, \DateTime::class)]],
            ['dates', [new Type(Type::BUILTIN_TYPE_ARRAY, false, null, true, new Type(Type::BUILTIN_TYPE_INT), new Type(Type::BUILTIN_TYPE_OBJECT, false, \DateTime::class))]],
        ];
    }

    /**
     * @dataProvider php7TypesProvider
     */
    public function testExtractPhp7Type(string $class, string $property, array $type = null)
    {
        $this->assertEquals($type, $this->extractor->getTypes($class, $property, []));
    }

    public function php7TypesProvider()
    {
        return [
            [Php7Dummy::class, 'foo', [new Type(Type::BUILTIN_TYPE_ARRAY, false, null, true)]],
            [Php7Dummy::class, 'bar', [new Type(Type::BUILTIN_TYPE_INT)]],
            [Php7Dummy::class, 'baz', [new Type(Type::BUILTIN_TYPE_ARRAY, false, null, true, new Type(Type::BUILTIN_TYPE_INT), new Type(Type::BUILTIN_TYPE_STRING))]],
            [Php7Dummy::class, 'buz', [new Type(Type::BUILTIN_TYPE_OBJECT, false, 'Symfony\Component\PropertyInfo\Tests\Fixtures\Php7Dummy')]],
            [Php7Dummy::class, 'biz', [new Type(Type::BUILTIN_TYPE_OBJECT, false, Php7ParentDummy::class)]],
            [Php7Dummy::class, 'donotexist', null],
            [Php7ParentDummy::class, 'parent', [new Type(Type::BUILTIN_TYPE_OBJECT, false, \stdClass::class)]],
        ];
    }

    /**
     * @dataProvider php71TypesProvider
     */
    public function testExtractPhp71Type($property, array $type = null)
    {
        $this->assertEquals($type, $this->extractor->getTypes('Symfony\Component\PropertyInfo\Tests\Fixtures\Php71Dummy', $property, []));
    }

    public function php71TypesProvider()
    {
        return [
            ['foo', [new Type(Type::BUILTIN_TYPE_ARRAY, true, null, true)]],
            ['buz', [new Type(Type::BUILTIN_TYPE_NULL)]],
            ['bar', [new Type(Type::BUILTIN_TYPE_INT, true)]],
            ['baz', [new Type(Type::BUILTIN_TYPE_ARRAY, false, null, true, new Type(Type::BUILTIN_TYPE_INT), new Type(Type::BUILTIN_TYPE_STRING))]],
            ['donotexist', null],
        ];
    }

    /**
     * @dataProvider php80TypesProvider
<<<<<<< HEAD
=======
     *
     * @requires PHP 8
>>>>>>> e9607d05
     */
    public function testExtractPhp80Type($property, array $type = null)
    {
        $this->assertEquals($type, $this->extractor->getTypes('Symfony\Component\PropertyInfo\Tests\Fixtures\Php80Dummy', $property, []));
    }

    public function php80TypesProvider()
    {
        return [
            ['foo', [new Type(Type::BUILTIN_TYPE_ARRAY, true, null, true)]],
            ['bar', [new Type(Type::BUILTIN_TYPE_INT, true)]],
            ['timeout', [new Type(Type::BUILTIN_TYPE_INT), new Type(Type::BUILTIN_TYPE_FLOAT)]],
            ['optional', [new Type(Type::BUILTIN_TYPE_INT, true), new Type(Type::BUILTIN_TYPE_FLOAT, true)]],
            ['string', [new Type(Type::BUILTIN_TYPE_OBJECT, false, 'Stringable'), new Type(Type::BUILTIN_TYPE_STRING)]],
            ['payload', null],
            ['data', null],
            ['mixedProperty', null],
        ];
    }

    /**
     * @dataProvider php81TypesProvider
     *
     * @requires PHP 8.1
     */
    public function testExtractPhp81Type($property, array $type = null)
    {
        $this->assertEquals($type, $this->extractor->getTypes('Symfony\Component\PropertyInfo\Tests\Fixtures\Php81Dummy', $property, []));
    }

    public function php81TypesProvider()
    {
        return [
            ['nothing', null],
            ['collection', [new Type(Type::BUILTIN_TYPE_OBJECT, false, 'Traversable'), new Type(Type::BUILTIN_TYPE_OBJECT, false, 'Countable')]],
        ];
    }

    /**
     * @requires PHP 8.1
     */
    public function testReadonlyPropertiesAreNotWriteable()
    {
        $this->assertFalse($this->extractor->isWritable(Php81Dummy::class, 'foo'));
    }

    /**
     * @dataProvider php82TypesProvider
     *
     * @requires PHP 8.2
     */
    public function testExtractPhp82Type($property, array $type = null)
    {
        $this->assertEquals($type, $this->extractor->getTypes('Symfony\Component\PropertyInfo\Tests\Fixtures\Php82Dummy', $property, []));
    }

    public function php82TypesProvider(): iterable
    {
        yield ['nil', null];
        yield ['false', [new Type(Type::BUILTIN_TYPE_FALSE)]];

        // Nesting intersection and union types is not supported yet,
        // but we should make sure this kind of composite types does not crash the extractor.
        yield ['someCollection', null];
    }

    /**
     * @dataProvider defaultValueProvider
     */
    public function testExtractWithDefaultValue($property, $type)
    {
        $this->assertEquals($type, $this->extractor->getTypes(DefaultValue::class, $property, []));
    }

    public function defaultValueProvider()
    {
        return [
            ['defaultInt', [new Type(Type::BUILTIN_TYPE_INT, false)]],
            ['defaultFloat', [new Type(Type::BUILTIN_TYPE_FLOAT, false)]],
            ['defaultString', [new Type(Type::BUILTIN_TYPE_STRING, false)]],
            ['defaultArray', [new Type(Type::BUILTIN_TYPE_ARRAY, false, null, true)]],
            ['defaultNull', null],
        ];
    }

    /**
     * @dataProvider getReadableProperties
     */
    public function testIsReadable($property, $expected)
    {
        $this->assertSame(
            $expected,
            $this->extractor->isReadable('Symfony\Component\PropertyInfo\Tests\Fixtures\Dummy', $property, [])
        );
    }

    public function getReadableProperties()
    {
        return [
            ['bar', false],
            ['baz', false],
            ['parent', true],
            ['a', true],
            ['b', false],
            ['c', true],
            ['d', true],
            ['e', false],
            ['f', false],
            ['Id', true],
            ['id', true],
            ['Guid', true],
            ['guid', false],
            ['element', false],
        ];
    }

    /**
     * @dataProvider getWritableProperties
     */
    public function testIsWritable($property, $expected)
    {
        $this->assertSame(
            $expected,
            $this->extractor->isWritable(Dummy::class, $property, [])
        );
    }

    public function getWritableProperties()
    {
        return [
            ['bar', false],
            ['baz', false],
            ['parent', true],
            ['a', false],
            ['b', true],
            ['c', false],
            ['d', false],
            ['e', true],
            ['f', true],
            ['Id', false],
            ['Guid', true],
            ['guid', false],
        ];
    }

    public function testSingularize()
    {
        $this->assertTrue($this->extractor->isWritable(AdderRemoverDummy::class, 'analyses'));
        $this->assertTrue($this->extractor->isWritable(AdderRemoverDummy::class, 'feet'));
        $this->assertEquals(['analyses', 'feet'], $this->extractor->getProperties(AdderRemoverDummy::class));
    }

    public function testPrivatePropertyExtractor()
    {
        $privateExtractor = new ReflectionExtractor(null, null, null, true, ReflectionExtractor::ALLOW_PUBLIC | ReflectionExtractor::ALLOW_PRIVATE | ReflectionExtractor::ALLOW_PROTECTED);
        $properties = $privateExtractor->getProperties(Dummy::class);

        $this->assertContains('bar', $properties);
        $this->assertContains('baz', $properties);

        $this->assertTrue($privateExtractor->isReadable(Dummy::class, 'bar'));
        $this->assertTrue($privateExtractor->isReadable(Dummy::class, 'baz'));

        $protectedExtractor = new ReflectionExtractor(null, null, null, true, ReflectionExtractor::ALLOW_PUBLIC | ReflectionExtractor::ALLOW_PROTECTED);
        $properties = $protectedExtractor->getProperties(Dummy::class);

        $this->assertNotContains('bar', $properties);
        $this->assertContains('baz', $properties);

        $this->assertFalse($protectedExtractor->isReadable(Dummy::class, 'bar'));
        $this->assertTrue($protectedExtractor->isReadable(Dummy::class, 'baz'));
    }

    /**
     * @dataProvider getInitializableProperties
     */
    public function testIsInitializable(string $class, string $property, bool $expected)
    {
        $this->assertSame($expected, $this->extractor->isInitializable($class, $property));
    }

    public function getInitializableProperties(): array
    {
        return [
            [Php71Dummy::class, 'string', true],
            [Php71Dummy::class, 'intPrivate', true],
            [Php71Dummy::class, 'notExist', false],
            [Php71DummyExtended2::class, 'intWithAccessor', true],
            [Php71DummyExtended2::class, 'intPrivate', false],
            [NotInstantiable::class, 'foo', false],
        ];
    }

    /**
     * @dataProvider constructorTypesProvider
     */
    public function testExtractTypeConstructor(string $class, string $property, array $type = null)
    {
        /* Check that constructor extractions works by default, and if passed in via context.
           Check that null is returned if constructor extraction is disabled */
        $this->assertEquals($type, $this->extractor->getTypes($class, $property, []));
        $this->assertEquals($type, $this->extractor->getTypes($class, $property, ['enable_constructor_extraction' => true]));
        $this->assertNull($this->extractor->getTypes($class, $property, ['enable_constructor_extraction' => false]));
    }

    public function constructorTypesProvider(): array
    {
        return [
            // php71 dummy has following constructor: __construct(string $string, int $intPrivate)
            [Php71Dummy::class, 'string', [new Type(Type::BUILTIN_TYPE_STRING, false)]],
            [Php71Dummy::class, 'intPrivate', [new Type(Type::BUILTIN_TYPE_INT, false)]],
            // Php71DummyExtended2 adds int $intWithAccessor
            [Php71DummyExtended2::class, 'intWithAccessor', [new Type(Type::BUILTIN_TYPE_INT, false)]],
            [Php71DummyExtended2::class, 'intPrivate', [new Type(Type::BUILTIN_TYPE_INT, false)]],
            [DefaultValue::class, 'foo', null],
        ];
    }

    public function testNullOnPrivateProtectedAccessor()
    {
        $barAcessor = $this->extractor->getReadInfo(Dummy::class, 'bar');
        $barMutator = $this->extractor->getWriteInfo(Dummy::class, 'bar');
        $bazAcessor = $this->extractor->getReadInfo(Dummy::class, 'baz');
        $bazMutator = $this->extractor->getWriteInfo(Dummy::class, 'baz');

        $this->assertNull($barAcessor);
        $this->assertEquals(PropertyWriteInfo::TYPE_NONE, $barMutator->getType());
        $this->assertNull($bazAcessor);
        $this->assertEquals(PropertyWriteInfo::TYPE_NONE, $bazMutator->getType());
    }

    public function testTypedProperties()
    {
        $this->assertEquals([new Type(Type::BUILTIN_TYPE_OBJECT, false, Dummy::class)], $this->extractor->getTypes(Php74Dummy::class, 'dummy'));
        $this->assertEquals([new Type(Type::BUILTIN_TYPE_BOOL, true)], $this->extractor->getTypes(Php74Dummy::class, 'nullableBoolProp'));
        $this->assertEquals([new Type(Type::BUILTIN_TYPE_ARRAY, false, null, true, new Type(Type::BUILTIN_TYPE_INT), new Type(Type::BUILTIN_TYPE_STRING))], $this->extractor->getTypes(Php74Dummy::class, 'stringCollection'));
        $this->assertEquals([new Type(Type::BUILTIN_TYPE_INT, true)], $this->extractor->getTypes(Php74Dummy::class, 'nullableWithDefault'));
        $this->assertEquals([new Type(Type::BUILTIN_TYPE_ARRAY, false, null, true)], $this->extractor->getTypes(Php74Dummy::class, 'collection'));
    }

    /**
     * @dataProvider readAccessorProvider
     */
    public function testGetReadAccessor($class, $property, $found, $type, $name, $visibility, $static)
    {
        $extractor = new ReflectionExtractor(null, null, null, true, ReflectionExtractor::ALLOW_PUBLIC | ReflectionExtractor::ALLOW_PROTECTED | ReflectionExtractor::ALLOW_PRIVATE);
        $readAcessor = $extractor->getReadInfo($class, $property);

        if (!$found) {
            $this->assertNull($readAcessor);

            return;
        }

        $this->assertNotNull($readAcessor);
        $this->assertSame($type, $readAcessor->getType());
        $this->assertSame($name, $readAcessor->getName());
        $this->assertSame($visibility, $readAcessor->getVisibility());
        $this->assertSame($static, $readAcessor->isStatic());
    }

    public function readAccessorProvider(): array
    {
        return [
            [Dummy::class, 'bar', true, PropertyReadInfo::TYPE_PROPERTY, 'bar', PropertyReadInfo::VISIBILITY_PRIVATE, false],
            [Dummy::class, 'baz', true, PropertyReadInfo::TYPE_PROPERTY, 'baz', PropertyReadInfo::VISIBILITY_PROTECTED, false],
            [Dummy::class, 'bal', true, PropertyReadInfo::TYPE_PROPERTY, 'bal', PropertyReadInfo::VISIBILITY_PUBLIC, false],
            [Dummy::class, 'parent', true, PropertyReadInfo::TYPE_PROPERTY, 'parent', PropertyReadInfo::VISIBILITY_PUBLIC, false],
            [Dummy::class, 'static', true, PropertyReadInfo::TYPE_METHOD, 'getStatic', PropertyReadInfo::VISIBILITY_PUBLIC, true],
            [Dummy::class, 'foo', true, PropertyReadInfo::TYPE_PROPERTY, 'foo', PropertyReadInfo::VISIBILITY_PUBLIC, false],
            [Php71Dummy::class, 'foo', true, PropertyReadInfo::TYPE_METHOD, 'getFoo', PropertyReadInfo::VISIBILITY_PUBLIC, false],
            [Php71Dummy::class, 'buz', true, PropertyReadInfo::TYPE_METHOD, 'getBuz', PropertyReadInfo::VISIBILITY_PUBLIC, false],
        ];
    }

    /**
     * @dataProvider writeMutatorProvider
     */
    public function testGetWriteMutator($class, $property, $allowConstruct, $found, $type, $name, $addName, $removeName, $visibility, $static)
    {
        $extractor = new ReflectionExtractor(null, null, null, true, ReflectionExtractor::ALLOW_PUBLIC | ReflectionExtractor::ALLOW_PROTECTED | ReflectionExtractor::ALLOW_PRIVATE);
        $writeMutator = $extractor->getWriteInfo($class, $property, [
            'enable_constructor_extraction' => $allowConstruct,
            'enable_getter_setter_extraction' => true,
        ]);

        if (!$found) {
            $this->assertEquals(PropertyWriteInfo::TYPE_NONE, $writeMutator->getType());

            return;
        }

        $this->assertNotNull($writeMutator);
        $this->assertSame($type, $writeMutator->getType());

        if (PropertyWriteInfo::TYPE_ADDER_AND_REMOVER === $writeMutator->getType()) {
            $this->assertNotNull($writeMutator->getAdderInfo());
            $this->assertSame($addName, $writeMutator->getAdderInfo()->getName());
            $this->assertNotNull($writeMutator->getRemoverInfo());
            $this->assertSame($removeName, $writeMutator->getRemoverInfo()->getName());
        }

        if (PropertyWriteInfo::TYPE_CONSTRUCTOR === $writeMutator->getType()) {
            $this->assertSame($name, $writeMutator->getName());
        }

        if (PropertyWriteInfo::TYPE_PROPERTY === $writeMutator->getType()) {
            $this->assertSame($name, $writeMutator->getName());
            $this->assertSame($visibility, $writeMutator->getVisibility());
            $this->assertSame($static, $writeMutator->isStatic());
        }

        if (PropertyWriteInfo::TYPE_METHOD === $writeMutator->getType()) {
            $this->assertSame($name, $writeMutator->getName());
            $this->assertSame($visibility, $writeMutator->getVisibility());
            $this->assertSame($static, $writeMutator->isStatic());
        }
    }

    public function writeMutatorProvider(): array
    {
        return [
            [Dummy::class, 'bar', false, true, PropertyWriteInfo::TYPE_PROPERTY, 'bar', null, null, PropertyWriteInfo::VISIBILITY_PRIVATE, false],
            [Dummy::class, 'baz', false, true, PropertyWriteInfo::TYPE_PROPERTY, 'baz', null, null, PropertyWriteInfo::VISIBILITY_PROTECTED, false],
            [Dummy::class, 'bal', false, true, PropertyWriteInfo::TYPE_PROPERTY, 'bal', null, null, PropertyWriteInfo::VISIBILITY_PUBLIC, false],
            [Dummy::class, 'parent', false, true, PropertyWriteInfo::TYPE_PROPERTY, 'parent', null, null, PropertyWriteInfo::VISIBILITY_PUBLIC, false],
            [Dummy::class, 'staticSetter', false, true, PropertyWriteInfo::TYPE_METHOD, 'staticSetter', null, null, PropertyWriteInfo::VISIBILITY_PUBLIC, true],
            [Dummy::class, 'foo', false, true, PropertyWriteInfo::TYPE_PROPERTY, 'foo', null, null, PropertyWriteInfo::VISIBILITY_PUBLIC, false],
            [Php71Dummy::class, 'bar', false, true, PropertyWriteInfo::TYPE_METHOD, 'setBar', null, null, PropertyWriteInfo::VISIBILITY_PUBLIC, false],
            [Php71Dummy::class, 'string', false, false, '', '', null, null, PropertyWriteInfo::VISIBILITY_PUBLIC, false],
            [Php71Dummy::class, 'string', true, true,  PropertyWriteInfo::TYPE_CONSTRUCTOR, 'string', null, null, PropertyWriteInfo::VISIBILITY_PUBLIC, false],
            [Php71Dummy::class, 'baz', false, true, PropertyWriteInfo::TYPE_ADDER_AND_REMOVER, null, 'addBaz', 'removeBaz', PropertyWriteInfo::VISIBILITY_PUBLIC, false],
            [Php71DummyExtended::class, 'bar', false, true, PropertyWriteInfo::TYPE_METHOD, 'setBar', null, null, PropertyWriteInfo::VISIBILITY_PUBLIC, false],
            [Php71DummyExtended::class, 'string', false, false, -1, '', null, null, PropertyWriteInfo::VISIBILITY_PUBLIC, false],
            [Php71DummyExtended::class, 'string', true, true, PropertyWriteInfo::TYPE_CONSTRUCTOR, 'string', null, null, PropertyWriteInfo::VISIBILITY_PUBLIC, false],
            [Php71DummyExtended::class, 'baz', false, true, PropertyWriteInfo::TYPE_ADDER_AND_REMOVER, null, 'addBaz', 'removeBaz', PropertyWriteInfo::VISIBILITY_PUBLIC, false],
            [Php71DummyExtended2::class, 'bar', false, true, PropertyWriteInfo::TYPE_METHOD, 'setBar', null, null, PropertyWriteInfo::VISIBILITY_PUBLIC, false],
            [Php71DummyExtended2::class, 'string', false, false, '', '', null, null, PropertyWriteInfo::VISIBILITY_PUBLIC, false],
            [Php71DummyExtended2::class, 'string', true, false,  '', '', null, null, PropertyWriteInfo::VISIBILITY_PUBLIC, false],
            [Php71DummyExtended2::class, 'baz', false, true, PropertyWriteInfo::TYPE_ADDER_AND_REMOVER, null, 'addBaz', 'removeBaz', PropertyWriteInfo::VISIBILITY_PUBLIC, false],
        ];
    }

    /**
     * @dataProvider extractConstructorTypesProvider
     */
    public function testExtractConstructorTypes(string $property, array $type = null)
    {
        $this->assertEquals($type, $this->extractor->getTypesFromConstructor('Symfony\Component\PropertyInfo\Tests\Fixtures\ConstructorDummy', $property));
    }

    public function extractConstructorTypesProvider(): array
    {
        return [
            ['timezone', [new Type(Type::BUILTIN_TYPE_OBJECT, false, 'DateTimeZone')]],
            ['date', null],
            ['dateObject', null],
            ['dateTime', [new Type(Type::BUILTIN_TYPE_OBJECT, false, 'DateTime')]],
            ['ddd', null],
        ];
    }
}<|MERGE_RESOLUTION|>--- conflicted
+++ resolved
@@ -265,11 +265,6 @@
 
     /**
      * @dataProvider php80TypesProvider
-<<<<<<< HEAD
-=======
-     *
-     * @requires PHP 8
->>>>>>> e9607d05
      */
     public function testExtractPhp80Type($property, array $type = null)
     {
