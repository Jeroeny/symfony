<?php

/*
 * This file is part of the Symfony package.
 *
 * (c) Fabien Potencier <fabien@symfony.com>
 *
 * For the full copyright and license information, please view the LICENSE
 * file that was distributed with this source code.
 */

namespace Symfony\Component\Form;

use Symfony\Component\Form\Exception\AlreadySubmittedException;
use Symfony\Component\Form\Exception\BadMethodCallException;
use Symfony\Component\Form\Exception\TransformationFailedException;
use Symfony\Component\PropertyAccess\PropertyPathInterface;

/**
 * A form button.
 *
 * @author Bernhard Schussek <bschussek@gmail.com>
 *
 * @implements \IteratorAggregate<string, FormInterface>
 */
class Button implements \IteratorAggregate, FormInterface
{
    private ?FormInterface $parent = null;
    private FormConfigInterface $config;
    private bool $submitted = false;

    /**
     * Creates a new button from a form configuration.
     */
    public function __construct(FormConfigInterface $config)
    {
        $this->config = $config;
    }

    /**
     * Unsupported method.
     */
    public function offsetExists(mixed $offset): bool
    {
        return false;
    }

    /**
     * Unsupported method.
     *
     * This method should not be invoked.
     *
     * @throws BadMethodCallException
     */
    public function offsetGet(mixed $offset): FormInterface
    {
        throw new BadMethodCallException('Buttons cannot have children.');
    }

    /**
     * Unsupported method.
     *
     * This method should not be invoked.
     *
     * @throws BadMethodCallException
     */
    public function offsetSet(mixed $offset, mixed $value): void
    {
        throw new BadMethodCallException('Buttons cannot have children.');
    }

    /**
     * Unsupported method.
     *
     * This method should not be invoked.
     *
     * @throws BadMethodCallException
     */
    public function offsetUnset(mixed $offset): void
    {
        throw new BadMethodCallException('Buttons cannot have children.');
    }

<<<<<<< HEAD
    public function setParent(FormInterface $parent = null): static
=======
    public function setParent(?FormInterface $parent = null): static
>>>>>>> a44829e2
    {
        if (1 > \func_num_args()) {
            trigger_deprecation('symfony/form', '6.2', 'Calling "%s()" without any arguments is deprecated, pass null explicitly instead.', __METHOD__);
        }
        if ($this->submitted) {
            throw new AlreadySubmittedException('You cannot set the parent of a submitted button.');
        }

        $this->parent = $parent;

        return $this;
    }

    public function getParent(): ?FormInterface
    {
        return $this->parent;
    }

    /**
     * Unsupported method.
     *
     * This method should not be invoked.
     *
     * @throws BadMethodCallException
     */
<<<<<<< HEAD
    public function add(string|FormInterface $child, string $type = null, array $options = []): static
=======
    public function add(string|FormInterface $child, ?string $type = null, array $options = []): static
>>>>>>> a44829e2
    {
        throw new BadMethodCallException('Buttons cannot have children.');
    }

    /**
     * Unsupported method.
     *
     * This method should not be invoked.
     *
     * @throws BadMethodCallException
     */
    public function get(string $name): FormInterface
    {
        throw new BadMethodCallException('Buttons cannot have children.');
    }

    /**
     * Unsupported method.
     */
    public function has(string $name): bool
    {
        return false;
    }

    /**
     * Unsupported method.
     *
     * This method should not be invoked.
     *
     * @throws BadMethodCallException
     */
    public function remove(string $name): static
    {
        throw new BadMethodCallException('Buttons cannot have children.');
    }

    public function all(): array
    {
        return [];
    }

    public function getErrors(bool $deep = false, bool $flatten = true): FormErrorIterator
    {
        return new FormErrorIterator($this, []);
    }

    /**
     * Unsupported method.
     *
     * This method should not be invoked.
     *
     * @return $this
     */
    public function setData(mixed $modelData): static
    {
        // no-op, called during initialization of the form tree
        return $this;
    }

    /**
     * Unsupported method.
     */
    public function getData(): mixed
    {
        return null;
    }

    /**
     * Unsupported method.
     */
    public function getNormData(): mixed
    {
        return null;
    }

    /**
     * Unsupported method.
     */
    public function getViewData(): mixed
    {
        return null;
    }

    /**
     * Unsupported method.
     */
    public function getExtraData(): array
    {
        return [];
    }

    /**
     * Returns the button's configuration.
     */
    public function getConfig(): FormConfigInterface
    {
        return $this->config;
    }

    /**
     * Returns whether the button is submitted.
     */
    public function isSubmitted(): bool
    {
        return $this->submitted;
    }

    /**
     * Returns the name by which the button is identified in forms.
     */
    public function getName(): string
    {
        return $this->config->getName();
    }

    /**
     * Unsupported method.
     */
    public function getPropertyPath(): ?PropertyPathInterface
    {
        return null;
    }

    /**
     * Unsupported method.
     *
     * @throws BadMethodCallException
     */
    public function addError(FormError $error): static
    {
        throw new BadMethodCallException('Buttons cannot have errors.');
    }

    /**
     * Unsupported method.
     */
    public function isValid(): bool
    {
        return true;
    }

    /**
     * Unsupported method.
     */
    public function isRequired(): bool
    {
        return false;
    }

    public function isDisabled(): bool
    {
        if ($this->parent?->isDisabled()) {
            return true;
        }

        return $this->config->getDisabled();
    }

    /**
     * Unsupported method.
     */
    public function isEmpty(): bool
    {
        return true;
    }

    /**
     * Unsupported method.
     */
    public function isSynchronized(): bool
    {
        return true;
    }

    /**
     * Unsupported method.
     */
    public function getTransformationFailure(): ?TransformationFailedException
    {
        return null;
    }

    /**
     * Unsupported method.
     *
     * @throws BadMethodCallException
     */
    public function initialize(): static
    {
        throw new BadMethodCallException('Buttons cannot be initialized. Call initialize() on the root form instead.');
    }

    /**
     * Unsupported method.
     *
     * @throws BadMethodCallException
     */
    public function handleRequest(mixed $request = null): static
    {
        throw new BadMethodCallException('Buttons cannot handle requests. Call handleRequest() on the root form instead.');
    }

    /**
     * Submits data to the button.
     *
     * @return $this
     *
     * @throws Exception\AlreadySubmittedException if the button has already been submitted
     */
    public function submit(array|string|null $submittedData, bool $clearMissing = true): static
    {
        if ($this->submitted) {
            throw new AlreadySubmittedException('A form can only be submitted once.');
        }

        $this->submitted = true;

        return $this;
    }

    public function getRoot(): FormInterface
    {
        return $this->parent ? $this->parent->getRoot() : $this;
    }

    public function isRoot(): bool
    {
        return null === $this->parent;
    }

<<<<<<< HEAD
    public function createView(FormView $parent = null): FormView
=======
    public function createView(?FormView $parent = null): FormView
>>>>>>> a44829e2
    {
        if (null === $parent && $this->parent) {
            $parent = $this->parent->createView();
        }

        $type = $this->config->getType();
        $options = $this->config->getOptions();

        $view = $type->createView($this, $parent);

        $type->buildView($view, $this, $options);
        $type->finishView($view, $this, $options);

        return $view;
    }

    /**
     * Unsupported method.
     */
    public function count(): int
    {
        return 0;
    }

    /**
     * Unsupported method.
     */
    public function getIterator(): \EmptyIterator
    {
        return new \EmptyIterator();
    }
}<|MERGE_RESOLUTION|>--- conflicted
+++ resolved
@@ -81,11 +81,7 @@
         throw new BadMethodCallException('Buttons cannot have children.');
     }
 
-<<<<<<< HEAD
-    public function setParent(FormInterface $parent = null): static
-=======
     public function setParent(?FormInterface $parent = null): static
->>>>>>> a44829e2
     {
         if (1 > \func_num_args()) {
             trigger_deprecation('symfony/form', '6.2', 'Calling "%s()" without any arguments is deprecated, pass null explicitly instead.', __METHOD__);
@@ -111,11 +107,7 @@
      *
      * @throws BadMethodCallException
      */
-<<<<<<< HEAD
-    public function add(string|FormInterface $child, string $type = null, array $options = []): static
-=======
     public function add(string|FormInterface $child, ?string $type = null, array $options = []): static
->>>>>>> a44829e2
     {
         throw new BadMethodCallException('Buttons cannot have children.');
     }
@@ -346,11 +338,7 @@
         return null === $this->parent;
     }
 
-<<<<<<< HEAD
-    public function createView(FormView $parent = null): FormView
-=======
     public function createView(?FormView $parent = null): FormView
->>>>>>> a44829e2
     {
         if (null === $parent && $this->parent) {
             $parent = $this->parent->createView();
