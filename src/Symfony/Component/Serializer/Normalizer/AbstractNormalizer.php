<?php

/*
 * This file is part of the Symfony package.
 *
 * (c) Fabien Potencier <fabien@symfony.com>
 *
 * For the full copyright and license information, please view the LICENSE
 * file that was distributed with this source code.
 */

namespace Symfony\Component\Serializer\Normalizer;

use Symfony\Component\Serializer\Exception\CircularReferenceException;
use Symfony\Component\Serializer\Exception\InvalidArgumentException;
use Symfony\Component\Serializer\Exception\LogicException;
use Symfony\Component\Serializer\Exception\MissingConstructorArgumentsException;
use Symfony\Component\Serializer\Exception\RuntimeException;
use Symfony\Component\Serializer\Mapping\AttributeMetadataInterface;
use Symfony\Component\Serializer\Mapping\Factory\ClassMetadataFactoryInterface;
use Symfony\Component\Serializer\NameConverter\NameConverterInterface;
use Symfony\Component\Serializer\SerializerAwareInterface;
use Symfony\Component\Serializer\SerializerAwareTrait;

/**
 * Normalizer implementation.
 *
 * @author Kévin Dunglas <dunglas@gmail.com>
 */
abstract class AbstractNormalizer implements NormalizerInterface, DenormalizerInterface, SerializerAwareInterface, CacheableSupportsMethodInterface
{
    use ObjectToPopulateTrait;
    use SerializerAwareTrait;

    const CIRCULAR_REFERENCE_LIMIT = 'circular_reference_limit';
    const OBJECT_TO_POPULATE = 'object_to_populate';
    const GROUPS = 'groups';
    const ATTRIBUTES = 'attributes';
    const ALLOW_EXTRA_ATTRIBUTES = 'allow_extra_attributes';
    const DEFAULT_CONSTRUCTOR_ARGUMENTS = 'default_constructor_arguments';

    /**
     * @var int
     */
    protected $circularReferenceLimit = 1;

    /**
     * @var callable
     */
    protected $circularReferenceHandler;

    /**
     * @var ClassMetadataFactoryInterface|null
     */
    protected $classMetadataFactory;

    /**
     * @var NameConverterInterface|null
     */
    protected $nameConverter;

    /**
     * @var array
     */
    protected $callbacks = array();

    /**
     * @var array
     */
    protected $ignoredAttributes = array();

    /**
     * @var array
     */
    protected $camelizedAttributes = array();

    /**
     * Sets the {@link ClassMetadataFactoryInterface} to use.
     */
    public function __construct(ClassMetadataFactoryInterface $classMetadataFactory = null, NameConverterInterface $nameConverter = null)
    {
        $this->classMetadataFactory = $classMetadataFactory;
        $this->nameConverter = $nameConverter;
    }

    /**
     * Set circular reference limit.
     *
     * @param int $circularReferenceLimit Limit of iterations for the same object
     *
     * @return self
     */
    public function setCircularReferenceLimit($circularReferenceLimit)
    {
        $this->circularReferenceLimit = $circularReferenceLimit;

        return $this;
    }

    /**
     * Set circular reference handler.
     *
     * @param callable $circularReferenceHandler
     *
     * @return self
     */
    public function setCircularReferenceHandler(callable $circularReferenceHandler)
    {
        $this->circularReferenceHandler = $circularReferenceHandler;

        return $this;
    }

    /**
     * Set normalization callbacks.
     *
     * @param callable[] $callbacks Help normalize the result
     *
     * @return self
     *
     * @throws InvalidArgumentException if a non-callable callback is set
     */
    public function setCallbacks(array $callbacks)
    {
        foreach ($callbacks as $attribute => $callback) {
            if (!\is_callable($callback)) {
                throw new InvalidArgumentException(sprintf('The given callback for attribute "%s" is not callable.', $attribute));
            }
        }
        $this->callbacks = $callbacks;

        return $this;
    }

    /**
     * Set ignored attributes for normalization and denormalization.
     *
     * @return self
     */
    public function setIgnoredAttributes(array $ignoredAttributes)
    {
        $this->ignoredAttributes = $ignoredAttributes;

        return $this;
    }

    /**
     * {@inheritdoc}
     */
    public function hasCacheableSupportsMethod(): bool
    {
        return false;
    }

    /**
     * Detects if the configured circular reference limit is reached.
     *
     * @param object $object
     * @param array  $context
     *
     * @return bool
     *
     * @throws CircularReferenceException
     */
    protected function isCircularReference($object, &$context)
    {
        $objectHash = spl_object_hash($object);

        if (isset($context[static::CIRCULAR_REFERENCE_LIMIT][$objectHash])) {
            if ($context[static::CIRCULAR_REFERENCE_LIMIT][$objectHash] >= $this->circularReferenceLimit) {
                unset($context[static::CIRCULAR_REFERENCE_LIMIT][$objectHash]);

                return true;
            }

            ++$context[static::CIRCULAR_REFERENCE_LIMIT][$objectHash];
        } else {
            $context[static::CIRCULAR_REFERENCE_LIMIT][$objectHash] = 1;
        }

        return false;
    }

    /**
     * Handles a circular reference.
     *
     * If a circular reference handler is set, it will be called. Otherwise, a
     * {@class CircularReferenceException} will be thrown.
     *
     * @param object $object
     *
     * @return mixed
     *
     * @throws CircularReferenceException
     */
    protected function handleCircularReference($object)
    {
        if ($this->circularReferenceHandler) {
            return \call_user_func($this->circularReferenceHandler, $object);
        }

        throw new CircularReferenceException(sprintf('A circular reference has been detected when serializing the object of class "%s" (configured limit: %d)', \get_class($object), $this->circularReferenceLimit));
    }

    /**
     * Gets attributes to normalize using groups.
     *
     * @param string|object $classOrObject
     * @param array         $context
     * @param bool          $attributesAsString If false, return an array of {@link AttributeMetadataInterface}
     *
     * @throws LogicException if the 'allow_extra_attributes' context variable is false and no class metadata factory is provided
     *
     * @return string[]|AttributeMetadataInterface[]|bool
     */
    protected function getAllowedAttributes($classOrObject, array $context, $attributesAsString = false)
    {
        if (!$this->classMetadataFactory) {
            if (isset($context[static::ALLOW_EXTRA_ATTRIBUTES]) && !$context[static::ALLOW_EXTRA_ATTRIBUTES]) {
                throw new LogicException(sprintf('A class metadata factory must be provided in the constructor when setting "%s" to false.', static::ALLOW_EXTRA_ATTRIBUTES));
            }

            return false;
        }

        $groups = false;
        if (isset($context[static::GROUPS]) && \is_array($context[static::GROUPS])) {
            $groups = $context[static::GROUPS];
        } elseif (!isset($context[static::ALLOW_EXTRA_ATTRIBUTES]) || $context[static::ALLOW_EXTRA_ATTRIBUTES]) {
            return false;
        }

        $allowedAttributes = array();
        foreach ($this->classMetadataFactory->getMetadataFor($classOrObject)->getAttributesMetadata() as $attributeMetadata) {
            $name = $attributeMetadata->getName();

            if (
                (false === $groups || array_intersect($attributeMetadata->getGroups(), $groups)) &&
                $this->isAllowedAttribute($classOrObject, $name, null, $context)
            ) {
                $allowedAttributes[] = $attributesAsString ? $name : $attributeMetadata;
            }
        }

        return $allowedAttributes;
    }

    /**
     * Is this attribute allowed?
     *
     * @param object|string $classOrObject
     * @param string        $attribute
     * @param string|null   $format
     * @param array         $context
     *
     * @return bool
     */
    protected function isAllowedAttribute($classOrObject, $attribute, $format = null, array $context = array())
    {
        if (\in_array($attribute, $this->ignoredAttributes)) {
            return false;
        }

        if (isset($context[self::ATTRIBUTES][$attribute])) {
            // Nested attributes
            return true;
        }

        if (isset($context[self::ATTRIBUTES]) && \is_array($context[self::ATTRIBUTES])) {
            return \in_array($attribute, $context[self::ATTRIBUTES], true);
        }

        return true;
    }

    /**
     * Normalizes the given data to an array. It's particularly useful during
     * the denormalization process.
     *
     * @param object|array $data
     *
     * @return array
     */
    protected function prepareForDenormalization($data)
    {
        return (array) $data;
    }

    /**
     * Returns the method to use to construct an object. This method must be either
     * the object constructor or static.
     *
     * @param array            $data
     * @param string           $class
     * @param array            $context
     * @param \ReflectionClass $reflectionClass
     * @param array|bool       $allowedAttributes
     *
     * @return \ReflectionMethod|null
     */
    protected function getConstructor(array &$data, $class, array &$context, \ReflectionClass $reflectionClass, $allowedAttributes)
    {
        return $reflectionClass->getConstructor();
    }

    /**
     * Instantiates an object using constructor parameters when needed.
     *
     * This method also allows to denormalize data into an existing object if
     * it is present in the context with the object_to_populate. This object
     * is removed from the context before being returned to avoid side effects
     * when recursively normalizing an object graph.
     *
     * @param array            $data
     * @param string           $class
     * @param array            $context
     * @param \ReflectionClass $reflectionClass
     * @param array|bool       $allowedAttributes
     * @param string|null      $format
     *
     * @return object
     *
     * @throws RuntimeException
     * @throws MissingConstructorArgumentsException
     */
    protected function instantiateObject(array &$data, $class, array &$context, \ReflectionClass $reflectionClass, $allowedAttributes, string $format = null)
    {
        if (null !== $object = $this->extractObjectToPopulate($class, $context, static::OBJECT_TO_POPULATE)) {
            unset($context[static::OBJECT_TO_POPULATE]);

            return $object;
        }

        $constructor = $this->getConstructor($data, $class, $context, $reflectionClass, $allowedAttributes);
        if ($constructor) {
            $constructorParameters = $constructor->getParameters();

            $params = array();
            foreach ($constructorParameters as $constructorParameter) {
                $paramName = $constructorParameter->name;
                $key = $this->nameConverter ? $this->nameConverter->normalize($paramName) : $paramName;

                $allowed = false === $allowedAttributes || \in_array($paramName, $allowedAttributes);
                $ignored = !$this->isAllowedAttribute($class, $paramName, $format, $context);
                if ($constructorParameter->isVariadic()) {
                    if ($allowed && !$ignored && (isset($data[$key]) || array_key_exists($key, $data))) {
                        if (!\is_array($data[$paramName])) {
                            throw new RuntimeException(sprintf('Cannot create an instance of %s from serialized data because the variadic parameter %s can only accept an array.', $class, $constructorParameter->name));
                        }

                        $params = array_merge($params, $data[$paramName]);
                    }
                } elseif ($allowed && !$ignored && (isset($data[$key]) || array_key_exists($key, $data))) {
                    $parameterData = $data[$key];
                    if (null === $parameterData && $constructorParameter->allowsNull()) {
                        $params[] = null;
                        // Don't run set for a parameter passed to the constructor
                        unset($data[$key]);
                        continue;
                    }
<<<<<<< HEAD
                    try {
                        if (null !== $constructorParameter->getClass()) {
                            if (!$this->serializer instanceof DenormalizerInterface) {
                                throw new LogicException(sprintf('Cannot create an instance of %s from serialized data because the serializer inject in "%s" is not a denormalizer', $constructorParameter->getClass(), static::class));
                            }
                            $parameterClass = $constructorParameter->getClass()->getName();
                            $parameterData = $this->serializer->denormalize($parameterData, $parameterClass, $format, $this->createChildContext($context, $paramName));
                        }
                    } catch (\ReflectionException $e) {
                        throw new RuntimeException(sprintf('Could not determine the class of the parameter "%s".', $key), 0, $e);
                    } catch (MissingConstructorArgumentsException $e) {
                        if (!$constructorParameter->getType()->allowsNull()) {
                            throw $e;
                        }
                        $parameterData = null;
                    }
=======
>>>>>>> 3fff3068

                    // Don't run set for a parameter passed to the constructor
                    $params[] = $this->denormalizeParameter($reflectionClass, $constructorParameter, $paramName, $parameterData, $context, $format);
                    unset($data[$key]);
                } elseif (array_key_exists($key, $context[static::DEFAULT_CONSTRUCTOR_ARGUMENTS][$class] ?? array())) {
                    $params[] = $context[static::DEFAULT_CONSTRUCTOR_ARGUMENTS][$class][$key];
                } elseif ($constructorParameter->isDefaultValueAvailable()) {
                    $params[] = $constructorParameter->getDefaultValue();
                } else {
                    throw new MissingConstructorArgumentsException(sprintf('Cannot create an instance of %s from serialized data because its constructor requires parameter "%s" to be present.', $class, $constructorParameter->name));
                }
            }

            if ($constructor->isConstructor()) {
                return $reflectionClass->newInstanceArgs($params);
            } else {
                return $constructor->invokeArgs(null, $params);
            }
        }

        return new $class();
    }

    /**
     * @internal
     */
    protected function denormalizeParameter(\ReflectionClass $class, \ReflectionParameter $parameter, $parameterName, $parameterData, array $context, $format = null)
    {
        try {
            if (null !== $parameter->getClass()) {
                if (!$this->serializer instanceof DenormalizerInterface) {
                    throw new LogicException(sprintf('Cannot create an instance of %s from serialized data because the serializer inject in "%s" is not a denormalizer', $parameter->getClass(), static::class));
                }
                $parameterClass = $parameter->getClass()->getName();

                return $this->serializer->denormalize($parameterData, $parameterClass, $format, $this->createChildContext($context, $parameterName));
            }

            return $parameterData;
        } catch (\ReflectionException $e) {
            throw new RuntimeException(sprintf('Could not determine the class of the parameter "%s".', $parameterName), 0, $e);
        }
    }

    /**
     * @param array  $parentContext
     * @param string $attribute
     *
     * @return array
     *
     * @internal
     */
    protected function createChildContext(array $parentContext, $attribute)
    {
        if (isset($parentContext[self::ATTRIBUTES][$attribute])) {
            $parentContext[self::ATTRIBUTES] = $parentContext[self::ATTRIBUTES][$attribute];
        } else {
            unset($parentContext[self::ATTRIBUTES]);
        }

        return $parentContext;
    }
}<|MERGE_RESOLUTION|>--- conflicted
+++ resolved
@@ -358,25 +358,6 @@
                         unset($data[$key]);
                         continue;
                     }
-<<<<<<< HEAD
-                    try {
-                        if (null !== $constructorParameter->getClass()) {
-                            if (!$this->serializer instanceof DenormalizerInterface) {
-                                throw new LogicException(sprintf('Cannot create an instance of %s from serialized data because the serializer inject in "%s" is not a denormalizer', $constructorParameter->getClass(), static::class));
-                            }
-                            $parameterClass = $constructorParameter->getClass()->getName();
-                            $parameterData = $this->serializer->denormalize($parameterData, $parameterClass, $format, $this->createChildContext($context, $paramName));
-                        }
-                    } catch (\ReflectionException $e) {
-                        throw new RuntimeException(sprintf('Could not determine the class of the parameter "%s".', $key), 0, $e);
-                    } catch (MissingConstructorArgumentsException $e) {
-                        if (!$constructorParameter->getType()->allowsNull()) {
-                            throw $e;
-                        }
-                        $parameterData = null;
-                    }
-=======
->>>>>>> 3fff3068
 
                     // Don't run set for a parameter passed to the constructor
                     $params[] = $this->denormalizeParameter($reflectionClass, $constructorParameter, $paramName, $parameterData, $context, $format);
@@ -411,14 +392,18 @@
                     throw new LogicException(sprintf('Cannot create an instance of %s from serialized data because the serializer inject in "%s" is not a denormalizer', $parameter->getClass(), static::class));
                 }
                 $parameterClass = $parameter->getClass()->getName();
-
-                return $this->serializer->denormalize($parameterData, $parameterClass, $format, $this->createChildContext($context, $parameterName));
-            }
-
-            return $parameterData;
+                $parameterData = $this->serializer->denormalize($parameterData, $parameterClass, $format, $this->createChildContext($context, $parameterName));
+            }
         } catch (\ReflectionException $e) {
             throw new RuntimeException(sprintf('Could not determine the class of the parameter "%s".', $parameterName), 0, $e);
-        }
+        } catch (MissingConstructorArgumentsException $e) {
+            if (!$parameter->getType()->allowsNull()) {
+                throw $e;
+            }
+            $parameterData = null;
+        }
+
+        return $parameterData;
     }
 
     /**
