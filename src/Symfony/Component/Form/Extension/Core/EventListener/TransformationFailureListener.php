--- conflicted
+++ resolved
@@ -50,14 +50,9 @@
             }
         }
 
-<<<<<<< HEAD
-        $clientDataAsString = is_scalar($form->getViewData()) ? (string) $form->getViewData() : get_debug_type($form->getViewData());
+        $clientDataAsString = \is_scalar($form->getViewData()) ? (string) $form->getViewData() : get_debug_type($form->getViewData());
         $messageTemplate = $form->getConfig()->getOption('invalid_message', 'The value {{ value }} is not valid.');
         $messageParameters = array_replace(['{{ value }}' => $clientDataAsString], $form->getConfig()->getOption('invalid_message_parameters', []));
-=======
-        $clientDataAsString = \is_scalar($form->getViewData()) ? (string) $form->getViewData() : \gettype($form->getViewData());
-        $messageTemplate = 'The value {{ value }} is not valid.';
->>>>>>> 0c38f367
 
         if (null !== $this->translator) {
             $message = $this->translator->trans($messageTemplate, $messageParameters);
