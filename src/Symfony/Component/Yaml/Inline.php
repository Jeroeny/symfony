--- conflicted
+++ resolved
@@ -479,18 +479,13 @@
             }
 
             // key
-<<<<<<< HEAD
+            $isKeyQuoted = in_array($mapping[$i], array('"', "'"), true);
             $key = self::parseScalar($mapping, $flags, array(':', ' '), $i, false, array(), true);
-=======
-            $isKeyQuoted = in_array($mapping[$i], array('"', "'"), true);
-            $key = self::parseScalar($mapping, $flags, array(':', ' '), array('"', "'"), $i, false);
->>>>>>> 029f89a7
 
             if (':' !== $key && false === $i = strpos($mapping, ':', $i)) {
                 break;
             }
 
-<<<<<<< HEAD
             if (':' === $key) {
                 @trigger_error('Omitting the key of a mapping is deprecated and will throw a ParseException in 4.0.', E_USER_DEPRECATED);
             }
@@ -503,12 +498,8 @@
                 }
             }
 
-            if (':' !== $key && (!isset($mapping[$i + 1]) || !in_array($mapping[$i + 1], array(' ', ',', '[', ']', '{', '}'), true))) {
-                @trigger_error('Using a colon that is not followed by an indication character (i.e. " ", ",", "[", "]", "{", "}" is deprecated since version 3.2 and will throw a ParseException in 4.0.', E_USER_DEPRECATED);
-=======
             if (':' !== $key && !$isKeyQuoted && (!isset($mapping[$i + 1]) || !in_array($mapping[$i + 1], array(' ', ',', '[', ']', '{', '}'), true))) {
                 @trigger_error('Using a colon after an unquoted mapping key that is not followed by an indication character (i.e. " ", ",", "[", "]", "{", "}") is deprecated since version 3.2 and will throw a ParseException in 4.0.', E_USER_DEPRECATED);
->>>>>>> 029f89a7
             }
 
             while ($i < $len) {
