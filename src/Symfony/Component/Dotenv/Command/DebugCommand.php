<?php

/*
 * This file is part of the Symfony package.
 *
 * (c) Fabien Potencier <fabien@symfony.com>
 *
 * For the full copyright and license information, please view the LICENSE
 * file that was distributed with this source code.
 */

namespace Symfony\Component\Dotenv\Command;

use Symfony\Component\Console\Attribute\AsCommand;
use Symfony\Component\Console\Command\Command;
use Symfony\Component\Console\Completion\CompletionInput;
use Symfony\Component\Console\Completion\CompletionSuggestions;
use Symfony\Component\Console\Formatter\OutputFormatter;
use Symfony\Component\Console\Input\InputArgument;
use Symfony\Component\Console\Input\InputInterface;
use Symfony\Component\Console\Output\OutputInterface;
use Symfony\Component\Console\Style\SymfonyStyle;
use Symfony\Component\Dotenv\Dotenv;

/**
 * A console command to debug current dotenv files with variables and values.
 *
 * @author Christopher Hertel <mail@christopher-hertel.de>
 */
#[AsCommand(name: 'debug:dotenv', description: 'List all dotenv files with variables and values')]
final class DebugCommand extends Command
{
    public function __construct(
        private string $kernelEnvironment,
        private string $projectDirectory,
    ) {
        parent::__construct();
    }

    protected function configure(): void
    {
        $this
            ->setDefinition([
                new InputArgument('filter', InputArgument::OPTIONAL, 'The name of an environment variable or a filter.', null, $this->getAvailableVars(...)),
            ])
            ->setHelp(<<<'EOT'
The <info>%command.full_name%</info> command displays all the environment variables configured by dotenv:

  <info>php %command.full_name%</info>

To get specific variables, specify its full or partial name:

    <info>php %command.full_name% FOO_BAR</info>

EOT
            );
    }

    protected function execute(InputInterface $input, OutputInterface $output): int
    {
        $io = new SymfonyStyle($input, $output);
        $io->title('Dotenv Variables & Files');

        if (!\array_key_exists('SYMFONY_DOTENV_VARS', $_SERVER)) {
            $io->error('Dotenv component is not initialized.');

            return 1;
        }

        $filePath = $_SERVER['SYMFONY_DOTENV_PATH'] ?? $this->projectDirectory.\DIRECTORY_SEPARATOR.'.env';
<<<<<<< HEAD

        $envFiles = $this->getEnvFiles($filePath);
        $availableFiles = array_filter($envFiles, fn (string $file) => is_file($file));

=======

        $envFiles = $this->getEnvFiles($filePath);
        $availableFiles = array_filter($envFiles, 'is_file');

>>>>>>> 7cf89aab
        if (\in_array(sprintf('%s.local.php', $filePath), $availableFiles, true)) {
            $io->warning(sprintf('Due to existing dump file (%s.local.php) all other dotenv files are skipped.', $this->getRelativeName($filePath)));
        }

        if (is_file($filePath) && is_file(sprintf('%s.dist', $filePath))) {
            $io->warning(sprintf('The file %s.dist gets skipped due to the existence of %1$s.', $this->getRelativeName($filePath)));
        }

        $io->section('Scanned Files (in descending priority)');
        $io->listing(array_map(fn (string $envFile) => \in_array($envFile, $availableFiles, true)
            ? sprintf('<fg=green>✓</> %s', $this->getRelativeName($envFile))
            : sprintf('<fg=red>⨯</> %s', $this->getRelativeName($envFile)), $envFiles));

        $nameFilter = $input->getArgument('filter');
        $variables = $this->getVariables($availableFiles, $nameFilter);

        $io->section('Variables');

        if ($variables || null === $nameFilter) {
            $io->table(
                array_merge(['Variable', 'Value'], array_map($this->getRelativeName(...), $availableFiles)),
<<<<<<< HEAD
                $this->getVariables($availableFiles, $nameFilter)
=======
                $variables
>>>>>>> 7cf89aab
            );

            $io->comment('Note that values might be different between web and CLI.');
        } else {
            $io->warning(sprintf('No variables match the given filter "%s".', $nameFilter));
        }

        return 0;
    }

    public function complete(CompletionInput $input, CompletionSuggestions $suggestions): void
    {
        if ($input->mustSuggestArgumentValuesFor('filter')) {
            $suggestions->suggestValues($this->getAvailableVars());
        }
    }

    private function getVariables(array $envFiles, ?string $nameFilter): array
    {
        $variables = [];
        $fileValues = [];
        $dotenvVars = array_flip(explode(',', $_SERVER['SYMFONY_DOTENV_VARS'] ?? ''));

        foreach ($envFiles as $envFile) {
            $fileValues[$envFile] = $this->loadValues($envFile);
            $variables += $fileValues[$envFile];
        }

        foreach ($variables as $var => $varDetails) {
            if (null !== $nameFilter && 0 !== stripos($var, $nameFilter)) {
                unset($variables[$var]);
                continue;
            }

            $realValue = $_SERVER[$var];
            $varDetails = [$var, '<fg=green>'.OutputFormatter::escape($realValue).'</>'];
            $varSeen = !isset($dotenvVars[$var]);

            foreach ($envFiles as $envFile) {
                if (null === $value = $fileValues[$envFile][$var] ?? null) {
                    $varDetails[] = '<fg=yellow>n/a</>';
                    continue;
                }

                $shortenedValue = OutputFormatter::escape($this->getHelper('formatter')->truncate($value, 30));
                $varDetails[] = $value === $realValue && !$varSeen ? '<fg=green>'.$shortenedValue.'</>' : $shortenedValue;
                $varSeen = $varSeen || $value === $realValue;
            }

            $variables[$var] = $varDetails;
        }

        ksort($variables);

        return $variables;
    }

    private function getAvailableVars(): array
    {
        $filePath = $_SERVER['SYMFONY_DOTENV_PATH'] ?? $this->projectDirectory.\DIRECTORY_SEPARATOR.'.env';
        $envFiles = $this->getEnvFiles($filePath);

        return array_keys($this->getVariables(array_filter($envFiles, 'is_file'), null));
    }

    private function getEnvFiles(string $filePath): array
    {
        $files = [
            sprintf('%s.local.php', $filePath),
            sprintf('%s.%s.local', $filePath, $this->kernelEnvironment),
            sprintf('%s.%s', $filePath, $this->kernelEnvironment),
        ];

        if ('test' !== $this->kernelEnvironment) {
            $files[] = sprintf('%s.local', $filePath);
        }

        if (!is_file($filePath) && is_file(sprintf('%s.dist', $filePath))) {
            $files[] = sprintf('%s.dist', $filePath);
        } else {
            $files[] = $filePath;
        }

        return $files;
    }

    private function getRelativeName(string $filePath): string
    {
        if (str_starts_with($filePath, $this->projectDirectory)) {
            return substr($filePath, \strlen($this->projectDirectory) + 1);
        }

        return basename($filePath);
    }

    private function loadValues(string $filePath): array
    {
        if (str_ends_with($filePath, '.php')) {
            return include $filePath;
        }

        return (new Dotenv())->parse(file_get_contents($filePath));
    }
}<|MERGE_RESOLUTION|>--- conflicted
+++ resolved
@@ -68,17 +68,10 @@
         }
 
         $filePath = $_SERVER['SYMFONY_DOTENV_PATH'] ?? $this->projectDirectory.\DIRECTORY_SEPARATOR.'.env';
-<<<<<<< HEAD
-
-        $envFiles = $this->getEnvFiles($filePath);
-        $availableFiles = array_filter($envFiles, fn (string $file) => is_file($file));
-
-=======
 
         $envFiles = $this->getEnvFiles($filePath);
         $availableFiles = array_filter($envFiles, 'is_file');
 
->>>>>>> 7cf89aab
         if (\in_array(sprintf('%s.local.php', $filePath), $availableFiles, true)) {
             $io->warning(sprintf('Due to existing dump file (%s.local.php) all other dotenv files are skipped.', $this->getRelativeName($filePath)));
         }
@@ -100,11 +93,7 @@
         if ($variables || null === $nameFilter) {
             $io->table(
                 array_merge(['Variable', 'Value'], array_map($this->getRelativeName(...), $availableFiles)),
-<<<<<<< HEAD
-                $this->getVariables($availableFiles, $nameFilter)
-=======
                 $variables
->>>>>>> 7cf89aab
             );
 
             $io->comment('Note that values might be different between web and CLI.');
