--- conflicted
+++ resolved
@@ -27,8 +27,7 @@
     },
     "require-dev": {
         "doctrine/collections": "~1.0",
-<<<<<<< HEAD
-        "symfony/validator": "^3.4|^4.0|^5.0",
+        "symfony/validator": "^3.4.31|^4.3.4|^5.0",
         "symfony/dependency-injection": "^3.4|^4.0|^5.0",
         "symfony/config": "^3.4|^4.0|^5.0",
         "symfony/console": "^4.3|^5.0",
@@ -37,17 +36,6 @@
         "symfony/security-csrf": "^3.4|^4.0|^5.0",
         "symfony/translation": "^4.2|^5.0",
         "symfony/var-dumper": "^4.3|^5.0"
-=======
-        "symfony/validator": "^3.4.31|^4.3.4",
-        "symfony/dependency-injection": "~3.4|~4.0",
-        "symfony/config": "~3.4|~4.0",
-        "symfony/console": "^4.3",
-        "symfony/http-foundation": "~3.4|~4.0",
-        "symfony/http-kernel": "~4.3",
-        "symfony/security-csrf": "~3.4|~4.0",
-        "symfony/translation": "~4.2",
-        "symfony/var-dumper": "^4.3"
->>>>>>> 45d449ce
     },
     "conflict": {
         "phpunit/phpunit": "<4.8.35|<5.4.3,>=5.0",
