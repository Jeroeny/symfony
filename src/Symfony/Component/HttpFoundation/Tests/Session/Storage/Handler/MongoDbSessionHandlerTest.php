--- conflicted
+++ resolved
@@ -285,13 +285,7 @@
             ->with($this->options['database'], $this->options['collection'])
             ->will($this->returnValue($collection));
 
-<<<<<<< HEAD
-        $methodName = phpversion('mongodb') ? 'deleteOne' : 'remove';
-=======
-        $that = $this;
-
         $methodName = phpversion('mongodb') ? 'deleteMany' : 'remove';
->>>>>>> c4282be8
 
         $collection->expects($this->once())
             ->method($methodName)
