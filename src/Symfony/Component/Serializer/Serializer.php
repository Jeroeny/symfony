<?php

/*
 * This file is part of the Symfony package.
 *
 * (c) Fabien Potencier <fabien@symfony.com>
 *
 * For the full copyright and license information, please view the LICENSE
 * file that was distributed with this source code.
 */

namespace Symfony\Component\Serializer;

use Symfony\Component\Serializer\Encoder\ChainDecoder;
use Symfony\Component\Serializer\Encoder\ChainEncoder;
use Symfony\Component\Serializer\Encoder\ContextAwareDecoderInterface;
use Symfony\Component\Serializer\Encoder\ContextAwareEncoderInterface;
use Symfony\Component\Serializer\Encoder\DecoderInterface;
use Symfony\Component\Serializer\Encoder\EncoderInterface;
use Symfony\Component\Serializer\Exception\InvalidArgumentException;
use Symfony\Component\Serializer\Exception\LogicException;
use Symfony\Component\Serializer\Exception\NotNormalizableValueException;
use Symfony\Component\Serializer\Exception\PartialDenormalizationException;
use Symfony\Component\Serializer\Exception\UnsupportedFormatException;
use Symfony\Component\Serializer\Normalizer\AbstractObjectNormalizer;
use Symfony\Component\Serializer\Normalizer\CacheableSupportsMethodInterface;
use Symfony\Component\Serializer\Normalizer\ContextAwareDenormalizerInterface;
use Symfony\Component\Serializer\Normalizer\ContextAwareNormalizerInterface;
use Symfony\Component\Serializer\Normalizer\DenormalizerAwareInterface;
use Symfony\Component\Serializer\Normalizer\DenormalizerInterface;
use Symfony\Component\Serializer\Normalizer\NormalizerAwareInterface;
use Symfony\Component\Serializer\Normalizer\NormalizerInterface;

/**
 * Serializer serializes and deserializes data.
 *
 * objects are turned into arrays by normalizers.
 * arrays are turned into various output formats by encoders.
 *
 *     $serializer->serialize($obj, 'xml')
 *     $serializer->decode($data, 'xml')
 *     $serializer->denormalize($data, 'Class', 'xml')
 *
 * @author Jordi Boggiano <j.boggiano@seld.be>
 * @author Johannes M. Schmitt <schmittjoh@gmail.com>
 * @author Lukas Kahwe Smith <smith@pooteeweet.org>
 * @author Kévin Dunglas <dunglas@gmail.com>
 */
class Serializer implements SerializerInterface, ContextAwareNormalizerInterface, ContextAwareDenormalizerInterface, ContextAwareEncoderInterface, ContextAwareDecoderInterface
{
    /**
     * Flag to control whether an empty array should be transformed to an
     * object (in JSON: {}) or to a list (in JSON: []).
     */
    public const EMPTY_ARRAY_AS_OBJECT = 'empty_array_as_object';

    private const SCALAR_TYPES = [
        'int' => true,
        'bool' => true,
        'float' => true,
        'string' => true,
    ];

    /**
     * @var ChainEncoder
     */
    protected $encoder;

    /**
     * @var ChainDecoder
     */
    protected $decoder;

    /**
     * @var array<string, array<string, array<bool>>>
     */
    private array $denormalizerCache = [];

    /**
     * @var array<string, array<string, array<bool>>>
     */
    private array $normalizerCache = [];

    /**
     * @param array<NormalizerInterface|DenormalizerInterface> $normalizers
     * @param array<EncoderInterface|DecoderInterface>         $encoders
     */
    public function __construct(
        private array $normalizers = [],
        array $encoders = [],
    ) {
        foreach ($normalizers as $normalizer) {
            if ($normalizer instanceof SerializerAwareInterface) {
                $normalizer->setSerializer($this);
            }

            if ($normalizer instanceof DenormalizerAwareInterface) {
                $normalizer->setDenormalizer($this);
            }

            if ($normalizer instanceof NormalizerAwareInterface) {
                $normalizer->setNormalizer($this);
            }

            if (!($normalizer instanceof NormalizerInterface || $normalizer instanceof DenormalizerInterface)) {
                throw new InvalidArgumentException(sprintf('The class "%s" neither implements "%s" nor "%s".', get_debug_type($normalizer), NormalizerInterface::class, DenormalizerInterface::class));
            }
        }

        $decoders = [];
        $realEncoders = [];
        foreach ($encoders as $encoder) {
            if ($encoder instanceof SerializerAwareInterface) {
                $encoder->setSerializer($this);
            }
            if ($encoder instanceof DecoderInterface) {
                $decoders[] = $encoder;
            }
            if ($encoder instanceof EncoderInterface) {
                $realEncoders[] = $encoder;
            }

            if (!($encoder instanceof EncoderInterface || $encoder instanceof DecoderInterface)) {
                throw new InvalidArgumentException(sprintf('The class "%s" neither implements "%s" nor "%s".', get_debug_type($encoder), EncoderInterface::class, DecoderInterface::class));
            }
        }
        $this->encoder = new ChainEncoder($realEncoders);
        $this->decoder = new ChainDecoder($decoders);
    }

    final public function serialize(mixed $data, string $format, array $context = []): string
    {
        if (!$this->supportsEncoding($format, $context)) {
            throw new UnsupportedFormatException(sprintf('Serialization for the format "%s" is not supported.', $format));
        }

        if ($this->encoder->needsNormalization($format, $context)) {
            $data = $this->normalize($data, $format, $context);
        }

        return $this->encode($data, $format, $context);
    }

    final public function deserialize(mixed $data, string $type, string $format, array $context = []): mixed
    {
        if (!$this->supportsDecoding($format, $context)) {
            throw new UnsupportedFormatException(sprintf('Deserialization for the format "%s" is not supported.', $format));
        }

        $data = $this->decode($data, $format, $context);

        return $this->denormalize($data, $type, $format, $context);
    }

<<<<<<< HEAD
    public function normalize(mixed $data, string $format = null, array $context = []): array|string|int|float|bool|\ArrayObject|null
=======
    /**
     * {@inheritdoc}
     */
    public function normalize($data, ?string $format = null, array $context = [])
>>>>>>> 2a31f2dd
    {
        // If a normalizer supports the given data, use it
        if ($normalizer = $this->getNormalizer($data, $format, $context)) {
            return $normalizer->normalize($data, $format, $context);
        }

        if (null === $data || \is_scalar($data)) {
            return $data;
        }

        if (\is_array($data) && !$data && ($context[self::EMPTY_ARRAY_AS_OBJECT] ?? false)) {
            return new \ArrayObject();
        }

        if (is_iterable($data)) {
            if ($data instanceof \Countable && ($context[AbstractObjectNormalizer::PRESERVE_EMPTY_OBJECTS] ?? false) && !\count($data)) {
                return new \ArrayObject();
            }

            $normalized = [];
            foreach ($data as $key => $val) {
                $normalized[$key] = $this->normalize($val, $format, $context);
            }

            return $normalized;
        }

        if (\is_object($data)) {
            if (!$this->normalizers) {
                throw new LogicException('You must register at least one normalizer to be able to normalize objects.');
            }

            throw new NotNormalizableValueException(sprintf('Could not normalize object of type "%s", no supporting normalizer found.', get_debug_type($data)));
        }

        throw new NotNormalizableValueException('An unexpected value could not be normalized: '.(!\is_resource($data) ? var_export($data, true) : sprintf('"%s" resource', get_resource_type($data))));
    }

    /**
     * @throws NotNormalizableValueException
     * @throws PartialDenormalizationException Occurs when one or more properties of $type fails to denormalize
     */
<<<<<<< HEAD
    public function denormalize(mixed $data, string $type, string $format = null, array $context = []): mixed
=======
    public function denormalize($data, string $type, ?string $format = null, array $context = [])
>>>>>>> 2a31f2dd
    {
        if (isset($context[DenormalizerInterface::COLLECT_DENORMALIZATION_ERRORS], $context['not_normalizable_value_exceptions'])) {
            throw new LogicException('Passing a value for "not_normalizable_value_exceptions" context key is not allowed.');
        }

        $normalizer = $this->getDenormalizer($data, $type, $format, $context);

        // Check for a denormalizer first, e.g. the data is wrapped
        if (!$normalizer && isset(self::SCALAR_TYPES[$type])) {
            if (!('is_'.$type)($data)) {
                throw NotNormalizableValueException::createForUnexpectedDataType(sprintf('Data expected to be of type "%s" ("%s" given).', $type, get_debug_type($data)), $data, [$type], $context['deserialization_path'] ?? null, true);
            }

            return $data;
        }

        if (!$this->normalizers) {
            throw new LogicException('You must register at least one normalizer to be able to denormalize objects.');
        }

        if (!$normalizer) {
            throw new NotNormalizableValueException(sprintf('Could not denormalize object of type "%s", no supporting normalizer found.', $type));
        }

        if (isset($context[DenormalizerInterface::COLLECT_DENORMALIZATION_ERRORS])) {
            unset($context[DenormalizerInterface::COLLECT_DENORMALIZATION_ERRORS]);
            $context['not_normalizable_value_exceptions'] = [];
            $errors = &$context['not_normalizable_value_exceptions'];
            $denormalized = $normalizer->denormalize($data, $type, $format, $context);

            if ($errors) {
                // merge errors so that one path has only one error
                $uniqueErrors = [];
                foreach ($errors as $error) {
                    if (null === $error->getPath()) {
                        $uniqueErrors[] = $error;
                        continue;
                    }

                    $uniqueErrors[$error->getPath()] = $uniqueErrors[$error->getPath()] ?? $error;
                }

                throw new PartialDenormalizationException($denormalized, array_values($uniqueErrors));
            }

            return $denormalized;
        }

        return $normalizer->denormalize($data, $type, $format, $context);
    }

<<<<<<< HEAD
    public function getSupportedTypes(?string $format): array
    {
        return ['*' => false];
    }

    public function supportsNormalization(mixed $data, string $format = null, array $context = []): bool
=======
    /**
     * {@inheritdoc}
     */
    public function supportsNormalization($data, ?string $format = null, array $context = [])
>>>>>>> 2a31f2dd
    {
        return null !== $this->getNormalizer($data, $format, $context);
    }

<<<<<<< HEAD
    public function supportsDenormalization(mixed $data, string $type, string $format = null, array $context = []): bool
=======
    /**
     * {@inheritdoc}
     */
    public function supportsDenormalization($data, string $type, ?string $format = null, array $context = [])
>>>>>>> 2a31f2dd
    {
        return isset(self::SCALAR_TYPES[$type]) || null !== $this->getDenormalizer($data, $type, $format, $context);
    }

    /**
     * Returns a matching normalizer.
     *
     * @param mixed       $data    Data to get the serializer for
     * @param string|null $format  Format name, present to give the option to normalizers to act differently based on formats
     * @param array       $context Options available to the normalizer
     */
    private function getNormalizer(mixed $data, ?string $format, array $context): ?NormalizerInterface
    {
        if (\is_object($data)) {
            $type = $data::class;
            $genericType = 'object';
        } else {
            $type = 'native-'.\gettype($data);
            $genericType = '*';
        }

        if (!isset($this->normalizerCache[$format][$type])) {
            $this->normalizerCache[$format][$type] = [];

            foreach ($this->normalizers as $k => $normalizer) {
                if (!$normalizer instanceof NormalizerInterface) {
                    continue;
                }

                if (!method_exists($normalizer, 'getSupportedTypes')) {
                    trigger_deprecation('symfony/serializer', '6.3', '"%s" should implement "NormalizerInterface::getSupportedTypes(?string $format): array".', $normalizer::class);

                    if (!$normalizer instanceof CacheableSupportsMethodInterface || !$normalizer->hasCacheableSupportsMethod()) {
                        $this->normalizerCache[$format][$type][$k] = false;
                    } elseif ($normalizer->supportsNormalization($data, $format, $context)) {
                        $this->normalizerCache[$format][$type][$k] = true;
                        break;
                    }

                    continue;
                }

                $supportedTypes = $normalizer->getSupportedTypes($format);

                foreach ($supportedTypes as $supportedType => $isCacheable) {
                    if (\in_array($supportedType, ['*', 'object'], true)
                        || $type !== $supportedType && ('object' !== $genericType || !is_subclass_of($type, $supportedType))
                    ) {
                        continue;
                    }

                    if (null === $isCacheable) {
                        unset($supportedTypes['*'], $supportedTypes['object']);
                    } elseif ($this->normalizerCache[$format][$type][$k] = $isCacheable && $normalizer->supportsNormalization($data, $format, $context)) {
                        break 2;
                    }

                    break;
                }

                if (null === $isCacheable = $supportedTypes[\array_key_exists($genericType, $supportedTypes) ? $genericType : '*'] ?? null) {
                    continue;
                }

                if ($this->normalizerCache[$format][$type][$k] ??= $isCacheable && $normalizer->supportsNormalization($data, $format, $context)) {
                    break;
                }
            }
        }

        foreach ($this->normalizerCache[$format][$type] as $k => $cached) {
            $normalizer = $this->normalizers[$k];
            if ($cached || $normalizer->supportsNormalization($data, $format, $context)) {
                return $normalizer;
            }
        }

        return null;
    }

    /**
     * Returns a matching denormalizer.
     *
     * @param mixed       $data    Data to restore
     * @param string      $class   The expected class to instantiate
     * @param string|null $format  Format name, present to give the option to normalizers to act differently based on formats
     * @param array       $context Options available to the denormalizer
     */
    private function getDenormalizer(mixed $data, string $class, ?string $format, array $context): ?DenormalizerInterface
    {
        if (!isset($this->denormalizerCache[$format][$class])) {
            $this->denormalizerCache[$format][$class] = [];
            $genericType = class_exists($class) || interface_exists($class, false) ? 'object' : '*';

            foreach ($this->normalizers as $k => $normalizer) {
                if (!$normalizer instanceof DenormalizerInterface) {
                    continue;
                }

                if (!method_exists($normalizer, 'getSupportedTypes')) {
                    trigger_deprecation('symfony/serializer', '6.3', '"%s" should implement "DenormalizerInterface::getSupportedTypes(?string $format): array".', $normalizer::class);

                    if (!$normalizer instanceof CacheableSupportsMethodInterface || !$normalizer->hasCacheableSupportsMethod()) {
                        $this->denormalizerCache[$format][$class][$k] = false;
                    } elseif ($normalizer->supportsDenormalization(null, $class, $format, $context)) {
                        $this->denormalizerCache[$format][$class][$k] = true;
                        break;
                    }

                    continue;
                }

                $supportedTypes = $normalizer->getSupportedTypes($format);

                $doesClassRepresentCollection = str_ends_with($class, '[]');

                foreach ($supportedTypes as $supportedType => $isCacheable) {
                    if (\in_array($supportedType, ['*', 'object'], true)
                        || $class !== $supportedType && ('object' !== $genericType || !is_subclass_of($class, $supportedType))
                        && !($doesClassRepresentCollection && str_ends_with($supportedType, '[]') && is_subclass_of(strstr($class, '[]', true), strstr($supportedType, '[]', true)))
                    ) {
                        continue;
                    }

                    if (null === $isCacheable) {
                        unset($supportedTypes['*'], $supportedTypes['object']);
                    } elseif ($this->denormalizerCache[$format][$class][$k] = $isCacheable && $normalizer->supportsDenormalization(null, $class, $format, $context)) {
                        break 2;
                    }

                    break;
                }

                if (null === $isCacheable = $supportedTypes[\array_key_exists($genericType, $supportedTypes) ? $genericType : '*'] ?? null) {
                    continue;
                }

                if ($this->denormalizerCache[$format][$class][$k] ??= $isCacheable && $normalizer->supportsDenormalization(null, $class, $format, $context)) {
                    break;
                }
            }
        }

        foreach ($this->denormalizerCache[$format][$class] as $k => $cached) {
            $normalizer = $this->normalizers[$k];
            if ($cached || $normalizer->supportsDenormalization($data, $class, $format, $context)) {
                return $normalizer;
            }
        }

        return null;
    }

    final public function encode(mixed $data, string $format, array $context = []): string
    {
        return $this->encoder->encode($data, $format, $context);
    }

    final public function decode(string $data, string $format, array $context = []): mixed
    {
        return $this->decoder->decode($data, $format, $context);
    }

    public function supportsEncoding(string $format, array $context = []): bool
    {
        return $this->encoder->supportsEncoding($format, $context);
    }

    public function supportsDecoding(string $format, array $context = []): bool
    {
        return $this->decoder->supportsDecoding($format, $context);
    }
}<|MERGE_RESOLUTION|>--- conflicted
+++ resolved
@@ -152,14 +152,7 @@
         return $this->denormalize($data, $type, $format, $context);
     }
 
-<<<<<<< HEAD
-    public function normalize(mixed $data, string $format = null, array $context = []): array|string|int|float|bool|\ArrayObject|null
-=======
-    /**
-     * {@inheritdoc}
-     */
-    public function normalize($data, ?string $format = null, array $context = [])
->>>>>>> 2a31f2dd
+    public function normalize(mixed $data, ?string $format = null, array $context = []): array|string|int|float|bool|\ArrayObject|null
     {
         // If a normalizer supports the given data, use it
         if ($normalizer = $this->getNormalizer($data, $format, $context)) {
@@ -202,11 +195,7 @@
      * @throws NotNormalizableValueException
      * @throws PartialDenormalizationException Occurs when one or more properties of $type fails to denormalize
      */
-<<<<<<< HEAD
-    public function denormalize(mixed $data, string $type, string $format = null, array $context = []): mixed
-=======
-    public function denormalize($data, string $type, ?string $format = null, array $context = [])
->>>>>>> 2a31f2dd
+    public function denormalize(mixed $data, string $type, ?string $format = null, array $context = []): mixed
     {
         if (isset($context[DenormalizerInterface::COLLECT_DENORMALIZATION_ERRORS], $context['not_normalizable_value_exceptions'])) {
             throw new LogicException('Passing a value for "not_normalizable_value_exceptions" context key is not allowed.');
@@ -258,31 +247,17 @@
         return $normalizer->denormalize($data, $type, $format, $context);
     }
 
-<<<<<<< HEAD
     public function getSupportedTypes(?string $format): array
     {
         return ['*' => false];
     }
 
-    public function supportsNormalization(mixed $data, string $format = null, array $context = []): bool
-=======
-    /**
-     * {@inheritdoc}
-     */
-    public function supportsNormalization($data, ?string $format = null, array $context = [])
->>>>>>> 2a31f2dd
+    public function supportsNormalization(mixed $data, ?string $format = null, array $context = []): bool
     {
         return null !== $this->getNormalizer($data, $format, $context);
     }
 
-<<<<<<< HEAD
-    public function supportsDenormalization(mixed $data, string $type, string $format = null, array $context = []): bool
-=======
-    /**
-     * {@inheritdoc}
-     */
-    public function supportsDenormalization($data, string $type, ?string $format = null, array $context = [])
->>>>>>> 2a31f2dd
+    public function supportsDenormalization(mixed $data, string $type, ?string $format = null, array $context = []): bool
     {
         return isset(self::SCALAR_TYPES[$type]) || null !== $this->getDenormalizer($data, $type, $format, $context);
     }
