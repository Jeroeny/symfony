<?php

/*
 * This file is part of the Symfony package.
 *
 * (c) Fabien Potencier <fabien@symfony.com>
 *
 * For the full copyright and license information, please view the LICENSE
 * file that was distributed with this source code.
 */

namespace Symfony\Component\Security\Core\Tests\Authorization\Voter;

use PHPUnit\Framework\TestCase;
use Symfony\Bridge\PhpUnit\ExpectDeprecationTrait;
use Symfony\Component\Security\Core\Authentication\Token\AbstractToken;
use Symfony\Component\Security\Core\Authentication\Token\TokenInterface;
use Symfony\Component\Security\Core\Authorization\Voter\RoleVoter;
use Symfony\Component\Security\Core\Authorization\Voter\VoterInterface;

class RoleVoterTest extends TestCase
{
    use ExpectDeprecationTrait;

    /**
     * @dataProvider getVoteTests
     */
    public function testVoteUsingTokenThatReturnsRoleNames($roles, $attributes, $expected)
    {
        $voter = new RoleVoter();

        $this->assertSame($expected, $voter->vote($this->getTokenWithRoleNames($roles), null, $attributes));
    }

    public function getVoteTests()
    {
        return [
            [[], [], VoterInterface::ACCESS_ABSTAIN],
            [[], ['FOO'], VoterInterface::ACCESS_ABSTAIN],
            [[], ['ROLE_FOO'], VoterInterface::ACCESS_DENIED],
            [['ROLE_FOO'], ['ROLE_FOO'], VoterInterface::ACCESS_GRANTED],
            [['ROLE_FOO'], ['FOO', 'ROLE_FOO'], VoterInterface::ACCESS_GRANTED],
            [['ROLE_BAR', 'ROLE_FOO'], ['ROLE_FOO'], VoterInterface::ACCESS_GRANTED],

            // Test mixed Types
            [[], [[]], VoterInterface::ACCESS_ABSTAIN],
            [[], [new \stdClass()], VoterInterface::ACCESS_ABSTAIN],
        ];
    }

    /**
     * @group legacy
     */
    public function testDeprecatedRolePreviousAdmin()
    {
        $this->expectDeprecation('Since symfony/security-core 5.1: The ROLE_PREVIOUS_ADMIN role is deprecated and will be removed in version 6.0, use the IS_IMPERSONATOR attribute instead.');
        $voter = new RoleVoter();

<<<<<<< HEAD
        $voter->vote($this->getTokenWithRoleNames(['ROLE_USER', 'ROLE_PREVIOUS_ADMIN']), null, ['ROLE_PREVIOUS_ADMIN']);
=======
        $this->assertSame($expected, $voter->vote($this->getToken($roles), null, $attributes));
    }

    public function getLegacyVoteOnRoleObjectsTests()
    {
        return [
            [['ROLE_BAR'], [new Role('ROLE_BAR')], VoterInterface::ACCESS_GRANTED],
            [['ROLE_BAR'], [new Role('ROLE_FOO')], VoterInterface::ACCESS_DENIED],
        ];
    }

    protected function getToken(array $roles)
    {
        foreach ($roles as $i => $role) {
            $roles[$i] = new Role($role);
        }
        $token = $this->createMock(TokenInterface::class);
        $token->expects($this->once())
              ->method('getRoles')
              ->willReturn($roles);

        return $token;
>>>>>>> 22b1eb40
    }

    protected function getTokenWithRoleNames(array $roles)
    {
        $token = $this->createMock(AbstractToken::class);
        $token->expects($this->once())
              ->method('getRoleNames')
              ->willReturn($roles);

        return $token;
    }
}<|MERGE_RESOLUTION|>--- conflicted
+++ resolved
@@ -14,7 +14,6 @@
 use PHPUnit\Framework\TestCase;
 use Symfony\Bridge\PhpUnit\ExpectDeprecationTrait;
 use Symfony\Component\Security\Core\Authentication\Token\AbstractToken;
-use Symfony\Component\Security\Core\Authentication\Token\TokenInterface;
 use Symfony\Component\Security\Core\Authorization\Voter\RoleVoter;
 use Symfony\Component\Security\Core\Authorization\Voter\VoterInterface;
 
@@ -56,32 +55,7 @@
         $this->expectDeprecation('Since symfony/security-core 5.1: The ROLE_PREVIOUS_ADMIN role is deprecated and will be removed in version 6.0, use the IS_IMPERSONATOR attribute instead.');
         $voter = new RoleVoter();
 
-<<<<<<< HEAD
         $voter->vote($this->getTokenWithRoleNames(['ROLE_USER', 'ROLE_PREVIOUS_ADMIN']), null, ['ROLE_PREVIOUS_ADMIN']);
-=======
-        $this->assertSame($expected, $voter->vote($this->getToken($roles), null, $attributes));
-    }
-
-    public function getLegacyVoteOnRoleObjectsTests()
-    {
-        return [
-            [['ROLE_BAR'], [new Role('ROLE_BAR')], VoterInterface::ACCESS_GRANTED],
-            [['ROLE_BAR'], [new Role('ROLE_FOO')], VoterInterface::ACCESS_DENIED],
-        ];
-    }
-
-    protected function getToken(array $roles)
-    {
-        foreach ($roles as $i => $role) {
-            $roles[$i] = new Role($role);
-        }
-        $token = $this->createMock(TokenInterface::class);
-        $token->expects($this->once())
-              ->method('getRoles')
-              ->willReturn($roles);
-
-        return $token;
->>>>>>> 22b1eb40
     }
 
     protected function getTokenWithRoleNames(array $roles)
