<?php

/*
 * This file is part of the Symfony package.
 *
 * (c) Fabien Potencier <fabien@symfony.com>
 *
 * For the full copyright and license information, please view the LICENSE
 * file that was distributed with this source code.
 */

namespace Symfony\Component\DependencyInjection;

use Symfony\Component\DependencyInjection\Argument\BoundArgument;
use Symfony\Component\DependencyInjection\Exception\InvalidArgumentException;
use Symfony\Component\DependencyInjection\Exception\OutOfBoundsException;

/**
 * Definition represents a service definition.
 *
 * @author Fabien Potencier <fabien@symfony.com>
 */
class Definition
{
    private const DEFAULT_DEPRECATION_TEMPLATE = 'The "%service_id%" service is deprecated. You should stop using it, as it will be removed in the future.';

    private $class;
    private $file;
    private $factory;
    private $shared = true;
    private $deprecation = [];
    private $properties = [];
    private $calls = [];
    private $instanceof = [];
    private $autoconfigured = false;
    private $configurator;
    private $tags = [];
    private $public = false;
    private $synthetic = false;
    private $abstract = false;
    private $lazy = false;
    private $decoratedService;
    private $autowired = false;
    private $changes = [];
    private $bindings = [];
    private $errors = [];

    protected $arguments = [];

    /**
     * @internal
     *
     * Used to store the name of the inner id when using service decoration together with autowiring
     */
    public $innerServiceId;

    /**
     * @internal
     *
     * Used to store the behavior to follow when using service decoration and the decorated service is invalid
     */
    public $decorationOnInvalid;

    public function __construct(string $class = null, array $arguments = [])
    {
        if (null !== $class) {
            $this->setClass($class);
        }
        $this->arguments = $arguments;
    }

    /**
     * Returns all changes tracked for the Definition object.
     *
     * @return array An array of changes for this Definition
     */
    public function getChanges()
    {
        return $this->changes;
    }

    /**
     * Sets the tracked changes for the Definition object.
     *
     * @param array $changes An array of changes for this Definition
     *
     * @return $this
     */
    public function setChanges(array $changes)
    {
        $this->changes = $changes;

        return $this;
    }

    /**
     * Sets a factory.
     *
     * @param string|array|Reference|null $factory A PHP function, reference or an array containing a class/Reference and a method to call
     *
     * @return $this
     */
    public function setFactory($factory)
    {
        $this->changes['factory'] = true;

        if (\is_string($factory) && false !== strpos($factory, '::')) {
            $factory = explode('::', $factory, 2);
        } elseif ($factory instanceof Reference) {
            $factory = [$factory, '__invoke'];
        }

        $this->factory = $factory;

        return $this;
    }

    /**
     * Gets the factory.
     *
     * @return string|array|null The PHP function or an array containing a class/Reference and a method to call
     */
    public function getFactory()
    {
        return $this->factory;
    }

    /**
     * Sets the service that this service is decorating.
     *
     * @param string|null $id        The decorated service id, use null to remove decoration
     * @param string|null $renamedId The new decorated service id
     *
     * @return $this
     *
     * @throws InvalidArgumentException in case the decorated service id and the new decorated service id are equals
     */
    public function setDecoratedService(?string $id, string $renamedId = null, int $priority = 0, int $invalidBehavior = ContainerInterface::EXCEPTION_ON_INVALID_REFERENCE)
    {
        if ($renamedId && $id === $renamedId) {
            throw new InvalidArgumentException(sprintf('The decorated service inner name for "%s" must be different than the service name itself.', $id));
        }

        $this->changes['decorated_service'] = true;

        if (null === $id) {
            $this->decoratedService = null;
        } else {
            $this->decoratedService = [$id, $renamedId, (int) $priority];

            if (ContainerInterface::EXCEPTION_ON_INVALID_REFERENCE !== $invalidBehavior) {
                $this->decoratedService[] = $invalidBehavior;
            }
        }

        return $this;
    }

    /**
     * Gets the service that this service is decorating.
     *
     * @return array|null An array composed of the decorated service id, the new id for it and the priority of decoration, null if no service is decorated
     */
    public function getDecoratedService()
    {
        return $this->decoratedService;
    }

    /**
     * Sets the service class.
     *
     * @return $this
     */
    public function setClass(?string $class)
    {
        $this->changes['class'] = true;

        $this->class = $class;

        return $this;
    }

    /**
     * Gets the service class.
     *
     * @return string|null The service class
     */
    public function getClass()
    {
        return $this->class;
    }

    /**
     * Sets the arguments to pass to the service constructor/factory method.
     *
     * @return $this
     */
    public function setArguments(array $arguments)
    {
        $this->arguments = $arguments;

        return $this;
    }

    /**
     * Sets the properties to define when creating the service.
     *
     * @return $this
     */
    public function setProperties(array $properties)
    {
        $this->properties = $properties;

        return $this;
    }

    /**
     * Gets the properties to define when creating the service.
     *
     * @return array
     */
    public function getProperties()
    {
        return $this->properties;
    }

    /**
     * Sets a specific property.
     *
     * @param mixed $value
     *
     * @return $this
     */
    public function setProperty(string $name, $value)
    {
        $this->properties[$name] = $value;

        return $this;
    }

    /**
     * Adds an argument to pass to the service constructor/factory method.
     *
     * @param mixed $argument An argument
     *
     * @return $this
     */
    public function addArgument($argument)
    {
        $this->arguments[] = $argument;

        return $this;
    }

    /**
     * Replaces a specific argument.
     *
     * @param int|string $index
     * @param mixed      $argument
     *
     * @return $this
     *
     * @throws OutOfBoundsException When the replaced argument does not exist
     */
    public function replaceArgument($index, $argument)
    {
        if (0 === \count($this->arguments)) {
            throw new OutOfBoundsException('Cannot replace arguments if none have been configured yet.');
        }

        if (\is_int($index) && ($index < 0 || $index > \count($this->arguments) - 1)) {
            throw new OutOfBoundsException(sprintf('The index "%d" is not in the range [0, %d].', $index, \count($this->arguments) - 1));
        }

        if (!\array_key_exists($index, $this->arguments)) {
            throw new OutOfBoundsException(sprintf('The argument "%s" doesn\'t exist.', $index));
        }

        $this->arguments[$index] = $argument;

        return $this;
    }

    /**
     * Sets a specific argument.
     *
     * @param int|string $key
     * @param mixed      $value
     *
     * @return $this
     */
    public function setArgument($key, $value)
    {
        $this->arguments[$key] = $value;

        return $this;
    }

    /**
     * Gets the arguments to pass to the service constructor/factory method.
     *
     * @return array The array of arguments
     */
    public function getArguments()
    {
        return $this->arguments;
    }

    /**
     * Gets an argument to pass to the service constructor/factory method.
     *
     * @param int|string $index
     *
     * @return mixed The argument value
     *
     * @throws OutOfBoundsException When the argument does not exist
     */
    public function getArgument($index)
    {
        if (!\array_key_exists($index, $this->arguments)) {
            throw new OutOfBoundsException(sprintf('The argument "%s" doesn\'t exist.', $index));
        }

        return $this->arguments[$index];
    }

    /**
     * Sets the methods to call after service initialization.
     *
     * @return $this
     */
    public function setMethodCalls(array $calls = [])
    {
        $this->calls = [];
        foreach ($calls as $call) {
            $this->addMethodCall($call[0], $call[1], $call[2] ?? false);
        }

        return $this;
    }

    /**
     * Adds a method to call after service initialization.
     *
     * @param string $method       The method name to call
     * @param array  $arguments    An array of arguments to pass to the method call
     * @param bool   $returnsClone Whether the call returns the service instance or not
     *
     * @return $this
     *
     * @throws InvalidArgumentException on empty $method param
     */
    public function addMethodCall(string $method, array $arguments = [], bool $returnsClone = false)
    {
        if (empty($method)) {
            throw new InvalidArgumentException('Method name cannot be empty.');
        }
        $this->calls[] = $returnsClone ? [$method, $arguments, true] : [$method, $arguments];

        return $this;
    }

    /**
     * Removes a method to call after service initialization.
     *
     * @return $this
     */
    public function removeMethodCall(string $method)
    {
        foreach ($this->calls as $i => $call) {
            if ($call[0] === $method) {
                unset($this->calls[$i]);
            }
        }

        return $this;
    }

    /**
     * Check if the current definition has a given method to call after service initialization.
     *
     * @return bool
     */
    public function hasMethodCall(string $method)
    {
        foreach ($this->calls as $call) {
            if ($call[0] === $method) {
                return true;
            }
        }

        return false;
    }

    /**
     * Gets the methods to call after service initialization.
     *
     * @return array An array of method calls
     */
    public function getMethodCalls()
    {
        return $this->calls;
    }

    /**
     * Sets the definition templates to conditionally apply on the current definition, keyed by parent interface/class.
     *
     * @param ChildDefinition[] $instanceof
     *
     * @return $this
     */
    public function setInstanceofConditionals(array $instanceof)
    {
        $this->instanceof = $instanceof;

        return $this;
    }

    /**
     * Gets the definition templates to conditionally apply on the current definition, keyed by parent interface/class.
     *
     * @return ChildDefinition[]
     */
    public function getInstanceofConditionals()
    {
        return $this->instanceof;
    }

    /**
     * Sets whether or not instanceof conditionals should be prepended with a global set.
     *
     * @return $this
     */
    public function setAutoconfigured(bool $autoconfigured)
    {
        $this->changes['autoconfigured'] = true;

        $this->autoconfigured = $autoconfigured;

        return $this;
    }

    /**
     * @return bool
     */
    public function isAutoconfigured()
    {
        return $this->autoconfigured;
    }

    /**
     * Sets tags for this definition.
     *
     * @return $this
     */
    public function setTags(array $tags)
    {
        $this->tags = $tags;

        return $this;
    }

    /**
     * Returns all tags.
     *
     * @return array An array of tags
     */
    public function getTags()
    {
        return $this->tags;
    }

    /**
     * Gets a tag by name.
     *
     * @return array An array of attributes
     */
    public function getTag(string $name)
    {
        return $this->tags[$name] ?? [];
    }

    /**
     * Adds a tag for this definition.
     *
     * @return $this
     */
    public function addTag(string $name, array $attributes = [])
    {
        $this->tags[$name][] = $attributes;

        return $this;
    }

    /**
     * Whether this definition has a tag with the given name.
     *
     * @return bool
     */
    public function hasTag(string $name)
    {
        return isset($this->tags[$name]);
    }

    /**
     * Clears all tags for a given name.
     *
     * @return $this
     */
    public function clearTag(string $name)
    {
        unset($this->tags[$name]);

        return $this;
    }

    /**
     * Clears the tags for this definition.
     *
     * @return $this
     */
    public function clearTags()
    {
        $this->tags = [];

        return $this;
    }

    /**
     * Sets a file to require before creating the service.
     *
     * @return $this
     */
    public function setFile(?string $file)
    {
        $this->changes['file'] = true;

        $this->file = $file;

        return $this;
    }

    /**
     * Gets the file to require before creating the service.
     *
     * @return string|null The full pathname to include
     */
    public function getFile()
    {
        return $this->file;
    }

    /**
     * Sets if the service must be shared or not.
     *
     * @return $this
     */
    public function setShared(bool $shared)
    {
        $this->changes['shared'] = true;

        $this->shared = $shared;

        return $this;
    }

    /**
     * Whether this service is shared.
     *
     * @return bool
     */
    public function isShared()
    {
        return $this->shared;
    }

    /**
     * Sets the visibility of this service.
     *
     * @return $this
     */
    public function setPublic(bool $boolean)
    {
        $this->changes['public'] = true;

        $this->public = $boolean;

        return $this;
    }

    /**
     * Whether this service is public facing.
     *
     * @return bool
     */
    public function isPublic()
    {
        return $this->public;
    }

    /**
     * Sets if this service is private.
     *
     * @return $this
     *
     * @deprecated since Symfony 5.2, use setPublic() instead
     */
    public function setPrivate(bool $boolean)
    {
        trigger_deprecation('symfony/dependency-injection', '5.2', 'The "%s()" method is deprecated, use "setPublic()" instead.', __METHOD__);

        return $this->setPublic(!$boolean);
    }

    /**
     * Whether this service is private.
     *
     * @return bool
     */
    public function isPrivate()
    {
        return !$this->public;
    }

    /**
     * Sets the lazy flag of this service.
     *
     * @return $this
     */
    public function setLazy(bool $lazy)
    {
        $this->changes['lazy'] = true;

        $this->lazy = $lazy;

        return $this;
    }

    /**
     * Whether this service is lazy.
     *
     * @return bool
     */
    public function isLazy()
    {
        return $this->lazy;
    }

    /**
     * Sets whether this definition is synthetic, that is not constructed by the
     * container, but dynamically injected.
     *
     * @return $this
     */
    public function setSynthetic(bool $boolean)
    {
        $this->synthetic = $boolean;

        if (!isset($this->changes['public'])) {
            $this->setPublic(true);
        }

        return $this;
    }

    /**
     * Whether this definition is synthetic, that is not constructed by the
     * container, but dynamically injected.
     *
     * @return bool
     */
    public function isSynthetic()
    {
        return $this->synthetic;
    }

    /**
     * Whether this definition is abstract, that means it merely serves as a
     * template for other definitions.
     *
     * @return $this
     */
    public function setAbstract(bool $boolean)
    {
        $this->abstract = $boolean;

        return $this;
    }

    /**
     * Whether this definition is abstract, that means it merely serves as a
     * template for other definitions.
     *
     * @return bool
     */
    public function isAbstract()
    {
        return $this->abstract;
    }

    /**
     * Whether this definition is deprecated, that means it should not be called
     * anymore.
     *
     * @param string $package The name of the composer package that is triggering the deprecation
     * @param string $version The version of the package that introduced the deprecation
     * @param string $message The deprecation message to use
     *
     * @return $this
     *
     * @throws InvalidArgumentException when the message template is invalid
     */
    public function setDeprecated(/* string $package, string $version, string $message */)
    {
        $args = \func_get_args();

        if (\func_num_args() < 3) {
            trigger_deprecation('symfony/dependency-injection', '5.1', 'The signature of method "%s()" requires 3 arguments: "string $package, string $version, string $message", not defining them is deprecated.', __METHOD__);

            $status = $args[0] ?? true;

            if (!$status) {
                trigger_deprecation('symfony/dependency-injection', '5.1', 'Passing a null message to un-deprecate a node is deprecated.');
            }

            $message = (string) ($args[1] ?? null);
            $package = $version = '';
        } else {
            $status = true;
            $package = (string) $args[0];
            $version = (string) $args[1];
            $message = (string) $args[2];
        }

        if ('' !== $message) {
            if (preg_match('#[\r\n]|\*/#', $message)) {
                throw new InvalidArgumentException('Invalid characters found in deprecation template.');
            }

            if (false === strpos($message, '%service_id%')) {
                throw new InvalidArgumentException('The deprecation template must contain the "%service_id%" placeholder.');
            }
        }

        $this->changes['deprecated'] = true;
        $this->deprecation = $status ? ['package' => $package, 'version' => $version, 'message' => $message ?: self::$defaultDeprecationTemplate] : [];

        return $this;
    }

    /**
     * Whether this definition is deprecated, that means it should not be called
     * anymore.
     *
     * @return bool
     */
    public function isDeprecated()
    {
        return (bool) $this->deprecation;
    }

    /**
     * Message to use if this definition is deprecated.
     *
     * @deprecated since Symfony 5.1, use "getDeprecation()" instead.
     *
     * @param string $id Service id relying on this definition
     *
     * @return string
     */
    public function getDeprecationMessage(string $id)
    {
<<<<<<< HEAD
        trigger_deprecation('symfony/dependency-injection', '5.1', 'The "%s()" method is deprecated, use "getDeprecation()" instead.', __METHOD__);

        return $this->getDeprecation($id)['message'];
    }

    /**
     * @param string $id Service id relying on this definition
     */
    public function getDeprecation(string $id): array
    {
        return [
            'package' => $this->deprecation['package'],
            'version' => $this->deprecation['version'],
            'message' => str_replace('%service_id%', $id, $this->deprecation['message']),
        ];
=======
        return str_replace('%service_id%', $id, $this->deprecationTemplate ?: self::DEFAULT_DEPRECATION_TEMPLATE);
>>>>>>> cf0f3c98
    }

    /**
     * Sets a configurator to call after the service is fully initialized.
     *
     * @param string|array|Reference|null $configurator A PHP function, reference or an array containing a class/Reference and a method to call
     *
     * @return $this
     */
    public function setConfigurator($configurator)
    {
        $this->changes['configurator'] = true;

        if (\is_string($configurator) && false !== strpos($configurator, '::')) {
            $configurator = explode('::', $configurator, 2);
        } elseif ($configurator instanceof Reference) {
            $configurator = [$configurator, '__invoke'];
        }

        $this->configurator = $configurator;

        return $this;
    }

    /**
     * Gets the configurator to call after the service is fully initialized.
     *
     * @return callable|array|null
     */
    public function getConfigurator()
    {
        return $this->configurator;
    }

    /**
     * Is the definition autowired?
     *
     * @return bool
     */
    public function isAutowired()
    {
        return $this->autowired;
    }

    /**
     * Enables/disables autowiring.
     *
     * @return $this
     */
    public function setAutowired(bool $autowired)
    {
        $this->changes['autowired'] = true;

        $this->autowired = $autowired;

        return $this;
    }

    /**
     * Gets bindings.
     *
     * @return array|BoundArgument[]
     */
    public function getBindings()
    {
        return $this->bindings;
    }

    /**
     * Sets bindings.
     *
     * Bindings map $named or FQCN arguments to values that should be
     * injected in the matching parameters (of the constructor, of methods
     * called and of controller actions).
     *
     * @return $this
     */
    public function setBindings(array $bindings)
    {
        foreach ($bindings as $key => $binding) {
            if (0 < strpos($key, '$') && $key !== $k = preg_replace('/[ \t]*\$/', ' $', $key)) {
                unset($bindings[$key]);
                $bindings[$key = $k] = $binding;
            }
            if (!$binding instanceof BoundArgument) {
                $bindings[$key] = new BoundArgument($binding);
            }
        }

        $this->bindings = $bindings;

        return $this;
    }

    /**
     * Add an error that occurred when building this Definition.
     *
     * @param string|\Closure|self $error
     *
     * @return $this
     */
    public function addError($error)
    {
        if ($error instanceof self) {
            $this->errors = array_merge($this->errors, $error->errors);
        } else {
            $this->errors[] = $error;
        }

        return $this;
    }

    /**
     * Returns any errors that occurred while building this Definition.
     *
     * @return array
     */
    public function getErrors()
    {
        foreach ($this->errors as $i => $error) {
            if ($error instanceof \Closure) {
                $this->errors[$i] = (string) $error();
            } elseif (!\is_string($error)) {
                $this->errors[$i] = (string) $error;
            }
        }

        return $this->errors;
    }

    public function hasErrors(): bool
    {
        return (bool) $this->errors;
    }
}<|MERGE_RESOLUTION|>--- conflicted
+++ resolved
@@ -743,7 +743,7 @@
         }
 
         $this->changes['deprecated'] = true;
-        $this->deprecation = $status ? ['package' => $package, 'version' => $version, 'message' => $message ?: self::$defaultDeprecationTemplate] : [];
+        $this->deprecation = $status ? ['package' => $package, 'version' => $version, 'message' => $message ?: self::DEFAULT_DEPRECATION_TEMPLATE] : [];
 
         return $this;
     }
@@ -770,7 +770,6 @@
      */
     public function getDeprecationMessage(string $id)
     {
-<<<<<<< HEAD
         trigger_deprecation('symfony/dependency-injection', '5.1', 'The "%s()" method is deprecated, use "getDeprecation()" instead.', __METHOD__);
 
         return $this->getDeprecation($id)['message'];
@@ -786,9 +785,6 @@
             'version' => $this->deprecation['version'],
             'message' => str_replace('%service_id%', $id, $this->deprecation['message']),
         ];
-=======
-        return str_replace('%service_id%', $id, $this->deprecationTemplate ?: self::DEFAULT_DEPRECATION_TEMPLATE);
->>>>>>> cf0f3c98
     }
 
     /**
