{
    "name": "symfony/mailer",
    "type": "library",
    "description": "Helps sending emails",
    "keywords": [],
    "homepage": "https://symfony.com",
    "license": "MIT",
    "authors": [
        {
            "name": "Fabien Potencier",
            "email": "fabien@symfony.com"
        },
        {
            "name": "Symfony Community",
            "homepage": "https://symfony.com/contributors"
        }
    ],
    "require": {
        "php": ">=8.1",
        "egulias/email-validator": "^2.1.10|^3|^4",
        "psr/event-dispatcher": "^1",
        "psr/log": "^1|^2|^3",
        "symfony/event-dispatcher": "^5.4|^6.0",
        "symfony/mime": "^6.2",
        "symfony/service-contracts": "^2.5|^3"
    },
    "require-dev": {
        "symfony/console": "^5.4|^6.0",
<<<<<<< HEAD
        "symfony/http-client-contracts": "^2.5|^3",
=======
        "symfony/http-client": "^5.4|^6.0",
>>>>>>> fd60857f
        "symfony/messenger": "^6.2",
        "symfony/twig-bridge": "^6.2"
    },
    "conflict": {
        "symfony/http-client-contracts": "<2.5",
        "symfony/http-kernel": "<5.4",
        "symfony/messenger": "<6.2",
        "symfony/mime": "<6.2",
        "symfony/twig-bridge": "<6.2.1"
    },
    "autoload": {
        "psr-4": { "Symfony\\Component\\Mailer\\": "" },
        "exclude-from-classmap": [
            "/Tests/"
        ]
    },
    "minimum-stability": "dev"
}<|MERGE_RESOLUTION|>--- conflicted
+++ resolved
@@ -26,11 +26,7 @@
     },
     "require-dev": {
         "symfony/console": "^5.4|^6.0",
-<<<<<<< HEAD
-        "symfony/http-client-contracts": "^2.5|^3",
-=======
         "symfony/http-client": "^5.4|^6.0",
->>>>>>> fd60857f
         "symfony/messenger": "^6.2",
         "symfony/twig-bridge": "^6.2"
     },
