--- conflicted
+++ resolved
@@ -32,11 +32,7 @@
      * @param string                         $plaintextPassword The presented password, used in the rehash
      * @param PasswordUpgraderInterface|null $passwordUpgrader  The password upgrader, defaults to the UserProvider if null
      */
-<<<<<<< HEAD
-    public function __construct(#[\SensitiveParameter] string $plaintextPassword, PasswordUpgraderInterface $passwordUpgrader = null)
-=======
     public function __construct(#[\SensitiveParameter] string $plaintextPassword, ?PasswordUpgraderInterface $passwordUpgrader = null)
->>>>>>> a44829e2
     {
         $this->plaintextPassword = $plaintextPassword;
         $this->passwordUpgrader = $passwordUpgrader;
