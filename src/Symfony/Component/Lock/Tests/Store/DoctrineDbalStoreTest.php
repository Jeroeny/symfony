<?php

/*
 * This file is part of the Symfony package.
 *
 * (c) Fabien Potencier <fabien@symfony.com>
 *
 * For the full copyright and license information, please view the LICENSE
 * file that was distributed with this source code.
 */

namespace Symfony\Component\Lock\Tests\Store;

use Doctrine\DBAL\Configuration;
use Doctrine\DBAL\Connection;
use Doctrine\DBAL\DriverManager;
use Doctrine\DBAL\Exception\TableNotFoundException;
use Doctrine\DBAL\Platforms\AbstractPlatform;
use Doctrine\DBAL\Schema\DefaultSchemaManagerFactory;
use Doctrine\DBAL\Schema\Schema;
use Symfony\Component\Lock\Key;
use Symfony\Component\Lock\PersistingStoreInterface;
use Symfony\Component\Lock\Store\DoctrineDbalStore;

/**
 * @author Jérémy Derussé <jeremy@derusse.com>
 *
 * @requires extension pdo_sqlite
 */
class DoctrineDbalStoreTest extends AbstractStoreTestCase
{
    use ExpiringStoreTestTrait;

    protected static $dbFile;

    public static function setUpBeforeClass(): void
    {
        self::$dbFile = tempnam(sys_get_temp_dir(), 'sf_sqlite_lock');

<<<<<<< HEAD
        $config = class_exists(ORMSetup::class) ? ORMSetup::createConfiguration(true) : new Configuration();
        $config->setSchemaManagerFactory(new DefaultSchemaManagerFactory());
=======
        $config = new Configuration();
        if (class_exists(DefaultSchemaManagerFactory::class)) {
            $config->setSchemaManagerFactory(new DefaultSchemaManagerFactory());
        }
>>>>>>> 2fe2b5a3

        $store = new DoctrineDbalStore(DriverManager::getConnection(['driver' => 'pdo_sqlite', 'path' => self::$dbFile], $config));
        $store->createTable();
    }

    public static function tearDownAfterClass(): void
    {
        @unlink(self::$dbFile);
    }

    protected function getClockDelay()
    {
        return 1000000;
    }

    public function getStore(): PersistingStoreInterface
    {
        $config = new Configuration();
        if (class_exists(DefaultSchemaManagerFactory::class)) {
            $config->setSchemaManagerFactory(new DefaultSchemaManagerFactory());
        }

        return new DoctrineDbalStore(DriverManager::getConnection(['driver' => 'pdo_sqlite', 'path' => self::$dbFile], $config));
    }

    public function testAbortAfterExpiration()
    {
        $this->markTestSkipped('Pdo expects a TTL greater than 1 sec. Simulating a slow network is too hard');
    }

    /**
     * @dataProvider provideDsn
     */
    public function testDsn(string $dsn, string $file = null)
    {
        $key = new Key(uniqid(__METHOD__, true));

        try {
            $store = new DoctrineDbalStore($dsn);

            $store->save($key);
            $this->assertTrue($store->exists($key));
        } finally {
            if (null !== $file) {
                @unlink($file);
            }
        }
    }

    public static function provideDsn()
    {
        $dbFile = tempnam(sys_get_temp_dir(), 'sf_sqlite_cache');
        yield ['sqlite://localhost/'.$dbFile.'1', $dbFile.'1'];
        yield ['sqlite3:///'.$dbFile.'3', $dbFile.'3'];
        yield ['sqlite://localhost/:memory:'];
    }

    /**
     * @dataProvider providePlatforms
     */
    public function testCreatesTableInTransaction(string $platform)
    {
        $conn = $this->createMock(Connection::class);

        $series = [
            [$this->stringContains('INSERT INTO'), $this->createMock(TableNotFoundException::class)],
            [$this->matches('create sql stmt'), 1],
            [$this->stringContains('INSERT INTO'), 1],
        ];

        $conn->expects($this->atLeast(3))
            ->method('executeStatement')
            ->willReturnCallback(function ($sql) use (&$series) {
                if ([$constraint, $return] = array_shift($series)) {
                    $constraint->evaluate($sql);
                }

                if ($return instanceof \Exception) {
                    throw $return;
                }

                return $return ?? 1;
            })
        ;

        $conn->method('isTransactionActive')
            ->willReturn(true);

        $platform = $this->createMock($platform);
        $platform->method(method_exists(AbstractPlatform::class, 'getCreateTablesSQL') ? 'getCreateTablesSQL' : 'getCreateTableSQL')
            ->willReturn(['create sql stmt']);

        $conn->method('getDatabasePlatform')
            ->willReturn($platform);

        $store = new DoctrineDbalStore($conn);

        $key = new Key(uniqid(__METHOD__, true));

        $store->save($key);
    }

    public static function providePlatforms(): \Generator
    {
        yield [\Doctrine\DBAL\Platforms\PostgreSQLPlatform::class];
        yield [\Doctrine\DBAL\Platforms\PostgreSQL94Platform::class];
        yield [\Doctrine\DBAL\Platforms\SqlitePlatform::class];
        yield [\Doctrine\DBAL\Platforms\SQLServerPlatform::class];
        yield [\Doctrine\DBAL\Platforms\SQLServer2012Platform::class];
    }

    public function testTableCreationInTransactionNotSupported()
    {
        $conn = $this->createMock(Connection::class);

        $series = [
            [$this->stringContains('INSERT INTO'), $this->createMock(TableNotFoundException::class)],
            [$this->stringContains('INSERT INTO'), 1],
        ];

        $conn->expects($this->atLeast(2))
            ->method('executeStatement')
            ->willReturnCallback(function ($sql) use (&$series) {
                if ([$constraint, $return] = array_shift($series)) {
                    $constraint->evaluate($sql);
                }

                if ($return instanceof \Exception) {
                    throw $return;
                }

                return $return ?? 1;
            })
        ;

        $conn->method('isTransactionActive')
            ->willReturn(true);

        $platform = $this->createMock(AbstractPlatform::class);
        $platform->method(method_exists(AbstractPlatform::class, 'getCreateTablesSQL') ? 'getCreateTablesSQL' : 'getCreateTableSQL')
            ->willReturn(['create sql stmt']);

        $conn->expects($this->atLeast(2))
            ->method('getDatabasePlatform');

        $store = new DoctrineDbalStore($conn);

        $key = new Key(uniqid(__METHOD__, true));

        $store->save($key);
    }

    public function testCreatesTableOutsideTransaction()
    {
        $conn = $this->createMock(Connection::class);

        $series = [
            [$this->stringContains('INSERT INTO'), $this->createMock(TableNotFoundException::class)],
            [$this->matches('create sql stmt'), 1],
            [$this->stringContains('INSERT INTO'), 1],
        ];

        $conn->expects($this->atLeast(3))
            ->method('executeStatement')
            ->willReturnCallback(function ($sql) use (&$series) {
                if ([$constraint, $return] = array_shift($series)) {
                    $constraint->evaluate($sql);
                }

                if ($return instanceof \Exception) {
                    throw $return;
                }

                return $return ?? 1;
            })
        ;

        $conn->method('isTransactionActive')
            ->willReturn(false);

        $platform = $this->createMock(AbstractPlatform::class);
        $platform->method(method_exists(AbstractPlatform::class, 'getCreateTablesSQL') ? 'getCreateTablesSQL' : 'getCreateTableSQL')
            ->willReturn(['create sql stmt']);

        $conn->method('getDatabasePlatform')
            ->willReturn($platform);

        $store = new DoctrineDbalStore($conn);

        $key = new Key(uniqid(__METHOD__, true));

        $store->save($key);
    }

    public function testConfigureSchemaDifferentDatabase()
    {
        $conn = $this->createMock(Connection::class);
        $someFunction = function () { return false; };
        $schema = new Schema();

        $dbalStore = new DoctrineDbalStore($conn);
        $dbalStore->configureSchema($schema, $someFunction);
        $this->assertFalse($schema->hasTable('lock_keys'));
    }

    public function testConfigureSchemaSameDatabase()
    {
        $conn = $this->createMock(Connection::class);
        $someFunction = function () { return true; };
        $schema = new Schema();

        $dbalStore = new DoctrineDbalStore($conn);
        $dbalStore->configureSchema($schema, $someFunction);
        $this->assertTrue($schema->hasTable('lock_keys'));
    }

    public function testConfigureSchemaTableExists()
    {
        $conn = $this->createMock(Connection::class);
        $schema = new Schema();
        $schema->createTable('lock_keys');

        $dbalStore = new DoctrineDbalStore($conn);
        $someFunction = function () { return true; };
        $dbalStore->configureSchema($schema, $someFunction);
        $table = $schema->getTable('lock_keys');
        $this->assertEmpty($table->getColumns(), 'The table was not overwritten');
    }
}<|MERGE_RESOLUTION|>--- conflicted
+++ resolved
@@ -37,15 +37,8 @@
     {
         self::$dbFile = tempnam(sys_get_temp_dir(), 'sf_sqlite_lock');
 
-<<<<<<< HEAD
-        $config = class_exists(ORMSetup::class) ? ORMSetup::createConfiguration(true) : new Configuration();
+        $config = new Configuration();
         $config->setSchemaManagerFactory(new DefaultSchemaManagerFactory());
-=======
-        $config = new Configuration();
-        if (class_exists(DefaultSchemaManagerFactory::class)) {
-            $config->setSchemaManagerFactory(new DefaultSchemaManagerFactory());
-        }
->>>>>>> 2fe2b5a3
 
         $store = new DoctrineDbalStore(DriverManager::getConnection(['driver' => 'pdo_sqlite', 'path' => self::$dbFile], $config));
         $store->createTable();
