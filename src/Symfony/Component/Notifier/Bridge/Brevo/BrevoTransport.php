--- conflicted
+++ resolved
@@ -31,13 +31,8 @@
     public function __construct(
         #[\SensitiveParameter] private readonly string $apiKey,
         private readonly string $sender,
-<<<<<<< HEAD
-        HttpClientInterface $client = null,
-        EventDispatcherInterface $dispatcher = null,
-=======
         ?HttpClientInterface $client = null,
-        ?EventDispatcherInterface $dispatcher = null
->>>>>>> 6cd40eaa
+        ?EventDispatcherInterface $dispatcher = null,
     ) {
         parent::__construct($client, $dispatcher);
     }
