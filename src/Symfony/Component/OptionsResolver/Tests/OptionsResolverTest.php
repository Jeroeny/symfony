--- conflicted
+++ resolved
@@ -555,13 +555,8 @@
             },
             ['foo' => 'baz'],
             [
-<<<<<<< HEAD
-                'type' => E_USER_DEPRECATED,
+                'type' => \E_USER_DEPRECATED,
                 'message' => 'Since vendor/package 1.1: The option "foo" is deprecated.',
-=======
-                'type' => \E_USER_DEPRECATED,
-                'message' => 'The option "foo" is deprecated.',
->>>>>>> 6c2a1c9a
             ],
             1,
         ];
@@ -578,13 +573,8 @@
             },
             ['foo' => 'baz'],
             [
-<<<<<<< HEAD
-                'type' => E_USER_DEPRECATED,
+                'type' => \E_USER_DEPRECATED,
                 'message' => 'Since vendor/package 1.1: The option "foo" is deprecated, use "bar" option instead.',
-=======
-                'type' => \E_USER_DEPRECATED,
-                'message' => 'The option "foo" is deprecated, use "bar" option instead.',
->>>>>>> 6c2a1c9a
             ],
             2,
         ];
@@ -603,13 +593,8 @@
             },
             [],
             [
-<<<<<<< HEAD
-                'type' => E_USER_DEPRECATED,
+                'type' => \E_USER_DEPRECATED,
                 'message' => 'Since vendor/package 1.1: The option "foo" is deprecated.',
-=======
-                'type' => \E_USER_DEPRECATED,
-                'message' => 'The option "foo" is deprecated.',
->>>>>>> 6c2a1c9a
             ],
             1,
         ];
@@ -630,13 +615,8 @@
             },
             ['foo' => new \stdClass()],
             [
-<<<<<<< HEAD
-                'type' => E_USER_DEPRECATED,
+                'type' => \E_USER_DEPRECATED,
                 'message' => 'Since vendor/package 1.1: Passing an instance of "stdClass" to option "foo" is deprecated, pass its FQCN instead.',
-=======
-                'type' => \E_USER_DEPRECATED,
-                'message' => 'Passing an instance of "stdClass" to option "foo" is deprecated, pass its FQCN instead.',
->>>>>>> 6c2a1c9a
             ],
             1,
         ];
@@ -671,13 +651,8 @@
             },
             ['foo' => null], // It triggers a deprecation
             [
-<<<<<<< HEAD
-                'type' => E_USER_DEPRECATED,
+                'type' => \E_USER_DEPRECATED,
                 'message' => 'Since vendor/package 1.1: Passing a value different than true or false is deprecated.',
-=======
-                'type' => \E_USER_DEPRECATED,
-                'message' => 'Passing a value different than true or false is deprecated.',
->>>>>>> 6c2a1c9a
             ],
             1,
         ];
@@ -712,13 +687,8 @@
             },
             ['widget' => 'single_text', 'date_format' => 2],
             [
-<<<<<<< HEAD
-                'type' => E_USER_DEPRECATED,
+                'type' => \E_USER_DEPRECATED,
                 'message' => 'Since vendor/package 1.1: Using the "date_format" option when the "widget" option is set to "single_text" is deprecated.',
-=======
-                'type' => \E_USER_DEPRECATED,
-                'message' => 'Using the "date_format" option when the "widget" option is set to "single_text" is deprecated.',
->>>>>>> 6c2a1c9a
             ],
             1,
         ];
@@ -743,13 +713,8 @@
             },
             ['foo' => 'baz'], // It triggers a deprecation
             [
-<<<<<<< HEAD
-                'type' => E_USER_DEPRECATED,
+                'type' => \E_USER_DEPRECATED,
                 'message' => 'Since vendor/package 1.1: The option "foo" is deprecated.',
-=======
-                'type' => \E_USER_DEPRECATED,
-                'message' => 'The option "foo" is deprecated.',
->>>>>>> 6c2a1c9a
             ],
             4,
         ];
