<?php

/*
 * This file is part of the Symfony package.
 *
 * (c) Fabien Potencier <fabien@symfony.com>
 *
 * For the full copyright and license information, please view the LICENSE
 * file that was distributed with this source code.
 */

namespace Symfony\Component\Form\Tests\Extension\Validator\Constraints;

use Symfony\Component\Form\FormBuilder;
use Symfony\Component\Form\Exception\TransformationFailedException;
use Symfony\Component\Form\CallbackTransformer;
use Symfony\Component\Form\FormInterface;
use Symfony\Component\Form\Extension\Validator\Constraints\Form;
use Symfony\Component\Form\Extension\Validator\Constraints\FormValidator;
use Symfony\Component\Form\SubmitButtonBuilder;
use Symfony\Component\Validator\Constraints\NotNull;
use Symfony\Component\Validator\Constraints\NotBlank;
use Symfony\Component\Validator\Constraints\Valid;
use Symfony\Component\Validator\ExecutionContextInterface;
use Symfony\Component\Validator\Tests\Constraints\AbstractConstraintValidatorTest;

/**
 * @author Bernhard Schussek <bschussek@gmail.com>
 */
class FormValidatorTest extends AbstractConstraintValidatorTest
{
    /**
     * @var \PHPUnit_Framework_MockObject_MockObject
     */
    private $dispatcher;

    /**
     * @var \PHPUnit_Framework_MockObject_MockObject
     */
    private $factory;

    /**
     * @var \PHPUnit_Framework_MockObject_MockObject
     */
    protected $serverParams;

    protected function setUp()
    {
        $this->dispatcher = $this->getMock('Symfony\Component\EventDispatcher\EventDispatcherInterface');
        $this->factory = $this->getMock('Symfony\Component\Form\FormFactoryInterface');
        $this->serverParams = $this->getMock(
            'Symfony\Component\Form\Extension\Validator\Util\ServerParams',
            array('getNormalizedIniPostMaxSize', 'getContentLength')
        );

        parent::setUp();
    }

    protected function createValidator()
    {
        return new FormValidator($this->serverParams);
    }

    public function testValidate()
    {
        $object = $this->getMock('\stdClass');
        $options = array('validation_groups' => array('group1', 'group2'));
        $form = $this->getBuilder('name', '\stdClass', $options)
            ->setData($object)
            ->getForm();

        $this->expectValidateAt(0, 'data', $object, 'group1');
        $this->expectValidateAt(1, 'data', $object, 'group2');

        $this->validator->validate($form, new Form());

        $this->assertNoViolation();
    }

    public function testValidateConstraints()
    {
        $object = $this->getMock('\stdClass');
        $constraint1 = new NotNull(array('groups' => array('group1', 'group2')));
        $constraint2 = new NotBlank(array('groups' => 'group2'));

        $options = array(
            'validation_groups' => array('group1', 'group2'),
            'constraints' => array($constraint1, $constraint2),
        );
        $form = $this->getBuilder('name', '\stdClass', $options)
            ->setData($object)
            ->getForm();

        // First default constraints
        $this->expectValidateAt(0, 'data', $object, 'group1');
        $this->expectValidateAt(1, 'data', $object, 'group2');

        // Then custom constraints
        $this->expectValidateValueAt(2, 'data', $object, $constraint1, 'group1');
        $this->expectValidateValueAt(3, 'data', $object, $constraint2, 'group2');

        $this->validator->validate($form, new Form());

        $this->assertNoViolation();
    }

    public function testValidateIfParentWithCascadeValidation()
    {
        $object = $this->getMock('\stdClass');

        $parent = $this->getBuilder('parent', null, array('cascade_validation' => true))
            ->setCompound(true)
            ->setDataMapper($this->getDataMapper())
            ->getForm();
        $options = array('validation_groups' => array('group1', 'group2'));
        $form = $this->getBuilder('name', '\stdClass', $options)->getForm();
        $parent->add($form);

        $form->setData($object);

        $this->expectValidateAt(0, 'data', $object, 'group1');
        $this->expectValidateAt(1, 'data', $object, 'group2');

        $this->validator->validate($form, new Form());

        $this->assertNoViolation();
    }

    public function testValidateIfChildWithValidConstraint()
    {
        $object = $this->getMock('\stdClass');

        $parent = $this->getBuilder('parent')
            ->setCompound(true)
            ->setDataMapper($this->getDataMapper())
            ->getForm();
        $options = array(
            'validation_groups' => array('group1', 'group2'),
            'constraints' => array(new Valid()),
        );
        $form = $this->getBuilder('name', '\stdClass', $options)->getForm();
        $parent->add($form);

        $form->setData($object);

        $this->expectValidateAt(0, 'data', $object, array('group1', 'group2'));

        $this->validator->validate($form, new Form());

        $this->assertNoViolation();
    }

    public function testDontValidateIfParentWithoutCascadeValidation()
    {
        $object = $this->getMock('\stdClass');

        $parent = $this->getBuilder('parent', null, array('cascade_validation' => false))
            ->setCompound(true)
            ->setDataMapper($this->getDataMapper())
            ->getForm();
        $options = array('validation_groups' => array('group1', 'group2'));
        $form = $this->getBuilder('name', '\stdClass', $options)->getForm();
        $parent->add($form);

        $form->setData($object);

        $this->expectNoValidate();

        $this->validator->validate($form, new Form());

        $this->assertNoViolation();
    }

    public function testMissingConstraintIndex()
    {
        $object = new \stdClass();
        $form = new FormBuilder('name', '\stdClass', $this->dispatcher, $this->factory);
        $form = $form->setData($object)->getForm();

        $this->expectValidateAt(0, 'data', $object, 'Default');

        $this->validator->validate($form, new Form());

        $this->assertNoViolation();
    }

    public function testValidateConstraintsEvenIfNoCascadeValidation()
    {
        $object = $this->getMock('\stdClass');
        $constraint1 = new NotNull(array('groups' => array('group1', 'group2')));
        $constraint2 = new NotBlank(array('groups' => 'group2'));

        $parent = $this->getBuilder('parent', null, array('cascade_validation' => false))
            ->setCompound(true)
            ->setDataMapper($this->getDataMapper())
            ->getForm();
        $options = array(
            'validation_groups' => array('group1', 'group2'),
            'constraints' => array($constraint1, $constraint2),
        );
        $form = $this->getBuilder('name', '\stdClass', $options)
            ->setData($object)
            ->getForm();
        $parent->add($form);

        $this->expectValidateValueAt(0, 'data', $object, $constraint1, 'group1');
        $this->expectValidateValueAt(1, 'data', $object, $constraint2, 'group2');

        $this->validator->validate($form, new Form());

        $this->assertNoViolation();
    }

    public function testDontValidateIfNoValidationGroups()
    {
        $object = $this->getMock('\stdClass');

        $form = $this->getBuilder('name', '\stdClass', array(
                'validation_groups' => array(),
            ))
            ->setData($object)
            ->getForm();

        $form->setData($object);

        $this->expectNoValidate();

        $this->validator->validate($form, new Form());

        $this->assertNoViolation();
    }

    public function testDontValidateConstraintsIfNoValidationGroups()
    {
        $object = $this->getMock('\stdClass');
        $constraint1 = $this->getMock('Symfony\Component\Validator\Constraint');
        $constraint2 = $this->getMock('Symfony\Component\Validator\Constraint');

        $options = array(
            'validation_groups' => array(),
            'constraints' => array($constraint1, $constraint2),
        );
        $form = $this->getBuilder('name', '\stdClass', $options)
            ->setData($object)
            ->getForm();

        // Launch transformer
        $form->submit(array());

        $this->expectNoValidate();

        $this->validator->validate($form, new Form());

        $this->assertNoViolation();
    }

    public function testDontValidateIfNotSynchronized()
    {
        $object = $this->getMock('\stdClass');

        $form = $this->getBuilder('name', '\stdClass', array(
                'invalid_message' => 'invalid_message_key',
                // Invalid message parameters must be supported, because the
                // invalid message can be a translation key
                // see https://github.com/symfony/symfony/issues/5144
                'invalid_message_parameters' => array('{{ foo }}' => 'bar'),
            ))
            ->setData($object)
            ->addViewTransformer(new CallbackTransformer(
                function ($data) { return $data; },
                function () { throw new TransformationFailedException(); }
            ))
            ->getForm();

        // Launch transformer
        $form->submit('foo');

        $this->expectNoValidate();

        $this->validator->validate($form, new Form());

        $this->buildViolation('invalid_message_key')
            ->setParameter('{{ value }}', 'foo')
            ->setParameter('{{ foo }}', 'bar')
            ->setInvalidValue('foo')
            ->setCode(Form::NOT_SYNCHRONIZED_ERROR)
            ->setCause($form->getTransformationFailure())
            ->assertRaised();
    }

    public function testAddInvalidErrorEvenIfNoValidationGroups()
    {
        $object = $this->getMock('\stdClass');

        $form = $this->getBuilder('name', '\stdClass', array(
                'invalid_message' => 'invalid_message_key',
                // Invalid message parameters must be supported, because the
                // invalid message can be a translation key
                // see https://github.com/symfony/symfony/issues/5144
                'invalid_message_parameters' => array('{{ foo }}' => 'bar'),
                'validation_groups' => array(),
            ))
            ->setData($object)
            ->addViewTransformer(new CallbackTransformer(
                    function ($data) { return $data; },
                    function () { throw new TransformationFailedException(); }
                ))
            ->getForm();

        // Launch transformer
        $form->submit('foo');

        $this->expectNoValidate();

        $this->validator->validate($form, new Form());

        $this->buildViolation('invalid_message_key')
            ->setParameter('{{ value }}', 'foo')
            ->setParameter('{{ foo }}', 'bar')
            ->setInvalidValue('foo')
            ->setCode(Form::NOT_SYNCHRONIZED_ERROR)
            ->setCause($form->getTransformationFailure())
            ->assertRaised();
    }

    public function testDontValidateConstraintsIfNotSynchronized()
    {
        $object = $this->getMock('\stdClass');
        $constraint1 = $this->getMock('Symfony\Component\Validator\Constraint');
        $constraint2 = $this->getMock('Symfony\Component\Validator\Constraint');

        $options = array(
            'invalid_message' => 'invalid_message_key',
            'validation_groups' => array('group1', 'group2'),
            'constraints' => array($constraint1, $constraint2),
        );
        $form = $this->getBuilder('name', '\stdClass', $options)
            ->setData($object)
            ->addViewTransformer(new CallbackTransformer(
                function ($data) { return $data; },
                function () { throw new TransformationFailedException(); }
            ))
            ->getForm();

        // Launch transformer
        $form->submit('foo');

        $this->expectNoValidate();

        $this->validator->validate($form, new Form());

        $this->buildViolation('invalid_message_key')
            ->setParameter('{{ value }}', 'foo')
            ->setInvalidValue('foo')
            ->setCode(Form::NOT_SYNCHRONIZED_ERROR)
            ->setCause($form->getTransformationFailure())
            ->assertRaised();
    }

    // https://github.com/symfony/symfony/issues/4359
    public function testDontMarkInvalidIfAnyChildIsNotSynchronized()
    {
        $object = $this->getMock('\stdClass');

        $failingTransformer = new CallbackTransformer(
            function ($data) { return $data; },
            function () { throw new TransformationFailedException(); }
        );

        $form = $this->getBuilder('name', '\stdClass')
            ->setData($object)
            ->addViewTransformer($failingTransformer)
            ->setCompound(true)
            ->setDataMapper($this->getDataMapper())
            ->add(
                $this->getBuilder('child')
                    ->addViewTransformer($failingTransformer)
            )
            ->getForm();

        // Launch transformer
        $form->submit(array('child' => 'foo'));

        $this->expectNoValidate();

        $this->validator->validate($form, new Form());

        $this->assertNoViolation();
    }

    public function testHandleCallbackValidationGroups()
    {
        $object = $this->getMock('\stdClass');
        $options = array('validation_groups' => array($this, 'getValidationGroups'));
        $form = $this->getBuilder('name', '\stdClass', $options)
            ->setData($object)
            ->getForm();

        $this->expectValidateAt(0, 'data', $object, 'group1');
        $this->expectValidateAt(1, 'data', $object, 'group2');

        $this->validator->validate($form, new Form());

        $this->assertNoViolation();
    }

    public function testDontExecuteFunctionNames()
    {
        $object = $this->getMock('\stdClass');
        $options = array('validation_groups' => 'header');
        $form = $this->getBuilder('name', '\stdClass', $options)
            ->setData($object)
            ->getForm();

        $this->expectValidateAt(0, 'data', $object, 'header');

        $this->validator->validate($form, new Form());

        $this->assertNoViolation();
    }

    public function testHandleClosureValidationGroups()
    {
        $object = $this->getMock('\stdClass');
        $options = array('validation_groups' => function (FormInterface $form) {
            return array('group1', 'group2');
        });
        $form = $this->getBuilder('name', '\stdClass', $options)
            ->setData($object)
            ->getForm();

        $this->expectValidateAt(0, 'data', $object, 'group1');
        $this->expectValidateAt(1, 'data', $object, 'group2');

        $this->validator->validate($form, new Form());

        $this->assertNoViolation();
    }

    public function testUseValidationGroupOfClickedButton()
    {
        $object = $this->getMock('\stdClass');

        $parent = $this->getBuilder('parent')
            ->setCompound(true)
            ->setDataMapper($this->getDataMapper())
            ->getForm();
        $form = $this->getForm('name', '\stdClass', array(
            'validation_groups' => 'form_group',
            'constraints' => array(new Valid()),
        ));

        $parent->add($form);
        $parent->add($this->getSubmitButton('submit', array(
            'validation_groups' => 'button_group',
        )));

        $parent->submit(array('name' => $object, 'submit' => ''));

        $this->expectValidateAt(0, 'data', $object, array('button_group'));

        $this->validator->validate($form, new Form());

        $this->assertNoViolation();
    }

    public function testDontUseValidationGroupOfUnclickedButton()
    {
        $object = $this->getMock('\stdClass');

        $parent = $this->getBuilder('parent')
            ->setCompound(true)
            ->setDataMapper($this->getDataMapper())
            ->getForm();
        $form = $this->getForm('name', '\stdClass', array(
            'validation_groups' => 'form_group',
            'constraints' => array(new Valid()),
        ));

        $parent->add($form);
        $parent->add($this->getSubmitButton('submit', array(
            'validation_groups' => 'button_group',
        )));

        $form->setData($object);

        $this->expectValidateAt(0, 'data', $object, array('form_group'));

        $this->validator->validate($form, new Form());

        $this->assertNoViolation();
    }

    public function testUseInheritedValidationGroup()
    {
        $object = $this->getMock('\stdClass');

        $parentOptions = array('validation_groups' => 'group');
        $parent = $this->getBuilder('parent', null, $parentOptions)
            ->setCompound(true)
            ->setDataMapper($this->getDataMapper())
            ->getForm();
        $formOptions = array('constraints' => array(new Valid()));
        $form = $this->getBuilder('name', '\stdClass', $formOptions)->getForm();
        $parent->add($form);

        $form->setData($object);

        $this->expectValidateAt(0, 'data', $object, array('group'));

        $this->validator->validate($form, new Form());

        $this->assertNoViolation();
    }

    public function testUseInheritedCallbackValidationGroup()
    {
        $object = $this->getMock('\stdClass');

        $parentOptions = array('validation_groups' => array($this, 'getValidationGroups'));
        $parent = $this->getBuilder('parent', null, $parentOptions)
            ->setCompound(true)
            ->setDataMapper($this->getDataMapper())
            ->getForm();
        $formOptions = array('constraints' => array(new Valid()));
        $form = $this->getBuilder('name', '\stdClass', $formOptions)->getForm();
        $parent->add($form);

        $form->setData($object);

        $this->expectValidateAt(0, 'data', $object, array('group1', 'group2'));

        $this->validator->validate($form, new Form());

        $this->assertNoViolation();
    }

    public function testUseInheritedClosureValidationGroup()
    {
        $object = $this->getMock('\stdClass');

        $parentOptions = array(
            'validation_groups' => function (FormInterface $form) {
                return array('group1', 'group2');
            },
        );
        $parent = $this->getBuilder('parent', null, $parentOptions)
            ->setCompound(true)
            ->setDataMapper($this->getDataMapper())
            ->getForm();
        $formOptions = array('constraints' => array(new Valid()));
        $form = $this->getBuilder('name', '\stdClass', $formOptions)->getForm();
        $parent->add($form);

        $form->setData($object);

        $this->expectValidateAt(0, 'data', $object, array('group1', 'group2'));

        $this->validator->validate($form, new Form());

        $this->assertNoViolation();
    }

    public function testAppendPropertyPath()
    {
        $object = $this->getMock('\stdClass');
        $form = $this->getBuilder('name', '\stdClass')
            ->setData($object)
            ->getForm();

        $this->expectValidateAt(0, 'data', $object, 'Default');

        $this->validator->validate($form, new Form());

        $this->assertNoViolation();
    }

    public function testDontWalkScalars()
    {
        $form = $this->getBuilder()
            ->setData('scalar')
            ->getForm();

        $this->expectNoValidate();

        $this->validator->validate($form, new Form());

        $this->assertNoViolation();
    }

    public function testViolationIfExtraData()
    {
        $form = $this->getBuilder('parent', null, array('extra_fields_message' => 'Extra!'))
            ->setCompound(true)
            ->setDataMapper($this->getDataMapper())
            ->add($this->getBuilder('child'))
            ->getForm();

        $form->submit(array('foo' => 'bar'));

        $this->expectNoValidate();

        $this->validator->validate($form, new Form());

        $this->buildViolation('Extra!')
            ->setParameter('{{ extra_fields }}', 'foo')
            ->setInvalidValue(array('foo' => 'bar'))
            ->setCode(Form::NO_SUCH_FIELD_ERROR)
            ->assertRaised();
    }

    public function testNoViolationIfAllowExtraData()
    {
        $context = $this->getMockExecutionContext();

        $form = $this
            ->getBuilder('parent', null, array('allow_extra_fields' => true))
            ->setCompound(true)
            ->setDataMapper($this->getDataMapper())
            ->add($this->getBuilder('child'))
            ->getForm();

        $form->submit(array('foo' => 'bar'));

        $context->expects($this->never())
            ->method('addViolation');
<<<<<<< HEAD
=======

        if ($context instanceof ExecutionContextInterface) {
            $context->expects($this->never())
                ->method('addViolationAt');
        }
>>>>>>> 56fa7989

        $this->validator->initialize($context);
        $this->validator->validate($form, new Form());
    }

    /**
     * Access has to be public, as this method is called via callback array
     * in {@link testValidateFormDataCanHandleCallbackValidationGroups()}
     * and {@link testValidateFormDataUsesInheritedCallbackValidationGroup()}.
     */
    public function getValidationGroups(FormInterface $form)
    {
        return array('group1', 'group2');
    }

    private function getMockExecutionContext()
    {
        $context = $this->getMock('Symfony\Component\Validator\Context\ExecutionContextInterface');
        $validator = $this->getMock('Symfony\Component\Validator\Validator\ValidatorInterface');
        $contextualValidator = $this->getMock('Symfony\Component\Validator\Validator\ContextualValidatorInterface');

        $validator->expects($this->any())
            ->method('inContext')
            ->with($context)
            ->will($this->returnValue($contextualValidator));

        $context->expects($this->any())
            ->method('getValidator')
            ->will($this->returnValue($validator));

        return $context;
    }

    /**
     * @param string $name
     * @param string $dataClass
     * @param array  $options
     *
     * @return FormBuilder
     */
    private function getBuilder($name = 'name', $dataClass = null, array $options = array())
    {
        $options = array_replace(array(
            'constraints' => array(),
            'invalid_message_parameters' => array(),
        ), $options);

        return new FormBuilder($name, $dataClass, $this->dispatcher, $this->factory, $options);
    }

    private function getForm($name = 'name', $dataClass = null, array $options = array())
    {
        return $this->getBuilder($name, $dataClass, $options)->getForm();
    }

    private function getSubmitButton($name = 'name', array $options = array())
    {
        $builder = new SubmitButtonBuilder($name, $options);

        return $builder->getForm();
    }

    /**
     * @return \PHPUnit_Framework_MockObject_MockObject
     */
    private function getDataMapper()
    {
        return $this->getMock('Symfony\Component\Form\DataMapperInterface');
    }
}<|MERGE_RESOLUTION|>--- conflicted
+++ resolved
@@ -624,14 +624,6 @@
 
         $context->expects($this->never())
             ->method('addViolation');
-<<<<<<< HEAD
-=======
-
-        if ($context instanceof ExecutionContextInterface) {
-            $context->expects($this->never())
-                ->method('addViolationAt');
-        }
->>>>>>> 56fa7989
 
         $this->validator->initialize($context);
         $this->validator->validate($form, new Form());
