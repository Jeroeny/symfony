<?php

/*
 * This file is part of the Symfony package.
 *
 * (c) Fabien Potencier <fabien@symfony.com>
 *
 * For the full copyright and license information, please view the LICENSE
 * file that was distributed with this source code.
 */

namespace Symfony\Component\Messenger\Bridge\Doctrine\Transport;

use Doctrine\DBAL\Connection as DBALConnection;
use Doctrine\DBAL\Driver\Exception as DriverException;
use Doctrine\DBAL\Driver\Result as DriverResult;
use Doctrine\DBAL\Exception as DBALException;
use Doctrine\DBAL\Exception\TableNotFoundException;
use Doctrine\DBAL\LockMode;
use Doctrine\DBAL\Platforms\MySQLPlatform;
use Doctrine\DBAL\Platforms\OraclePlatform;
use Doctrine\DBAL\Query\QueryBuilder;
use Doctrine\DBAL\Result;
use Doctrine\DBAL\Schema\AbstractSchemaManager;
use Doctrine\DBAL\Schema\Comparator;
use Doctrine\DBAL\Schema\Schema;
use Doctrine\DBAL\Schema\SchemaDiff;
use Doctrine\DBAL\Schema\Synchronizer\SchemaSynchronizer;
use Doctrine\DBAL\Schema\Table;
use Doctrine\DBAL\Types\Types;
use Symfony\Component\Messenger\Exception\InvalidArgumentException;
use Symfony\Component\Messenger\Exception\TransportException;
use Symfony\Contracts\Service\ResetInterface;

/**
 * @internal
 *
 * @author Vincent Touzet <vincent.touzet@gmail.com>
 * @author Kévin Dunglas <dunglas@gmail.com>
 */
class Connection implements ResetInterface
{
    protected const TABLE_OPTION_NAME = '_symfony_messenger_table_name';

    protected const DEFAULT_OPTIONS = [
        'table_name' => 'messenger_messages',
        'queue_name' => 'default',
        'redeliver_timeout' => 3600,
        'auto_setup' => true,
    ];

    /**
     * Configuration of the connection.
     *
     * Available options:
     *
     * * table_name: name of the table
     * * connection: name of the Doctrine's entity manager
     * * queue_name: name of the queue
     * * redeliver_timeout: Timeout before redeliver messages still in handling state (i.e: delivered_at is not null and message is still in table). Default: 3600
     * * auto_setup: Whether the table should be created automatically during send / get. Default: true
     */
    protected $configuration = [];
    protected $driverConnection;
    protected $queueEmptiedAt;
    private ?SchemaSynchronizer $schemaSynchronizer;
    private bool $autoSetup;

    public function __construct(array $configuration, DBALConnection $driverConnection, SchemaSynchronizer $schemaSynchronizer = null)
    {
        $this->configuration = array_replace_recursive(static::DEFAULT_OPTIONS, $configuration);
        $this->driverConnection = $driverConnection;
        $this->schemaSynchronizer = $schemaSynchronizer;
        $this->autoSetup = $this->configuration['auto_setup'];
    }

    public function reset()
    {
        $this->queueEmptiedAt = null;
    }

    public function getConfiguration(): array
    {
        return $this->configuration;
    }

    public static function buildConfiguration(string $dsn, array $options = []): array
    {
        if (false === $components = parse_url($dsn)) {
            throw new InvalidArgumentException(sprintf('The given Doctrine Messenger DSN "%s" is invalid.', $dsn));
        }

        $query = [];
        if (isset($components['query'])) {
            parse_str($components['query'], $query);
        }

        $configuration = ['connection' => $components['host']];
        $configuration += $query + $options + static::DEFAULT_OPTIONS;

        $configuration['auto_setup'] = filter_var($configuration['auto_setup'], \FILTER_VALIDATE_BOOLEAN);

        // check for extra keys in options
        $optionsExtraKeys = array_diff(array_keys($options), array_keys(static::DEFAULT_OPTIONS));
        if (0 < \count($optionsExtraKeys)) {
            throw new InvalidArgumentException(sprintf('Unknown option found: [%s]. Allowed options are [%s].', implode(', ', $optionsExtraKeys), implode(', ', array_keys(static::DEFAULT_OPTIONS))));
        }

        // check for extra keys in options
        $queryExtraKeys = array_diff(array_keys($query), array_keys(static::DEFAULT_OPTIONS));
        if (0 < \count($queryExtraKeys)) {
            throw new InvalidArgumentException(sprintf('Unknown option found in DSN: [%s]. Allowed options are [%s].', implode(', ', $queryExtraKeys), implode(', ', array_keys(static::DEFAULT_OPTIONS))));
        }

        return $configuration;
    }

    /**
     * @param int $delay The delay in milliseconds
     *
     * @return string The inserted id
     *
     * @throws DBALException
     */
    public function send(string $body, array $headers, int $delay = 0): string
    {
        $now = new \DateTime();
        $availableAt = (clone $now)->modify(sprintf('+%d seconds', $delay / 1000));

        $queryBuilder = $this->driverConnection->createQueryBuilder()
            ->insert($this->configuration['table_name'])
            ->values([
                'body' => '?',
                'headers' => '?',
                'queue_name' => '?',
                'created_at' => '?',
                'available_at' => '?',
            ]);

        $this->executeStatement($queryBuilder->getSQL(), [
            $body,
            json_encode($headers),
            $this->configuration['queue_name'],
            $now,
            $availableAt,
        ], [
            null,
            null,
            null,
            Types::DATETIME_MUTABLE,
            Types::DATETIME_MUTABLE,
        ]);

        return $this->driverConnection->lastInsertId();
    }

    public function get(): ?array
    {
        if ($this->driverConnection->getDatabasePlatform() instanceof MySQLPlatform) {
            try {
                $this->driverConnection->delete($this->configuration['table_name'], ['delivered_at' => '9999-12-31']);
            } catch (DriverException $e) {
                // Ignore the exception
            }
        }

        get:
        $this->driverConnection->beginTransaction();
        try {
            $query = $this->createAvailableMessagesQueryBuilder()
                ->orderBy('available_at', 'ASC')
                ->setMaxResults(1);

            // Append pessimistic write lock to FROM clause if db platform supports it
            $sql = $query->getSQL();
            if (($fromPart = $query->getQueryPart('from')) &&
                ($table = $fromPart[0]['table'] ?? null) &&
                ($alias = $fromPart[0]['alias'] ?? null)
            ) {
                $fromClause = sprintf('%s %s', $table, $alias);
                $sql = str_replace(
                    sprintf('FROM %s WHERE', $fromClause),
                    sprintf('FROM %s WHERE', $this->driverConnection->getDatabasePlatform()->appendLockHint($fromClause, LockMode::PESSIMISTIC_WRITE)),
                    $sql
                );
            }

            // Wrap the rownum query in a sub-query to allow writelocks without ORA-02014 error
            if ($this->driverConnection->getDatabasePlatform() instanceof OraclePlatform) {
                $sql = str_replace('SELECT a.* FROM', 'SELECT a.id FROM', $sql);

                $wrappedQuery = $this->driverConnection->createQueryBuilder()
                    ->select(
                        'w.id AS "id", w.body AS "body", w.headers AS "headers", w.queue_name AS "queue_name", '.
                        'w.created_at AS "created_at", w.available_at AS "available_at", '.
                        'w.delivered_at AS "delivered_at"'
                    )
                    ->from($this->configuration['table_name'], 'w')
                    ->where('w.id IN('.$sql.')');

                $sql = $wrappedQuery->getSQL();
            }

            // use SELECT ... FOR UPDATE to lock table
            $stmt = $this->executeQuery(
                $sql.' '.$this->driverConnection->getDatabasePlatform()->getWriteLockSQL(),
                $query->getParameters(),
                $query->getParameterTypes()
            );
            $doctrineEnvelope = $stmt instanceof Result || $stmt instanceof DriverResult ? $stmt->fetchAssociative() : $stmt->fetch();

            if (false === $doctrineEnvelope) {
                $this->driverConnection->commit();
                $this->queueEmptiedAt = microtime(true) * 1000;

                return null;
            }
            // Postgres can "group" notifications having the same channel and payload
            // We need to be sure to empty the queue before blocking again
            $this->queueEmptiedAt = null;

            $doctrineEnvelope = $this->decodeEnvelopeHeaders($doctrineEnvelope);

            $queryBuilder = $this->driverConnection->createQueryBuilder()
                ->update($this->configuration['table_name'])
                ->set('delivered_at', '?')
                ->where('id = ?');
            $now = new \DateTime();
            $this->executeStatement($queryBuilder->getSQL(), [
                $now,
                $doctrineEnvelope['id'],
            ], [
                Types::DATETIME_MUTABLE,
            ]);

            $this->driverConnection->commit();

            return $doctrineEnvelope;
        } catch (\Throwable $e) {
            $this->driverConnection->rollBack();

            if ($this->autoSetup && $e instanceof TableNotFoundException) {
                $this->setup();
                goto get;
            }

            throw $e;
        }
    }

    public function ack(string $id): bool
    {
        try {
            if ($this->driverConnection->getDatabasePlatform() instanceof MySQLPlatform) {
                return $this->driverConnection->update($this->configuration['table_name'], ['delivered_at' => '9999-12-31'], ['id' => $id]) > 0;
            }

            return $this->driverConnection->delete($this->configuration['table_name'], ['id' => $id]) > 0;
        } catch (DBALException $exception) {
            throw new TransportException($exception->getMessage(), 0, $exception);
        }
    }

    public function reject(string $id): bool
    {
        try {
            if ($this->driverConnection->getDatabasePlatform() instanceof MySQLPlatform) {
                return $this->driverConnection->update($this->configuration['table_name'], ['delivered_at' => '9999-12-31'], ['id' => $id]) > 0;
            }

            return $this->driverConnection->delete($this->configuration['table_name'], ['id' => $id]) > 0;
        } catch (DBALException $exception) {
            throw new TransportException($exception->getMessage(), 0, $exception);
        }
    }

    public function setup(): void
    {
        $configuration = $this->driverConnection->getConfiguration();
        $assetFilter = $configuration->getSchemaAssetsFilter();
        $configuration->setSchemaAssetsFilter(null);
        $this->updateSchema();
        $configuration->setSchemaAssetsFilter($assetFilter);
        $this->autoSetup = false;
    }

    public function getMessageCount(): int
    {
        $queryBuilder = $this->createAvailableMessagesQueryBuilder()
            ->select('COUNT(m.id) as message_count')
            ->setMaxResults(1);

        $stmt = $this->executeQuery($queryBuilder->getSQL(), $queryBuilder->getParameters(), $queryBuilder->getParameterTypes());

        return $stmt instanceof Result || $stmt instanceof DriverResult ? $stmt->fetchOne() : $stmt->fetchColumn();
    }

    public function findAll(int $limit = null): array
    {
        $queryBuilder = $this->createAvailableMessagesQueryBuilder();
        if (null !== $limit) {
            $queryBuilder->setMaxResults($limit);
        }

        $stmt = $this->executeQuery($queryBuilder->getSQL(), $queryBuilder->getParameters(), $queryBuilder->getParameterTypes());
        $data = $stmt instanceof Result || $stmt instanceof DriverResult ? $stmt->fetchAllAssociative() : $stmt->fetchAll();

        return array_map(function ($doctrineEnvelope) {
            return $this->decodeEnvelopeHeaders($doctrineEnvelope);
        }, $data);
    }

    public function find(mixed $id): ?array
    {
        $queryBuilder = $this->createQueryBuilder()
            ->where('m.id = ? and m.queue_name = ?');

        $stmt = $this->executeQuery($queryBuilder->getSQL(), [$id, $this->configuration['queue_name']]);
        $data = $stmt instanceof Result || $stmt instanceof DriverResult ? $stmt->fetchAssociative() : $stmt->fetch();

        return false === $data ? null : $this->decodeEnvelopeHeaders($data);
    }

    /**
     * @internal
     */
    public function configureSchema(Schema $schema, DBALConnection $forConnection): void
    {
        // only update the schema for this connection
        if ($forConnection !== $this->driverConnection) {
            return;
        }

        if ($schema->hasTable($this->configuration['table_name'])) {
            return;
        }

        $this->addTableToSchema($schema);
    }

    /**
     * @internal
     */
    public function getExtraSetupSqlForTable(Table $createdTable): array
    {
        return [];
    }

    private function createAvailableMessagesQueryBuilder(): QueryBuilder
    {
        $now = new \DateTime();
        $redeliverLimit = (clone $now)->modify(sprintf('-%d seconds', $this->configuration['redeliver_timeout']));

        return $this->createQueryBuilder()
            ->where('m.delivered_at is null OR m.delivered_at < ?')
            ->andWhere('m.available_at <= ?')
            ->andWhere('m.queue_name = ?')
            ->setParameters([
                $redeliverLimit,
                $now,
                $this->configuration['queue_name'],
            ], [
                Types::DATETIME_MUTABLE,
                Types::DATETIME_MUTABLE,
            ]);
    }

    private function createQueryBuilder(): QueryBuilder
    {
        return $this->driverConnection->createQueryBuilder()
            ->select('m.*')
            ->from($this->configuration['table_name'], 'm');
    }

    private function executeQuery(string $sql, array $parameters = [], array $types = [])
    {
        try {
            $stmt = $this->driverConnection->executeQuery($sql, $parameters, $types);
        } catch (TableNotFoundException $e) {
            if ($this->driverConnection->isTransactionActive()) {
                throw $e;
            }

            // create table
            if ($this->autoSetup) {
                $this->setup();
            }
            $stmt = $this->driverConnection->executeQuery($sql, $parameters, $types);
        }

        return $stmt;
    }

    protected function executeStatement(string $sql, array $parameters = [], array $types = [])
    {
        try {
            if (method_exists($this->driverConnection, 'executeStatement')) {
                $stmt = $this->driverConnection->executeStatement($sql, $parameters, $types);
            } else {
                $stmt = $this->driverConnection->executeUpdate($sql, $parameters, $types);
            }
        } catch (TableNotFoundException $e) {
            if ($this->driverConnection->isTransactionActive()) {
                throw $e;
            }

            // create table
            if ($this->autoSetup) {
                $this->setup();
            }
            if (method_exists($this->driverConnection, 'executeStatement')) {
                $stmt = $this->driverConnection->executeStatement($sql, $parameters, $types);
            } else {
                $stmt = $this->driverConnection->executeUpdate($sql, $parameters, $types);
            }
        }

        return $stmt;
    }

    private function getSchema(): Schema
    {
        $schema = new Schema([], [], $this->createSchemaManager()->createSchemaConfig());
        $this->addTableToSchema($schema);

        return $schema;
    }

    private function addTableToSchema(Schema $schema): void
    {
        $table = $schema->createTable($this->configuration['table_name']);
        // add an internal option to mark that we created this & the non-namespaced table name
        $table->addOption(self::TABLE_OPTION_NAME, $this->configuration['table_name']);
        $table->addColumn('id', Types::BIGINT)
            ->setAutoincrement(true)
            ->setNotnull(true);
        $table->addColumn('body', Types::TEXT)
            ->setNotnull(true);
        $table->addColumn('headers', Types::TEXT)
            ->setNotnull(true);
        $table->addColumn('queue_name', Types::STRING)
            ->setLength(190) // MySQL 5.6 only supports 191 characters on an indexed column in utf8mb4 mode
            ->setNotnull(true);
        $table->addColumn('created_at', Types::DATETIME_MUTABLE)
            ->setNotnull(true);
        $table->addColumn('available_at', Types::DATETIME_MUTABLE)
            ->setNotnull(true);
        $table->addColumn('delivered_at', Types::DATETIME_MUTABLE)
            ->setNotnull(false);
        $table->setPrimaryKey(['id']);
        $table->addIndex(['queue_name']);
        $table->addIndex(['available_at']);
        $table->addIndex(['delivered_at']);
    }

    private function decodeEnvelopeHeaders(array $doctrineEnvelope): array
    {
        $doctrineEnvelope['headers'] = json_decode($doctrineEnvelope['headers'], true);

        return $doctrineEnvelope;
    }

    private function updateSchema(): void
    {
        if (null !== $this->schemaSynchronizer) {
            $this->schemaSynchronizer->updateSchema($this->getSchema(), true);

            return;
        }

        $schemaManager = $this->createSchemaManager();
        $comparator = $this->createComparator($schemaManager);
        $schemaDiff = $this->compareSchemas($comparator, $schemaManager->createSchema(), $this->getSchema());

        foreach ($schemaDiff->toSaveSql($this->driverConnection->getDatabasePlatform()) as $sql) {
            if (method_exists($this->driverConnection, 'executeStatement')) {
                $this->driverConnection->executeStatement($sql);
            } else {
                $this->driverConnection->exec($sql);
            }
        }
    }

    private function createSchemaManager(): AbstractSchemaManager
    {
        return method_exists($this->driverConnection, 'createSchemaManager')
            ? $this->driverConnection->createSchemaManager()
            : $this->driverConnection->getSchemaManager();
    }
<<<<<<< HEAD
=======

    private function createComparator(AbstractSchemaManager $schemaManager): Comparator
    {
        return method_exists($schemaManager, 'createComparator')
            ? $schemaManager->createComparator()
            : new Comparator();
    }

    private function compareSchemas(Comparator $comparator, Schema $from, Schema $to): SchemaDiff
    {
        return method_exists($comparator, 'compareSchemas')
            ? $comparator->compareSchemas($from, $to)
            : $comparator->compare($from, $to);
    }
}

if (!class_exists(\Symfony\Component\Messenger\Transport\Doctrine\Connection::class, false)) {
    class_alias(Connection::class, \Symfony\Component\Messenger\Transport\Doctrine\Connection::class);
>>>>>>> c158a6aa
}<|MERGE_RESOLUTION|>--- conflicted
+++ resolved
@@ -487,8 +487,6 @@
             ? $this->driverConnection->createSchemaManager()
             : $this->driverConnection->getSchemaManager();
     }
-<<<<<<< HEAD
-=======
 
     private function createComparator(AbstractSchemaManager $schemaManager): Comparator
     {
@@ -503,9 +501,4 @@
             ? $comparator->compareSchemas($from, $to)
             : $comparator->compare($from, $to);
     }
-}
-
-if (!class_exists(\Symfony\Component\Messenger\Transport\Doctrine\Connection::class, false)) {
-    class_alias(Connection::class, \Symfony\Component\Messenger\Transport\Doctrine\Connection::class);
->>>>>>> c158a6aa
 }