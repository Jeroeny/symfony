<?php

/*
 * This file is part of the Symfony package.
 *
 * (c) Fabien Potencier <fabien@symfony.com>
 *
 * For the full copyright and license information, please view the LICENSE
 * file that was distributed with this source code.
 */

namespace Symfony\Component\Mailer\Transport;

use Symfony\Component\Mailer\Exception\InvalidArgumentException;

/**
 * @author Konstantin Myakshin <molodchick@gmail.com>
 */
final class Dsn
{
<<<<<<< HEAD
    private string $scheme;
    private string $host;
    private ?string $user;
    private ?string $password;
    private ?int $port;
    private array $options;

    public function __construct(string $scheme, string $host, string $user = null, #[\SensitiveParameter] string $password = null, int $port = null, array $options = [])
=======
    private $scheme;
    private $host;
    private $user;
    private $password;
    private $port;
    private $options;

    public function __construct(string $scheme, string $host, ?string $user = null, ?string $password = null, ?int $port = null, array $options = [])
>>>>>>> 2a31f2dd
    {
        $this->scheme = $scheme;
        $this->host = $host;
        $this->user = $user;
        $this->password = $password;
        $this->port = $port;
        $this->options = $options;
    }

    public static function fromString(#[\SensitiveParameter] string $dsn): self
    {
        if (false === $params = parse_url($dsn)) {
            throw new InvalidArgumentException('The mailer DSN is invalid.');
        }

        if (!isset($params['scheme'])) {
            throw new InvalidArgumentException('The mailer DSN must contain a scheme.');
        }

        if (!isset($params['host'])) {
            throw new InvalidArgumentException('The mailer DSN must contain a host (use "default" by default).');
        }

        $user = '' !== ($params['user'] ?? '') ? rawurldecode($params['user']) : null;
        $password = '' !== ($params['pass'] ?? '') ? rawurldecode($params['pass']) : null;
        $port = $params['port'] ?? null;
        parse_str($params['query'] ?? '', $query);

        return new self($params['scheme'], $params['host'], $user, $password, $port, $query);
    }

    public function getScheme(): string
    {
        return $this->scheme;
    }

    public function getHost(): string
    {
        return $this->host;
    }

    public function getUser(): ?string
    {
        return $this->user;
    }

    public function getPassword(): ?string
    {
        return $this->password;
    }

    public function getPort(?int $default = null): ?int
    {
        return $this->port ?? $default;
    }

    public function getOption(string $key, mixed $default = null): mixed
    {
        return $this->options[$key] ?? $default;
    }
}<|MERGE_RESOLUTION|>--- conflicted
+++ resolved
@@ -18,7 +18,6 @@
  */
 final class Dsn
 {
-<<<<<<< HEAD
     private string $scheme;
     private string $host;
     private ?string $user;
@@ -26,17 +25,7 @@
     private ?int $port;
     private array $options;
 
-    public function __construct(string $scheme, string $host, string $user = null, #[\SensitiveParameter] string $password = null, int $port = null, array $options = [])
-=======
-    private $scheme;
-    private $host;
-    private $user;
-    private $password;
-    private $port;
-    private $options;
-
-    public function __construct(string $scheme, string $host, ?string $user = null, ?string $password = null, ?int $port = null, array $options = [])
->>>>>>> 2a31f2dd
+    public function __construct(string $scheme, string $host, ?string $user = null, #[\SensitiveParameter] ?string $password = null, ?int $port = null, array $options = [])
     {
         $this->scheme = $scheme;
         $this->host = $host;
