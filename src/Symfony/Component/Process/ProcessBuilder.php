<?php

/*
 * This file is part of the Symfony package.
 *
 * (c) Fabien Potencier <fabien@symfony.com>
 *
 * For the full copyright and license information, please view the LICENSE
 * file that was distributed with this source code.
 */

namespace Symfony\Component\Process;

use Symfony\Component\Process\Exception\InvalidArgumentException;
use Symfony\Component\Process\Exception\LogicException;

/**
 * Process builder.
 *
 * @author Kris Wallsmith <kris@symfony.com>
 */
class ProcessBuilder
{
    private $arguments;
    private $cwd;
    private $env = array();
    private $stdin;
    private $timeout = 60;
    private $options = array();
    private $inheritEnv = true;
<<<<<<< HEAD
    private $prefix = array();
=======
    private $prefix;
>>>>>>> 5947eec3

    /**
     * Constructor
     *
     * @param string[] $arguments An array of arguments
     */
    public function __construct(array $arguments = array())
    {
        $this->arguments = $arguments;
    }

    /**
     * Creates a process builder instance.
     *
     * @param string[] $arguments An array of arguments
     *
     * @return ProcessBuilder
     */
    public static function create(array $arguments = array())
    {
        return new static($arguments);
    }

    /**
     * Adds an unescaped argument to the command string.
     *
     * @param string $argument A command argument
     *
     * @return ProcessBuilder
     */
    public function add($argument)
    {
        $this->arguments[] = $argument;

        return $this;
    }

    /**
     * Adds an unescaped prefix to the command string.
     *
     * The prefix is preserved when resetting arguments.
     *
     * @param string|array $prefix A command prefix or an array of command prefixes
     *
     * @return ProcessBuilder
     */
    public function setPrefix($prefix)
    {
        $this->prefix = is_array($prefix) ? $prefix : array($prefix);

        return $this;
    }

    /**
     * Sets the arguments of the process.
     *
     * Arguments must not be escaped.
     * Previous arguments are removed.
     *
     * @param string[] $arguments
     *
     * @return ProcessBuilder
     */
    public function setArguments(array $arguments)
    {
        $this->arguments = $arguments;

        return $this;
    }

    /**
     * Sets the working directory.
     *
     * @param null|string $cwd The working directory
     *
     * @return ProcessBuilder
     */
    public function setWorkingDirectory($cwd)
    {
        $this->cwd = $cwd;

        return $this;
    }

    /**
     * Sets whether environment variables will be inherited or not.
     *
     * @param bool $inheritEnv
     *
     * @return ProcessBuilder
     */
    public function inheritEnvironmentVariables($inheritEnv = true)
    {
        $this->inheritEnv = $inheritEnv;

        return $this;
    }

    /**
     * Sets an environment variable
     *
     * Setting a variable overrides its previous value. Use `null` to unset a
     * defined environment variable.
     *
     * @param string      $name  The variable name
     * @param null|string $value The variable value
     *
     * @return ProcessBuilder
     */
    public function setEnv($name, $value)
    {
        $this->env[$name] = $value;

        return $this;
    }

<<<<<<< HEAD
    public function addEnvironmentVariables(array $variables)
    {
        $this->env = array_replace($this->env, $variables);

        return $this;
    }

=======
    /**
     * Sets the input of the process.
     *
     * @param string $stdin The input as a string
     *
     * @return ProcessBuilder
     */
>>>>>>> 5947eec3
    public function setInput($stdin)
    {
        $this->stdin = $stdin;

        return $this;
    }

    /**
     * Sets the process timeout.
     *
     * To disable the timeout, set this value to null.
     *
     * @param float|null
     *
     * @return ProcessBuilder
     *
     * @throws InvalidArgumentException
     */
    public function setTimeout($timeout)
    {
        if (null === $timeout) {
            $this->timeout = null;

            return $this;
        }

        $timeout = (float) $timeout;

        if ($timeout < 0) {
            throw new InvalidArgumentException('The timeout value must be a valid positive integer or float number.');
        }

        $this->timeout = $timeout;

        return $this;
    }

    /**
     * Adds a proc_open option.
     *
     * @param string $name  The option name
     * @param string $value The option value
     *
     * @return ProcessBuilder
     */
    public function setOption($name, $value)
    {
        $this->options[$name] = $value;

        return $this;
    }

    /**
     * Creates a Process instance and returns it.
     *
     * @return Process
     *
     * @throws LogicException In case no arguments have been provided
     */
    public function getProcess()
    {
        if (0 === count($this->prefix) && 0 === count($this->arguments)) {
            throw new LogicException('You must add() command arguments before calling getProcess().');
        }

        $options = $this->options;

        $arguments = array_merge($this->prefix, $this->arguments);
        $script = implode(' ', array_map(array(__NAMESPACE__.'\\ProcessUtils', 'escapeArgument'), $arguments));

        if ($this->inheritEnv) {
            // include $_ENV for BC purposes
            $env = array_replace($_ENV, $_SERVER, $this->env);
        } else {
            $env = $this->env;
        }

        return new Process($script, $this->cwd, $env, $this->stdin, $this->timeout, $options);
    }
}<|MERGE_RESOLUTION|>--- conflicted
+++ resolved
@@ -28,11 +28,7 @@
     private $timeout = 60;
     private $options = array();
     private $inheritEnv = true;
-<<<<<<< HEAD
     private $prefix = array();
-=======
-    private $prefix;
->>>>>>> 5947eec3
 
     /**
      * Constructor
@@ -149,7 +145,6 @@
         return $this;
     }
 
-<<<<<<< HEAD
     public function addEnvironmentVariables(array $variables)
     {
         $this->env = array_replace($this->env, $variables);
@@ -157,7 +152,6 @@
         return $this;
     }
 
-=======
     /**
      * Sets the input of the process.
      *
@@ -165,7 +159,6 @@
      *
      * @return ProcessBuilder
      */
->>>>>>> 5947eec3
     public function setInput($stdin)
     {
         $this->stdin = $stdin;
