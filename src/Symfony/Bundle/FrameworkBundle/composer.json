{
    "name": "symfony/framework-bundle",
    "type": "symfony-bundle",
    "description": "Provides a tight integration between Symfony components and the Symfony full-stack framework",
    "keywords": [],
    "homepage": "https://symfony.com",
    "license": "MIT",
    "authors": [
        {
            "name": "Fabien Potencier",
            "email": "fabien@symfony.com"
        },
        {
            "name": "Symfony Community",
            "homepage": "https://symfony.com/contributors"
        }
    ],
    "require": {
        "php": ">=8.0.2",
        "composer-runtime-api": ">=2.1",
        "ext-xml": "*",
        "symfony/cache": "^5.4|^6.0",
        "symfony/config": "^5.4|^6.0",
        "symfony/dependency-injection": "^5.4.5|^6.0.5",
        "symfony/event-dispatcher": "^5.4|^6.0",
        "symfony/error-handler": "^5.4|^6.0",
        "symfony/http-foundation": "^5.4|^6.0",
        "symfony/http-kernel": "^5.4|^6.0",
        "symfony/polyfill-mbstring": "~1.0",
        "symfony/polyfill-php81": "^1.22",
        "symfony/filesystem": "^5.4|^6.0",
        "symfony/finder": "^5.4|^6.0",
        "symfony/routing": "^5.4|^6.0"
    },
    "require-dev": {
        "doctrine/annotations": "^1.13.1",
        "doctrine/persistence": "^1.3|^2|^3",
        "symfony/asset": "^5.4|^6.0",
        "symfony/browser-kit": "^5.4|^6.0",
<<<<<<< HEAD
        "symfony/console": "^5.4|^6.0",
        "symfony/css-selector": "^5.4|^6.0",
        "symfony/dom-crawler": "^5.4|^6.0",
        "symfony/dotenv": "^5.4|^6.0",
=======
        "symfony/console": "^5.4.9|^6.0.9",
        "symfony/css-selector": "^4.4|^5.0|^6.0",
        "symfony/dom-crawler": "^4.4.30|^5.3.7|^6.0",
        "symfony/dotenv": "^5.1|^6.0",
>>>>>>> 0062c144
        "symfony/polyfill-intl-icu": "~1.0",
        "symfony/form": "^5.4|^6.0",
        "symfony/expression-language": "^5.4|^6.0",
        "symfony/http-client": "^5.4|^6.0",
        "symfony/lock": "^5.4|^6.0",
        "symfony/mailer": "^5.4|^6.0",
        "symfony/messenger": "^5.4|^6.0",
        "symfony/mime": "^5.4|^6.0",
        "symfony/notifier": "^5.4|^6.0",
        "symfony/process": "^5.4|^6.0",
        "symfony/rate-limiter": "^5.4|^6.0",
        "symfony/security-bundle": "^5.4|^6.0",
        "symfony/serializer": "^5.4|^6.0",
        "symfony/stopwatch": "^5.4|^6.0",
        "symfony/string": "^5.4|^6.0",
        "symfony/translation": "^5.4|^6.0",
        "symfony/twig-bundle": "^5.4|^6.0",
        "symfony/validator": "^5.4|^6.0",
        "symfony/workflow": "^5.4|^6.0",
        "symfony/yaml": "^5.4|^6.0",
        "symfony/property-info": "^5.4|^6.0",
        "symfony/web-link": "^5.4|^6.0",
        "phpdocumentor/reflection-docblock": "^3.0|^4.0|^5.0",
        "twig/twig": "^2.10|^3.0"
    },
    "conflict": {
        "doctrine/annotations": "<1.13.1",
        "doctrine/persistence": "<1.3",
        "phpdocumentor/reflection-docblock": "<3.2.2",
        "phpdocumentor/type-resolver": "<1.4.0",
        "phpunit/phpunit": "<5.4.3",
        "symfony/asset": "<5.4",
        "symfony/console": "<5.4",
        "symfony/dotenv": "<5.4",
        "symfony/dom-crawler": "<5.4",
        "symfony/http-client": "<5.4",
        "symfony/form": "<5.4",
        "symfony/lock": "<5.4",
        "symfony/mailer": "<5.4",
        "symfony/messenger": "<5.4",
        "symfony/mime": "<5.4",
        "symfony/property-info": "<5.4",
        "symfony/property-access": "<5.4",
        "symfony/serializer": "<5.4",
        "symfony/security-csrf": "<5.4",
        "symfony/security-core": "<5.4",
        "symfony/stopwatch": "<5.4",
        "symfony/translation": "<5.4",
        "symfony/twig-bridge": "<5.4",
        "symfony/twig-bundle": "<5.4",
        "symfony/validator": "<5.4",
        "symfony/web-profiler-bundle": "<5.4",
        "symfony/workflow": "<5.4"
    },
    "suggest": {
        "ext-apcu": "For best performance of the system caches",
        "symfony/console": "For using the console commands",
        "symfony/form": "For using forms",
        "symfony/serializer": "For using the serializer service",
        "symfony/validator": "For using validation",
        "symfony/yaml": "For using the debug:config and lint:yaml commands",
        "symfony/property-info": "For using the property_info service",
        "symfony/web-link": "For using web links, features such as preloading, prefetching or prerendering"
    },
    "autoload": {
        "psr-4": { "Symfony\\Bundle\\FrameworkBundle\\": "" },
        "exclude-from-classmap": [
            "/Tests/"
        ]
    },
    "minimum-stability": "dev"
}<|MERGE_RESOLUTION|>--- conflicted
+++ resolved
@@ -37,17 +37,10 @@
         "doctrine/persistence": "^1.3|^2|^3",
         "symfony/asset": "^5.4|^6.0",
         "symfony/browser-kit": "^5.4|^6.0",
-<<<<<<< HEAD
-        "symfony/console": "^5.4|^6.0",
+        "symfony/console": "^5.4.9|^6.0.9",
         "symfony/css-selector": "^5.4|^6.0",
         "symfony/dom-crawler": "^5.4|^6.0",
         "symfony/dotenv": "^5.4|^6.0",
-=======
-        "symfony/console": "^5.4.9|^6.0.9",
-        "symfony/css-selector": "^4.4|^5.0|^6.0",
-        "symfony/dom-crawler": "^4.4.30|^5.3.7|^6.0",
-        "symfony/dotenv": "^5.1|^6.0",
->>>>>>> 0062c144
         "symfony/polyfill-intl-icu": "~1.0",
         "symfony/form": "^5.4|^6.0",
         "symfony/expression-language": "^5.4|^6.0",
