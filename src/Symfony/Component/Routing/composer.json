--- conflicted
+++ resolved
@@ -19,21 +19,12 @@
         "php": ">=8.0.2"
     },
     "require-dev": {
-<<<<<<< HEAD
         "symfony/config": "^5.4|^6.0",
         "symfony/http-foundation": "^5.4|^6.0",
         "symfony/yaml": "^5.4|^6.0",
         "symfony/expression-language": "^5.4|^6.0",
         "symfony/dependency-injection": "^5.4|^6.0",
-        "doctrine/annotations": "^1.12",
-=======
-        "symfony/config": "^5.3|^6.0",
-        "symfony/http-foundation": "^4.4|^5.0|^6.0",
-        "symfony/yaml": "^4.4|^5.0|^6.0",
-        "symfony/expression-language": "^4.4|^5.0|^6.0",
-        "symfony/dependency-injection": "^4.4|^5.0|^6.0",
         "doctrine/annotations": "^1.12|^2",
->>>>>>> 3ee3ddc8
         "psr/log": "^1|^2|^3"
     },
     "conflict": {
