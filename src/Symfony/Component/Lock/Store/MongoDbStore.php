--- conflicted
+++ resolved
@@ -153,15 +153,11 @@
      */
     private function skimUri(string $uri): string
     {
-<<<<<<< HEAD
         if (!str_starts_with($uri, 'mongodb://') && !str_starts_with($uri, 'mongodb+srv://')) {
             throw new InvalidArgumentException(sprintf('The given MongoDB Connection URI "%s" is invalid. Expecting "mongodb://" or "mongodb+srv://".', $uri));
         }
 
-        if (false === $parsedUrl = parse_url($uri)) {
-=======
         if (false === $params = parse_url($uri)) {
->>>>>>> 11b54e6c
             throw new InvalidArgumentException(sprintf('The given MongoDB Connection URI "%s" is invalid.', $uri));
         }
         $pathDb = ltrim($params['path'] ?? '', '/') ?: null;
