<?php

/*
 * This file is part of the Symfony package.
 *
 * (c) Fabien Potencier <fabien@symfony.com>
 *
 * For the full copyright and license information, please view the LICENSE
 * file that was distributed with this source code.
 */

namespace Symfony\Component\ExpressionLanguage;

use Psr\Cache\CacheItemPoolInterface;
use Symfony\Component\Cache\Adapter\ArrayAdapter;

// Help opcache.preload discover always-needed symbols
class_exists(ParsedExpression::class);

/**
 * Allows to compile and evaluate expressions written in your own DSL.
 *
 * @author Fabien Potencier <fabien@symfony.com>
 */
class ExpressionLanguage
{
    private CacheItemPoolInterface $cache;
    private Lexer $lexer;
    private Parser $parser;
    private Compiler $compiler;

    protected array $functions = [];

    /**
     * @param ExpressionFunctionProviderInterface[] $providers
     */
    public function __construct(CacheItemPoolInterface $cache = null, array $providers = [])
    {
        $this->cache = $cache ?? new ArrayAdapter();
        $this->registerFunctions();
        foreach ($providers as $provider) {
            $this->registerProvider($provider);
        }
    }

    /**
     * Compiles an expression source code.
     *
     * @return string The compiled PHP source code
     */
    public function compile(Expression|string $expression, array $names = [])
    {
        return $this->getCompiler()->compile($this->parse($expression, $names)->getNodes())->getSource();
    }

    /**
     * Evaluate an expression.
     *
     * @return mixed The result of the evaluation of the expression
     */
    public function evaluate(Expression|string $expression, array $values = [])
    {
        return $this->parse($expression, array_keys($values))->getNodes()->evaluate($this->functions, $values);
    }

    /**
     * Parses an expression.
     *
<<<<<<< HEAD
     * @return ParsedExpression A ParsedExpression instance
=======
     * @param Expression|string $expression The expression to parse
     *
     * @return ParsedExpression
>>>>>>> 09a8d4a0
     */
    public function parse(Expression|string $expression, array $names)
    {
        if ($expression instanceof ParsedExpression) {
            return $expression;
        }

        asort($names);
        $cacheKeyItems = [];

        foreach ($names as $nameKey => $name) {
            $cacheKeyItems[] = \is_int($nameKey) ? $name : $nameKey.':'.$name;
        }

        $cacheItem = $this->cache->getItem(rawurlencode($expression.'//'.implode('|', $cacheKeyItems)));

        if (null === $parsedExpression = $cacheItem->get()) {
            $nodes = $this->getParser()->parse($this->getLexer()->tokenize((string) $expression), $names);
            $parsedExpression = new ParsedExpression((string) $expression, $nodes);

            $cacheItem->set($parsedExpression);
            $this->cache->save($cacheItem);
        }

        return $parsedExpression;
    }

    /**
     * Validates the syntax of an expression.
     *
     * @param array|null $names The list of acceptable variable names in the expression, or null to accept any names
     *
     * @throws SyntaxError When the passed expression is invalid
     */
    public function lint(Expression|string $expression, ?array $names): void
    {
        if ($expression instanceof ParsedExpression) {
            return;
        }

        $this->getParser()->lint($this->getLexer()->tokenize((string) $expression), $names);
    }

    /**
     * Registers a function.
     *
     * @param callable $compiler  A callable able to compile the function
     * @param callable $evaluator A callable able to evaluate the function
     *
     * @throws \LogicException when registering a function after calling evaluate(), compile() or parse()
     *
     * @see ExpressionFunction
     */
    public function register(string $name, callable $compiler, callable $evaluator)
    {
        if (isset($this->parser)) {
            throw new \LogicException('Registering functions after calling evaluate(), compile() or parse() is not supported.');
        }

        $this->functions[$name] = ['compiler' => $compiler, 'evaluator' => $evaluator];
    }

    public function addFunction(ExpressionFunction $function)
    {
        $this->register($function->getName(), $function->getCompiler(), $function->getEvaluator());
    }

    public function registerProvider(ExpressionFunctionProviderInterface $provider)
    {
        foreach ($provider->getFunctions() as $function) {
            $this->addFunction($function);
        }
    }

    protected function registerFunctions()
    {
        $this->addFunction(ExpressionFunction::fromPhp('constant'));
    }

    private function getLexer(): Lexer
    {
        return $this->lexer ??= new Lexer();
    }

    private function getParser(): Parser
    {
        return $this->parser ??= new Parser($this->functions);
    }

    private function getCompiler(): Compiler
    {
        $this->compiler ??= new Compiler($this->functions);

        return $this->compiler->reset();
    }
}<|MERGE_RESOLUTION|>--- conflicted
+++ resolved
@@ -66,13 +66,7 @@
     /**
      * Parses an expression.
      *
-<<<<<<< HEAD
-     * @return ParsedExpression A ParsedExpression instance
-=======
-     * @param Expression|string $expression The expression to parse
-     *
      * @return ParsedExpression
->>>>>>> 09a8d4a0
      */
     public function parse(Expression|string $expression, array $names)
     {
