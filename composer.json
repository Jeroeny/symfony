--- conflicted
+++ resolved
@@ -16,12 +16,8 @@
         }
     ],
     "require": {
-<<<<<<< HEAD
         "php": "^7.1.3",
-=======
-        "php": ">=5.5.9",
         "ext-xml": "*",
->>>>>>> 77b8ea75
         "doctrine/common": "~2.4",
         "fig/link-util": "^1.0",
         "twig/twig": "~1.34|~2.4",
