<?php

/*
 * This file is part of the Symfony package.
 *
 * (c) Fabien Potencier <fabien@symfony.com>
 *
 * For the full copyright and license information, please view the LICENSE
 * file that was distributed with this source code.
 */

namespace Symfony\Bundle\WebProfilerBundle\Twig;

use Symfony\Component\VarDumper\Cloner\Data;
use Symfony\Component\VarDumper\Dumper\HtmlDumper;
use Twig\Environment;
use Twig\Extension\EscaperExtension;
use Twig\Extension\ProfilerExtension;
use Twig\Profiler\Profile;
use Twig\TwigFunction;

/**
 * Twig extension for the profiler.
 *
 * @author Fabien Potencier <fabien@symfony.com>
 *
 * @internal
 */
class WebProfilerExtension extends ProfilerExtension
{
    /**
     * @var HtmlDumper
     */
    private $dumper;

    /**
     * @var resource
     */
    private $output;

    /**
     * @var int
     */
    private $stackLevel = 0;

    public function __construct(?HtmlDumper $dumper = null)
    {
        $this->dumper = $dumper ?? new HtmlDumper();
        $this->dumper->setOutput($this->output = fopen('php://memory', 'r+'));
    }

    public function enter(Profile $profile): void
    {
        ++$this->stackLevel;
    }

    public function leave(Profile $profile): void
    {
        if (0 === --$this->stackLevel) {
            $this->dumper->setOutput($this->output = fopen('php://memory', 'r+'));
        }
    }

    public function getFunctions(): array
    {
        return [
            new TwigFunction('profiler_dump', $this->dumpData(...), ['is_safe' => ['html'], 'needs_environment' => true]),
            new TwigFunction('profiler_dump_log', $this->dumpLog(...), ['is_safe' => ['html'], 'needs_environment' => true]),
        ];
    }

    public function dumpData(Environment $env, Data $data, int $maxDepth = 0): string
    {
        $this->dumper->setCharset($env->getCharset());
        $this->dumper->dump($data, null, [
            'maxDepth' => $maxDepth,
        ]);

        $dump = stream_get_contents($this->output, -1, 0);
        rewind($this->output);
        ftruncate($this->output, 0);

        return str_replace("\n</pre", '</pre', rtrim($dump));
    }

<<<<<<< HEAD
    public function dumpLog(Environment $env, string $message, Data $context = null): string
=======
    public function dumpLog(Environment $env, string $message, ?Data $context = null)
>>>>>>> 2a31f2dd
    {
        $message = self::escape($env, $message);
        $message = preg_replace('/&quot;(.*?)&quot;/', '&quot;<b>$1</b>&quot;', $message);

        $replacements = [];
        foreach ($context ?? [] as $k => $v) {
            $k = '{'.self::escape($env, $k).'}';
            if (str_contains($message, $k)) {
                $replacements[$k] = $v;
            }
        }

        if (!$replacements) {
            return '<span class="dump-inline">'.$message.'</span>';
        }

        foreach ($replacements as $k => $v) {
            $replacements['&quot;<b>'.$k.'</b>&quot;'] = $replacements['&quot;'.$k.'&quot;'] = $replacements[$k] = $this->dumpData($env, $v);
        }

        return '<span class="dump-inline">'.strtr($message, $replacements).'</span>';
    }

    public function getName(): string
    {
        return 'profiler';
    }

    private static function escape(Environment $env, string $s): string
    {
        if (method_exists(EscaperExtension::class, 'escape')) {
            return EscaperExtension::escape($env, $s);
        }

        // to be removed when support for Twig 3 is dropped
        return twig_escape_filter($env, $s);
    }
}<|MERGE_RESOLUTION|>--- conflicted
+++ resolved
@@ -83,11 +83,7 @@
         return str_replace("\n</pre", '</pre', rtrim($dump));
     }
 
-<<<<<<< HEAD
-    public function dumpLog(Environment $env, string $message, Data $context = null): string
-=======
-    public function dumpLog(Environment $env, string $message, ?Data $context = null)
->>>>>>> 2a31f2dd
+    public function dumpLog(Environment $env, string $message, ?Data $context = null): string
     {
         $message = self::escape($env, $message);
         $message = preg_replace('/&quot;(.*?)&quot;/', '&quot;<b>$1</b>&quot;', $message);
