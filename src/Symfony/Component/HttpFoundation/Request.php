<?php

/*
 * This file is part of the Symfony package.
 *
 * (c) Fabien Potencier <fabien@symfony.com>
 *
 * For the full copyright and license information, please view the LICENSE
 * file that was distributed with this source code.
 */

namespace Symfony\Component\HttpFoundation;

use Symfony\Component\HttpFoundation\Session\SessionInterface;

/**
 * Request represents an HTTP request.
 *
 * The methods dealing with URL accept / return a raw path (% encoded):
 *   * getBasePath
 *   * getBaseUrl
 *   * getPathInfo
 *   * getRequestUri
 *   * getUri
 *   * getUriForPath
 *
 * @author Fabien Potencier <fabien@symfony.com>
 *
 * @api
 */
class Request
{
    const HEADER_CLIENT_IP = 'client_ip';
    const HEADER_CLIENT_HOST = 'client_host';
    const HEADER_CLIENT_PROTO = 'client_proto';
    const HEADER_CLIENT_PORT = 'client_port';

    protected static $trustProxy = false;

    protected static $trustedProxies = array();

    /**
     * Names for headers that can be trusted when
     * using trusted proxies.
     *
     * The default names are non-standard, but widely used
     * by popular reverse proxies (like Apache mod_proxy or Amazon EC2).
     */
    protected static $trustedHeaders = array(
        self::HEADER_CLIENT_IP    => 'X_FORWARDED_FOR',
        self::HEADER_CLIENT_HOST  => 'X_FORWARDED_HOST',
        self::HEADER_CLIENT_PROTO => 'X_FORWARDED_PROTO',
        self::HEADER_CLIENT_PORT  => 'X_FORWARDED_PORT',
    );

    /**
     * @var \Symfony\Component\HttpFoundation\ParameterBag
     *
     * @api
     */
    public $attributes;

    /**
     * @var \Symfony\Component\HttpFoundation\ParameterBag
     *
     * @api
     */
    public $request;

    /**
     * @var \Symfony\Component\HttpFoundation\ParameterBag
     *
     * @api
     */
    public $query;

    /**
     * @var \Symfony\Component\HttpFoundation\ServerBag
     *
     * @api
     */
    public $server;

    /**
     * @var \Symfony\Component\HttpFoundation\FileBag
     *
     * @api
     */
    public $files;

    /**
     * @var \Symfony\Component\HttpFoundation\ParameterBag
     *
     * @api
     */
    public $cookies;

    /**
     * @var \Symfony\Component\HttpFoundation\HeaderBag
     *
     * @api
     */
    public $headers;

    /**
     * @var string
     */
    protected $content;

    /**
     * @var array
     */
    protected $languages;

    /**
     * @var array
     */
    protected $charsets;

    /**
     * @var array
     */
    protected $acceptableContentTypes;

    /**
     * @var string
     */
    protected $pathInfo;

    /**
     * @var string
     */
    protected $requestUri;

    /**
     * @var string
     */
    protected $baseUrl;

    /**
     * @var string
     */
    protected $basePath;

    /**
     * @var string
     */
    protected $method;

    /**
     * @var string
     */
    protected $format;

    /**
     * @var \Symfony\Component\HttpFoundation\Session\SessionInterface
     */
    protected $session;

    /**
     * @var string
     */
    protected $locale;

    /**
     * @var string
     */
    protected $defaultLocale = 'en';

    /**
     * @var array
     */
    protected static $formats;

    /**
     * Constructor.
     *
     * @param array  $query      The GET parameters
     * @param array  $request    The POST parameters
     * @param array  $attributes The request attributes (parameters parsed from the PATH_INFO, ...)
     * @param array  $cookies    The COOKIE parameters
     * @param array  $files      The FILES parameters
     * @param array  $server     The SERVER parameters
     * @param string $content    The raw body data
     *
     * @api
     */
    public function __construct(array $query = array(), array $request = array(), array $attributes = array(), array $cookies = array(), array $files = array(), array $server = array(), $content = null)
    {
        $this->initialize($query, $request, $attributes, $cookies, $files, $server, $content);
    }

    /**
     * Sets the parameters for this request.
     *
     * This method also re-initializes all properties.
     *
     * @param array  $query      The GET parameters
     * @param array  $request    The POST parameters
     * @param array  $attributes The request attributes (parameters parsed from the PATH_INFO, ...)
     * @param array  $cookies    The COOKIE parameters
     * @param array  $files      The FILES parameters
     * @param array  $server     The SERVER parameters
     * @param string $content    The raw body data
     *
     * @api
     */
    public function initialize(array $query = array(), array $request = array(), array $attributes = array(), array $cookies = array(), array $files = array(), array $server = array(), $content = null)
    {
        $this->request = new ParameterBag($request);
        $this->query = new ParameterBag($query);
        $this->attributes = new ParameterBag($attributes);
        $this->cookies = new ParameterBag($cookies);
        $this->files = new FileBag($files);
        $this->server = new ServerBag($server);
        $this->headers = new HeaderBag($this->server->getHeaders());

        $this->content = $content;
        $this->languages = null;
        $this->charsets = null;
        $this->acceptableContentTypes = null;
        $this->pathInfo = null;
        $this->requestUri = null;
        $this->baseUrl = null;
        $this->basePath = null;
        $this->method = null;
        $this->format = null;
    }

    /**
     * Creates a new request with values from PHP's super globals.
     *
     * @return Request A new request
     *
     * @api
     */
    public static function createFromGlobals()
    {
        $request = new static($_GET, $_POST, array(), $_COOKIE, $_FILES, $_SERVER);

        if (0 === strpos($request->headers->get('CONTENT_TYPE'), 'application/x-www-form-urlencoded')
            && in_array(strtoupper($request->server->get('REQUEST_METHOD', 'GET')), array('PUT', 'DELETE', 'PATCH'))
        ) {
            parse_str($request->getContent(), $data);
            $request->request = new ParameterBag($data);
        }

        return $request;
    }

    /**
     * Creates a Request based on a given URI and configuration.
     *
     * @param string $uri        The URI
     * @param string $method     The HTTP method
     * @param array  $parameters The query (GET) or request (POST) parameters
     * @param array  $cookies    The request cookies ($_COOKIE)
     * @param array  $files      The request files ($_FILES)
     * @param array  $server     The server parameters ($_SERVER)
     * @param string $content    The raw body data
     *
     * @return Request A Request instance
     *
     * @api
     */
    public static function create($uri, $method = 'GET', $parameters = array(), $cookies = array(), $files = array(), $server = array(), $content = null)
    {
        $defaults = array(
            'SERVER_NAME'          => 'localhost',
            'SERVER_PORT'          => 80,
            'HTTP_HOST'            => 'localhost',
            'HTTP_USER_AGENT'      => 'Symfony/2.X',
            'HTTP_ACCEPT'          => 'text/html,application/xhtml+xml,application/xml;q=0.9,*/*;q=0.8',
            'HTTP_ACCEPT_LANGUAGE' => 'en-us,en;q=0.5',
            'HTTP_ACCEPT_CHARSET'  => 'ISO-8859-1,utf-8;q=0.7,*;q=0.7',
            'REMOTE_ADDR'          => '127.0.0.1',
            'SCRIPT_NAME'          => '',
            'SCRIPT_FILENAME'      => '',
            'SERVER_PROTOCOL'      => 'HTTP/1.1',
            'REQUEST_TIME'         => time(),
        );

        $components = parse_url($uri);
        if (isset($components['host'])) {
            $defaults['SERVER_NAME'] = $components['host'];
            $defaults['HTTP_HOST'] = $components['host'];
        }

        if (isset($components['scheme'])) {
            if ('https' === $components['scheme']) {
                $defaults['HTTPS'] = 'on';
                $defaults['SERVER_PORT'] = 443;
            }
        }

        if (isset($components['port'])) {
            $defaults['SERVER_PORT'] = $components['port'];
            $defaults['HTTP_HOST'] = $defaults['HTTP_HOST'].':'.$components['port'];
        }

        if (isset($components['user'])) {
            $defaults['PHP_AUTH_USER'] = $components['user'];
        }

        if (isset($components['pass'])) {
            $defaults['PHP_AUTH_PW'] = $components['pass'];
        }

        if (!isset($components['path'])) {
            $components['path'] = '/';
        }

        switch (strtoupper($method)) {
            case 'POST':
            case 'PUT':
            case 'DELETE':
                $defaults['CONTENT_TYPE'] = 'application/x-www-form-urlencoded';
            case 'PATCH':
                $request = $parameters;
                $query = array();
                break;
            default:
                $request = array();
                $query = $parameters;
                break;
        }

        if (isset($components['query'])) {
            parse_str(html_entity_decode($components['query']), $qs);
            $query = array_replace($qs, $query);
        }
        $queryString = http_build_query($query, '', '&');

        $uri = $components['path'].('' !== $queryString ? '?'.$queryString : '');

        $server = array_replace($defaults, $server, array(
            'REQUEST_METHOD' => strtoupper($method),
            'PATH_INFO'      => '',
            'REQUEST_URI'    => $uri,
            'QUERY_STRING'   => $queryString,
        ));

        return new static($query, $request, array(), $cookies, $files, $server, $content);
    }

    /**
     * Clones a request and overrides some of its parameters.
     *
     * @param array $query      The GET parameters
     * @param array $request    The POST parameters
     * @param array $attributes The request attributes (parameters parsed from the PATH_INFO, ...)
     * @param array $cookies    The COOKIE parameters
     * @param array $files      The FILES parameters
     * @param array $server     The SERVER parameters
     *
     * @return Request The duplicated request
     *
     * @api
     */
    public function duplicate(array $query = null, array $request = null, array $attributes = null, array $cookies = null, array $files = null, array $server = null)
    {
        $dup = clone $this;
        if ($query !== null) {
            $dup->query = new ParameterBag($query);
        }
        if ($request !== null) {
            $dup->request = new ParameterBag($request);
        }
        if ($attributes !== null) {
            $dup->attributes = new ParameterBag($attributes);
        }
        if ($cookies !== null) {
            $dup->cookies = new ParameterBag($cookies);
        }
        if ($files !== null) {
            $dup->files = new FileBag($files);
        }
        if ($server !== null) {
            $dup->server = new ServerBag($server);
            $dup->headers = new HeaderBag($dup->server->getHeaders());
        }
        $dup->languages = null;
        $dup->charsets = null;
        $dup->acceptableContentTypes = null;
        $dup->pathInfo = null;
        $dup->requestUri = null;
        $dup->baseUrl = null;
        $dup->basePath = null;
        $dup->method = null;
        $dup->format = null;

        return $dup;
    }

    /**
     * Clones the current request.
     *
     * Note that the session is not cloned as duplicated requests
     * are most of the time sub-requests of the main one.
     */
    public function __clone()
    {
        $this->query      = clone $this->query;
        $this->request    = clone $this->request;
        $this->attributes = clone $this->attributes;
        $this->cookies    = clone $this->cookies;
        $this->files      = clone $this->files;
        $this->server     = clone $this->server;
        $this->headers    = clone $this->headers;
    }

    /**
     * Returns the request as a string.
     *
     * @return string The request
     */
    public function __toString()
    {
        return
            sprintf('%s %s %s', $this->getMethod(), $this->getRequestUri(), $this->server->get('SERVER_PROTOCOL'))."\r\n".
            $this->headers."\r\n".
            $this->getContent();
    }

    /**
     * Overrides the PHP global variables according to this request instance.
     *
     * It overrides $_GET, $_POST, $_REQUEST, $_SERVER, $_COOKIE.
     * $_FILES is never override, see rfc1867
     *
     * @api
     */
    public function overrideGlobals()
    {
        $_GET = $this->query->all();
        $_POST = $this->request->all();
        $_SERVER = $this->server->all();
        $_COOKIE = $this->cookies->all();

        foreach ($this->headers->all() as $key => $value) {
            $key = strtoupper(str_replace('-', '_', $key));
            if (in_array($key, array('CONTENT_TYPE', 'CONTENT_LENGTH'))) {
                $_SERVER[$key] = implode(', ', $value);
            } else {
                $_SERVER['HTTP_'.$key] = implode(', ', $value);
            }
        }

        $request = array('g' => $_GET, 'p' => $_POST, 'c' => $_COOKIE);

        $requestOrder = ini_get('request_order') ?: ini_get('variable_order');
        $requestOrder = preg_replace('#[^cgp]#', '', strtolower($requestOrder)) ?: 'gp';

        $_REQUEST = array();
        foreach (str_split($requestOrder) as $order) {
            $_REQUEST = array_merge($_REQUEST, $request[$order]);
        }
    }

    /**
     * Trusts $_SERVER entries coming from proxies.
     *
     * @deprecated Deprecated since version 2.0, to be removed in 2.3. Use setTrustedProxies instead.
     */
    public static function trustProxyData()
    {
        self::$trustProxy = true;
    }

    /**
     * Sets a list of trusted proxies.
     *
     * You should only list the reverse proxies that you manage directly.
     *
     * @param array $proxies A list of trusted proxies
     *
     * @api
     */
    public static function setTrustedProxies(array $proxies)
    {
        self::$trustedProxies = $proxies;
        self::$trustProxy = $proxies ? true : false;
    }

    /**
     * Sets the name for trusted headers.
     *
     * The following header keys are supported:
     *
     *  * Request::HEADER_CLIENT_IP:    defaults to X-Forwarded-For   (see getClientIp())
     *  * Request::HEADER_CLIENT_HOST:  defaults to X-Forwarded-Host  (see getClientHost())
     *  * Request::HEADER_CLIENT_PORT:  defaults to X-Forwarded-Port  (see getClientPort())
     *  * Request::HEADER_CLIENT_PROTO: defaults to X-Forwarded-Proto (see getScheme() and isSecure())
     *
     * Setting an empty value allows to disable the trusted header for the given key.
     *
     * @param string $key   The header key
     * @param string $value The header name
     */
    public static function setTrustedHeaderName($key, $value)
    {
        if (!array_key_exists($key, self::$trustedHeaders)) {
            throw new \InvalidArgumentException(sprintf('Unable to set the trusted header name for key "%s".', $key));
        }

        self::$trustedHeaders[$key] = $value;
    }

    /**
     * Returns true if $_SERVER entries coming from proxies are trusted,
     * false otherwise.
     *
     * @return boolean
     */
    public static function isProxyTrusted()
    {
        return self::$trustProxy;
    }

    /**
     * Normalizes a query string.
     *
     * It builds a normalized query string, where keys/value pairs are alphabetized,
     * have consistent escaping and unneeded delimiters are removed.
     *
     * @param string $qs Query string
     *
     * @return string A normalized query string for the Request
     */
    public static function normalizeQueryString($qs)
    {
        if ('' == $qs) {
            return '';
        }

        $parts = array();
        $order = array();

        foreach (explode('&', $qs) as $param) {
            if ('' === $param || '=' === $param[0]) {
                // Ignore useless delimiters, e.g. "x=y&".
                // Also ignore pairs with empty key, even if there was a value, e.g. "=value", as such nameless values cannot be retrieved anyway.
                // PHP also does not include them when building _GET.
                continue;
            }

            $keyValuePair = explode('=', $param, 2);

            // GET parameters, that are submitted from a HTML form, encode spaces as "+" by default (as defined in enctype application/x-www-form-urlencoded).
            // PHP also converts "+" to spaces when filling the global _GET or when using the function parse_str. This is why we use urldecode and then normalize to
            // RFC 3986 with rawurlencode.
            $parts[] = isset($keyValuePair[1]) ?
                rawurlencode(urldecode($keyValuePair[0])).'='.rawurlencode(urldecode($keyValuePair[1])) :
                rawurlencode(urldecode($keyValuePair[0]));
            $order[] = urldecode($keyValuePair[0]);
        }

        array_multisort($order, SORT_ASC, $parts);

        return implode('&', $parts);
    }

    /**
     * Gets a "parameter" value.
     *
     * This method is mainly useful for libraries that want to provide some flexibility.
     *
     * Order of precedence: GET, PATH, POST
     *
     * Avoid using this method in controllers:
     *
     *  * slow
     *  * prefer to get from a "named" source
     *
     * It is better to explicitly get request parameters from the appropriate
     * public property instead (query, attributes, request).
     *
     * @param string  $key     the key
     * @param mixed   $default the default value
     * @param Boolean $deep    is parameter deep in multidimensional array
     *
     * @return mixed
     */
    public function get($key, $default = null, $deep = false)
    {
        return $this->query->get($key, $this->attributes->get($key, $this->request->get($key, $default, $deep), $deep), $deep);
    }

    /**
     * Gets the Session.
     *
     * @return SessionInterface|null The session
     *
     * @api
     */
    public function getSession()
    {
        return $this->session;
    }

    /**
     * Whether the request contains a Session which was started in one of the
     * previous requests.
     *
     * @return boolean
     *
     * @api
     */
    public function hasPreviousSession()
    {
        // the check for $this->session avoids malicious users trying to fake a session cookie with proper name
        return $this->hasSession() && $this->cookies->has($this->session->getName());
    }

    /**
     * Whether the request contains a Session object.
     *
     * @return boolean
     *
     * @api
     */
    public function hasSession()
    {
        return null !== $this->session;
    }

    /**
     * Sets the Session.
     *
     * @param SessionInterface $session The Session
     *
     * @api
     */
    public function setSession(SessionInterface $session)
    {
        $this->session = $session;
    }

    /**
     * Returns the client IP address.
     *
     * This method can read the client IP address from the "X-Forwarded-For" header
     * when trusted proxies were set via "setTrustedProxies()". The "X-Forwarded-For"
     * header value is a comma+space separated list of IP addresses, the left-most
     * being the original client, and each successive proxy that passed the request
     * adding the IP address where it received the request from.
     *
     * If your reverse proxy uses a different header name than "X-Forwarded-For",
     * ("Client-Ip" for instance), configure it via "setTrustedHeaderName()" with
     * the "client-ip" key.
     *
     * @return string The client IP address
     *
     * @see http://en.wikipedia.org/wiki/X-Forwarded-For
     *
     * @deprecated The proxy argument is deprecated since version 2.0 and will be removed in 2.3. Use setTrustedProxies instead.
     *
     * @api
     */
    public function getClientIp()
    {
        $ip = $this->server->get('REMOTE_ADDR');

<<<<<<< HEAD
        if (!self::$trustProxyData) {
=======
        if (!$proxy && !self::$trustProxy) {
>>>>>>> 9ce892cf
            return $ip;
        }

        if (!self::$trustedHeaders[self::HEADER_CLIENT_IP] || !$this->headers->has(self::$trustedHeaders[self::HEADER_CLIENT_IP])) {
            return $ip;
        }

        $clientIps = array_map('trim', explode(',', $this->headers->get(self::$trustedHeaders[self::HEADER_CLIENT_IP])));
        $clientIps[] = $ip;

<<<<<<< HEAD
        $trustedProxies = self::$trustProxyData && !self::$trustedProxies ? array($ip) : self::$trustedProxies;
=======
        $trustedProxies = ($proxy || self::$trustProxy) && !self::$trustedProxies ? array($ip) : self::$trustedProxies;
>>>>>>> 9ce892cf
        $clientIps = array_diff($clientIps, $trustedProxies);

        return array_pop($clientIps);
    }

    /**
     * Returns current script name.
     *
     * @return string
     *
     * @api
     */
    public function getScriptName()
    {
        return $this->server->get('SCRIPT_NAME', $this->server->get('ORIG_SCRIPT_NAME', ''));
    }

    /**
     * Returns the path being requested relative to the executed script.
     *
     * The path info always starts with a /.
     *
     * Suppose this request is instantiated from /mysite on localhost:
     *
     *  * http://localhost/mysite              returns an empty string
     *  * http://localhost/mysite/about        returns '/about'
     *  * htpp://localhost/mysite/enco%20ded   returns '/enco%20ded'
     *  * http://localhost/mysite/about?var=1  returns '/about'
     *
     * @return string The raw path (i.e. not urldecoded)
     *
     * @api
     */
    public function getPathInfo()
    {
        if (null === $this->pathInfo) {
            $this->pathInfo = $this->preparePathInfo();
        }

        return $this->pathInfo;
    }

    /**
     * Returns the root path from which this request is executed.
     *
     * Suppose that an index.php file instantiates this request object:
     *
     *  * http://localhost/index.php         returns an empty string
     *  * http://localhost/index.php/page    returns an empty string
     *  * http://localhost/web/index.php     returns '/web'
     *  * http://localhost/we%20b/index.php  returns '/we%20b'
     *
     * @return string The raw path (i.e. not urldecoded)
     *
     * @api
     */
    public function getBasePath()
    {
        if (null === $this->basePath) {
            $this->basePath = $this->prepareBasePath();
        }

        return $this->basePath;
    }

    /**
     * Returns the root url from which this request is executed.
     *
     * The base URL never ends with a /.
     *
     * This is similar to getBasePath(), except that it also includes the
     * script filename (e.g. index.php) if one exists.
     *
     * @return string The raw url (i.e. not urldecoded)
     *
     * @api
     */
    public function getBaseUrl()
    {
        if (null === $this->baseUrl) {
            $this->baseUrl = $this->prepareBaseUrl();
        }

        return $this->baseUrl;
    }

    /**
     * Gets the request's scheme.
     *
     * @return string
     *
     * @api
     */
    public function getScheme()
    {
        return $this->isSecure() ? 'https' : 'http';
    }

    /**
     * Returns the port on which the request is made.
     *
     * This method can read the client port from the "X-Forwarded-Port" header
     * when trusted proxies were set via "setTrustedProxies()".
     *
     * The "X-Forwarded-Port" header must contain the client port.
     *
     * If your reverse proxy uses a different header name than "X-Forwarded-Port",
     * configure it via "setTrustedHeaderName()" with the "client-port" key.
     *
     * @return string
     *
     * @api
     */
    public function getPort()
    {
        if (self::$trustProxy && self::$trustedHeaders[self::HEADER_CLIENT_PORT] && $port = $this->headers->get(self::$trustedHeaders[self::HEADER_CLIENT_PORT])) {
            return $port;
        }

        return $this->server->get('SERVER_PORT');
    }

    /**
     * Returns the user.
     *
     * @return string|null
     */
    public function getUser()
    {
        return $this->server->get('PHP_AUTH_USER');
    }

    /**
     * Returns the password.
     *
     * @return string|null
     */
    public function getPassword()
    {
        return $this->server->get('PHP_AUTH_PW');
    }

    /**
     * Gets the user info.
     *
     * @return string A user name and, optionally, scheme-specific information about how to gain authorization to access the server
     */
    public function getUserInfo()
    {
        $userinfo = $this->getUser();

        $pass = $this->getPassword();
        if ('' != $pass) {
           $userinfo .= ":$pass";
        }

        return $userinfo;
    }

    /**
     * Returns the HTTP host being requested.
     *
     * The port name will be appended to the host if it's non-standard.
     *
     * @return string
     *
     * @api
     */
    public function getHttpHost()
    {
        $scheme = $this->getScheme();
        $port   = $this->getPort();

        if (('http' == $scheme && $port == 80) || ('https' == $scheme && $port == 443)) {
            return $this->getHost();
        }

        return $this->getHost().':'.$port;
    }

    /**
     * Returns the requested URI.
     *
     * @return string The raw URI (i.e. not urldecoded)
     *
     * @api
     */
    public function getRequestUri()
    {
        if (null === $this->requestUri) {
            $this->requestUri = $this->prepareRequestUri();
        }

        return $this->requestUri;
    }

    /**
     * Gets the scheme and HTTP host.
     *
     * If the URL was called with basic authentication, the user
     * and the password are not added to the generated string.
     *
     * @return string The scheme and HTTP host
     */
    public function getSchemeAndHttpHost()
    {
        return $this->getScheme().'://'.$this->getHttpHost();
    }

    /**
     * Generates a normalized URI for the Request.
     *
     * @return string A normalized URI for the Request
     *
     * @see getQueryString()
     *
     * @api
     */
    public function getUri()
    {
        $qs = $this->getQueryString();
        if (null !== $qs) {
            $qs = '?'.$qs;
        }

        return $this->getSchemeAndHttpHost().$this->getBaseUrl().$this->getPathInfo().$qs;
    }

    /**
     * Generates a normalized URI for the given path.
     *
     * @param string $path A path to use instead of the current one
     *
     * @return string The normalized URI for the path
     *
     * @api
     */
    public function getUriForPath($path)
    {
        return $this->getSchemeAndHttpHost().$this->getBaseUrl().$path;
    }

    /**
     * Generates the normalized query string for the Request.
     *
     * It builds a normalized query string, where keys/value pairs are alphabetized
     * and have consistent escaping.
     *
     * @return string|null A normalized query string for the Request
     *
     * @api
     */
    public function getQueryString()
    {
        $qs = static::normalizeQueryString($this->server->get('QUERY_STRING'));

        return '' === $qs ? null : $qs;
    }

    /**
     * Checks whether the request is secure or not.
     *
     * This method can read the client port from the "X-Forwarded-Proto" header
     * when trusted proxies were set via "setTrustedProxies()".
     *
     * The "X-Forwarded-Proto" header must contain the protocol: "https" or "http".
     *
     * If your reverse proxy uses a different header name than "X-Forwarded-Proto"
     * ("SSL_HTTPS" for instance), configure it via "setTrustedHeaderName()" with
     * the "client-proto" key.
     *
     * @return Boolean
     *
     * @api
     */
    public function isSecure()
    {
        if (self::$trustProxy && self::$trustedHeaders[self::HEADER_CLIENT_PROTO] && $proto = $this->headers->get(self::$trustedHeaders[self::HEADER_CLIENT_PROTO])) {
            return in_array(strtolower($proto), array('https', 'on', '1'));
        }

        return 'on' == strtolower($this->server->get('HTTPS')) || 1 == $this->server->get('HTTPS');
    }

    /**
     * Returns the host name.
     *
     * This method can read the client port from the "X-Forwarded-Host" header
     * when trusted proxies were set via "setTrustedProxies()".
     *
     * The "X-Forwarded-Host" header must contain the client host name.
     *
     * If your reverse proxy uses a different header name than "X-Forwarded-Host",
     * configure it via "setTrustedHeaderName()" with the "client-host" key.
     *
     * @return string
     *
     * @api
     */
    public function getHost()
    {
        if (self::$trustProxy && self::$trustedHeaders[self::HEADER_CLIENT_HOST] && $host = $this->headers->get(self::$trustedHeaders[self::HEADER_CLIENT_HOST])) {
            $elements = explode(',', $host);

            $host = trim($elements[count($elements) - 1]);
        } else {
            if (!$host = $this->headers->get('HOST')) {
                if (!$host = $this->server->get('SERVER_NAME')) {
                    $host = $this->server->get('SERVER_ADDR', '');
                }
            }
        }

        // Remove port number from host
        $host = preg_replace('/:\d+$/', '', $host);

        // host is lowercase as per RFC 952/2181
        return trim(strtolower($host));
    }

    /**
     * Sets the request method.
     *
     * @param string $method
     *
     * @api
     */
    public function setMethod($method)
    {
        $this->method = null;
        $this->server->set('REQUEST_METHOD', $method);
    }

    /**
     * Gets the request method.
     *
     * The method is always an uppercased string.
     *
     * @return string The request method
     *
     * @api
     */
    public function getMethod()
    {
        if (null === $this->method) {
            $this->method = strtoupper($this->server->get('REQUEST_METHOD', 'GET'));
            if ('POST' === $this->method) {
                $this->method = strtoupper($this->headers->get('X-HTTP-METHOD-OVERRIDE', $this->request->get('_method', $this->query->get('_method', 'POST'))));
            }
        }

        return $this->method;
    }

    /**
     * Gets the mime type associated with the format.
     *
     * @param string $format The format
     *
     * @return string The associated mime type (null if not found)
     *
     * @api
     */
    public function getMimeType($format)
    {
        if (null === static::$formats) {
            static::initializeFormats();
        }

        return isset(static::$formats[$format]) ? static::$formats[$format][0] : null;
    }

    /**
     * Gets the format associated with the mime type.
     *
     * @param string $mimeType The associated mime type
     *
     * @return string|null The format (null if not found)
     *
     * @api
     */
    public function getFormat($mimeType)
    {
        if (false !== $pos = strpos($mimeType, ';')) {
            $mimeType = substr($mimeType, 0, $pos);
        }

        if (null === static::$formats) {
            static::initializeFormats();
        }

        foreach (static::$formats as $format => $mimeTypes) {
            if (in_array($mimeType, (array) $mimeTypes)) {
                return $format;
            }
        }

        return null;
    }

    /**
     * Associates a format with mime types.
     *
     * @param string       $format    The format
     * @param string|array $mimeTypes The associated mime types (the preferred one must be the first as it will be used as the content type)
     *
     * @api
     */
    public function setFormat($format, $mimeTypes)
    {
        if (null === static::$formats) {
            static::initializeFormats();
        }

        static::$formats[$format] = is_array($mimeTypes) ? $mimeTypes : array($mimeTypes);
    }

    /**
     * Gets the request format.
     *
     * Here is the process to determine the format:
     *
     *  * format defined by the user (with setRequestFormat())
     *  * _format request parameter
     *  * $default
     *
     * @param string $default The default format
     *
     * @return string The request format
     *
     * @api
     */
    public function getRequestFormat($default = 'html')
    {
        if (null === $this->format) {
            $this->format = $this->get('_format', $default);
        }

        return $this->format;
    }

    /**
     * Sets the request format.
     *
     * @param string $format The request format.
     *
     * @api
     */
    public function setRequestFormat($format)
    {
        $this->format = $format;
    }

    /**
     * Gets the format associated with the request.
     *
     * @return string|null The format (null if no content type is present)
     *
     * @api
     */
    public function getContentType()
    {
        return $this->getFormat($this->headers->get('CONTENT_TYPE'));
    }

    /**
     * Sets the default locale.
     *
     * @param string $locale
     *
     * @api
     */
    public function setDefaultLocale($locale)
    {
        $this->defaultLocale = $locale;

        if (null === $this->locale) {
            $this->setPhpDefaultLocale($locale);
        }
    }

    /**
     * Sets the locale.
     *
     * @param string $locale
     *
     * @api
     */
    public function setLocale($locale)
    {
        $this->setPhpDefaultLocale($this->locale = $locale);
    }

    /**
     * Get the locale.
     *
     * @return string
     */
    public function getLocale()
    {
        return null === $this->locale ? $this->defaultLocale : $this->locale;
    }

    /**
     * Checks if the request method is of specified type.
     *
     * @param string $method Uppercase request method (GET, POST etc).
     *
     * @return Boolean
     */
    public function isMethod($method)
    {
        return $this->getMethod() === strtoupper($method);
    }

    /**
     * Checks whether the method is safe or not.
     *
     * @return Boolean
     *
     * @api
     */
    public function isMethodSafe()
    {
        return in_array($this->getMethod(), array('GET', 'HEAD'));
    }

    /**
     * Returns the request body content.
     *
     * @param Boolean $asResource If true, a resource will be returned
     *
     * @return string|resource The request body content or a resource to read the body stream.
     */
    public function getContent($asResource = false)
    {
        if (false === $this->content || (true === $asResource && null !== $this->content)) {
            throw new \LogicException('getContent() can only be called once when using the resource return type.');
        }

        if (true === $asResource) {
            $this->content = false;

            return fopen('php://input', 'rb');
        }

        if (null === $this->content) {
            $this->content = file_get_contents('php://input');
        }

        return $this->content;
    }

    /**
     * Gets the Etags.
     *
     * @return array The entity tags
     */
    public function getETags()
    {
        return preg_split('/\s*,\s*/', $this->headers->get('if_none_match'), null, PREG_SPLIT_NO_EMPTY);
    }

    /**
     * @return Boolean
     */
    public function isNoCache()
    {
        return $this->headers->hasCacheControlDirective('no-cache') || 'no-cache' == $this->headers->get('Pragma');
    }

    /**
     * Returns the preferred language.
     *
     * @param array $locales An array of ordered available locales
     *
     * @return string|null The preferred locale
     *
     * @api
     */
    public function getPreferredLanguage(array $locales = null)
    {
        $preferredLanguages = $this->getLanguages();

        if (empty($locales)) {
            return isset($preferredLanguages[0]) ? $preferredLanguages[0] : null;
        }

        if (!$preferredLanguages) {
            return $locales[0];
        }

        $preferredLanguages = array_values(array_intersect($preferredLanguages, $locales));

        return isset($preferredLanguages[0]) ? $preferredLanguages[0] : $locales[0];
    }

    /**
     * Gets a list of languages acceptable by the client browser.
     *
     * @return array Languages ordered in the user browser preferences
     *
     * @api
     */
    public function getLanguages()
    {
        if (null !== $this->languages) {
            return $this->languages;
        }

        $languages = $this->splitHttpAcceptHeader($this->headers->get('Accept-Language'));
        $this->languages = array();
        foreach ($languages as $lang => $q) {
            if (strstr($lang, '-')) {
                $codes = explode('-', $lang);
                if ($codes[0] == 'i') {
                    // Language not listed in ISO 639 that are not variants
                    // of any listed language, which can be registered with the
                    // i-prefix, such as i-cherokee
                    if (count($codes) > 1) {
                        $lang = $codes[1];
                    }
                } else {
                    for ($i = 0, $max = count($codes); $i < $max; $i++) {
                        if ($i == 0) {
                            $lang = strtolower($codes[0]);
                        } else {
                            $lang .= '_'.strtoupper($codes[$i]);
                        }
                    }
                }
            }

            $this->languages[] = $lang;
        }

        return $this->languages;
    }

    /**
     * Gets a list of charsets acceptable by the client browser.
     *
     * @return array List of charsets in preferable order
     *
     * @api
     */
    public function getCharsets()
    {
        if (null !== $this->charsets) {
            return $this->charsets;
        }

        return $this->charsets = array_keys($this->splitHttpAcceptHeader($this->headers->get('Accept-Charset')));
    }

    /**
     * Gets a list of content types acceptable by the client browser
     *
     * @return array List of content types in preferable order
     *
     * @api
     */
    public function getAcceptableContentTypes()
    {
        if (null !== $this->acceptableContentTypes) {
            return $this->acceptableContentTypes;
        }

        return $this->acceptableContentTypes = array_keys($this->splitHttpAcceptHeader($this->headers->get('Accept')));
    }

    /**
     * Returns true if the request is a XMLHttpRequest.
     *
     * It works if your JavaScript library set an X-Requested-With HTTP header.
     * It is known to work with Prototype, Mootools, jQuery.
     *
     * @return Boolean true if the request is an XMLHttpRequest, false otherwise
     *
     * @api
     */
    public function isXmlHttpRequest()
    {
        return 'XMLHttpRequest' == $this->headers->get('X-Requested-With');
    }

    /**
     * Splits an Accept-* HTTP header.
     *
     * @param string $header Header to split
     *
     * @return array Array indexed by the values of the Accept-* header in preferred order
     */
    public function splitHttpAcceptHeader($header)
    {
        if (!$header) {
            return array();
        }

        $values = array();
        $groups = array();
        foreach (array_filter(explode(',', $header)) as $value) {
            // Cut off any q-value that might come after a semi-colon
            if (preg_match('/;\s*(q=.*$)/', $value, $match)) {
                $q     = substr(trim($match[1]), 2);
                $value = trim(substr($value, 0, -strlen($match[0])));
            } else {
                $q = 1;
            }

            $groups[$q][] = $value;
        }

        krsort($groups);

        foreach ($groups as $q => $items) {
            $q = (float) $q;

            if (0 < $q) {
                foreach ($items as $value) {
                    $values[trim($value)] = $q;
                }
            }
        }

        return $values;
    }

    /*
     * The following methods are derived from code of the Zend Framework (1.10dev - 2010-01-24)
     *
     * Code subject to the new BSD license (http://framework.zend.com/license/new-bsd).
     *
     * Copyright (c) 2005-2010 Zend Technologies USA Inc. (http://www.zend.com)
     */

    protected function prepareRequestUri()
    {
        $requestUri = '';

        if ($this->headers->has('X_ORIGINAL_URL') && false !== stripos(PHP_OS, 'WIN')) {
            // IIS with Microsoft Rewrite Module
            $requestUri = $this->headers->get('X_ORIGINAL_URL');
        } elseif ($this->headers->has('X_REWRITE_URL') && false !== stripos(PHP_OS, 'WIN')) {
            // IIS with ISAPI_Rewrite
            $requestUri = $this->headers->get('X_REWRITE_URL');
        } elseif ($this->server->get('IIS_WasUrlRewritten') == '1' && $this->server->get('UNENCODED_URL') != '') {
            // IIS7 with URL Rewrite: make sure we get the unencoded url (double slash problem)
            $requestUri = $this->server->get('UNENCODED_URL');
        } elseif ($this->server->has('REQUEST_URI')) {
            $requestUri = $this->server->get('REQUEST_URI');
            // HTTP proxy reqs setup request uri with scheme and host [and port] + the url path, only use url path
            $schemeAndHttpHost = $this->getSchemeAndHttpHost();
            if (strpos($requestUri, $schemeAndHttpHost) === 0) {
                $requestUri = substr($requestUri, strlen($schemeAndHttpHost));
            }
        } elseif ($this->server->has('ORIG_PATH_INFO')) {
            // IIS 5.0, PHP as CGI
            $requestUri = $this->server->get('ORIG_PATH_INFO');
            if ('' != $this->server->get('QUERY_STRING')) {
                $requestUri .= '?'.$this->server->get('QUERY_STRING');
            }
        }

        return $requestUri;
    }

    /**
     * Prepares the base URL.
     *
     * @return string
     */
    protected function prepareBaseUrl()
    {
        $filename = basename($this->server->get('SCRIPT_FILENAME'));

        if (basename($this->server->get('SCRIPT_NAME')) === $filename) {
            $baseUrl = $this->server->get('SCRIPT_NAME');
        } elseif (basename($this->server->get('PHP_SELF')) === $filename) {
            $baseUrl = $this->server->get('PHP_SELF');
        } elseif (basename($this->server->get('ORIG_SCRIPT_NAME')) === $filename) {
            $baseUrl = $this->server->get('ORIG_SCRIPT_NAME'); // 1and1 shared hosting compatibility
        } else {
            // Backtrack up the script_filename to find the portion matching
            // php_self
            $path    = $this->server->get('PHP_SELF', '');
            $file    = $this->server->get('SCRIPT_FILENAME', '');
            $segs    = explode('/', trim($file, '/'));
            $segs    = array_reverse($segs);
            $index   = 0;
            $last    = count($segs);
            $baseUrl = '';
            do {
                $seg     = $segs[$index];
                $baseUrl = '/'.$seg.$baseUrl;
                ++$index;
            } while (($last > $index) && (false !== ($pos = strpos($path, $baseUrl))) && (0 != $pos));
        }

        // Does the baseUrl have anything in common with the request_uri?
        $requestUri = $this->getRequestUri();

        if ($baseUrl && false !== $prefix = $this->getUrlencodedPrefix($requestUri, $baseUrl)) {
            // full $baseUrl matches
            return $prefix;
        }

        if ($baseUrl && false !== $prefix = $this->getUrlencodedPrefix($requestUri, dirname($baseUrl))) {
            // directory portion of $baseUrl matches
            return rtrim($prefix, '/');
        }

        $truncatedRequestUri = $requestUri;
        if (($pos = strpos($requestUri, '?')) !== false) {
            $truncatedRequestUri = substr($requestUri, 0, $pos);
        }

        $basename = basename($baseUrl);
        if (empty($basename) || !strpos(rawurldecode($truncatedRequestUri), $basename)) {
            // no match whatsoever; set it blank
            return '';
        }

        // If using mod_rewrite or ISAPI_Rewrite strip the script filename
        // out of baseUrl. $pos !== 0 makes sure it is not matching a value
        // from PATH_INFO or QUERY_STRING
        if ((strlen($requestUri) >= strlen($baseUrl)) && ((false !== ($pos = strpos($requestUri, $baseUrl))) && ($pos !== 0))) {
            $baseUrl = substr($requestUri, 0, $pos + strlen($baseUrl));
        }

        return rtrim($baseUrl, '/');
    }

    /**
     * Prepares the base path.
     *
     * @return string base path
     */
    protected function prepareBasePath()
    {
        $filename = basename($this->server->get('SCRIPT_FILENAME'));
        $baseUrl = $this->getBaseUrl();
        if (empty($baseUrl)) {
            return '';
        }

        if (basename($baseUrl) === $filename) {
            $basePath = dirname($baseUrl);
        } else {
            $basePath = $baseUrl;
        }

        if ('\\' === DIRECTORY_SEPARATOR) {
            $basePath = str_replace('\\', '/', $basePath);
        }

        return rtrim($basePath, '/');
    }

    /**
     * Prepares the path info.
     *
     * @return string path info
     */
    protected function preparePathInfo()
    {
        $baseUrl = $this->getBaseUrl();

        if (null === ($requestUri = $this->getRequestUri())) {
            return '/';
        }

        $pathInfo = '/';

        // Remove the query string from REQUEST_URI
        if ($pos = strpos($requestUri, '?')) {
            $requestUri = substr($requestUri, 0, $pos);
        }

        if ((null !== $baseUrl) && (false === ($pathInfo = substr($requestUri, strlen($baseUrl))))) {
            // If substr() returns false then PATH_INFO is set to an empty string
            return '/';
        } elseif (null === $baseUrl) {
            return $requestUri;
        }

        return (string) $pathInfo;
    }

    /**
     * Initializes HTTP request formats.
     */
    protected static function initializeFormats()
    {
        static::$formats = array(
            'html' => array('text/html', 'application/xhtml+xml'),
            'txt'  => array('text/plain'),
            'js'   => array('application/javascript', 'application/x-javascript', 'text/javascript'),
            'css'  => array('text/css'),
            'json' => array('application/json', 'application/x-json'),
            'xml'  => array('text/xml', 'application/xml', 'application/x-xml'),
            'rdf'  => array('application/rdf+xml'),
            'atom' => array('application/atom+xml'),
            'rss'  => array('application/rss+xml'),
        );
    }

    /**
     * Sets the default PHP locale.
     *
     * @param string $locale
     */
    private function setPhpDefaultLocale($locale)
    {
        // if either the class Locale doesn't exist, or an exception is thrown when
        // setting the default locale, the intl module is not installed, and
        // the call can be ignored:
        try {
            if (class_exists('Locale', false)) {
                \Locale::setDefault($locale);
            }
        } catch (\Exception $e) {
        }
    }

    /*
     * Returns the prefix as encoded in the string when the string starts with
     * the given prefix, false otherwise.
     *
     * @param string $string The urlencoded string
     * @param string $prefix The prefix not encoded
     *
     * @return string|false The prefix as it is encoded in $string, or false
     */
    private function getUrlencodedPrefix($string, $prefix)
    {
        if (0 !== strpos(rawurldecode($string), $prefix)) {
            return false;
        }

        $len = strlen($prefix);

        if (preg_match("#^(%[[:xdigit:]]{2}|.){{$len}}#", $string, $match)) {
            return $match[0];
        }

        return false;
    }
}<|MERGE_RESOLUTION|>--- conflicted
+++ resolved
@@ -661,11 +661,7 @@
     {
         $ip = $this->server->get('REMOTE_ADDR');
 
-<<<<<<< HEAD
-        if (!self::$trustProxyData) {
-=======
-        if (!$proxy && !self::$trustProxy) {
->>>>>>> 9ce892cf
+        if (!self::$trustProxy) {
             return $ip;
         }
 
@@ -676,11 +672,7 @@
         $clientIps = array_map('trim', explode(',', $this->headers->get(self::$trustedHeaders[self::HEADER_CLIENT_IP])));
         $clientIps[] = $ip;
 
-<<<<<<< HEAD
-        $trustedProxies = self::$trustProxyData && !self::$trustedProxies ? array($ip) : self::$trustedProxies;
-=======
-        $trustedProxies = ($proxy || self::$trustProxy) && !self::$trustedProxies ? array($ip) : self::$trustedProxies;
->>>>>>> 9ce892cf
+        $trustedProxies = self::$trustProxy && !self::$trustedProxies ? array($ip) : self::$trustedProxies;
         $clientIps = array_diff($clientIps, $trustedProxies);
 
         return array_pop($clientIps);
