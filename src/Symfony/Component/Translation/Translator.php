--- conflicted
+++ resolved
@@ -74,19 +74,10 @@
     private $configCacheFactory;
 
     /**
-<<<<<<< HEAD
-     * Constructor.
-     *
      * @param string                         $locale    The locale
      * @param MessageFormatterInterface|null $formatter The message formatter
      * @param string|null                    $cacheDir  The directory to use for the cache
      * @param bool                           $debug     Use cache in debug mode ?
-=======
-     * @param string               $locale   The locale
-     * @param MessageSelector|null $selector The message selector for pluralization
-     * @param string|null          $cacheDir The directory to use for the cache
-     * @param bool                 $debug    Use cache in debug mode ?
->>>>>>> a707bbf0
      *
      * @throws InvalidArgumentException If a locale contains invalid characters
      */
