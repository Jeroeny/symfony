<?php

/*
 * This file is part of the Symfony package.
 *
 * (c) Fabien Potencier <fabien@symfony.com>
 *
 * For the full copyright and license information, please view the LICENSE
 * file that was distributed with this source code.
 */

namespace Symfony\Component\HttpClient\Tests;

use Symfony\Component\HttpClient\CurlHttpClient;
use Symfony\Contracts\HttpClient\HttpClientInterface;

/**
 * @requires extension curl
 */
class CurlHttpClientTest extends HttpClientTestCase
{
    protected function getHttpClient(string $testCase): HttpClientInterface
    {
        if (false !== strpos($testCase, 'Push')) {
            if (\PHP_VERSION_ID >= 70300 && \PHP_VERSION_ID < 70304) {
                $this->markTestSkipped('PHP 7.3.0 to 7.3.3 don\'t support HTTP/2 PUSH');
            }

            if (!\defined('CURLMOPT_PUSHFUNCTION') || 0x073d00 > ($v = curl_version())['version_number'] || !(CURL_VERSION_HTTP2 & $v['features'])) {
                $this->markTestSkipped('curl <7.61 is used or it is not compiled with support for HTTP/2 PUSH');
            }
        }

        return new CurlHttpClient(['verify_peer' => false, 'verify_host' => false]);
    }

    public function testTimeoutIsNotAFatalError()
    {
        if ('\\' === \DIRECTORY_SEPARATOR) {
            $this->markTestSkipped('Too transient on Windows');
        }

        parent::testTimeoutIsNotAFatalError();
    }
<<<<<<< HEAD
=======

    private function getVulcainClient(): CurlHttpClient
    {
        if (\PHP_VERSION_ID >= 70300 && \PHP_VERSION_ID < 70304) {
            $this->markTestSkipped('PHP 7.3.0 to 7.3.3 don\'t support HTTP/2 PUSH');
        }

        if (!\defined('CURLMOPT_PUSHFUNCTION') || 0x073d00 > ($v = curl_version())['version_number'] || !(\CURL_VERSION_HTTP2 & $v['features'])) {
            $this->markTestSkipped('curl <7.61 is used or it is not compiled with support for HTTP/2 PUSH');
        }

        $client = new CurlHttpClient(['verify_peer' => false, 'verify_host' => false]);

        if (static::$vulcainStarted) {
            return $client;
        }

        if (['application/json'] !== $client->request('GET', 'http://127.0.0.1:8057/json')->getHeaders()['content-type']) {
            $this->markTestSkipped('symfony/http-client-contracts >= 2.0.1 required');
        }

        $process = new Process(['vulcain'], null, [
            'DEBUG' => 1,
            'UPSTREAM' => 'http://127.0.0.1:8057',
            'ADDR' => ':3000',
            'KEY_FILE' => __DIR__.'/Fixtures/tls/server.key',
            'CERT_FILE' => __DIR__.'/Fixtures/tls/server.crt',
        ]);
        $process->start();

        register_shutdown_function([$process, 'stop']);
        sleep('\\' === \DIRECTORY_SEPARATOR ? 10 : 1);

        if (!$process->isRunning()) {
            throw new ProcessFailedException($process);
        }

        static::$vulcainStarted = true;

        return $client;
    }
}

class TestLogger extends AbstractLogger
{
    public $logs = [];

    public function log($level, $message, array $context = []): void
    {
        $this->logs[] = $message;
    }
>>>>>>> 6c2a1c9a
}<|MERGE_RESOLUTION|>--- conflicted
+++ resolved
@@ -26,7 +26,7 @@
                 $this->markTestSkipped('PHP 7.3.0 to 7.3.3 don\'t support HTTP/2 PUSH');
             }
 
-            if (!\defined('CURLMOPT_PUSHFUNCTION') || 0x073d00 > ($v = curl_version())['version_number'] || !(CURL_VERSION_HTTP2 & $v['features'])) {
+            if (!\defined('CURLMOPT_PUSHFUNCTION') || 0x073d00 > ($v = curl_version())['version_number'] || !(\CURL_VERSION_HTTP2 & $v['features'])) {
                 $this->markTestSkipped('curl <7.61 is used or it is not compiled with support for HTTP/2 PUSH');
             }
         }
@@ -42,58 +42,4 @@
 
         parent::testTimeoutIsNotAFatalError();
     }
-<<<<<<< HEAD
-=======
-
-    private function getVulcainClient(): CurlHttpClient
-    {
-        if (\PHP_VERSION_ID >= 70300 && \PHP_VERSION_ID < 70304) {
-            $this->markTestSkipped('PHP 7.3.0 to 7.3.3 don\'t support HTTP/2 PUSH');
-        }
-
-        if (!\defined('CURLMOPT_PUSHFUNCTION') || 0x073d00 > ($v = curl_version())['version_number'] || !(\CURL_VERSION_HTTP2 & $v['features'])) {
-            $this->markTestSkipped('curl <7.61 is used or it is not compiled with support for HTTP/2 PUSH');
-        }
-
-        $client = new CurlHttpClient(['verify_peer' => false, 'verify_host' => false]);
-
-        if (static::$vulcainStarted) {
-            return $client;
-        }
-
-        if (['application/json'] !== $client->request('GET', 'http://127.0.0.1:8057/json')->getHeaders()['content-type']) {
-            $this->markTestSkipped('symfony/http-client-contracts >= 2.0.1 required');
-        }
-
-        $process = new Process(['vulcain'], null, [
-            'DEBUG' => 1,
-            'UPSTREAM' => 'http://127.0.0.1:8057',
-            'ADDR' => ':3000',
-            'KEY_FILE' => __DIR__.'/Fixtures/tls/server.key',
-            'CERT_FILE' => __DIR__.'/Fixtures/tls/server.crt',
-        ]);
-        $process->start();
-
-        register_shutdown_function([$process, 'stop']);
-        sleep('\\' === \DIRECTORY_SEPARATOR ? 10 : 1);
-
-        if (!$process->isRunning()) {
-            throw new ProcessFailedException($process);
-        }
-
-        static::$vulcainStarted = true;
-
-        return $client;
-    }
-}
-
-class TestLogger extends AbstractLogger
-{
-    public $logs = [];
-
-    public function log($level, $message, array $context = []): void
-    {
-        $this->logs[] = $message;
-    }
->>>>>>> 6c2a1c9a
 }