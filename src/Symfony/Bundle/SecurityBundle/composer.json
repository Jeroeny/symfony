--- conflicted
+++ resolved
@@ -50,11 +50,7 @@
         "symfony/twig-bridge": "^6.4|^7.0",
         "symfony/validator": "^6.4|^7.0",
         "symfony/yaml": "^6.4|^7.0",
-<<<<<<< HEAD
-        "twig/twig": "^3.0.4|^4.0",
-=======
         "twig/twig": "~3.8.0",
->>>>>>> b5c7fc9a
         "web-token/jwt-checker": "^3.1",
         "web-token/jwt-signature-algorithm-hmac": "^3.1",
         "web-token/jwt-signature-algorithm-ecdsa": "^3.1",
