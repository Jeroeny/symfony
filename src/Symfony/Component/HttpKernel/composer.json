{
    "name": "symfony/http-kernel",
    "type": "library",
    "description": "Symfony HttpKernel Component",
    "keywords": [],
    "homepage": "https://symfony.com",
    "license": "MIT",
    "authors": [
        {
            "name": "Fabien Potencier",
            "email": "fabien@symfony.com"
        },
        {
            "name": "Symfony Community",
            "homepage": "https://symfony.com/contributors"
        }
    ],
    "require": {
<<<<<<< HEAD
        "php": "^7.2.9",
        "symfony/event-dispatcher": "^4.4|^5.0",
=======
        "php": "^7.1.3",
        "symfony/error-handler": "^4.4",
        "symfony/event-dispatcher": "^4.3",
>>>>>>> acd7bd67
        "symfony/http-foundation": "^4.4|^5.0",
        "symfony/debug": "^4.4|^5.0",
        "symfony/polyfill-ctype": "^1.8",
        "symfony/polyfill-php73": "^1.9",
        "psr/log": "~1.0"
    },
    "require-dev": {
        "symfony/browser-kit": "^4.4|^5.0",
        "symfony/config": "^4.4|^5.0",
        "symfony/console": "^4.4|^5.0",
        "symfony/css-selector": "^4.4|^5.0",
        "symfony/dependency-injection": "^4.4|^5.0",
        "symfony/dom-crawler": "^4.4|^5.0",
        "symfony/expression-language": "^4.4|^5.0",
        "symfony/finder": "^4.4|^5.0",
        "symfony/process": "^4.4|^5.0",
        "symfony/routing": "^4.4|^5.0",
        "symfony/stopwatch": "^4.4|^5.0",
        "symfony/translation": "^4.4|^5.0",
        "symfony/translation-contracts": "^1.1",
        "symfony/var-dumper": "^4.4|^5.0",
        "psr/cache": "~1.0",
        "twig/twig": "^1.34|^2.4"
    },
    "provide": {
        "psr/log-implementation": "1.0"
    },
    "conflict": {
        "symfony/browser-kit": "<4.4",
        "symfony/config": "<4.4",
        "symfony/dependency-injection": "<4.4",
        "symfony/translation": "<4.4",
        "symfony/var-dumper": "<4.4",
        "twig/twig": "<1.34|<2.4,>=2"
    },
    "suggest": {
        "symfony/browser-kit": "",
        "symfony/config": "",
        "symfony/console": "",
        "symfony/dependency-injection": "",
        "symfony/var-dumper": ""
    },
    "autoload": {
        "psr-4": { "Symfony\\Component\\HttpKernel\\": "" },
        "exclude-from-classmap": [
            "/Tests/"
        ]
    },
    "minimum-stability": "dev",
    "extra": {
        "branch-alias": {
            "dev-master": "5.0-dev"
        }
    }
}<|MERGE_RESOLUTION|>--- conflicted
+++ resolved
@@ -16,14 +16,9 @@
         }
     ],
     "require": {
-<<<<<<< HEAD
         "php": "^7.2.9",
         "symfony/event-dispatcher": "^4.4|^5.0",
-=======
-        "php": "^7.1.3",
-        "symfony/error-handler": "^4.4",
-        "symfony/event-dispatcher": "^4.3",
->>>>>>> acd7bd67
+        "symfony/error-handler": "^4.4|^5.0",
         "symfony/http-foundation": "^4.4|^5.0",
         "symfony/debug": "^4.4|^5.0",
         "symfony/polyfill-ctype": "^1.8",
