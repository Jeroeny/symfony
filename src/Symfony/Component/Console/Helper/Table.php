<?php

/*
 * This file is part of the Symfony package.
 *
 * (c) Fabien Potencier <fabien@symfony.com>
 *
 * For the full copyright and license information, please view the LICENSE
 * file that was distributed with this source code.
 */

namespace Symfony\Component\Console\Helper;

use Symfony\Component\Console\Exception\InvalidArgumentException;
use Symfony\Component\Console\Exception\RuntimeException;
use Symfony\Component\Console\Output\ConsoleSectionOutput;
use Symfony\Component\Console\Output\OutputInterface;

/**
 * Provides helpers to display a table.
 *
 * @author Fabien Potencier <fabien@symfony.com>
 * @author Саша Стаменковић <umpirsky@gmail.com>
 * @author Abdellatif Ait boudad <a.aitboudad@gmail.com>
 * @author Max Grigorian <maxakawizard@gmail.com>
 * @author Dany Maillard <danymaillard93b@gmail.com>
 */
class Table
{
    private const SEPARATOR_TOP = 0;
    private const SEPARATOR_TOP_BOTTOM = 1;
    private const SEPARATOR_MID = 2;
    private const SEPARATOR_BOTTOM = 3;
    private const BORDER_OUTSIDE = 0;
    private const BORDER_INSIDE = 1;

    /**
     * Table headers.
     */
    private $headers = array();

    /**
     * Table rows.
     */
    private $rows = array();

    /**
     * Column widths cache.
     */
    private $effectiveColumnWidths = array();

    /**
     * Number of columns cache.
     *
     * @var int
     */
    private $numberOfColumns;

    /**
     * @var OutputInterface
     */
    private $output;

    /**
     * @var TableStyle
     */
    private $style;

    /**
     * @var array
     */
    private $columnStyles = array();

    /**
     * User set column widths.
     *
     * @var array
     */
    private $columnWidths = array();

    private static $styles;

    private $rendered = false;

    public function __construct(OutputInterface $output)
    {
        $this->output = $output;

        if (!self::$styles) {
            self::$styles = self::initStyles();
        }

        $this->setStyle('default');
    }

    /**
     * Sets a style definition.
     *
     * @param string     $name  The style name
     * @param TableStyle $style A TableStyle instance
     */
    public static function setStyleDefinition($name, TableStyle $style)
    {
        if (!self::$styles) {
            self::$styles = self::initStyles();
        }

        self::$styles[$name] = $style;
    }

    /**
     * Gets a style definition by name.
     *
     * @param string $name The style name
     *
     * @return TableStyle
     */
    public static function getStyleDefinition($name)
    {
        if (!self::$styles) {
            self::$styles = self::initStyles();
        }

        if (isset(self::$styles[$name])) {
            return self::$styles[$name];
        }

        throw new InvalidArgumentException(sprintf('Style "%s" is not defined.', $name));
    }

    /**
     * Sets table style.
     *
     * @param TableStyle|string $name The style name or a TableStyle instance
     *
     * @return $this
     */
    public function setStyle($name)
    {
        $this->style = $this->resolveStyle($name);

        return $this;
    }

    /**
     * Gets the current table style.
     *
     * @return TableStyle
     */
    public function getStyle()
    {
        return $this->style;
    }

    /**
     * Sets table column style.
     *
     * @param int               $columnIndex Column index
     * @param TableStyle|string $name        The style name or a TableStyle instance
     *
     * @return $this
     */
    public function setColumnStyle($columnIndex, $name)
    {
        $columnIndex = (int) $columnIndex;

        $this->columnStyles[$columnIndex] = $this->resolveStyle($name);

        return $this;
    }

    /**
     * Gets the current style for a column.
     *
     * If style was not set, it returns the global table style.
     *
     * @param int $columnIndex Column index
     *
     * @return TableStyle
     */
    public function getColumnStyle($columnIndex)
    {
        if (isset($this->columnStyles[$columnIndex])) {
            return $this->columnStyles[$columnIndex];
        }

        return $this->getStyle();
    }

    /**
     * Sets the minimum width of a column.
     *
     * @param int $columnIndex Column index
     * @param int $width       Minimum column width in characters
     *
     * @return $this
     */
    public function setColumnWidth($columnIndex, $width)
    {
        $this->columnWidths[(int) $columnIndex] = (int) $width;

        return $this;
    }

    /**
     * Sets the minimum width of all columns.
     *
     * @param array $widths
     *
     * @return $this
     */
    public function setColumnWidths(array $widths)
    {
        $this->columnWidths = array();
        foreach ($widths as $index => $width) {
            $this->setColumnWidth($index, $width);
        }

        return $this;
    }

    public function setHeaders(array $headers)
    {
        $headers = array_values($headers);
        if (!empty($headers) && !\is_array($headers[0])) {
            $headers = array($headers);
        }

        $this->headers = $headers;

        return $this;
    }

    public function setRows(array $rows)
    {
        $this->rows = array();

        return $this->addRows($rows);
    }

    public function addRows(array $rows)
    {
        foreach ($rows as $row) {
            $this->addRow($row);
        }

        return $this;
    }

    public function addRow($row)
    {
        if ($row instanceof TableSeparator) {
            $this->rows[] = $row;

            return $this;
        }

        if (!\is_array($row)) {
            throw new InvalidArgumentException('A row must be an array or a TableSeparator instance.');
        }

        $this->rows[] = array_values($row);

        return $this;
    }

    /**
     * Adds a row to the table, and re-renders the table.
     */
    public function appendRow($row): self
    {
        if (!$this->output instanceof ConsoleSectionOutput) {
            throw new RuntimeException(sprintf('Output should be an instance of "%s" when calling "%s".', ConsoleSectionOutput::class, __METHOD__));
        }

        if ($this->rendered) {
            $this->output->clear($this->calculateRowCount());
        }

        $this->addRow($row);
        $this->render();

        return $this;
    }

    public function setRow($column, array $row)
    {
        $this->rows[$column] = $row;

        return $this;
    }

    /**
     * Renders table to output.
     *
     * Example:
     *
     *     +---------------+-----------------------+------------------+
     *     | ISBN          | Title                 | Author           |
     *     +---------------+-----------------------+------------------+
     *     | 99921-58-10-7 | Divine Comedy         | Dante Alighieri  |
     *     | 9971-5-0210-0 | A Tale of Two Cities  | Charles Dickens  |
     *     | 960-425-059-0 | The Lord of the Rings | J. R. R. Tolkien |
     *     +---------------+-----------------------+------------------+
     */
    public function render()
    {
        $rows = array_merge($this->headers, array($divider = new TableSeparator()), $this->rows);
        $this->calculateNumberOfColumns($rows);

        $rows = $this->buildTableRows($rows);
        $this->calculateColumnsWidth($rows);

        $isHeader = true;
        $isFirstRow = false;
        foreach ($rows as $row) {
            if ($divider === $row) {
                $isHeader = false;
                $isFirstRow = true;

                continue;
            }
            if ($row instanceof TableSeparator) {
                $this->renderRowSeparator();

                continue;
            }
            if (!$row) {
                continue;
            }

            if ($isHeader || $isFirstRow) {
                $this->renderRowSeparator($isFirstRow ? self::SEPARATOR_TOP_BOTTOM : self::SEPARATOR_TOP);
                if ($isFirstRow) {
                    $isFirstRow = false;
                }
            }

            $this->renderRow($row, $isHeader ? $this->style->getCellHeaderFormat() : $this->style->getCellRowFormat());
        }
        $this->renderRowSeparator(self::SEPARATOR_BOTTOM);

        $this->cleanup();
        $this->rendered = true;
    }

    /**
     * Renders horizontal header separator.
     *
     * Example:
     *
     *     +-----+-----------+-------+
     */
    private function renderRowSeparator(int $type = self::SEPARATOR_MID)
    {
        if (0 === $count = $this->numberOfColumns) {
            return;
        }

        $borders = $this->style->getBorderChars();
        if (!$borders[0] && !$borders[2] && !$this->style->getCrossingChar()) {
            return;
        }

        $crossings = $this->style->getCrossingChars();
        if (self::SEPARATOR_MID === $type) {
            list($horizontal, $leftChar, $midChar, $rightChar) = array($borders[2], $crossings[8], $crossings[0], $crossings[4]);
        } elseif (self::SEPARATOR_TOP === $type) {
            list($horizontal, $leftChar, $midChar, $rightChar) = array($borders[0], $crossings[1], $crossings[2], $crossings[3]);
        } elseif (self::SEPARATOR_TOP_BOTTOM === $type) {
            list($horizontal, $leftChar, $midChar, $rightChar) = array($borders[0], $crossings[9], $crossings[10], $crossings[11]);
        } else {
            list($horizontal, $leftChar, $midChar, $rightChar) = array($borders[0], $crossings[7], $crossings[6], $crossings[5]);
        }

        $markup = $leftChar;
        for ($column = 0; $column < $count; ++$column) {
            $markup .= str_repeat($horizontal, $this->effectiveColumnWidths[$column]);
            $markup .= $column === $count - 1 ? $rightChar : $midChar;
        }

        $this->output->writeln(sprintf($this->style->getBorderFormat(), $markup));
    }

    /**
     * Renders vertical column separator.
     */
    private function renderColumnSeparator($type = self::BORDER_OUTSIDE)
    {
        $borders = $this->style->getBorderChars();

        return sprintf($this->style->getBorderFormat(), self::BORDER_OUTSIDE === $type ? $borders[1] : $borders[3]);
    }

    /**
     * Renders table row.
     *
<<<<<<< HEAD
     * Example: <code>| 9971-5-0210-0 | A Tale of Two Cities  | Charles Dickens  |</code>
=======
     * Example:
     *
     *     | 9971-5-0210-0 | A Tale of Two Cities  | Charles Dickens  |
     *
     * @param array  $row
     * @param string $cellFormat
>>>>>>> aa13bfdd
     */
    private function renderRow(array $row, string $cellFormat)
    {
        $rowContent = $this->renderColumnSeparator(self::BORDER_OUTSIDE);
        $columns = $this->getRowColumns($row);
        $last = \count($columns) - 1;
        foreach ($columns as $i => $column) {
            $rowContent .= $this->renderCell($row, $column, $cellFormat);
            $rowContent .= $this->renderColumnSeparator($last === $i ? self::BORDER_OUTSIDE : self::BORDER_INSIDE);
        }
        $this->output->writeln($rowContent);
    }

    /**
     * Renders table cell with padding.
     */
    private function renderCell(array $row, int $column, string $cellFormat)
    {
        $cell = isset($row[$column]) ? $row[$column] : '';
        $width = $this->effectiveColumnWidths[$column];
        if ($cell instanceof TableCell && $cell->getColspan() > 1) {
            // add the width of the following columns(numbers of colspan).
            foreach (range($column + 1, $column + $cell->getColspan() - 1) as $nextColumn) {
                $width += $this->getColumnSeparatorWidth() + $this->effectiveColumnWidths[$nextColumn];
            }
        }

        // str_pad won't work properly with multi-byte strings, we need to fix the padding
        if (false !== $encoding = mb_detect_encoding($cell, null, true)) {
            $width += \strlen($cell) - mb_strwidth($cell, $encoding);
        }

        $style = $this->getColumnStyle($column);

        if ($cell instanceof TableSeparator) {
            return sprintf($style->getBorderFormat(), str_repeat($style->getBorderChars()[2], $width));
        }

        $width += Helper::strlen($cell) - Helper::strlenWithoutDecoration($this->output->getFormatter(), $cell);
        $content = sprintf($style->getCellRowContentFormat(), $cell);

        return sprintf($cellFormat, str_pad($content, $width, $style->getPaddingChar(), $style->getPadType()));
    }

    /**
     * Calculate number of columns for this table.
     */
    private function calculateNumberOfColumns($rows)
    {
        $columns = array(0);
        foreach ($rows as $row) {
            if ($row instanceof TableSeparator) {
                continue;
            }

            $columns[] = $this->getNumberOfColumns($row);
        }

        $this->numberOfColumns = max($columns);
    }

    private function buildTableRows($rows)
    {
        $unmergedRows = array();
        for ($rowKey = 0; $rowKey < \count($rows); ++$rowKey) {
            $rows = $this->fillNextRows($rows, $rowKey);

            // Remove any new line breaks and replace it with a new line
            foreach ($rows[$rowKey] as $column => $cell) {
                if (!strstr($cell, "\n")) {
                    continue;
                }
                $lines = explode("\n", str_replace("\n", "<fg=default;bg=default>\n</>", $cell));
                foreach ($lines as $lineKey => $line) {
                    if ($cell instanceof TableCell) {
                        $line = new TableCell($line, array('colspan' => $cell->getColspan()));
                    }
                    if (0 === $lineKey) {
                        $rows[$rowKey][$column] = $line;
                    } else {
                        $unmergedRows[$rowKey][$lineKey][$column] = $line;
                    }
                }
            }
        }

        return new TableRows(function () use ($rows, $unmergedRows) {
            foreach ($rows as $rowKey => $row) {
                yield $this->fillCells($row);

                if (isset($unmergedRows[$rowKey])) {
                    foreach ($unmergedRows[$rowKey] as $row) {
                        yield $row;
                    }
                }
            }
        });
    }

    private function calculateRowCount(): int
    {
        $numberOfRows = \count(iterator_to_array($this->buildTableRows(array_merge($this->headers, array(new TableSeparator()), $this->rows))));

        if ($this->headers) {
            ++$numberOfRows; // Add row for header separator
        }

        ++$numberOfRows; // Add row for footer separator

        return $numberOfRows;
    }

    /**
     * fill rows that contains rowspan > 1.
     *
     * @throws InvalidArgumentException
     */
    private function fillNextRows(array $rows, int $line): array
    {
        $unmergedRows = array();
        foreach ($rows[$line] as $column => $cell) {
            if (null !== $cell && !$cell instanceof TableCell && !is_scalar($cell) && !(\is_object($cell) && method_exists($cell, '__toString'))) {
                throw new InvalidArgumentException(sprintf('A cell must be a TableCell, a scalar or an object implementing __toString, %s given.', \gettype($cell)));
            }
            if ($cell instanceof TableCell && $cell->getRowspan() > 1) {
                $nbLines = $cell->getRowspan() - 1;
                $lines = array($cell);
                if (strstr($cell, "\n")) {
                    $lines = explode("\n", str_replace("\n", "<fg=default;bg=default>\n</>", $cell));
                    $nbLines = \count($lines) > $nbLines ? substr_count($cell, "\n") : $nbLines;

                    $rows[$line][$column] = new TableCell($lines[0], array('colspan' => $cell->getColspan()));
                    unset($lines[0]);
                }

                // create a two dimensional array (rowspan x colspan)
                $unmergedRows = array_replace_recursive(array_fill($line + 1, $nbLines, array()), $unmergedRows);
                foreach ($unmergedRows as $unmergedRowKey => $unmergedRow) {
                    $value = isset($lines[$unmergedRowKey - $line]) ? $lines[$unmergedRowKey - $line] : '';
                    $unmergedRows[$unmergedRowKey][$column] = new TableCell($value, array('colspan' => $cell->getColspan()));
                    if ($nbLines === $unmergedRowKey - $line) {
                        break;
                    }
                }
            }
        }

        foreach ($unmergedRows as $unmergedRowKey => $unmergedRow) {
            // we need to know if $unmergedRow will be merged or inserted into $rows
            if (isset($rows[$unmergedRowKey]) && \is_array($rows[$unmergedRowKey]) && ($this->getNumberOfColumns($rows[$unmergedRowKey]) + $this->getNumberOfColumns($unmergedRows[$unmergedRowKey]) <= $this->numberOfColumns)) {
                foreach ($unmergedRow as $cellKey => $cell) {
                    // insert cell into row at cellKey position
                    array_splice($rows[$unmergedRowKey], $cellKey, 0, array($cell));
                }
            } else {
                $row = $this->copyRow($rows, $unmergedRowKey - 1);
                foreach ($unmergedRow as $column => $cell) {
                    if (!empty($cell)) {
                        $row[$column] = $unmergedRow[$column];
                    }
                }
                array_splice($rows, $unmergedRowKey, 0, array($row));
            }
        }

        return $rows;
    }

    /**
     * fill cells for a row that contains colspan > 1.
     */
    private function fillCells($row)
    {
        $newRow = array();
        foreach ($row as $column => $cell) {
            $newRow[] = $cell;
            if ($cell instanceof TableCell && $cell->getColspan() > 1) {
                foreach (range($column + 1, $column + $cell->getColspan() - 1) as $position) {
                    // insert empty value at column position
                    $newRow[] = '';
                }
            }
        }

        return $newRow ?: $row;
    }

    private function copyRow(array $rows, int $line): array
    {
        $row = $rows[$line];
        foreach ($row as $cellKey => $cellValue) {
            $row[$cellKey] = '';
            if ($cellValue instanceof TableCell) {
                $row[$cellKey] = new TableCell('', array('colspan' => $cellValue->getColspan()));
            }
        }

        return $row;
    }

    /**
     * Gets number of columns by row.
     */
    private function getNumberOfColumns(array $row): int
    {
        $columns = \count($row);
        foreach ($row as $column) {
            $columns += $column instanceof TableCell ? ($column->getColspan() - 1) : 0;
        }

        return $columns;
    }

    /**
     * Gets list of columns for the given row.
     */
    private function getRowColumns(array $row): array
    {
        $columns = range(0, $this->numberOfColumns - 1);
        foreach ($row as $cellKey => $cell) {
            if ($cell instanceof TableCell && $cell->getColspan() > 1) {
                // exclude grouped columns.
                $columns = array_diff($columns, range($cellKey + 1, $cellKey + $cell->getColspan() - 1));
            }
        }

        return $columns;
    }

    /**
     * Calculates columns widths.
     */
    private function calculateColumnsWidth(iterable $rows)
    {
        for ($column = 0; $column < $this->numberOfColumns; ++$column) {
            $lengths = array();
            foreach ($rows as $row) {
                if ($row instanceof TableSeparator) {
                    continue;
                }

                foreach ($row as $i => $cell) {
                    if ($cell instanceof TableCell) {
                        $textContent = Helper::removeDecoration($this->output->getFormatter(), $cell);
                        $textLength = Helper::strlen($textContent);
                        if ($textLength > 0) {
                            $contentColumns = str_split($textContent, ceil($textLength / $cell->getColspan()));
                            foreach ($contentColumns as $position => $content) {
                                $row[$i + $position] = $content;
                            }
                        }
                    }
                }

                $lengths[] = $this->getCellWidth($row, $column);
            }

            $this->effectiveColumnWidths[$column] = max($lengths) + \strlen($this->style->getCellRowContentFormat()) - 2;
        }
    }

    private function getColumnSeparatorWidth(): int
    {
        return \strlen(sprintf($this->style->getBorderFormat(), $this->style->getBorderChars()[3]));
    }

    private function getCellWidth(array $row, int $column): int
    {
        $cellWidth = 0;

        if (isset($row[$column])) {
            $cell = $row[$column];
            $cellWidth = Helper::strlenWithoutDecoration($this->output->getFormatter(), $cell);
        }

        $columnWidth = isset($this->columnWidths[$column]) ? $this->columnWidths[$column] : 0;

        return max($cellWidth, $columnWidth);
    }

    /**
     * Called after rendering to cleanup cache data.
     */
    private function cleanup()
    {
        $this->effectiveColumnWidths = array();
        $this->numberOfColumns = null;
    }

    private static function initStyles()
    {
        $borderless = new TableStyle();
        $borderless
            ->setHorizontalBorderChars('=')
            ->setVerticalBorderChars(' ')
            ->setDefaultCrossingChar(' ')
        ;

        $compact = new TableStyle();
        $compact
            ->setHorizontalBorderChars('')
            ->setVerticalBorderChars(' ')
            ->setDefaultCrossingChar('')
            ->setCellRowContentFormat('%s')
        ;

        $styleGuide = new TableStyle();
        $styleGuide
            ->setHorizontalBorderChars('-')
            ->setVerticalBorderChars(' ')
            ->setDefaultCrossingChar(' ')
            ->setCellHeaderFormat('%s')
        ;

        $box = (new TableStyle())
            ->setHorizontalBorderChars('─')
            ->setVerticalBorderChars('│')
            ->setCrossingChars('┼', '┌', '┬', '┐', '┤', '┘', '┴', '└', '├')
        ;

        $boxDouble = (new TableStyle())
            ->setHorizontalBorderChars('═', '─')
            ->setVerticalBorderChars('║', '│')
            ->setCrossingChars('┼', '╔', '╤', '╗', '╢', '╝', '╧', '╚', '╟', '╠', '╪', '╣')
        ;

        return array(
            'default' => new TableStyle(),
            'borderless' => $borderless,
            'compact' => $compact,
            'symfony-style-guide' => $styleGuide,
            'box' => $box,
            'box-double' => $boxDouble,
        );
    }

    private function resolveStyle($name)
    {
        if ($name instanceof TableStyle) {
            return $name;
        }

        if (isset(self::$styles[$name])) {
            return self::$styles[$name];
        }

        throw new InvalidArgumentException(sprintf('Style "%s" is not defined.', $name));
    }
}<|MERGE_RESOLUTION|>--- conflicted
+++ resolved
@@ -395,16 +395,10 @@
     /**
      * Renders table row.
      *
-<<<<<<< HEAD
-     * Example: <code>| 9971-5-0210-0 | A Tale of Two Cities  | Charles Dickens  |</code>
-=======
      * Example:
      *
      *     | 9971-5-0210-0 | A Tale of Two Cities  | Charles Dickens  |
      *
-     * @param array  $row
-     * @param string $cellFormat
->>>>>>> aa13bfdd
      */
     private function renderRow(array $row, string $cellFormat)
     {
