--- conflicted
+++ resolved
@@ -24,14 +24,10 @@
 {
     public bool $traverse = true;
 
-<<<<<<< HEAD
     /**
      * @param bool|array<string,mixed>|null $traverse Whether to traverse the given object or not (defaults to true). Pass an associative array to configure the constraint's options (e.g. payload).
      */
-    public function __construct(bool|array $traverse = null)
-=======
     public function __construct(bool|array|null $traverse = null)
->>>>>>> 6cd40eaa
     {
         if (\is_array($traverse) && \array_key_exists('groups', $traverse)) {
             throw new ConstraintDefinitionException(sprintf('The option "groups" is not supported by the constraint "%s".', __CLASS__));
