build: false
clone_depth: 2
clone_folder: c:\projects\symfony

cache:
    - composer.phar
    - .phpunit -> phpunit

init:
    - SET PATH=c:\php;%PATH%
    - SET COMPOSER_NO_INTERACTION=1
    - SET SYMFONY_DEPRECATIONS_HELPER=max[indirect]=7
    - SET "SYMFONY_REQUIRE=>=4.2"
    - SET ANSICON=121x90 (121x90)
    - SET SYMFONY_PHPUNIT_DISABLE_RESULT_CACHE=1
    - REG ADD "HKEY_CURRENT_USER\Software\Microsoft\Command Processor" /v DelayedExpansion /t REG_DWORD /d 1 /f

install:
    - mkdir c:\php && cd c:\php
    - appveyor DownloadFile https://github.com/symfony/binary-utils/releases/download/v0.1/php-7.1.3-Win32-VC14-x86.zip
    - 7z x php-7.1.3-Win32-VC14-x86.zip -y >nul
    - cd ext
    - appveyor DownloadFile https://github.com/symfony/binary-utils/releases/download/v0.1/php_apcu-5.1.8-7.1-ts-vc14-x86.zip
    - 7z x php_apcu-5.1.8-7.1-ts-vc14-x86.zip -y >nul
    - cd ..
    - copy /Y php.ini-development php.ini-min
    - echo memory_limit=-1 >> php.ini-min
    - echo serialize_precision=14 >> php.ini-min
    - echo max_execution_time=1200 >> php.ini-min
    - echo date.timezone="America/Los_Angeles" >> php.ini-min
    - echo extension_dir=ext >> php.ini-min
    - echo extension=php_xsl.dll >> php.ini-min
    - copy /Y php.ini-min php.ini-max
    - echo zend_extension=php_opcache.dll >> php.ini-max
    - echo opcache.enable_cli=1 >> php.ini-max
    - echo extension=php_openssl.dll >> php.ini-max
    - echo extension=php_apcu.dll >> php.ini-max
    - echo apc.enable_cli=1 >> php.ini-max
    - echo extension=php_intl.dll >> php.ini-max
    - echo extension=php_mbstring.dll >> php.ini-max
    - echo extension=php_fileinfo.dll >> php.ini-max
    - echo extension=php_pdo_sqlite.dll >> php.ini-max
    - echo extension=php_curl.dll >> php.ini-max
    - copy /Y php.ini-max php.ini
    - cd c:\projects\symfony
    - IF NOT EXIST composer.phar (appveyor DownloadFile https://github.com/composer/composer/releases/download/1.9.0/composer.phar)
    - php composer.phar self-update
    - copy /Y .github\composer-config.json %APPDATA%\Composer\config.json
    - php composer.phar global require --no-progress --no-scripts --no-plugins symfony/flex dev-master
    - git config --global user.email ""
    - git config --global user.name "Symfony"
<<<<<<< HEAD
    - php .github/build-packages.php "HEAD^" src\Symfony\Bridge\PhpUnit src\Symfony\Contracts
    - IF %APPVEYOR_REPO_BRANCH%==master (SET COMPOSER_ROOT_VERSION=dev-master) ELSE (SET COMPOSER_ROOT_VERSION=%APPVEYOR_REPO_BRANCH%.x-dev)
=======
    - php .github/build-packages.php "HEAD^" src\Symfony\Bridge\PhpUnit
    - php composer.phar config platform.php 5.5.9
>>>>>>> b715f462
    - php composer.phar update --no-progress --no-suggest --ansi
    - php phpunit install

test_script:
    - SET X=0
    - SET SYMFONY_PHPUNIT_SKIPPED_TESTS=phpunit.skipped
    - copy /Y c:\php\php.ini-min c:\php\php.ini
    - IF %APPVEYOR_REPO_BRANCH% neq master (rm -Rf src\Symfony\Bridge\PhpUnit)
    - php phpunit src\Symfony --exclude-group tty,benchmark,intl-data || SET X=!errorlevel!
    - copy /Y c:\php\php.ini-max c:\php\php.ini
    - php phpunit src\Symfony --exclude-group tty,benchmark,intl-data || SET X=!errorlevel!
    - exit %X%<|MERGE_RESOLUTION|>--- conflicted
+++ resolved
@@ -49,13 +49,7 @@
     - php composer.phar global require --no-progress --no-scripts --no-plugins symfony/flex dev-master
     - git config --global user.email ""
     - git config --global user.name "Symfony"
-<<<<<<< HEAD
     - php .github/build-packages.php "HEAD^" src\Symfony\Bridge\PhpUnit src\Symfony\Contracts
-    - IF %APPVEYOR_REPO_BRANCH%==master (SET COMPOSER_ROOT_VERSION=dev-master) ELSE (SET COMPOSER_ROOT_VERSION=%APPVEYOR_REPO_BRANCH%.x-dev)
-=======
-    - php .github/build-packages.php "HEAD^" src\Symfony\Bridge\PhpUnit
-    - php composer.phar config platform.php 5.5.9
->>>>>>> b715f462
     - php composer.phar update --no-progress --no-suggest --ansi
     - php phpunit install
 
