<?php

/*
 * This file is part of the Symfony package.
 *
 * (c) Fabien Potencier <fabien@symfony.com>
 *
 * For the full copyright and license information, please view the LICENSE
 * file that was distributed with this source code.
 */

namespace Symfony\Component\Cache\Marshaller;

use Symfony\Component\Cache\Exception\CacheException;

/**
 * Serializes/unserializes values using igbinary_serialize() if available, serialize() otherwise.
 *
 * @author Nicolas Grekas <p@tchwork.com>
 */
class DefaultMarshaller implements MarshallerInterface
{
<<<<<<< HEAD
    private bool $useIgbinarySerialize = true;
=======
    private $useIgbinarySerialize = true;
    private $throwOnSerializationFailure;
>>>>>>> 8bea3846

    public function __construct(bool $useIgbinarySerialize = null, bool $throwOnSerializationFailure = false)
    {
        if (null === $useIgbinarySerialize) {
            $useIgbinarySerialize = \extension_loaded('igbinary') && version_compare('3.1.6', phpversion('igbinary'), '<=');
        } elseif ($useIgbinarySerialize && (!\extension_loaded('igbinary') || version_compare('3.1.6', phpversion('igbinary'), '>'))) {
            throw new CacheException(\extension_loaded('igbinary') ? 'Please upgrade the "igbinary" PHP extension to v3.1.6 or higher.' : 'The "igbinary" PHP extension is not loaded.');
        }
        $this->useIgbinarySerialize = $useIgbinarySerialize;
        $this->throwOnSerializationFailure = $throwOnSerializationFailure;
    }

    /**
     * {@inheritdoc}
     */
    public function marshall(array $values, ?array &$failed): array
    {
        $serialized = $failed = [];

        foreach ($values as $id => $value) {
            try {
                if ($this->useIgbinarySerialize) {
                    $serialized[$id] = igbinary_serialize($value);
                } else {
                    $serialized[$id] = serialize($value);
                }
            } catch (\Exception $e) {
                if ($this->throwOnSerializationFailure) {
                    throw new \ValueError($e->getMessage(), 0, $e);
                }
                $failed[] = $id;
            }
        }

        return $serialized;
    }

    /**
     * {@inheritdoc}
     */
    public function unmarshall(string $value): mixed
    {
        if ('b:0;' === $value) {
            return false;
        }
        if ('N;' === $value) {
            return null;
        }
        static $igbinaryNull;
        if ($value === ($igbinaryNull ?? $igbinaryNull = \extension_loaded('igbinary') ? igbinary_serialize(null) : false)) {
            return null;
        }
        $unserializeCallbackHandler = ini_set('unserialize_callback_func', __CLASS__.'::handleUnserializeCallback');
        try {
            if (':' === ($value[1] ?? ':')) {
                if (false !== $value = unserialize($value)) {
                    return $value;
                }
            } elseif (false === $igbinaryNull) {
                throw new \RuntimeException('Failed to unserialize values, did you forget to install the "igbinary" extension?');
            } elseif (null !== $value = igbinary_unserialize($value)) {
                return $value;
            }

            throw new \DomainException(error_get_last() ? error_get_last()['message'] : 'Failed to unserialize values.');
        } catch (\Error $e) {
            throw new \ErrorException($e->getMessage(), $e->getCode(), \E_ERROR, $e->getFile(), $e->getLine());
        } finally {
            ini_set('unserialize_callback_func', $unserializeCallbackHandler);
        }
    }

    /**
     * @internal
     */
    public static function handleUnserializeCallback(string $class)
    {
        throw new \DomainException('Class not found: '.$class);
    }
}<|MERGE_RESOLUTION|>--- conflicted
+++ resolved
@@ -20,12 +20,8 @@
  */
 class DefaultMarshaller implements MarshallerInterface
 {
-<<<<<<< HEAD
     private bool $useIgbinarySerialize = true;
-=======
-    private $useIgbinarySerialize = true;
-    private $throwOnSerializationFailure;
->>>>>>> 8bea3846
+    private bool $throwOnSerializationFailure = false;
 
     public function __construct(bool $useIgbinarySerialize = null, bool $throwOnSerializationFailure = false)
     {
