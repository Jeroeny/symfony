--- conflicted
+++ resolved
@@ -200,11 +200,7 @@
     {
         $this->storeSimpleEntry();
         $response = $this->store->lookup($this->request);
-<<<<<<< HEAD
-        $this->assertEquals($this->getStorePath('en'.hash('xxh128', 'test')), $response->getContent());
-=======
-        $this->assertEquals($this->getStorePath('en'.hash('sha256', 'test')), $response->headers->get('X-Body-File'));
->>>>>>> d3092c73
+        $this->assertEquals($this->getStorePath('en'.hash('xxh128', 'test')), $response->headers->get('X-Body-File'));
     }
 
     public function testInvalidatesMetaAndEntityStoreEntriesWithInvalidate()
@@ -257,15 +253,9 @@
         $res3 = new Response('test 3', 200, ['Vary' => 'Foo Bar']);
         $this->store->write($req3, $res3);
 
-<<<<<<< HEAD
-        $this->assertEquals($this->getStorePath('en'.hash('xxh128', 'test 3')), $this->store->lookup($req3)->getContent());
-        $this->assertEquals($this->getStorePath('en'.hash('xxh128', 'test 2')), $this->store->lookup($req2)->getContent());
-        $this->assertEquals($this->getStorePath('en'.hash('xxh128', 'test 1')), $this->store->lookup($req1)->getContent());
-=======
-        $this->assertEquals($this->getStorePath('en'.hash('sha256', 'test 3')), $this->store->lookup($req3)->headers->get('X-Body-File'));
-        $this->assertEquals($this->getStorePath('en'.hash('sha256', 'test 2')), $this->store->lookup($req2)->headers->get('X-Body-File'));
-        $this->assertEquals($this->getStorePath('en'.hash('sha256', 'test 1')), $this->store->lookup($req1)->headers->get('X-Body-File'));
->>>>>>> d3092c73
+        $this->assertEquals($this->getStorePath('en'.hash('xxh128', 'test 3')), $this->store->lookup($req3)->headers->get('X-Body-File'));
+        $this->assertEquals($this->getStorePath('en'.hash('xxh128', 'test 2')), $this->store->lookup($req2)->headers->get('X-Body-File'));
+        $this->assertEquals($this->getStorePath('en'.hash('xxh128', 'test 1')), $this->store->lookup($req1)->headers->get('X-Body-File'));
 
         $this->assertCount(3, $this->getStoreMetadata($key));
     }
@@ -275,29 +265,17 @@
         $req1 = Request::create('/test', 'get', [], [], [], ['HTTP_FOO' => 'Foo', 'HTTP_BAR' => 'Bar']);
         $res1 = new Response('test 1', 200, ['Vary' => 'Foo Bar']);
         $this->store->write($req1, $res1);
-<<<<<<< HEAD
-        $this->assertEquals($this->getStorePath('en'.hash('xxh128', 'test 1')), $this->store->lookup($req1)->getContent());
-=======
-        $this->assertEquals($this->getStorePath('en'.hash('sha256', 'test 1')), $this->store->lookup($req1)->headers->get('X-Body-File'));
->>>>>>> d3092c73
+        $this->assertEquals($this->getStorePath('en'.hash('xxh128', 'test 1')), $this->store->lookup($req1)->headers->get('X-Body-File'));
 
         $req2 = Request::create('/test', 'get', [], [], [], ['HTTP_FOO' => 'Bling', 'HTTP_BAR' => 'Bam']);
         $res2 = new Response('test 2', 200, ['Vary' => 'Foo Bar']);
         $this->store->write($req2, $res2);
-<<<<<<< HEAD
-        $this->assertEquals($this->getStorePath('en'.hash('xxh128', 'test 2')), $this->store->lookup($req2)->getContent());
-=======
-        $this->assertEquals($this->getStorePath('en'.hash('sha256', 'test 2')), $this->store->lookup($req2)->headers->get('X-Body-File'));
->>>>>>> d3092c73
+        $this->assertEquals($this->getStorePath('en'.hash('xxh128', 'test 2')), $this->store->lookup($req2)->headers->get('X-Body-File'));
 
         $req3 = Request::create('/test', 'get', [], [], [], ['HTTP_FOO' => 'Foo', 'HTTP_BAR' => 'Bar']);
         $res3 = new Response('test 3', 200, ['Vary' => 'Foo Bar']);
         $key = $this->store->write($req3, $res3);
-<<<<<<< HEAD
-        $this->assertEquals($this->getStorePath('en'.hash('xxh128', 'test 3')), $this->store->lookup($req3)->getContent());
-=======
-        $this->assertEquals($this->getStorePath('en'.hash('sha256', 'test 3')), $this->store->lookup($req3)->headers->get('X-Body-File'));
->>>>>>> d3092c73
+        $this->assertEquals($this->getStorePath('en'.hash('xxh128', 'test 3')), $this->store->lookup($req3)->headers->get('X-Body-File'));
 
         $this->assertCount(2, $this->getStoreMetadata($key));
     }
