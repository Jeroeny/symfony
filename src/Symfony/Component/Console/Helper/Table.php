<?php

/*
 * This file is part of the Symfony package.
 *
 * (c) Fabien Potencier <fabien@symfony.com>
 *
 * For the full copyright and license information, please view the LICENSE
 * file that was distributed with this source code.
 */

namespace Symfony\Component\Console\Helper;

use Symfony\Component\Console\Exception\InvalidArgumentException;
use Symfony\Component\Console\Exception\RuntimeException;
use Symfony\Component\Console\Formatter\OutputFormatter;
use Symfony\Component\Console\Formatter\WrappableOutputFormatterInterface;
use Symfony\Component\Console\Output\ConsoleSectionOutput;
use Symfony\Component\Console\Output\OutputInterface;

/**
 * Provides helpers to display a table.
 *
 * @author Fabien Potencier <fabien@symfony.com>
 * @author Саша Стаменковић <umpirsky@gmail.com>
 * @author Abdellatif Ait boudad <a.aitboudad@gmail.com>
 * @author Max Grigorian <maxakawizard@gmail.com>
 * @author Dany Maillard <danymaillard93b@gmail.com>
 */
class Table
{
    private const SEPARATOR_TOP = 0;
    private const SEPARATOR_TOP_BOTTOM = 1;
    private const SEPARATOR_MID = 2;
    private const SEPARATOR_BOTTOM = 3;
    private const BORDER_OUTSIDE = 0;
    private const BORDER_INSIDE = 1;
    private const DISPLAY_ORIENTATION_DEFAULT = 'default';
    private const DISPLAY_ORIENTATION_HORIZONTAL = 'horizontal';
    private const DISPLAY_ORIENTATION_VERTICAL = 'vertical';

    private ?string $headerTitle = null;
    private ?string $footerTitle = null;
    private array $headers = [];
    private array $rows = [];
    private array $effectiveColumnWidths = [];
    private int $numberOfColumns;
    private OutputInterface $output;
    private TableStyle $style;
    private array $columnStyles = [];
    private array $columnWidths = [];
    private array $columnMaxWidths = [];
    private bool $rendered = false;
    private string $displayOrientation = self::DISPLAY_ORIENTATION_DEFAULT;

    private static array $styles;

    public function __construct(OutputInterface $output)
    {
        $this->output = $output;

        self::$styles ??= self::initStyles();

        $this->setStyle('default');
    }

    /**
     * Sets a style definition.
     *
     * @return void
     */
    public static function setStyleDefinition(string $name, TableStyle $style)
    {
        self::$styles ??= self::initStyles();

        self::$styles[$name] = $style;
    }

    /**
     * Gets a style definition by name.
     */
    public static function getStyleDefinition(string $name): TableStyle
    {
        self::$styles ??= self::initStyles();

        return self::$styles[$name] ?? throw new InvalidArgumentException(sprintf('Style "%s" is not defined.', $name));
    }

    /**
     * Sets table style.
     *
     * @return $this
     */
    public function setStyle(TableStyle|string $name): static
    {
        $this->style = $this->resolveStyle($name);

        return $this;
    }

    /**
     * Gets the current table style.
     */
    public function getStyle(): TableStyle
    {
        return $this->style;
    }

    /**
     * Sets table column style.
     *
     * @param TableStyle|string $name The style name or a TableStyle instance
     *
     * @return $this
     */
    public function setColumnStyle(int $columnIndex, TableStyle|string $name): static
    {
        $this->columnStyles[$columnIndex] = $this->resolveStyle($name);

        return $this;
    }

    /**
     * Gets the current style for a column.
     *
     * If style was not set, it returns the global table style.
     */
    public function getColumnStyle(int $columnIndex): TableStyle
    {
        return $this->columnStyles[$columnIndex] ?? $this->getStyle();
    }

    /**
     * Sets the minimum width of a column.
     *
     * @return $this
     */
    public function setColumnWidth(int $columnIndex, int $width): static
    {
        $this->columnWidths[$columnIndex] = $width;

        return $this;
    }

    /**
     * Sets the minimum width of all columns.
     *
     * @return $this
     */
    public function setColumnWidths(array $widths): static
    {
        $this->columnWidths = [];
        foreach ($widths as $index => $width) {
            $this->setColumnWidth($index, $width);
        }

        return $this;
    }

    /**
     * Sets the maximum width of a column.
     *
     * Any cell within this column which contents exceeds the specified width will be wrapped into multiple lines, while
     * formatted strings are preserved.
     *
     * @return $this
     */
    public function setColumnMaxWidth(int $columnIndex, int $width): static
    {
        if (!$this->output->getFormatter() instanceof WrappableOutputFormatterInterface) {
            throw new \LogicException(sprintf('Setting a maximum column width is only supported when using a "%s" formatter, got "%s".', WrappableOutputFormatterInterface::class, get_debug_type($this->output->getFormatter())));
        }

        $this->columnMaxWidths[$columnIndex] = $width;

        return $this;
    }

    /**
     * @return $this
     */
    public function setHeaders(array $headers): static
    {
        $headers = array_values($headers);
        if ($headers && !\is_array($headers[0])) {
            $headers = [$headers];
        }

        $this->headers = $headers;

        return $this;
    }

    /**
     * @return $this
     */
    public function setRows(array $rows)
    {
        $this->rows = [];

        return $this->addRows($rows);
    }

    /**
     * @return $this
     */
    public function addRows(array $rows): static
    {
        foreach ($rows as $row) {
            $this->addRow($row);
        }

        return $this;
    }

    /**
     * @return $this
     */
    public function addRow(TableSeparator|array $row): static
    {
        if ($row instanceof TableSeparator) {
            $this->rows[] = $row;

            return $this;
        }

        $this->rows[] = array_values($row);

        return $this;
    }

    /**
     * Adds a row to the table, and re-renders the table.
     *
     * @return $this
     */
    public function appendRow(TableSeparator|array $row): static
    {
        if (!$this->output instanceof ConsoleSectionOutput) {
            throw new RuntimeException(sprintf('Output should be an instance of "%s" when calling "%s".', ConsoleSectionOutput::class, __METHOD__));
        }

        if ($this->rendered) {
            $this->output->clear($this->calculateRowCount());
        }

        $this->addRow($row);
        $this->render();

        return $this;
    }

    /**
     * @return $this
     */
    public function setRow(int|string $column, array $row): static
    {
        $this->rows[$column] = $row;

        return $this;
    }

    /**
     * @return $this
     */
    public function setHeaderTitle(?string $title): static
    {
        $this->headerTitle = $title;

        return $this;
    }

    /**
     * @return $this
     */
    public function setFooterTitle(?string $title): static
    {
        $this->footerTitle = $title;

        return $this;
    }

    /**
     * @return $this
     */
    public function setHorizontal(bool $horizontal = true): static
    {
        $this->displayOrientation = $horizontal ? self::DISPLAY_ORIENTATION_HORIZONTAL : self::DISPLAY_ORIENTATION_DEFAULT;

        return $this;
    }

    /**
     * @return $this
     */
    public function setVertical(bool $vertical = true): static
    {
        $this->displayOrientation = $vertical ? self::DISPLAY_ORIENTATION_VERTICAL : self::DISPLAY_ORIENTATION_DEFAULT;

        return $this;
    }

    /**
     * Renders table to output.
     *
     * Example:
     *
     *     +---------------+-----------------------+------------------+
     *     | ISBN          | Title                 | Author           |
     *     +---------------+-----------------------+------------------+
     *     | 99921-58-10-7 | Divine Comedy         | Dante Alighieri  |
     *     | 9971-5-0210-0 | A Tale of Two Cities  | Charles Dickens  |
     *     | 960-425-059-0 | The Lord of the Rings | J. R. R. Tolkien |
     *     +---------------+-----------------------+------------------+
     *
     * @return void
     */
    public function render()
    {
        $divider = new TableSeparator();
        $isCellWithColspan = static fn ($cell) => $cell instanceof TableCell && $cell->getColspan() >= 2;

        $horizontal = self::DISPLAY_ORIENTATION_HORIZONTAL === $this->displayOrientation;
        $vertical = self::DISPLAY_ORIENTATION_VERTICAL === $this->displayOrientation;

        $rows = [];
        if ($horizontal) {
            foreach ($this->headers[0] ?? [] as $i => $header) {
                $rows[$i] = [$header];
                foreach ($this->rows as $row) {
                    if ($row instanceof TableSeparator) {
                        continue;
                    }
                    if (isset($row[$i])) {
                        $rows[$i][] = $row[$i];
                    } elseif ($isCellWithColspan($rows[$i][0])) {
                        // Noop, there is a "title"
                    } else {
                        $rows[$i][] = null;
                    }
                }
            }
        } elseif ($vertical) {
            $formatter = $this->output->getFormatter();
            $maxHeaderLength = array_reduce($this->headers[0] ?? [], static fn ($max, $header) => max($max, Helper::width(Helper::removeDecoration($formatter, $header))), 0);

            foreach ($this->rows as $row) {
                if ($row instanceof TableSeparator) {
                    continue;
                }

                if ($rows) {
                    $rows[] = [$divider];
                }

                $containsColspan = false;
                foreach ($row as $cell) {
                    if ($containsColspan = $isCellWithColspan($cell)) {
                        break;
                    }
                }

                $headers = $this->headers[0] ?? [];
                $maxRows = max(\count($headers), \count($row));
                for ($i = 0; $i < $maxRows; ++$i) {
                    $cell = (string) ($row[$i] ?? '');
<<<<<<< HEAD

                    $parts = explode("\n", $cell);
                    foreach ($parts as $idx => $part) {
                        if ($headers && !$containsColspan) {
                            if (0 === $idx) {
                                $rows[] = [sprintf(
                                    '<comment>%s</>: %s',
                                    str_pad($headers[$i] ?? '', $maxHeaderLength, ' ', \STR_PAD_LEFT),
                                    $part
                                )];
                            } else {
                                $rows[] = [sprintf(
                                    '%s  %s',
                                    str_pad('', $maxHeaderLength, ' ', \STR_PAD_LEFT),
                                    $part
                                )];
                            }
                        } elseif ('' !== $cell) {
                            $rows[] = [$part];
                        }
=======
                    if ($headers && !$containsColspan) {
                        $rows[] = [sprintf(
                            '<comment>%s</>: %s',
                            str_pad($headers[$i] ?? '', $maxHeaderLength, ' ', \STR_PAD_LEFT),
                            $cell
                        )];
                    } elseif ('' !== $cell) {
                        $rows[] = [$cell];
>>>>>>> a44829e2
                    }
                }
            }
        } else {
            $rows = array_merge($this->headers, [$divider], $this->rows);
        }

        $this->calculateNumberOfColumns($rows);

        $rowGroups = $this->buildTableRows($rows);
        $this->calculateColumnsWidth($rowGroups);

        $isHeader = !$horizontal;
        $isFirstRow = $horizontal;
        $hasTitle = (bool) $this->headerTitle;

        foreach ($rowGroups as $rowGroup) {
            $isHeaderSeparatorRendered = false;

            foreach ($rowGroup as $row) {
                if ($divider === $row) {
                    $isHeader = false;
                    $isFirstRow = true;

                    continue;
                }

                if ($row instanceof TableSeparator) {
                    $this->renderRowSeparator();

                    continue;
                }

                if (!$row) {
                    continue;
                }

                if ($isHeader && !$isHeaderSeparatorRendered) {
                    $this->renderRowSeparator(
                        self::SEPARATOR_TOP,
                        $hasTitle ? $this->headerTitle : null,
                        $hasTitle ? $this->style->getHeaderTitleFormat() : null
                    );
                    $hasTitle = false;
                    $isHeaderSeparatorRendered = true;
                }

                if ($isFirstRow) {
                    $this->renderRowSeparator(
                        $horizontal ? self::SEPARATOR_TOP : self::SEPARATOR_TOP_BOTTOM,
                        $hasTitle ? $this->headerTitle : null,
                        $hasTitle ? $this->style->getHeaderTitleFormat() : null
                    );
                    $isFirstRow = false;
                    $hasTitle = false;
                }

                if ($vertical) {
                    $isHeader = false;
                    $isFirstRow = false;
                }

                if ($horizontal) {
                    $this->renderRow($row, $this->style->getCellRowFormat(), $this->style->getCellHeaderFormat());
                } else {
                    $this->renderRow($row, $isHeader ? $this->style->getCellHeaderFormat() : $this->style->getCellRowFormat());
                }
            }
        }
        $this->renderRowSeparator(self::SEPARATOR_BOTTOM, $this->footerTitle, $this->style->getFooterTitleFormat());

        $this->cleanup();
        $this->rendered = true;
    }

    /**
     * Renders horizontal header separator.
     *
     * Example:
     *
     *     +-----+-----------+-------+
     */
<<<<<<< HEAD
    private function renderRowSeparator(int $type = self::SEPARATOR_MID, string $title = null, string $titleFormat = null): void
=======
    private function renderRowSeparator(int $type = self::SEPARATOR_MID, ?string $title = null, ?string $titleFormat = null): void
>>>>>>> a44829e2
    {
        if (!$count = $this->numberOfColumns) {
            return;
        }

        $borders = $this->style->getBorderChars();
        if (!$borders[0] && !$borders[2] && !$this->style->getCrossingChar()) {
            return;
        }

        $crossings = $this->style->getCrossingChars();
        if (self::SEPARATOR_MID === $type) {
            [$horizontal, $leftChar, $midChar, $rightChar] = [$borders[2], $crossings[8], $crossings[0], $crossings[4]];
        } elseif (self::SEPARATOR_TOP === $type) {
            [$horizontal, $leftChar, $midChar, $rightChar] = [$borders[0], $crossings[1], $crossings[2], $crossings[3]];
        } elseif (self::SEPARATOR_TOP_BOTTOM === $type) {
            [$horizontal, $leftChar, $midChar, $rightChar] = [$borders[0], $crossings[9], $crossings[10], $crossings[11]];
        } else {
            [$horizontal, $leftChar, $midChar, $rightChar] = [$borders[0], $crossings[7], $crossings[6], $crossings[5]];
        }

        $markup = $leftChar;
        for ($column = 0; $column < $count; ++$column) {
            $markup .= str_repeat($horizontal, $this->effectiveColumnWidths[$column]);
            $markup .= $column === $count - 1 ? $rightChar : $midChar;
        }

        if (null !== $title) {
            $titleLength = Helper::width(Helper::removeDecoration($formatter = $this->output->getFormatter(), $formattedTitle = sprintf($titleFormat, $title)));
            $markupLength = Helper::width($markup);
            if ($titleLength > $limit = $markupLength - 4) {
                $titleLength = $limit;
                $formatLength = Helper::width(Helper::removeDecoration($formatter, sprintf($titleFormat, '')));
                $formattedTitle = sprintf($titleFormat, Helper::substr($title, 0, $limit - $formatLength - 3).'...');
            }

            $titleStart = intdiv($markupLength - $titleLength, 2);
            if (false === mb_detect_encoding($markup, null, true)) {
                $markup = substr_replace($markup, $formattedTitle, $titleStart, $titleLength);
            } else {
                $markup = mb_substr($markup, 0, $titleStart).$formattedTitle.mb_substr($markup, $titleStart + $titleLength);
            }
        }

        $this->output->writeln(sprintf($this->style->getBorderFormat(), $markup));
    }

    /**
     * Renders vertical column separator.
     */
    private function renderColumnSeparator(int $type = self::BORDER_OUTSIDE): string
    {
        $borders = $this->style->getBorderChars();

        return sprintf($this->style->getBorderFormat(), self::BORDER_OUTSIDE === $type ? $borders[1] : $borders[3]);
    }

    /**
     * Renders table row.
     *
     * Example:
     *
     *     | 9971-5-0210-0 | A Tale of Two Cities  | Charles Dickens  |
     */
<<<<<<< HEAD
    private function renderRow(array $row, string $cellFormat, string $firstCellFormat = null): void
=======
    private function renderRow(array $row, string $cellFormat, ?string $firstCellFormat = null): void
>>>>>>> a44829e2
    {
        $rowContent = $this->renderColumnSeparator(self::BORDER_OUTSIDE);
        $columns = $this->getRowColumns($row);
        $last = \count($columns) - 1;
        foreach ($columns as $i => $column) {
            if ($firstCellFormat && 0 === $i) {
                $rowContent .= $this->renderCell($row, $column, $firstCellFormat);
            } else {
                $rowContent .= $this->renderCell($row, $column, $cellFormat);
            }
            $rowContent .= $this->renderColumnSeparator($last === $i ? self::BORDER_OUTSIDE : self::BORDER_INSIDE);
        }
        $this->output->writeln($rowContent);
    }

    /**
     * Renders table cell with padding.
     */
    private function renderCell(array $row, int $column, string $cellFormat): string
    {
        $cell = $row[$column] ?? '';
        $width = $this->effectiveColumnWidths[$column];
        if ($cell instanceof TableCell && $cell->getColspan() > 1) {
            // add the width of the following columns(numbers of colspan).
            foreach (range($column + 1, $column + $cell->getColspan() - 1) as $nextColumn) {
                $width += $this->getColumnSeparatorWidth() + $this->effectiveColumnWidths[$nextColumn];
            }
        }

        // str_pad won't work properly with multi-byte strings, we need to fix the padding
        if (false !== $encoding = mb_detect_encoding($cell, null, true)) {
            $width += \strlen($cell) - mb_strwidth($cell, $encoding);
        }

        $style = $this->getColumnStyle($column);

        if ($cell instanceof TableSeparator) {
            return sprintf($style->getBorderFormat(), str_repeat($style->getBorderChars()[2], $width));
        }

        $width += Helper::length($cell) - Helper::length(Helper::removeDecoration($this->output->getFormatter(), $cell));
        $content = sprintf($style->getCellRowContentFormat(), $cell);

        $padType = $style->getPadType();
        if ($cell instanceof TableCell && $cell->getStyle() instanceof TableCellStyle) {
            $isNotStyledByTag = !preg_match('/^<(\w+|(\w+=[\w,]+;?)*)>.+<\/(\w+|(\w+=\w+;?)*)?>$/', $cell);
            if ($isNotStyledByTag) {
                $cellFormat = $cell->getStyle()->getCellFormat();
                if (!\is_string($cellFormat)) {
                    $tag = http_build_query($cell->getStyle()->getTagOptions(), '', ';');
                    $cellFormat = '<'.$tag.'>%s</>';
                }

                if (str_contains($content, '</>')) {
                    $content = str_replace('</>', '', $content);
                    $width -= 3;
                }
                if (str_contains($content, '<fg=default;bg=default>')) {
                    $content = str_replace('<fg=default;bg=default>', '', $content);
                    $width -= \strlen('<fg=default;bg=default>');
                }
            }

            $padType = $cell->getStyle()->getPadByAlign();
        }

        return sprintf($cellFormat, str_pad($content, $width, $style->getPaddingChar(), $padType));
    }

    /**
     * Calculate number of columns for this table.
     */
    private function calculateNumberOfColumns(array $rows): void
    {
        $columns = [0];
        foreach ($rows as $row) {
            if ($row instanceof TableSeparator) {
                continue;
            }

            $columns[] = $this->getNumberOfColumns($row);
        }

        $this->numberOfColumns = max($columns);
    }

    private function buildTableRows(array $rows): TableRows
    {
        /** @var WrappableOutputFormatterInterface $formatter */
        $formatter = $this->output->getFormatter();
        $unmergedRows = [];
        for ($rowKey = 0; $rowKey < \count($rows); ++$rowKey) {
            $rows = $this->fillNextRows($rows, $rowKey);

            // Remove any new line breaks and replace it with a new line
            foreach ($rows[$rowKey] as $column => $cell) {
                $colspan = $cell instanceof TableCell ? $cell->getColspan() : 1;

                if (isset($this->columnMaxWidths[$column]) && Helper::width(Helper::removeDecoration($formatter, $cell)) > $this->columnMaxWidths[$column]) {
                    $cell = $formatter->formatAndWrap($cell, $this->columnMaxWidths[$column] * $colspan);
                }
                if (!str_contains($cell ?? '', "\n")) {
                    continue;
                }
                $escaped = implode("\n", array_map(OutputFormatter::escapeTrailingBackslash(...), explode("\n", $cell)));
                $cell = $cell instanceof TableCell ? new TableCell($escaped, ['colspan' => $cell->getColspan()]) : $escaped;
                $lines = explode("\n", str_replace("\n", "<fg=default;bg=default></>\n", $cell));
                foreach ($lines as $lineKey => $line) {
                    if ($colspan > 1) {
                        $line = new TableCell($line, ['colspan' => $colspan]);
                    }
                    if (0 === $lineKey) {
                        $rows[$rowKey][$column] = $line;
                    } else {
                        if (!\array_key_exists($rowKey, $unmergedRows) || !\array_key_exists($lineKey, $unmergedRows[$rowKey])) {
                            $unmergedRows[$rowKey][$lineKey] = $this->copyRow($rows, $rowKey);
                        }
                        $unmergedRows[$rowKey][$lineKey][$column] = $line;
                    }
                }
            }
        }

        return new TableRows(function () use ($rows, $unmergedRows): \Traversable {
            foreach ($rows as $rowKey => $row) {
                $rowGroup = [$row instanceof TableSeparator ? $row : $this->fillCells($row)];

                if (isset($unmergedRows[$rowKey])) {
                    foreach ($unmergedRows[$rowKey] as $row) {
                        $rowGroup[] = $row instanceof TableSeparator ? $row : $this->fillCells($row);
                    }
                }
                yield $rowGroup;
            }
        });
    }

    private function calculateRowCount(): int
    {
        $numberOfRows = \count(iterator_to_array($this->buildTableRows(array_merge($this->headers, [new TableSeparator()], $this->rows))));

        if ($this->headers) {
            ++$numberOfRows; // Add row for header separator
        }

        if ($this->rows) {
            ++$numberOfRows; // Add row for footer separator
        }

        return $numberOfRows;
    }

    /**
     * fill rows that contains rowspan > 1.
     *
     * @throws InvalidArgumentException
     */
    private function fillNextRows(array $rows, int $line): array
    {
        $unmergedRows = [];
        foreach ($rows[$line] as $column => $cell) {
            if (null !== $cell && !$cell instanceof TableCell && !\is_scalar($cell) && !$cell instanceof \Stringable) {
                throw new InvalidArgumentException(sprintf('A cell must be a TableCell, a scalar or an object implementing "__toString()", "%s" given.', get_debug_type($cell)));
            }
            if ($cell instanceof TableCell && $cell->getRowspan() > 1) {
                $nbLines = $cell->getRowspan() - 1;
                $lines = [$cell];
                if (str_contains($cell, "\n")) {
                    $lines = explode("\n", str_replace("\n", "<fg=default;bg=default>\n</>", $cell));
                    $nbLines = \count($lines) > $nbLines ? substr_count($cell, "\n") : $nbLines;

                    $rows[$line][$column] = new TableCell($lines[0], ['colspan' => $cell->getColspan(), 'style' => $cell->getStyle()]);
                    unset($lines[0]);
                }

                // create a two dimensional array (rowspan x colspan)
                $unmergedRows = array_replace_recursive(array_fill($line + 1, $nbLines, []), $unmergedRows);
                foreach ($unmergedRows as $unmergedRowKey => $unmergedRow) {
                    $value = $lines[$unmergedRowKey - $line] ?? '';
                    $unmergedRows[$unmergedRowKey][$column] = new TableCell($value, ['colspan' => $cell->getColspan(), 'style' => $cell->getStyle()]);
                    if ($nbLines === $unmergedRowKey - $line) {
                        break;
                    }
                }
            }
        }

        foreach ($unmergedRows as $unmergedRowKey => $unmergedRow) {
            // we need to know if $unmergedRow will be merged or inserted into $rows
            if (isset($rows[$unmergedRowKey]) && \is_array($rows[$unmergedRowKey]) && ($this->getNumberOfColumns($rows[$unmergedRowKey]) + $this->getNumberOfColumns($unmergedRows[$unmergedRowKey]) <= $this->numberOfColumns)) {
                foreach ($unmergedRow as $cellKey => $cell) {
                    // insert cell into row at cellKey position
                    array_splice($rows[$unmergedRowKey], $cellKey, 0, [$cell]);
                }
            } else {
                $row = $this->copyRow($rows, $unmergedRowKey - 1);
                foreach ($unmergedRow as $column => $cell) {
                    if (!empty($cell)) {
                        $row[$column] = $unmergedRow[$column];
                    }
                }
                array_splice($rows, $unmergedRowKey, 0, [$row]);
            }
        }

        return $rows;
    }

    /**
     * fill cells for a row that contains colspan > 1.
     */
    private function fillCells(iterable $row): iterable
    {
        $newRow = [];

        foreach ($row as $column => $cell) {
            $newRow[] = $cell;
            if ($cell instanceof TableCell && $cell->getColspan() > 1) {
                foreach (range($column + 1, $column + $cell->getColspan() - 1) as $position) {
                    // insert empty value at column position
                    $newRow[] = '';
                }
            }
        }

        return $newRow ?: $row;
    }

    private function copyRow(array $rows, int $line): array
    {
        $row = $rows[$line];
        foreach ($row as $cellKey => $cellValue) {
            $row[$cellKey] = '';
            if ($cellValue instanceof TableCell) {
                $row[$cellKey] = new TableCell('', ['colspan' => $cellValue->getColspan()]);
            }
        }

        return $row;
    }

    /**
     * Gets number of columns by row.
     */
    private function getNumberOfColumns(array $row): int
    {
        $columns = \count($row);
        foreach ($row as $column) {
            $columns += $column instanceof TableCell ? ($column->getColspan() - 1) : 0;
        }

        return $columns;
    }

    /**
     * Gets list of columns for the given row.
     */
    private function getRowColumns(array $row): array
    {
        $columns = range(0, $this->numberOfColumns - 1);
        foreach ($row as $cellKey => $cell) {
            if ($cell instanceof TableCell && $cell->getColspan() > 1) {
                // exclude grouped columns.
                $columns = array_diff($columns, range($cellKey + 1, $cellKey + $cell->getColspan() - 1));
            }
        }

        return $columns;
    }

    /**
     * Calculates columns widths.
     */
    private function calculateColumnsWidth(iterable $groups): void
    {
        for ($column = 0; $column < $this->numberOfColumns; ++$column) {
            $lengths = [];
            foreach ($groups as $group) {
                foreach ($group as $row) {
                    if ($row instanceof TableSeparator) {
                        continue;
                    }

                    foreach ($row as $i => $cell) {
                        if ($cell instanceof TableCell) {
                            $textContent = Helper::removeDecoration($this->output->getFormatter(), $cell);
                            $textLength = Helper::width($textContent);
                            if ($textLength > 0) {
                                $contentColumns = mb_str_split($textContent, ceil($textLength / $cell->getColspan()));
                                foreach ($contentColumns as $position => $content) {
                                    $row[$i + $position] = $content;
                                }
                            }
                        }
                    }

                    $lengths[] = $this->getCellWidth($row, $column);
                }
            }

            $this->effectiveColumnWidths[$column] = max($lengths) + Helper::width($this->style->getCellRowContentFormat()) - 2;
        }
    }

    private function getColumnSeparatorWidth(): int
    {
        return Helper::width(sprintf($this->style->getBorderFormat(), $this->style->getBorderChars()[3]));
    }

    private function getCellWidth(array $row, int $column): int
    {
        $cellWidth = 0;

        if (isset($row[$column])) {
            $cell = $row[$column];
            $cellWidth = Helper::width(Helper::removeDecoration($this->output->getFormatter(), $cell));
        }

        $columnWidth = $this->columnWidths[$column] ?? 0;
        $cellWidth = max($cellWidth, $columnWidth);

        return isset($this->columnMaxWidths[$column]) ? min($this->columnMaxWidths[$column], $cellWidth) : $cellWidth;
    }

    /**
     * Called after rendering to cleanup cache data.
     */
    private function cleanup(): void
    {
        $this->effectiveColumnWidths = [];
        unset($this->numberOfColumns);
    }

    /**
     * @return array<string, TableStyle>
     */
    private static function initStyles(): array
    {
        $borderless = new TableStyle();
        $borderless
            ->setHorizontalBorderChars('=')
            ->setVerticalBorderChars(' ')
            ->setDefaultCrossingChar(' ')
        ;

        $compact = new TableStyle();
        $compact
            ->setHorizontalBorderChars('')
            ->setVerticalBorderChars('')
            ->setDefaultCrossingChar('')
            ->setCellRowContentFormat('%s ')
        ;

        $styleGuide = new TableStyle();
        $styleGuide
            ->setHorizontalBorderChars('-')
            ->setVerticalBorderChars(' ')
            ->setDefaultCrossingChar(' ')
            ->setCellHeaderFormat('%s')
        ;

        $box = (new TableStyle())
            ->setHorizontalBorderChars('─')
            ->setVerticalBorderChars('│')
            ->setCrossingChars('┼', '┌', '┬', '┐', '┤', '┘', '┴', '└', '├')
        ;

        $boxDouble = (new TableStyle())
            ->setHorizontalBorderChars('═', '─')
            ->setVerticalBorderChars('║', '│')
            ->setCrossingChars('┼', '╔', '╤', '╗', '╢', '╝', '╧', '╚', '╟', '╠', '╪', '╣')
        ;

        return [
            'default' => new TableStyle(),
            'borderless' => $borderless,
            'compact' => $compact,
            'symfony-style-guide' => $styleGuide,
            'box' => $box,
            'box-double' => $boxDouble,
        ];
    }

    private function resolveStyle(TableStyle|string $name): TableStyle
    {
        if ($name instanceof TableStyle) {
            return $name;
        }

        return self::$styles[$name] ?? throw new InvalidArgumentException(sprintf('Style "%s" is not defined.', $name));
    }
}<|MERGE_RESOLUTION|>--- conflicted
+++ resolved
@@ -364,7 +364,6 @@
                 $maxRows = max(\count($headers), \count($row));
                 for ($i = 0; $i < $maxRows; ++$i) {
                     $cell = (string) ($row[$i] ?? '');
-<<<<<<< HEAD
 
                     $parts = explode("\n", $cell);
                     foreach ($parts as $idx => $part) {
@@ -385,16 +384,6 @@
                         } elseif ('' !== $cell) {
                             $rows[] = [$part];
                         }
-=======
-                    if ($headers && !$containsColspan) {
-                        $rows[] = [sprintf(
-                            '<comment>%s</>: %s',
-                            str_pad($headers[$i] ?? '', $maxHeaderLength, ' ', \STR_PAD_LEFT),
-                            $cell
-                        )];
-                    } elseif ('' !== $cell) {
-                        $rows[] = [$cell];
->>>>>>> a44829e2
                     }
                 }
             }
@@ -477,11 +466,7 @@
      *
      *     +-----+-----------+-------+
      */
-<<<<<<< HEAD
-    private function renderRowSeparator(int $type = self::SEPARATOR_MID, string $title = null, string $titleFormat = null): void
-=======
     private function renderRowSeparator(int $type = self::SEPARATOR_MID, ?string $title = null, ?string $titleFormat = null): void
->>>>>>> a44829e2
     {
         if (!$count = $this->numberOfColumns) {
             return;
@@ -546,11 +531,7 @@
      *
      *     | 9971-5-0210-0 | A Tale of Two Cities  | Charles Dickens  |
      */
-<<<<<<< HEAD
-    private function renderRow(array $row, string $cellFormat, string $firstCellFormat = null): void
-=======
     private function renderRow(array $row, string $cellFormat, ?string $firstCellFormat = null): void
->>>>>>> a44829e2
     {
         $rowContent = $this->renderColumnSeparator(self::BORDER_OUTSIDE);
         $columns = $this->getRowColumns($row);
