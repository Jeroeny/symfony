<?php

/*
 * This file is part of the Symfony package.
 *
 * (c) Fabien Potencier <fabien@symfony.com>
 *
 * For the full copyright and license information, please view the LICENSE
 * file that was distributed with this source code.
 */

namespace Symfony\Component\Config\Tests;

use PHPUnit\Framework\TestCase;
use Symfony\Component\Config\ConfigCache;
use Symfony\Component\Config\Resource\SelfCheckingResourceChecker;
use Symfony\Component\Config\Tests\Resource\ResourceStub;

class ConfigCacheTest extends TestCase
{
    private $cacheFile = null;

    protected function setUp(): void
    {
        $this->cacheFile = tempnam(sys_get_temp_dir(), 'config_');
    }

    protected function tearDown(): void
    {
        $files = [$this->cacheFile, $this->cacheFile.'.meta'];

        foreach ($files as $file) {
            if (file_exists($file)) {
                @unlink($file);
            }
        }
    }

    /**
     * @dataProvider debugModes
     */
    public function testCacheIsNotValidIfNothingHasBeenCached(bool $debug)
    {
        unlink($this->cacheFile); // remove tempnam() side effect
        $cache = new ConfigCache($this->cacheFile, $debug);

        $this->assertFalse($cache->isFresh());
    }

    public function testIsAlwaysFreshInProduction()
    {
        $staleResource = new ResourceStub();
        $staleResource->setFresh(false);

        $cache = new ConfigCache($this->cacheFile, false);
        $cache->write('', [$staleResource]);

        $this->assertTrue($cache->isFresh());
    }

    /**
     * @dataProvider debugModes
     */
    public function testIsFreshWhenNoResourceProvided(bool $debug)
    {
        $cache = new ConfigCache($this->cacheFile, $debug);
        $cache->write('', []);
        $this->assertTrue($cache->isFresh());
    }

    public function testFreshResourceInDebug()
    {
        $p = (new \ReflectionClass(SelfCheckingResourceChecker::class))->getProperty('cache');
<<<<<<< HEAD
        $p->setValue(SelfCheckingResourceChecker::class, []);
=======
        $p->setAccessible(true);
        $p->setValue(null, []);
>>>>>>> 102ed2e3

        $freshResource = new ResourceStub();
        $freshResource->setFresh(true);

        $cache = new ConfigCache($this->cacheFile, true);
        $cache->write('', [$freshResource]);

        $this->assertTrue($cache->isFresh());
    }

    public function testStaleResourceInDebug()
    {
        $p = (new \ReflectionClass(SelfCheckingResourceChecker::class))->getProperty('cache');
<<<<<<< HEAD
        $p->setValue(SelfCheckingResourceChecker::class, []);
=======
        $p->setAccessible(true);
        $p->setValue(null, []);
>>>>>>> 102ed2e3

        $staleResource = new ResourceStub();
        $staleResource->setFresh(false);

        $cache = new ConfigCache($this->cacheFile, true);
        $cache->write('', [$staleResource]);

        $this->assertFalse($cache->isFresh());
    }

    public static function debugModes(): array
    {
        return [
            [true],
            [false],
        ];
    }
}<|MERGE_RESOLUTION|>--- conflicted
+++ resolved
@@ -71,12 +71,7 @@
     public function testFreshResourceInDebug()
     {
         $p = (new \ReflectionClass(SelfCheckingResourceChecker::class))->getProperty('cache');
-<<<<<<< HEAD
-        $p->setValue(SelfCheckingResourceChecker::class, []);
-=======
-        $p->setAccessible(true);
         $p->setValue(null, []);
->>>>>>> 102ed2e3
 
         $freshResource = new ResourceStub();
         $freshResource->setFresh(true);
@@ -90,12 +85,7 @@
     public function testStaleResourceInDebug()
     {
         $p = (new \ReflectionClass(SelfCheckingResourceChecker::class))->getProperty('cache');
-<<<<<<< HEAD
-        $p->setValue(SelfCheckingResourceChecker::class, []);
-=======
-        $p->setAccessible(true);
         $p->setValue(null, []);
->>>>>>> 102ed2e3
 
         $staleResource = new ResourceStub();
         $staleResource->setFresh(false);
