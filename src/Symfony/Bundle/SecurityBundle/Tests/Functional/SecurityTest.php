<?php

/*
 * This file is part of the Symfony package.
 *
 * (c) Fabien Potencier <fabien@symfony.com>
 *
 * For the full copyright and license information, please view the LICENSE
 * file that was distributed with this source code.
 */

namespace Symfony\Bundle\SecurityBundle\Tests\Functional;

use Symfony\Bundle\SecurityBundle\Security;
use Symfony\Bundle\SecurityBundle\Security\FirewallConfig;
use Symfony\Bundle\SecurityBundle\Tests\Functional\Bundle\SecuredPageBundle\Security\Core\User\ArrayUserProvider;
use Symfony\Component\EventDispatcher\EventDispatcherInterface;
use Symfony\Component\HttpFoundation\JsonResponse;
use Symfony\Component\HttpFoundation\Request;
use Symfony\Component\HttpFoundation\Response;
use Symfony\Component\HttpKernel\Event\RequestEvent;
use Symfony\Component\HttpKernel\KernelEvents;
use Symfony\Component\Security\Core\Authentication\Token\UsernamePasswordToken;
use Symfony\Component\Security\Core\User\InMemoryUser;
use Symfony\Component\Security\Core\User\PasswordAuthenticatedUserInterface;
use Symfony\Component\Security\Core\User\UserInterface;

class SecurityTest extends AbstractWebTestCase
{
    public function testServiceIsFunctional()
    {
        $kernel = self::createKernel(['test_case' => 'SecurityHelper', 'root_config' => 'config.yml']);
        $kernel->boot();
        $container = $kernel->getContainer();

        // put a token into the storage so the final calls can function
        $user = new InMemoryUser('foo', 'pass');
        $token = new UsernamePasswordToken($user, 'provider', ['ROLE_USER']);
        $container->get('functional.test.security.token_storage')->setToken($token);

        $security = $container->get('functional_test.security.helper');
        $this->assertTrue($security->isGranted('ROLE_USER'));
        $this->assertSame($token, $security->getToken());
        $request = new Request();
        $request->server->set('REQUEST_URI', '/main/foo');
        $this->assertInstanceOf(FirewallConfig::class, $firewallConfig = $security->getFirewallConfig($request));
        $this->assertSame('main', $firewallConfig->getName());
    }

    /**
     * @dataProvider userWillBeMarkedAsChangedIfRolesHasChangedProvider
     */
    public function testUserWillBeMarkedAsChangedIfRolesHasChanged(UserInterface $userWithAdminRole, UserInterface $userWithoutAdminRole)
    {
        $client = $this->createClient(['test_case' => 'AbstractTokenCompareRoles', 'root_config' => 'config.yml']);
        $client->disableReboot();

        /** @var ArrayUserProvider $userProvider */
        $userProvider = static::$kernel->getContainer()->get('security.user.provider.array');
        $userProvider->addUser($userWithAdminRole);

        $client->request('POST', '/login', [
            '_username' => 'user1',
            '_password' => 'test',
        ]);

        // user1 has ROLE_ADMIN and can visit secure page
        $client->request('GET', '/admin');
        $this->assertEquals(200, $client->getResponse()->getStatusCode());

        // updating user provider with same user but revoked ROLE_ADMIN from user1
        $userProvider->setUser('user1', $userWithoutAdminRole);

        // user1 has lost ROLE_ADMIN and MUST be redirected away from secure page
        $client->request('GET', '/admin');
        $this->assertEquals(302, $client->getResponse()->getStatusCode());
    }

    public static function userWillBeMarkedAsChangedIfRolesHasChangedProvider()
    {
        return [
            [
                new InMemoryUser('user1', 'test', ['ROLE_ADMIN']),
                new InMemoryUser('user1', 'test', ['ROLE_USER']),
            ],
            [
                new UserWithoutEquatable('user1', 'test', ['ROLE_ADMIN']),
                new UserWithoutEquatable('user1', 'test', ['ROLE_USER']),
            ],
        ];
    }

    /**
     * @testWith    ["form_login"]
     *              ["Symfony\\Bundle\\SecurityBundle\\Tests\\Functional\\Bundle\\AuthenticatorBundle\\ApiAuthenticator"]
     */
    public function testLogin(string $authenticator)
    {
        $client = $this->createClient(['test_case' => 'SecurityHelper', 'root_config' => 'config.yml', 'debug' > true]);
        static::getContainer()->get(ForceLoginController::class)->authenticator = $authenticator;
        $client->request('GET', '/main/force-login');
        $response = $client->getResponse();

        $this->assertInstanceOf(JsonResponse::class, $response);
        $this->assertSame(200, $response->getStatusCode());
        $this->assertSame(['message' => 'Welcome @chalasr!'], json_decode($response->getContent(), true));
        $this->assertSame('chalasr', static::getContainer()->get('security.helper')->getUser()->getUserIdentifier());
    }

    public function testLogout()
    {
        $client = $this->createClient(['test_case' => 'SecurityHelper', 'root_config' => 'config.yml', 'debug' => true]);
        $client->loginUser(new InMemoryUser('chalasr', 'the-password', ['ROLE_FOO']), 'main');

        $client->request('GET', '/main/force-logout');
        $response = $client->getResponse();

        $this->assertSame(200, $response->getStatusCode());
        $this->assertNull(static::getContainer()->get('security.helper')->getUser());
        $this->assertSame(['message' => 'Logout successful'], json_decode($response->getContent(), true));
    }

    public function testLogoutWithCsrf()
    {
        $client = $this->createClient(['test_case' => 'SecurityHelper', 'root_config' => 'config_logout_csrf.yml', 'debug' => true]);
        $client->loginUser(new InMemoryUser('chalasr', 'the-password', ['ROLE_FOO']), 'main');

        // put a csrf token in the storage
        /** @var EventDispatcherInterface $eventDispatcher */
        $eventDispatcher = static::getContainer()->get(EventDispatcherInterface::class);
        $setCsrfToken = function (RequestEvent $event) {
            static::getContainer()->get('security.csrf.token_storage')->setToken('logout', 'bar');
            $event->setResponse(new Response(''));
        };
        $eventDispatcher->addListener(KernelEvents::REQUEST, $setCsrfToken);
        try {
            $client->request('GET', '/'.uniqid('', true));
        } finally {
            $eventDispatcher->removeListener(KernelEvents::REQUEST, $setCsrfToken);
        }

        static::getContainer()->get(LogoutController::class)->checkCsrf = true;
        $client->request('GET', '/main/force-logout', ['_csrf_token' => 'bar']);
        $response = $client->getResponse();

        $this->assertSame(200, $response->getStatusCode());
        $this->assertNull(static::getContainer()->get('security.helper')->getUser());
        $this->assertSame(['message' => 'Logout successful'], json_decode($response->getContent(), true));
    }

<<<<<<< HEAD
    public function testLogoutBypassCsrf()
=======
    public static function userWillBeMarkedAsChangedIfRolesHasChangedProvider(): array
>>>>>>> b26fdd09
    {
        $client = $this->createClient(['test_case' => 'SecurityHelper', 'root_config' => 'config_logout_csrf.yml']);
        $client->loginUser(new InMemoryUser('chalasr', 'the-password', ['ROLE_FOO']), 'main');

        $client->request('GET', '/main/force-logout');
        $response = $client->getResponse();

        $this->assertSame(200, $response->getStatusCode());
        $this->assertNull(static::getContainer()->get('security.helper')->getUser());
        $this->assertSame(['message' => 'Logout successful'], json_decode($response->getContent(), true));
    }
}

final class UserWithoutEquatable implements UserInterface, PasswordAuthenticatedUserInterface
{
    private $username;
    private $password;
    private $enabled;
    private $accountNonExpired;
    private $credentialsNonExpired;
    private $accountNonLocked;
    private $roles;

    public function __construct(?string $username, ?string $password, array $roles = [], bool $enabled = true, bool $userNonExpired = true, bool $credentialsNonExpired = true, bool $userNonLocked = true)
    {
        if ('' === $username || null === $username) {
            throw new \InvalidArgumentException('The username cannot be empty.');
        }

        $this->username = $username;
        $this->password = $password;
        $this->enabled = $enabled;
        $this->accountNonExpired = $userNonExpired;
        $this->credentialsNonExpired = $credentialsNonExpired;
        $this->accountNonLocked = $userNonLocked;
        $this->roles = $roles;
    }

    public function __toString(): string
    {
        return $this->getUserIdentifier();
    }

    public function getRoles(): array
    {
        return $this->roles;
    }

    public function getPassword(): ?string
    {
        return $this->password;
    }

    public function getSalt(): string
    {
        return '';
    }

    public function getUsername(): string
    {
        return $this->username;
    }

    public function getUserIdentifier(): string
    {
        return $this->username;
    }

    public function isAccountNonExpired(): bool
    {
        return $this->accountNonExpired;
    }

    public function isAccountNonLocked(): bool
    {
        return $this->accountNonLocked;
    }

    public function isCredentialsNonExpired(): bool
    {
        return $this->credentialsNonExpired;
    }

    public function isEnabled(): bool
    {
        return $this->enabled;
    }

    public function eraseCredentials(): void
    {
    }
}

class ForceLoginController
{
    public $authenticator = 'form_login';

    public function __construct(private Security $security)
    {
    }

    public function welcome()
    {
        $user = new InMemoryUser('chalasr', 'the-password', ['ROLE_FOO']);
        $this->security->login($user, $this->authenticator);

        return new JsonResponse(['message' => sprintf('Welcome @%s!', $this->security->getUser()->getUserIdentifier())]);
    }
}

class LogoutController
{
    public $checkCsrf = false;

    public function __construct(private Security $security)
    {
    }

    public function logout(UserInterface $user)
    {
        $this->security->logout($this->checkCsrf);

        return new JsonResponse(['message' => 'Logout successful']);
    }
}

class LoggedInController
{
    public function __invoke(UserInterface $user)
    {
        return new JsonResponse(['message' => sprintf('Welcome back @%s', $user->getUserIdentifier())]);
    }
}<|MERGE_RESOLUTION|>--- conflicted
+++ resolved
@@ -76,7 +76,7 @@
         $this->assertEquals(302, $client->getResponse()->getStatusCode());
     }
 
-    public static function userWillBeMarkedAsChangedIfRolesHasChangedProvider()
+    public static function userWillBeMarkedAsChangedIfRolesHasChangedProvider(): array
     {
         return [
             [
@@ -148,11 +148,7 @@
         $this->assertSame(['message' => 'Logout successful'], json_decode($response->getContent(), true));
     }
 
-<<<<<<< HEAD
     public function testLogoutBypassCsrf()
-=======
-    public static function userWillBeMarkedAsChangedIfRolesHasChangedProvider(): array
->>>>>>> b26fdd09
     {
         $client = $this->createClient(['test_case' => 'SecurityHelper', 'root_config' => 'config_logout_csrf.yml']);
         $client->loginUser(new InMemoryUser('chalasr', 'the-password', ['ROLE_FOO']), 'main');
