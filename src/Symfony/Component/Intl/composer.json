{
    "name": "symfony/intl",
    "type": "library",
    "description": "Provides access to the localization data of the ICU library",
    "keywords": ["intl", "icu", "internationalization", "localization", "i18n", "l10n"],
    "homepage": "https://symfony.com",
    "license": "MIT",
    "authors": [
        {
            "name": "Bernhard Schussek",
            "email": "bschussek@gmail.com"
        },
        {
            "name": "Eriksen Costa",
            "email": "eriksen.costa@infranology.com.br"
        },
        {
            "name": "Igor Wiedler",
            "email": "igor@wiedler.ch"
        },
        {
            "name": "Symfony Community",
            "homepage": "https://symfony.com/contributors"
        }
    ],
    "require": {
        "php": ">=8.1"
    },
    "require-dev": {
<<<<<<< HEAD
        "symfony/filesystem": "^5.4|^6.0",
        "symfony/finder": "^5.4|^6.0"
=======
        "symfony/filesystem": "^4.4|^5.0|^6.0",
        "symfony/var-exporter": "^5.4|^6.0"
>>>>>>> de7ab4d8
    },
    "autoload": {
        "psr-4": { "Symfony\\Component\\Intl\\": "" },
        "exclude-from-classmap": [
            "/Tests/"
        ]
    },
    "minimum-stability": "dev"
}<|MERGE_RESOLUTION|>--- conflicted
+++ resolved
@@ -27,13 +27,9 @@
         "php": ">=8.1"
     },
     "require-dev": {
-<<<<<<< HEAD
         "symfony/filesystem": "^5.4|^6.0",
-        "symfony/finder": "^5.4|^6.0"
-=======
-        "symfony/filesystem": "^4.4|^5.0|^6.0",
+        "symfony/finder": "^5.4|^6.0",
         "symfony/var-exporter": "^5.4|^6.0"
->>>>>>> de7ab4d8
     },
     "autoload": {
         "psr-4": { "Symfony\\Component\\Intl\\": "" },
