--- conflicted
+++ resolved
@@ -24,11 +24,7 @@
     local cur prev words cword
     _get_comp_words_by_ref -n := cur prev words cword
 
-<<<<<<< HEAD
-    local completecmd=("$sf_cmd" "_complete" "-sbash" "-c$cword" "-a{{ VERSION }}")
-=======
-    local completecmd=("$sf_cmd" "_complete" "--no-interaction" "-sbash" "-c$cword" "-S{{ VERSION }}")
->>>>>>> 23e7c4a3
+    local completecmd=("$sf_cmd" "_complete" "--no-interaction" "-sbash" "-c$cword" "-a{{ VERSION }}")
     for w in ${words[@]}; do
         w=$(printf -- '%b' "$w")
         # remove quotes from typed values
