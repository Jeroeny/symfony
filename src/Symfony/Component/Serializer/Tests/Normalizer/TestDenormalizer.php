<?php

/*
 * This file is part of the Symfony package.
 *
 * (c) Fabien Potencier <fabien@symfony.com>
 *
 * For the full copyright and license information, please view the LICENSE
 * file that was distributed with this source code.
 */

namespace Symfony\Component\Serializer\Tests\Normalizer;

use Symfony\Component\Serializer\Normalizer\DenormalizerInterface;

/**
 * Provides a test Normalizer which only implements the DenormalizerInterface.
 *
 * @author Lin Clark <lin@lin-clark.com>
 */
class TestDenormalizer implements DenormalizerInterface
{
<<<<<<< HEAD
    public function denormalize($data, string $type, string $format = null, array $context = []): mixed
    {
    }

    public function getSupportedTypes(?string $format): array
    {
        return ['*' => false];
    }

    public function supportsDenormalization($data, string $type, string $format = null, array $context = []): bool
=======
    /**
     * {@inheritdoc}
     */
    public function denormalize($data, string $type, ?string $format = null, array $context = [])
    {
    }

    /**
     * {@inheritdoc}
     */
    public function supportsDenormalization($data, string $type, ?string $format = null): bool
>>>>>>> 2a31f2dd
    {
        return true;
    }
}<|MERGE_RESOLUTION|>--- conflicted
+++ resolved
@@ -20,8 +20,7 @@
  */
 class TestDenormalizer implements DenormalizerInterface
 {
-<<<<<<< HEAD
-    public function denormalize($data, string $type, string $format = null, array $context = []): mixed
+    public function denormalize($data, string $type, ?string $format = null, array $context = []): mixed
     {
     }
 
@@ -30,20 +29,7 @@
         return ['*' => false];
     }
 
-    public function supportsDenormalization($data, string $type, string $format = null, array $context = []): bool
-=======
-    /**
-     * {@inheritdoc}
-     */
-    public function denormalize($data, string $type, ?string $format = null, array $context = [])
-    {
-    }
-
-    /**
-     * {@inheritdoc}
-     */
-    public function supportsDenormalization($data, string $type, ?string $format = null): bool
->>>>>>> 2a31f2dd
+    public function supportsDenormalization($data, string $type, ?string $format = null, array $context = []): bool
     {
         return true;
     }
