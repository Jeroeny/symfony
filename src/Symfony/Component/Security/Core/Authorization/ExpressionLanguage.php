<?php

/*
 * This file is part of the Symfony package.
 *
 * (c) Fabien Potencier <fabien@symfony.com>
 *
 * For the full copyright and license information, please view the LICENSE
 * file that was distributed with this source code.
 */

namespace Symfony\Component\Security\Core\Authorization;

use Psr\Cache\CacheItemPoolInterface;
use Symfony\Component\ExpressionLanguage\ExpressionLanguage as BaseExpressionLanguage;

if (!class_exists(BaseExpressionLanguage::class)) {
    throw new \LogicException(sprintf('The "%s" class requires the "ExpressionLanguage" component. Try running "composer require symfony/expression-language".', ExpressionLanguage::class));
} else {
    // Help opcache.preload discover always-needed symbols
    class_exists(ExpressionLanguageProvider::class);

    /**
     * Adds some function to the default ExpressionLanguage.
     *
     * @author Fabien Potencier <fabien@symfony.com>
     *
     * @see ExpressionLanguageProvider
     */
    class ExpressionLanguage extends BaseExpressionLanguage
    {
<<<<<<< HEAD
        public function __construct(CacheItemPoolInterface $cache = null, array $providers = [])
=======
        public function __construct(?CacheItemPoolInterface $cache = null, array $providers = [])
>>>>>>> a44829e2
        {
            // prepend the default provider to let users override it easily
            array_unshift($providers, new ExpressionLanguageProvider());

            parent::__construct($cache, $providers);
        }
    }
}<|MERGE_RESOLUTION|>--- conflicted
+++ resolved
@@ -29,11 +29,7 @@
      */
     class ExpressionLanguage extends BaseExpressionLanguage
     {
-<<<<<<< HEAD
-        public function __construct(CacheItemPoolInterface $cache = null, array $providers = [])
-=======
         public function __construct(?CacheItemPoolInterface $cache = null, array $providers = [])
->>>>>>> a44829e2
         {
             // prepend the default provider to let users override it easily
             array_unshift($providers, new ExpressionLanguageProvider());
