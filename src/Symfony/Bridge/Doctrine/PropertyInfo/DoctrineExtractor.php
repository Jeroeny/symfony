--- conflicted
+++ resolved
@@ -109,22 +109,8 @@
                 if (isset($associationMapping['indexBy'])) {
                     $indexColumn = $associationMapping['indexBy'];
                     /** @var ClassMetadataInfo $subMetadata */
-<<<<<<< HEAD
                     $subMetadata = $this->entityManager ? $this->entityManager->getClassMetadata($associationMapping['targetEntity']) : $this->classMetadataFactory->getMetadataFor($associationMapping['targetEntity']);
-                    $typeOfField = $subMetadata->getTypeOfField($indexProperty);
-
-                    if (null === $typeOfField) {
-                        $associationMapping = $subMetadata->getAssociationMapping($indexProperty);
-
-                        /** @var ClassMetadataInfo $subMetadata */
-                        $indexProperty = $subMetadata->getSingleAssociationReferencedJoinColumnName($indexProperty);
-                        $subMetadata = $this->entityManager ? $this->entityManager->getClassMetadata($associationMapping['targetEntity']) : $this->classMetadataFactory->getMetadataFor($associationMapping['targetEntity']);
-                        $typeOfField = $subMetadata->getTypeOfField($indexProperty);
-                    }
-=======
-                    $subMetadata = $this->classMetadataFactory->getMetadataFor($associationMapping['targetEntity']);
                     $typeOfField = $subMetadata->getTypeOfField($subMetadata->getFieldForColumn($indexColumn));
->>>>>>> 3ed5ec0a
 
                     if (!$collectionKeyType = $this->getPhpType($typeOfField)) {
                         return null;
