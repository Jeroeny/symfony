<?php

/*
 * This file is part of the Symfony package.
 *
 * (c) Fabien Potencier <fabien@symfony.com>
 *
 * For the full copyright and license information, please view the LICENSE
 * file that was distributed with this source code.
 */

namespace Symfony\Component\Lock\Store;

use Symfony\Component\Lock\Exception\InvalidArgumentException;
use Symfony\Component\Lock\Exception\InvalidTtlException;
use Symfony\Component\Lock\Exception\LockConflictedException;
use Symfony\Component\Lock\Key;
use Symfony\Component\Lock\PersistingStoreInterface;

/**
 * PdoStore is a PersistingStoreInterface implementation using a PDO connection.
 *
 * Lock metadata are stored in a table. You can use createTable() to initialize
 * a correctly defined table.
 *
 * CAUTION: This store relies on all client and server nodes to have
 * synchronized clocks for lock expiry to occur at the correct time.
 * To ensure locks don't expire prematurely; the TTLs should be set with enough
 * extra time to account for any clock drift between nodes.
 *
 * @author Jérémy Derussé <jeremy@derusse.com>
 */
class PdoStore implements PersistingStoreInterface
{
    use DatabaseTableTrait;
    use ExpiringStoreTrait;

    private \PDO $conn;
    private string $dsn;
    private string $driver;
    private ?string $username = null;
    private ?string $password = null;
    private array $connectionOptions = [];

    /**
     * You can either pass an existing database connection as PDO instance
     * or a DSN string that will be used to lazy-connect to the database
     * when the lock is actually used.
     *
     * List of available options:
     *  * db_table: The name of the table [default: lock_keys]
     *  * db_id_col: The column where to store the lock key [default: key_id]
     *  * db_token_col: The column where to store the lock token [default: key_token]
     *  * db_expiration_col: The column where to store the expiration [default: key_expiration]
     *  * db_username: The username when lazy-connect [default: '']
     *  * db_password: The password when lazy-connect [default: '']
     *  * db_connection_options: An array of driver-specific connection options [default: []]
     *
     * @param array $options       An associative array of options
     * @param float $gcProbability Probability expressed as floating number between 0 and 1 to clean old locks
     * @param int   $initialTtl    The expiration delay of locks in seconds
     *
     * @throws InvalidArgumentException When first argument is not PDO nor Connection nor string
     * @throws InvalidArgumentException When PDO error mode is not PDO::ERRMODE_EXCEPTION
     * @throws InvalidArgumentException When the initial ttl is not valid
     */
    public function __construct(#[\SensitiveParameter] \PDO|string $connOrDsn, #[\SensitiveParameter] array $options = [], float $gcProbability = 0.01, int $initialTtl = 300)
    {
        $this->init($options, $gcProbability, $initialTtl);

        if ($connOrDsn instanceof \PDO) {
            if (\PDO::ERRMODE_EXCEPTION !== $connOrDsn->getAttribute(\PDO::ATTR_ERRMODE)) {
                throw new InvalidArgumentException(sprintf('"%s" requires PDO error mode attribute be set to throw Exceptions (i.e. $pdo->setAttribute(PDO::ATTR_ERRMODE, PDO::ERRMODE_EXCEPTION)).', __METHOD__));
            }

            $this->conn = $connOrDsn;
        } else {
            $this->dsn = $connOrDsn;
        }

        $this->username = $options['db_username'] ?? $this->username;
        $this->password = $options['db_password'] ?? $this->password;
        $this->connectionOptions = $options['db_connection_options'] ?? $this->connectionOptions;
    }

    /**
     * @return void
     */
    public function save(Key $key)
    {
        $key->reduceLifetime($this->initialTtl);

        $sql = "INSERT INTO $this->table ($this->idCol, $this->tokenCol, $this->expirationCol) VALUES (:id, :token, {$this->getCurrentTimestampStatement()} + $this->initialTtl)";
        $conn = $this->getConnection();
        try {
            $stmt = $conn->prepare($sql);
        } catch (\PDOException $e) {
            if ($this->isTableMissing($e) && (!$conn->inTransaction() || \in_array($this->getDriver(), ['pgsql', 'sqlite', 'sqlsrv'], true))) {
                $this->createTable();
            }
            $stmt = $conn->prepare($sql);
        }

        $stmt->bindValue(':id', $this->getHashedKey($key));
        $stmt->bindValue(':token', $this->getUniqueToken($key));

        try {
            $stmt->execute();
        } catch (\PDOException $e) {
            if ($this->isTableMissing($e) && (!$conn->inTransaction() || \in_array($this->getDriver(), ['pgsql', 'sqlite', 'sqlsrv'], true))) {
                $this->createTable();

                try {
                    $stmt->execute();
                } catch (\PDOException) {
                    $this->putOffExpiration($key, $this->initialTtl);
                }
            } else {
                // the lock is already acquired. It could be us. Let's try to put off.
                $this->putOffExpiration($key, $this->initialTtl);
            }
        }

        $this->randomlyPrune();
        $this->checkNotExpired($key);
    }

    /**
     * @return void
     */
    public function putOffExpiration(Key $key, float $ttl)
    {
        if ($ttl < 1) {
            throw new InvalidTtlException(sprintf('"%s()" expects a TTL greater or equals to 1 second. Got "%s".', __METHOD__, $ttl));
        }

        $key->reduceLifetime($ttl);

        $sql = "UPDATE $this->table SET $this->expirationCol = {$this->getCurrentTimestampStatement()} + $ttl, $this->tokenCol = :token1 WHERE $this->idCol = :id AND ($this->tokenCol = :token2 OR $this->expirationCol <= {$this->getCurrentTimestampStatement()})";
        $stmt = $this->getConnection()->prepare($sql);

        $uniqueToken = $this->getUniqueToken($key);
        $stmt->bindValue(':id', $this->getHashedKey($key));
        $stmt->bindValue(':token1', $uniqueToken);
        $stmt->bindValue(':token2', $uniqueToken);
        $result = $stmt->execute();

        // If this method is called twice in the same second, the row wouldn't be updated. We have to call exists to know if we are the owner
        if (!(\is_object($result) ? $result : $stmt)->rowCount() && !$this->exists($key)) {
            throw new LockConflictedException();
        }

        $this->checkNotExpired($key);
    }

    /**
     * @return void
     */
    public function delete(Key $key)
    {
        $sql = "DELETE FROM $this->table WHERE $this->idCol = :id AND $this->tokenCol = :token";
        $stmt = $this->getConnection()->prepare($sql);

        $stmt->bindValue(':id', $this->getHashedKey($key));
        $stmt->bindValue(':token', $this->getUniqueToken($key));
        $stmt->execute();
    }

    public function exists(Key $key): bool
    {
        $sql = "SELECT 1 FROM $this->table WHERE $this->idCol = :id AND $this->tokenCol = :token AND $this->expirationCol > {$this->getCurrentTimestampStatement()}";
        $stmt = $this->getConnection()->prepare($sql);

        $stmt->bindValue(':id', $this->getHashedKey($key));
        $stmt->bindValue(':token', $this->getUniqueToken($key));
        $result = $stmt->execute();

        return (bool) (\is_object($result) ? $result->fetchOne() : $stmt->fetchColumn());
    }

    private function getConnection(): \PDO
    {
        if (!isset($this->conn)) {
            $this->conn = new \PDO($this->dsn, $this->username, $this->password, $this->connectionOptions);
            $this->conn->setAttribute(\PDO::ATTR_ERRMODE, \PDO::ERRMODE_EXCEPTION);
        }

        return $this->conn;
    }

    /**
     * Creates the table to store lock keys which can be called once for setup.
     *
     * @throws \PDOException    When the table already exists
     * @throws \DomainException When an unsupported PDO driver is used
     */
    public function createTable(): void
    {
        $sql = match ($driver = $this->getDriver()) {
            'mysql' => "CREATE TABLE $this->table ($this->idCol VARCHAR(64) NOT NULL PRIMARY KEY, $this->tokenCol VARCHAR(44) NOT NULL, $this->expirationCol INTEGER UNSIGNED NOT NULL) COLLATE utf8mb4_bin, ENGINE = InnoDB",
            'sqlite' => "CREATE TABLE $this->table ($this->idCol TEXT NOT NULL PRIMARY KEY, $this->tokenCol TEXT NOT NULL, $this->expirationCol INTEGER)",
            'pgsql' => "CREATE TABLE $this->table ($this->idCol VARCHAR(64) NOT NULL PRIMARY KEY, $this->tokenCol VARCHAR(64) NOT NULL, $this->expirationCol INTEGER)",
            'oci' => "CREATE TABLE $this->table ($this->idCol VARCHAR2(64) NOT NULL PRIMARY KEY, $this->tokenCol VARCHAR2(64) NOT NULL, $this->expirationCol INTEGER)",
            'sqlsrv' => "CREATE TABLE $this->table ($this->idCol VARCHAR(64) NOT NULL PRIMARY KEY, $this->tokenCol VARCHAR(64) NOT NULL, $this->expirationCol INTEGER)",
            default => throw new \DomainException(sprintf('Creating the lock table is currently not implemented for platform "%s".', $driver)),
        };

        $this->getConnection()->exec($sql);
    }

    /**
     * Cleans up the table by removing all expired locks.
     */
    private function prune(): void
    {
        $sql = "DELETE FROM $this->table WHERE $this->expirationCol <= {$this->getCurrentTimestampStatement()}";

        $this->getConnection()->exec($sql);
    }

    private function getDriver(): string
    {
        return $this->driver ??= $this->getConnection()->getAttribute(\PDO::ATTR_DRIVER_NAME);
    }

    /**
     * Provides an SQL function to get the current timestamp regarding the current connection's driver.
     */
    private function getCurrentTimestampStatement(): string
    {
        return match ($this->getDriver()) {
            'mysql' => 'UNIX_TIMESTAMP()',
            'sqlite' => 'strftime(\'%s\',\'now\')',
            'pgsql' => 'CAST(EXTRACT(epoch FROM NOW()) AS INT)',
            'oci' => '(SYSDATE - TO_DATE(\'19700101\',\'yyyymmdd\'))*86400 - TO_NUMBER(SUBSTR(TZ_OFFSET(sessiontimezone), 1, 3))*3600',
            'sqlsrv' => 'DATEDIFF(s, \'1970-01-01\', GETUTCDATE())',
            default => (string) time(),
        };
    }

    private function isTableMissing(\PDOException $exception): bool
    {
        $driver = $this->getDriver();
        [$sqlState, $code] = $exception->errorInfo ?? [null, $exception->getCode()];

<<<<<<< HEAD
        return match ($driver) {
            'pgsql' => '42P01' === $code,
            'sqlite' => str_contains($exception->getMessage(), 'no such table:'),
            'oci' => 942 === $code,
            'sqlsrv' => 208 === $code,
            'mysql' => 1146 === $code,
            default => false,
        };
=======
        switch (true) {
            case 'pgsql' === $driver && '42P01' === $sqlState:
            case 'sqlite' === $driver && str_contains($exception->getMessage(), 'no such table:'):
            case 'oci' === $driver && 942 === $code:
            case 'sqlsrv' === $driver && 208 === $code:
            case 'mysql' === $driver && 1146 === $code:
                return true;
            default:
                return false;
        }
>>>>>>> 8c9979be
    }
}<|MERGE_RESOLUTION|>--- conflicted
+++ resolved
@@ -243,26 +243,13 @@
         $driver = $this->getDriver();
         [$sqlState, $code] = $exception->errorInfo ?? [null, $exception->getCode()];
 
-<<<<<<< HEAD
         return match ($driver) {
-            'pgsql' => '42P01' === $code,
+            'pgsql' => '42P01' === $sqlState,
             'sqlite' => str_contains($exception->getMessage(), 'no such table:'),
             'oci' => 942 === $code,
             'sqlsrv' => 208 === $code,
             'mysql' => 1146 === $code,
             default => false,
         };
-=======
-        switch (true) {
-            case 'pgsql' === $driver && '42P01' === $sqlState:
-            case 'sqlite' === $driver && str_contains($exception->getMessage(), 'no such table:'):
-            case 'oci' === $driver && 942 === $code:
-            case 'sqlsrv' === $driver && 208 === $code:
-            case 'mysql' === $driver && 1146 === $code:
-                return true;
-            default:
-                return false;
-        }
->>>>>>> 8c9979be
     }
 }