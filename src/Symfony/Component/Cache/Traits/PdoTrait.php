<?php

/*
 * This file is part of the Symfony package.
 *
 * (c) Fabien Potencier <fabien@symfony.com>
 *
 * For the full copyright and license information, please view the LICENSE
 * file that was distributed with this source code.
 */

namespace Symfony\Component\Cache\Traits;

use Doctrine\DBAL\Abstraction\Result;
use Doctrine\DBAL\Connection;
use Doctrine\DBAL\DBALException;
use Doctrine\DBAL\Driver\Result as DriverResult;
use Doctrine\DBAL\Driver\ServerInfoAwareConnection;
use Doctrine\DBAL\DriverManager;
use Doctrine\DBAL\Exception\TableNotFoundException;
use Doctrine\DBAL\Schema\Schema;
use Symfony\Component\Cache\Exception\InvalidArgumentException;
use Symfony\Component\Cache\Marshaller\DefaultMarshaller;
use Symfony\Component\Cache\Marshaller\MarshallerInterface;

/**
 * @internal
 */
trait PdoTrait
{
    private $marshaller;
    private $conn;
    private $dsn;
    private $driver;
    private $serverVersion;
    private $table = 'cache_items';
    private $idCol = 'item_id';
    private $dataCol = 'item_data';
    private $lifetimeCol = 'item_lifetime';
    private $timeCol = 'item_time';
    private $username = '';
    private $password = '';
    private $connectionOptions = [];
    private $namespace;

    private function init($connOrDsn, string $namespace, int $defaultLifetime, array $options, ?MarshallerInterface $marshaller)
    {
        if (isset($namespace[0]) && preg_match('#[^-+.A-Za-z0-9]#', $namespace, $match)) {
            throw new InvalidArgumentException(sprintf('Namespace contains "%s" but only characters in [-+.A-Za-z0-9] are allowed.', $match[0]));
        }

        if ($connOrDsn instanceof \PDO) {
            if (\PDO::ERRMODE_EXCEPTION !== $connOrDsn->getAttribute(\PDO::ATTR_ERRMODE)) {
                throw new InvalidArgumentException(sprintf('"%s" requires PDO error mode attribute be set to throw Exceptions (i.e. $pdo->setAttribute(PDO::ATTR_ERRMODE, PDO::ERRMODE_EXCEPTION)).', __CLASS__));
            }

            $this->conn = $connOrDsn;
        } elseif ($connOrDsn instanceof Connection) {
            $this->conn = $connOrDsn;
        } elseif (\is_string($connOrDsn)) {
            $this->dsn = $connOrDsn;
        } else {
            throw new InvalidArgumentException(sprintf('"%s" requires PDO or Doctrine\DBAL\Connection instance or DSN string as first argument, "%s" given.', __CLASS__, \is_object($connOrDsn) ? \get_class($connOrDsn) : \gettype($connOrDsn)));
        }

        $this->table = isset($options['db_table']) ? $options['db_table'] : $this->table;
        $this->idCol = isset($options['db_id_col']) ? $options['db_id_col'] : $this->idCol;
        $this->dataCol = isset($options['db_data_col']) ? $options['db_data_col'] : $this->dataCol;
        $this->lifetimeCol = isset($options['db_lifetime_col']) ? $options['db_lifetime_col'] : $this->lifetimeCol;
        $this->timeCol = isset($options['db_time_col']) ? $options['db_time_col'] : $this->timeCol;
        $this->username = isset($options['db_username']) ? $options['db_username'] : $this->username;
        $this->password = isset($options['db_password']) ? $options['db_password'] : $this->password;
        $this->connectionOptions = isset($options['db_connection_options']) ? $options['db_connection_options'] : $this->connectionOptions;
        $this->namespace = $namespace;
        $this->marshaller = $marshaller ?? new DefaultMarshaller();

        parent::__construct($namespace, $defaultLifetime);
    }

    /**
     * Creates the table to store cache items which can be called once for setup.
     *
     * Cache ID are saved in a column of maximum length 255. Cache data is
     * saved in a BLOB.
     *
     * @throws \PDOException    When the table already exists
     * @throws DBALException    When the table already exists
     * @throws \DomainException When an unsupported PDO driver is used
     */
    public function createTable()
    {
        // connect if we are not yet
        $conn = $this->getConnection();

        if ($conn instanceof Connection) {
            $types = [
                'mysql' => 'binary',
                'sqlite' => 'text',
                'pgsql' => 'string',
                'oci' => 'string',
                'sqlsrv' => 'string',
            ];
            if (!isset($types[$this->driver])) {
                throw new \DomainException(sprintf('Creating the cache table is currently not implemented for PDO driver "%s".', $this->driver));
            }

            $schema = new Schema();
            $table = $schema->createTable($this->table);
            $table->addColumn($this->idCol, $types[$this->driver], ['length' => 255]);
            $table->addColumn($this->dataCol, 'blob', ['length' => 16777215]);
            $table->addColumn($this->lifetimeCol, 'integer', ['unsigned' => true, 'notnull' => false]);
            $table->addColumn($this->timeCol, 'integer', ['unsigned' => true]);
            $table->setPrimaryKey([$this->idCol]);

            foreach ($schema->toSql($conn->getDatabasePlatform()) as $sql) {
                $conn->exec($sql);
            }

            return;
        }

        switch ($this->driver) {
            case 'mysql':
                // We use varbinary for the ID column because it prevents unwanted conversions:
                // - character set conversions between server and client
                // - trailing space removal
                // - case-insensitivity
                // - language processing like é == e
                $sql = "CREATE TABLE $this->table ($this->idCol VARBINARY(255) NOT NULL PRIMARY KEY, $this->dataCol MEDIUMBLOB NOT NULL, $this->lifetimeCol INTEGER UNSIGNED, $this->timeCol INTEGER UNSIGNED NOT NULL) COLLATE utf8_bin, ENGINE = InnoDB";
                break;
            case 'sqlite':
                $sql = "CREATE TABLE $this->table ($this->idCol TEXT NOT NULL PRIMARY KEY, $this->dataCol BLOB NOT NULL, $this->lifetimeCol INTEGER, $this->timeCol INTEGER NOT NULL)";
                break;
            case 'pgsql':
                $sql = "CREATE TABLE $this->table ($this->idCol VARCHAR(255) NOT NULL PRIMARY KEY, $this->dataCol BYTEA NOT NULL, $this->lifetimeCol INTEGER, $this->timeCol INTEGER NOT NULL)";
                break;
            case 'oci':
                $sql = "CREATE TABLE $this->table ($this->idCol VARCHAR2(255) NOT NULL PRIMARY KEY, $this->dataCol BLOB NOT NULL, $this->lifetimeCol INTEGER, $this->timeCol INTEGER NOT NULL)";
                break;
            case 'sqlsrv':
                $sql = "CREATE TABLE $this->table ($this->idCol VARCHAR(255) NOT NULL PRIMARY KEY, $this->dataCol VARBINARY(MAX) NOT NULL, $this->lifetimeCol INTEGER, $this->timeCol INTEGER NOT NULL)";
                break;
            default:
                throw new \DomainException(sprintf('Creating the cache table is currently not implemented for PDO driver "%s".', $this->driver));
        }

        $conn->exec($sql);
    }

    /**
     * {@inheritdoc}
     */
    public function prune()
    {
        $deleteSql = "DELETE FROM $this->table WHERE $this->lifetimeCol + $this->timeCol <= :time";

        if ('' !== $this->namespace) {
            $deleteSql .= " AND $this->idCol LIKE :namespace";
        }

        try {
            $delete = $this->getConnection()->prepare($deleteSql);
        } catch (TableNotFoundException $e) {
            return true;
        } catch (\PDOException $e) {
            return true;
        }
        $delete->bindValue(':time', time(), \PDO::PARAM_INT);

        if ('' !== $this->namespace) {
            $delete->bindValue(':namespace', sprintf('%s%%', $this->namespace), \PDO::PARAM_STR);
        }
        try {
            return $delete->execute();
        } catch (TableNotFoundException $e) {
            return true;
        } catch (\PDOException $e) {
            return true;
        }
    }

    /**
     * {@inheritdoc}
     */
    protected function doFetch(array $ids)
    {
        $now = time();
        $expired = [];

        $sql = str_pad('', (\count($ids) << 1) - 1, '?,');
        $sql = "SELECT $this->idCol, CASE WHEN $this->lifetimeCol IS NULL OR $this->lifetimeCol + $this->timeCol > ? THEN $this->dataCol ELSE NULL END FROM $this->table WHERE $this->idCol IN ($sql)";
        $stmt = $this->getConnection()->prepare($sql);
        $stmt->bindValue($i = 1, $now, \PDO::PARAM_INT);
        foreach ($ids as $id) {
            $stmt->bindValue(++$i, $id);
        }
        $result = $stmt->execute();

        if ($result instanceof Result) {
            $result = $result->iterateNumeric();
        } else {
            $stmt->setFetchMode(\PDO::FETCH_NUM);
            $result = $stmt;
        }

        foreach ($result as $row) {
            if (null === $row[1]) {
                $expired[] = $row[0];
            } else {
                yield $row[0] => $this->marshaller->unmarshall(\is_resource($row[1]) ? stream_get_contents($row[1]) : $row[1]);
            }
        }

        if ($expired) {
            $sql = str_pad('', (\count($expired) << 1) - 1, '?,');
            $sql = "DELETE FROM $this->table WHERE $this->lifetimeCol + $this->timeCol <= ? AND $this->idCol IN ($sql)";
            $stmt = $this->getConnection()->prepare($sql);
            $stmt->bindValue($i = 1, $now, \PDO::PARAM_INT);
            foreach ($expired as $id) {
                $stmt->bindValue(++$i, $id);
            }
            $stmt->execute();
        }
    }

    /**
     * {@inheritdoc}
     */
    protected function doHave($id)
    {
        $sql = "SELECT 1 FROM $this->table WHERE $this->idCol = :id AND ($this->lifetimeCol IS NULL OR $this->lifetimeCol + $this->timeCol > :time)";
        $stmt = $this->getConnection()->prepare($sql);

        $stmt->bindValue(':id', $id);
        $stmt->bindValue(':time', time(), \PDO::PARAM_INT);
        $result = $stmt->execute();

        return (bool) ($result instanceof DriverResult ? $result->fetchOne() : $stmt->fetchColumn());
    }

    /**
     * {@inheritdoc}
     */
    protected function doClear($namespace)
    {
        $conn = $this->getConnection();

        if ('' === $namespace) {
            if ('sqlite' === $this->driver) {
                $sql = "DELETE FROM $this->table";
            } else {
                $sql = "TRUNCATE TABLE $this->table";
            }
        } else {
            $sql = "DELETE FROM $this->table WHERE $this->idCol LIKE '$namespace%'";
        }

        try {
            $conn->exec($sql);
        } catch (TableNotFoundException $e) {
        } catch (\PDOException $e) {
        }

        return true;
    }

    /**
     * {@inheritdoc}
     */
    protected function doDelete(array $ids)
    {
        $sql = str_pad('', (\count($ids) << 1) - 1, '?,');
        $sql = "DELETE FROM $this->table WHERE $this->idCol IN ($sql)";
        try {
            $stmt = $this->getConnection()->prepare($sql);
            $stmt->execute(array_values($ids));
        } catch (TableNotFoundException $e) {
        } catch (\PDOException $e) {
        }

        return true;
    }

    /**
     * {@inheritdoc}
     */
    protected function doSave(array $values, int $lifetime)
    {
        if (!$values = $this->marshaller->marshall($values, $failed)) {
            return $failed;
        }

        $conn = $this->getConnection();
        $driver = $this->driver;
        $insertSql = "INSERT INTO $this->table ($this->idCol, $this->dataCol, $this->lifetimeCol, $this->timeCol) VALUES (:id, :data, :lifetime, :time)";

        switch (true) {
            case 'mysql' === $driver:
                $sql = $insertSql." ON DUPLICATE KEY UPDATE $this->dataCol = VALUES($this->dataCol), $this->lifetimeCol = VALUES($this->lifetimeCol), $this->timeCol = VALUES($this->timeCol)";
                break;
            case 'oci' === $driver:
                // DUAL is Oracle specific dummy table
                $sql = "MERGE INTO $this->table USING DUAL ON ($this->idCol = ?) ".
                    "WHEN NOT MATCHED THEN INSERT ($this->idCol, $this->dataCol, $this->lifetimeCol, $this->timeCol) VALUES (?, ?, ?, ?) ".
                    "WHEN MATCHED THEN UPDATE SET $this->dataCol = ?, $this->lifetimeCol = ?, $this->timeCol = ?";
                break;
            case 'sqlsrv' === $driver && version_compare($this->getServerVersion(), '10', '>='):
                // MERGE is only available since SQL Server 2008 and must be terminated by semicolon
                // It also requires HOLDLOCK according to http://weblogs.sqlteam.com/dang/archive/2009/01/31/UPSERT-Race-Condition-With-MERGE.aspx
                $sql = "MERGE INTO $this->table WITH (HOLDLOCK) USING (SELECT 1 AS dummy) AS src ON ($this->idCol = ?) ".
                    "WHEN NOT MATCHED THEN INSERT ($this->idCol, $this->dataCol, $this->lifetimeCol, $this->timeCol) VALUES (?, ?, ?, ?) ".
                    "WHEN MATCHED THEN UPDATE SET $this->dataCol = ?, $this->lifetimeCol = ?, $this->timeCol = ?;";
                break;
            case 'sqlite' === $driver:
                $sql = 'INSERT OR REPLACE'.substr($insertSql, 6);
                break;
            case 'pgsql' === $driver && version_compare($this->getServerVersion(), '9.5', '>='):
                $sql = $insertSql." ON CONFLICT ($this->idCol) DO UPDATE SET ($this->dataCol, $this->lifetimeCol, $this->timeCol) = (EXCLUDED.$this->dataCol, EXCLUDED.$this->lifetimeCol, EXCLUDED.$this->timeCol)";
                break;
            default:
                $driver = null;
                $sql = "UPDATE $this->table SET $this->dataCol = :data, $this->lifetimeCol = :lifetime, $this->timeCol = :time WHERE $this->idCol = :id";
                break;
        }

        $now = time();
        $lifetime = $lifetime ?: null;
        try {
            $stmt = $conn->prepare($sql);
        } catch (TableNotFoundException $e) {
            if (!$conn->isTransactionActive() || \in_array($this->driver, ['pgsql', 'sqlite', 'sqlsrv'], true)) {
                $this->createTable();
            }
            $stmt = $conn->prepare($sql);
        } catch (\PDOException $e) {
            if (!$conn->inTransaction() || \in_array($this->driver, ['pgsql', 'sqlite', 'sqlsrv'], true)) {
                $this->createTable();
            }
            $stmt = $conn->prepare($sql);
        }

        if ('sqlsrv' === $driver || 'oci' === $driver) {
            $stmt->bindParam(1, $id);
            $stmt->bindParam(2, $id);
            $stmt->bindParam(3, $data, \PDO::PARAM_LOB);
            $stmt->bindValue(4, $lifetime, \PDO::PARAM_INT);
            $stmt->bindValue(5, $now, \PDO::PARAM_INT);
            $stmt->bindParam(6, $data, \PDO::PARAM_LOB);
            $stmt->bindValue(7, $lifetime, \PDO::PARAM_INT);
            $stmt->bindValue(8, $now, \PDO::PARAM_INT);
        } else {
            $stmt->bindParam(':id', $id);
            $stmt->bindParam(':data', $data, \PDO::PARAM_LOB);
            $stmt->bindValue(':lifetime', $lifetime, \PDO::PARAM_INT);
            $stmt->bindValue(':time', $now, \PDO::PARAM_INT);
        }
        if (null === $driver) {
            $insertStmt = $conn->prepare($insertSql);

            $insertStmt->bindParam(':id', $id);
            $insertStmt->bindParam(':data', $data, \PDO::PARAM_LOB);
            $insertStmt->bindValue(':lifetime', $lifetime, \PDO::PARAM_INT);
            $insertStmt->bindValue(':time', $now, \PDO::PARAM_INT);
        }

        foreach ($values as $id => $data) {
            try {
                $result = $stmt->execute();
            } catch (TableNotFoundException $e) {
                if (!$conn->isTransactionActive() || \in_array($this->driver, ['pgsql', 'sqlite', 'sqlsrv'], true)) {
                    $this->createTable();
                }
                $result = $stmt->execute();
            } catch (\PDOException $e) {
                if (!$conn->inTransaction() || \in_array($this->driver, ['pgsql', 'sqlite', 'sqlsrv'], true)) {
                    $this->createTable();
                }
                $result = $stmt->execute();
            }
            if (null === $driver && !($result instanceof DriverResult ? $result : $stmt)->rowCount()) {
                try {
                    $insertStmt->execute();
                } catch (DBALException $e) {
                } catch (\PDOException $e) {
                    // A concurrent write won, let it be
                }
            }
        }

        return $failed;
    }

    /**
     * @return \PDO|Connection
     */
    private function getConnection()
    {
        if (null === $this->conn) {
            if (strpos($this->dsn, '://')) {
                if (!class_exists(DriverManager::class)) {
                    throw new InvalidArgumentException(sprintf('Failed to parse the DSN "%s". Try running "composer require doctrine/dbal".', $this->dsn));
                }
                $this->conn = DriverManager::getConnection(['url' => $this->dsn]);
            } else {
                $this->conn = new \PDO($this->dsn, $this->username, $this->password, $this->connectionOptions);
                $this->conn->setAttribute(\PDO::ATTR_ERRMODE, \PDO::ERRMODE_EXCEPTION);
            }
        }
        if (null === $this->driver) {
            if ($this->conn instanceof \PDO) {
                $this->driver = $this->conn->getAttribute(\PDO::ATTR_DRIVER_NAME);
            } else {
<<<<<<< HEAD
                switch ($this->driver = $this->conn->getDriver()->getName()) {
                    case 'mysqli':
                        throw new \LogicException(sprintf('The adapter "%s" does not support the mysqli driver, use pdo_mysql instead.', static::class));
                    case 'pdo_mysql':
                    case 'drizzle_pdo_mysql':
=======
                $driver = $this->conn->getDriver();

                switch (true) {
                    case $driver instanceof \Doctrine\DBAL\Driver\AbstractMySQLDriver:
                    case $driver instanceof \Doctrine\DBAL\Driver\DrizzlePDOMySql\Driver:
                    case $driver instanceof \Doctrine\DBAL\Driver\Mysqli\Driver:
                    case $driver instanceof \Doctrine\DBAL\Driver\PDOMySql\Driver:
>>>>>>> cf66f033
                        $this->driver = 'mysql';
                        break;
                    case $driver instanceof \Doctrine\DBAL\Driver\PDOSqlite\Driver:
                        $this->driver = 'sqlite';
                        break;
                    case $driver instanceof \Doctrine\DBAL\Driver\PDOPgSql\Driver:
                        $this->driver = 'pgsql';
                        break;
                    case $driver instanceof \Doctrine\DBAL\Driver\OCI8\Driver:
                    case $driver instanceof \Doctrine\DBAL\Driver\PDOOracle\Driver:
                        $this->driver = 'oci';
                        break;
                    case $driver instanceof \Doctrine\DBAL\Driver\SQLSrv\Driver:
                        $this->driver = 'sqlsrv';
                        break;
                    default:
                        $this->driver = \get_class($driver);
                        break;
                }
            }
        }

        return $this->conn;
    }

    private function getServerVersion(): string
    {
        if (null === $this->serverVersion) {
            $conn = $this->conn instanceof \PDO ? $this->conn : $this->conn->getWrappedConnection();
            if ($conn instanceof \PDO) {
                $this->serverVersion = $conn->getAttribute(\PDO::ATTR_SERVER_VERSION);
            } elseif ($conn instanceof ServerInfoAwareConnection) {
                $this->serverVersion = $conn->getServerVersion();
            } else {
                $this->serverVersion = '0';
            }
        }

        return $this->serverVersion;
    }
}<|MERGE_RESOLUTION|>--- conflicted
+++ resolved
@@ -410,21 +410,13 @@
             if ($this->conn instanceof \PDO) {
                 $this->driver = $this->conn->getAttribute(\PDO::ATTR_DRIVER_NAME);
             } else {
-<<<<<<< HEAD
-                switch ($this->driver = $this->conn->getDriver()->getName()) {
-                    case 'mysqli':
+                $driver = $this->conn->getDriver();
+
+                switch (true) {
+                    case $driver instanceof \Doctrine\DBAL\Driver\Mysqli\Driver:
                         throw new \LogicException(sprintf('The adapter "%s" does not support the mysqli driver, use pdo_mysql instead.', static::class));
-                    case 'pdo_mysql':
-                    case 'drizzle_pdo_mysql':
-=======
-                $driver = $this->conn->getDriver();
-
-                switch (true) {
+
                     case $driver instanceof \Doctrine\DBAL\Driver\AbstractMySQLDriver:
-                    case $driver instanceof \Doctrine\DBAL\Driver\DrizzlePDOMySql\Driver:
-                    case $driver instanceof \Doctrine\DBAL\Driver\Mysqli\Driver:
-                    case $driver instanceof \Doctrine\DBAL\Driver\PDOMySql\Driver:
->>>>>>> cf66f033
                         $this->driver = 'mysql';
                         break;
                     case $driver instanceof \Doctrine\DBAL\Driver\PDOSqlite\Driver:
