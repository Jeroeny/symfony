--- conflicted
+++ resolved
@@ -17,10 +17,7 @@
 use Symfony\Component\Security\Core\Exception\AuthenticationException;
 use Symfony\Component\Security\Http\Authenticator\AuthenticatorInterface;
 use Symfony\Component\Security\Http\Authenticator\InteractiveAuthenticatorInterface;
-<<<<<<< HEAD
 use Symfony\Component\Security\Http\Authenticator\Passport\Badge\BadgeInterface;
-=======
->>>>>>> a44829e2
 use Symfony\Component\Security\Http\Authenticator\Passport\Passport;
 use Symfony\Component\Security\Http\EntryPoint\AuthenticationEntryPointInterface;
 use Symfony\Component\Security\Http\EntryPoint\Exception\NotAnEntryPointException;
@@ -33,17 +30,10 @@
  */
 final class TraceableAuthenticator implements AuthenticatorInterface, InteractiveAuthenticatorInterface, AuthenticationEntryPointInterface
 {
-<<<<<<< HEAD
     private ?Passport $passport = null;
     private ?float $duration = null;
     private ClassStub|string $stub;
     private ?bool $authenticated = null;
-=======
-    private AuthenticatorInterface $authenticator;
-    private ?Passport $passport = null;
-    private ?float $duration = null;
-    private ClassStub|string $stub;
->>>>>>> a44829e2
 
     public function __construct(private AuthenticatorInterface $authenticator)
     {
@@ -56,7 +46,6 @@
             'passport' => $this->passport,
             'duration' => $this->duration,
             'stub' => $this->stub ??= class_exists(ClassStub::class) ? new ClassStub($this->authenticator::class) : $this->authenticator::class,
-<<<<<<< HEAD
             'authenticated' => $this->authenticated,
             'badges' => array_map(
                 static function (BadgeInterface $badge): array {
@@ -67,8 +56,6 @@
                 },
                 $this->passport?->getBadges() ?? [],
             ),
-=======
->>>>>>> a44829e2
         ];
     }
 
