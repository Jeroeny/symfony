--- conflicted
+++ resolved
@@ -47,16 +47,12 @@
         'sticker',
     ];
 
-<<<<<<< HEAD
     public function __construct(
         #[\SensitiveParameter] private string $token,
         private ?string $chatChannel = null,
-        HttpClientInterface $client = null,
-        EventDispatcherInterface $dispatcher = null,
+        ?HttpClientInterface $client = null,
+        ?EventDispatcherInterface $dispatcher = null,
 )
-=======
-    public function __construct(#[\SensitiveParameter] string $token, ?string $channel = null, ?HttpClientInterface $client = null, ?EventDispatcherInterface $dispatcher = null)
->>>>>>> 6cd40eaa
     {
         parent::__construct($client, $dispatcher);
     }
