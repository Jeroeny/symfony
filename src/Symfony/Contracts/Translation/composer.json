--- conflicted
+++ resolved
@@ -32,10 +32,6 @@
         }
     },
     "extra": {
-<<<<<<< HEAD
-        "branch-version": "2.1-dev"
-=======
-        "branch-version": "1.1"
->>>>>>> 58f803f3
+        "branch-version": "2.1"
     }
 }