<?php

/*
 * This file is part of the Symfony package.
 *
 * (c) Fabien Potencier <fabien@symfony.com>
 *
 * For the full copyright and license information, please view the LICENSE
 * file that was distributed with this source code.
 */

namespace Symfony\Component\DependencyInjection;

use Symfony\Component\DependencyInjection\Exception\InvalidArgumentException;
use Symfony\Component\DependencyInjection\Exception\OutOfBoundsException;

/**
 * This definition extends another definition.
 *
 * @author Johannes M. Schmitt <schmittjoh@gmail.com>
 */
class ChildDefinition extends Definition
{
    private string $parent;

    /**
     * @param string $parent The id of Definition instance to decorate
     */
    public function __construct(string $parent)
    {
        $this->parent = $parent;
    }

    /**
     * Returns the Definition to inherit from.
     */
    public function getParent(): string
    {
        return $this->parent;
    }

    /**
     * Sets the Definition to inherit from.
     *
     * @return $this
     */
    public function setParent(string $parent): static
    {
        $this->parent = $parent;

        return $this;
    }

    /**
     * Gets an argument to pass to the service constructor/factory method.
     *
     * If replaceArgument() has been used to replace an argument, this method
     * will return the replacement value.
     *
<<<<<<< HEAD
     * @return mixed The argument value
=======
     * @param int|string $index
     *
     * @return mixed
>>>>>>> c91322d6
     *
     * @throws OutOfBoundsException When the argument does not exist
     */
    public function getArgument(int|string $index): mixed
    {
        if (\array_key_exists('index_'.$index, $this->arguments)) {
            return $this->arguments['index_'.$index];
        }

        return parent::getArgument($index);
    }

    /**
     * You should always use this method when overwriting existing arguments
     * of the parent definition.
     *
     * If you directly call setArguments() keep in mind that you must follow
     * certain conventions when you want to overwrite the arguments of the
     * parent definition, otherwise your arguments will only be appended.
     *
     * @return $this
     *
     * @throws InvalidArgumentException when $index isn't an integer
     */
    public function replaceArgument(int|string $index, mixed $value): static
    {
        if (\is_int($index)) {
            $this->arguments['index_'.$index] = $value;
        } elseif (str_starts_with($index, '$')) {
            $this->arguments[$index] = $value;
        } else {
            throw new InvalidArgumentException('The argument must be an existing index or the name of a constructor\'s parameter.');
        }

        return $this;
    }
}<|MERGE_RESOLUTION|>--- conflicted
+++ resolved
@@ -57,14 +57,6 @@
      * If replaceArgument() has been used to replace an argument, this method
      * will return the replacement value.
      *
-<<<<<<< HEAD
-     * @return mixed The argument value
-=======
-     * @param int|string $index
-     *
-     * @return mixed
->>>>>>> c91322d6
-     *
      * @throws OutOfBoundsException When the argument does not exist
      */
     public function getArgument(int|string $index): mixed
