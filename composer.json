--- conflicted
+++ resolved
@@ -128,13 +128,8 @@
         "cache/integration-tests": "dev-master",
         "doctrine/collections": "^1.0|^2.0",
         "doctrine/data-fixtures": "^1.1",
-<<<<<<< HEAD
         "doctrine/dbal": "^3.6",
-        "doctrine/orm": "^2.15",
-=======
-        "doctrine/dbal": "^2.13.1|^3.0",
         "doctrine/orm": "^2.15|^3",
->>>>>>> 9637cd37
         "dragonmantank/cron-expression": "^3.1",
         "egulias/email-validator": "^2.1.10|^3.1|^4",
         "guzzlehttp/promises": "^1.4",
