--- conflicted
+++ resolved
@@ -16,16 +16,10 @@
         }
     ],
     "require": {
-<<<<<<< HEAD
         "php": ">=7.2.5",
         "psr/log": "^1|^2|^3",
         "symfony/deprecation-contracts": "^2.1",
-        "symfony/polyfill-php80": "^1.15"
-=======
-        "php": ">=7.1.3",
-        "psr/log": "^1|^2|^3",
         "symfony/polyfill-php80": "^1.16"
->>>>>>> c7dc7f82
     },
     "require-dev": {
         "doctrine/dbal": "^2.10|^3.0",
