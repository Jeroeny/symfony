--- conflicted
+++ resolved
@@ -20,13 +20,8 @@
     - appveyor DownloadFile https://github.com/symfony/binary-utils/releases/download/v0.1/php-7.2.5-Win32-VC15-x86.zip
     - 7z x php-7.2.5-Win32-VC15-x86.zip -y >nul
     - cd ext
-<<<<<<< HEAD
-    - appveyor DownloadFile https://github.com/symfony/binary-utils/releases/download/v0.1/php_apcu-5.1.17-7.2-ts-vc15-x86.zip
-    - 7z x php_apcu-5.1.17-7.2-ts-vc15-x86.zip -y >nul
-=======
-    - appveyor DownloadFile https://github.com/symfony/binary-utils/releases/download/v0.1/php_apcu-5.1.18-7.1-ts-vc14-x86.zip
-    - 7z x php_apcu-5.1.18-7.1-ts-vc14-x86.zip -y >nul
->>>>>>> be6cf3bc
+    - appveyor DownloadFile https://github.com/symfony/binary-utils/releases/download/v0.1/php_apcu-5.1.19-7.2-ts-vc15-x86.zip
+    - 7z x php_apcu-5.1.18-7.2-ts-vc15-x86.zip -y >nul
     - cd ..
     - copy /Y php.ini-development php.ini-min
     - echo memory_limit=-1 >> php.ini-min
