<?php

/*
 * This file is part of the Symfony package.
 *
 * (c) Fabien Potencier <fabien@symfony.com>
 *
 * For the full copyright and license information, please view the LICENSE
 * file that was distributed with this source code.
 */

namespace Symfony\Bundle\FrameworkBundle\HttpCache;

use Symfony\Component\HttpFoundation\Request;
use Symfony\Component\HttpFoundation\Response;
use Symfony\Component\HttpKernel\HttpCache\Esi;
use Symfony\Component\HttpKernel\HttpCache\HttpCache as BaseHttpCache;
use Symfony\Component\HttpKernel\HttpCache\Store;
use Symfony\Component\HttpKernel\HttpCache\StoreInterface;
use Symfony\Component\HttpKernel\HttpCache\SurrogateInterface;
use Symfony\Component\HttpKernel\KernelInterface;

/**
 * Manages HTTP cache objects in a Container.
 *
 * @author Fabien Potencier <fabien@symfony.com>
 */
class HttpCache extends BaseHttpCache
{
    protected $cacheDir;
    protected $kernel;

    private ?StoreInterface $store = null;
    private ?SurrogateInterface $surrogate;
    private array $options;

    /**
     * @param $cache The cache directory (default used if null) or the storage instance
     */
<<<<<<< HEAD
    public function __construct(KernelInterface $kernel, string|StoreInterface $cache = null, SurrogateInterface $surrogate = null, array $options = null)
=======
    public function __construct(KernelInterface $kernel, string|StoreInterface|null $cache = null, ?SurrogateInterface $surrogate = null, ?array $options = null)
>>>>>>> a44829e2
    {
        $this->kernel = $kernel;
        $this->surrogate = $surrogate;
        $this->options = $options ?? [];

        if ($cache instanceof StoreInterface) {
            $this->store = $cache;
        } else {
            $this->cacheDir = $cache;
        }

        if (null === $options && $kernel->isDebug()) {
            $this->options = ['debug' => true];
        }

        if ($this->options['debug'] ?? false) {
            $this->options += ['stale_if_error' => 0];
        }

        parent::__construct($kernel, $this->createStore(), $this->createSurrogate(), array_merge($this->options, $this->getOptions()));
    }

<<<<<<< HEAD
    protected function forward(Request $request, bool $catch = false, Response $entry = null): Response
=======
    protected function forward(Request $request, bool $catch = false, ?Response $entry = null): Response
>>>>>>> a44829e2
    {
        $this->getKernel()->boot();
        $this->getKernel()->getContainer()->set('cache', $this);

        return parent::forward($request, $catch, $entry);
    }

    /**
     * Returns an array of options to customize the Cache configuration.
     */
    protected function getOptions(): array
    {
        return [];
    }

    protected function createSurrogate(): SurrogateInterface
    {
        return $this->surrogate ?? new Esi();
    }

    protected function createStore(): StoreInterface
    {
        return $this->store ?? new Store($this->cacheDir ?: $this->kernel->getCacheDir().'/http_cache');
    }
}<|MERGE_RESOLUTION|>--- conflicted
+++ resolved
@@ -37,11 +37,7 @@
     /**
      * @param $cache The cache directory (default used if null) or the storage instance
      */
-<<<<<<< HEAD
-    public function __construct(KernelInterface $kernel, string|StoreInterface $cache = null, SurrogateInterface $surrogate = null, array $options = null)
-=======
     public function __construct(KernelInterface $kernel, string|StoreInterface|null $cache = null, ?SurrogateInterface $surrogate = null, ?array $options = null)
->>>>>>> a44829e2
     {
         $this->kernel = $kernel;
         $this->surrogate = $surrogate;
@@ -64,11 +60,7 @@
         parent::__construct($kernel, $this->createStore(), $this->createSurrogate(), array_merge($this->options, $this->getOptions()));
     }
 
-<<<<<<< HEAD
-    protected function forward(Request $request, bool $catch = false, Response $entry = null): Response
-=======
     protected function forward(Request $request, bool $catch = false, ?Response $entry = null): Response
->>>>>>> a44829e2
     {
         $this->getKernel()->boot();
         $this->getKernel()->getContainer()->set('cache', $this);
