<?php

/*
 * This file is part of the Symfony package.
 *
 * (c) Fabien Potencier <fabien@symfony.com>
 *
 * For the full copyright and license information, please view the LICENSE
 * file that was distributed with this source code.
 */

namespace Symfony\Component\Security\Http\Authentication;

use Psr\Log\LoggerInterface;
use Symfony\Component\HttpFoundation\Request;
use Symfony\Component\HttpFoundation\Response;
use Symfony\Component\Security\Core\Authentication\Token\Storage\TokenStorageInterface;
use Symfony\Component\Security\Core\Authentication\Token\TokenInterface;
use Symfony\Component\Security\Core\AuthenticationEvents;
use Symfony\Component\Security\Core\Event\AuthenticationSuccessEvent;
use Symfony\Component\Security\Core\Exception\AccountStatusException;
use Symfony\Component\Security\Core\Exception\AuthenticationException;
use Symfony\Component\Security\Core\Exception\BadCredentialsException;
use Symfony\Component\Security\Core\Exception\CustomUserMessageAccountStatusException;
use Symfony\Component\Security\Core\Exception\UserNotFoundException;
use Symfony\Component\Security\Core\User\UserInterface;
use Symfony\Component\Security\Http\Authenticator\AuthenticatorInterface;
use Symfony\Component\Security\Http\Authenticator\Debug\TraceableAuthenticator;
use Symfony\Component\Security\Http\Authenticator\InteractiveAuthenticatorInterface;
use Symfony\Component\Security\Http\Authenticator\Passport\Badge\BadgeInterface;
use Symfony\Component\Security\Http\Authenticator\Passport\Badge\UserBadge;
use Symfony\Component\Security\Http\Authenticator\Passport\Passport;
use Symfony\Component\Security\Http\Authenticator\Passport\SelfValidatingPassport;
use Symfony\Component\Security\Http\Event\AuthenticationTokenCreatedEvent;
use Symfony\Component\Security\Http\Event\CheckPassportEvent;
use Symfony\Component\Security\Http\Event\InteractiveLoginEvent;
use Symfony\Component\Security\Http\Event\LoginFailureEvent;
use Symfony\Component\Security\Http\Event\LoginSuccessEvent;
use Symfony\Component\Security\Http\SecurityEvents;
use Symfony\Contracts\EventDispatcher\EventDispatcherInterface;

/**
 * @author Wouter de Jong <wouter@wouterj.nl>
 * @author Ryan Weaver <ryan@symfonycasts.com>
 * @author Amaury Leroux de Lens <amaury@lerouxdelens.com>
 */
class AuthenticatorManager implements AuthenticatorManagerInterface, UserAuthenticatorInterface
{
    private iterable $authenticators;
    private TokenStorageInterface $tokenStorage;
    private EventDispatcherInterface $eventDispatcher;
    private bool $eraseCredentials;
    private ?LoggerInterface $logger;
    private string $firewallName;
    private bool $hideUserNotFoundExceptions;
    private array $requiredBadges;

    /**
     * @param iterable<mixed, AuthenticatorInterface> $authenticators
     */
    public function __construct(iterable $authenticators, TokenStorageInterface $tokenStorage, EventDispatcherInterface $eventDispatcher, string $firewallName, LoggerInterface $logger = null, bool $eraseCredentials = true, bool $hideUserNotFoundExceptions = true, array $requiredBadges = [])
    {
        $this->authenticators = $authenticators;
        $this->tokenStorage = $tokenStorage;
        $this->eventDispatcher = $eventDispatcher;
        $this->firewallName = $firewallName;
        $this->logger = $logger;
        $this->eraseCredentials = $eraseCredentials;
        $this->hideUserNotFoundExceptions = $hideUserNotFoundExceptions;
        $this->requiredBadges = $requiredBadges;
    }

    /**
     * @param BadgeInterface[] $badges Optionally, pass some Passport badges to use for the manual login
     */
    public function authenticateUser(UserInterface $user, AuthenticatorInterface $authenticator, Request $request, array $badges = []): ?Response
    {
        // create an authentication token for the User
        $passport = new SelfValidatingPassport(new UserBadge($user->getUserIdentifier(), function () use ($user) { return $user; }), $badges);
        $token = $authenticator->createToken($passport, $this->firewallName);

        // announce the authentication token
        $token = $this->eventDispatcher->dispatch(new AuthenticationTokenCreatedEvent($token, $passport))->getAuthenticatedToken();

        // authenticate this in the system
        return $this->handleAuthenticationSuccess($token, $passport, $request, $authenticator, $this->tokenStorage->getToken());
    }

    public function supports(Request $request): ?bool
    {
        if (null !== $this->logger) {
            $context = ['firewall_name' => $this->firewallName];

            if (is_countable($this->authenticators)) {
                $context['authenticators'] = \count($this->authenticators);
            }

            $this->logger->debug('Checking for authenticator support.', $context);
        }

        $authenticators = [];
        $skippedAuthenticators = [];
        $lazy = true;
        foreach ($this->authenticators as $authenticator) {
            $this->logger?->debug('Checking support on authenticator.', ['firewall_name' => $this->firewallName, 'authenticator' => $authenticator::class]);

            if (false !== $supports = $authenticator->supports($request)) {
                $authenticators[] = $authenticator;
                $lazy = $lazy && null === $supports;
            } else {
                $this->logger?->debug('Authenticator does not support the request.', ['firewall_name' => $this->firewallName, 'authenticator' => $authenticator::class]);
                $skippedAuthenticators[] = $authenticator;
            }
        }

        if (!$authenticators) {
            return false;
        }

        $request->attributes->set('_security_authenticators', $authenticators);
        $request->attributes->set('_security_skipped_authenticators', $skippedAuthenticators);

        return $lazy ? null : true;
    }

    public function authenticateRequest(Request $request): ?Response
    {
        $authenticators = $request->attributes->get('_security_authenticators');
        $request->attributes->remove('_security_authenticators');
        $request->attributes->remove('_security_skipped_authenticators');

        if (!$authenticators) {
            return null;
        }

        return $this->executeAuthenticators($authenticators, $request);
    }

    /**
     * @param AuthenticatorInterface[] $authenticators
     */
    private function executeAuthenticators(array $authenticators, Request $request): ?Response
    {
        foreach ($authenticators as $authenticator) {
            // recheck if the authenticator still supports the listener. supports() is called
            // eagerly (before token storage is initialized), whereas authenticate() is called
            // lazily (after initialization).
            if (false === $authenticator->supports($request)) {
                $this->logger?->debug('Skipping the "{authenticator}" authenticator as it did not support the request.', ['authenticator' => \get_class($authenticator instanceof TraceableAuthenticator ? $authenticator->getAuthenticator() : $authenticator)]);

                continue;
            }

            $response = $this->executeAuthenticator($authenticator, $request);
            if (null !== $response) {
                $this->logger?->debug('The "{authenticator}" authenticator set the response. Any later authenticator will not be called', ['authenticator' => \get_class($authenticator instanceof TraceableAuthenticator ? $authenticator->getAuthenticator() : $authenticator)]);

                return $response;
            }
        }

        return null;
    }

    private function executeAuthenticator(AuthenticatorInterface $authenticator, Request $request): ?Response
    {
        $passport = null;
        $previousToken = $this->tokenStorage->getToken();

        try {
            // get the passport from the Authenticator
            $passport = $authenticator->authenticate($request);

            // check the passport (e.g. password checking)
            $event = new CheckPassportEvent($authenticator, $passport);
            $this->eventDispatcher->dispatch($event);

            // check if all badges are resolved
            $resolvedBadges = [];
            foreach ($passport->getBadges() as $badge) {
                if (!$badge->isResolved()) {
                    throw new BadCredentialsException(sprintf('Authentication failed: Security badge "%s" is not resolved, did you forget to register the correct listeners?', get_debug_type($badge)));
                }

                $resolvedBadges[] = $badge::class;
            }

            $missingRequiredBadges = array_diff($this->requiredBadges, $resolvedBadges);
            if ($missingRequiredBadges) {
                throw new BadCredentialsException(sprintf('Authentication failed; Some badges marked as required by the firewall config are not available on the passport: "%s".', implode('", "', $missingRequiredBadges)));
            }

            // create the authentication token
            $authenticatedToken = $authenticator->createToken($passport, $this->firewallName);

            // announce the authentication token
            $authenticatedToken = $this->eventDispatcher->dispatch(new AuthenticationTokenCreatedEvent($authenticatedToken, $passport))->getAuthenticatedToken();

            if (true === $this->eraseCredentials) {
                $authenticatedToken->eraseCredentials();
            }

            $this->eventDispatcher->dispatch(new AuthenticationSuccessEvent($authenticatedToken), AuthenticationEvents::AUTHENTICATION_SUCCESS);

            $this->logger?->info('Authenticator successful!', ['token' => $authenticatedToken, 'authenticator' => \get_class($authenticator instanceof TraceableAuthenticator ? $authenticator->getAuthenticator() : $authenticator)]);
        } catch (AuthenticationException $e) {
            // oh no! Authentication failed!
            $response = $this->handleAuthenticationFailure($e, $request, $authenticator, $passport);
            if ($response instanceof Response) {
                return $response;
            }

            return null;
        }

        // success! (sets the token on the token storage, etc)
        $response = $this->handleAuthenticationSuccess($authenticatedToken, $passport, $request, $authenticator, $previousToken);
        if ($response instanceof Response) {
            return $response;
        }

        $this->logger?->debug('Authenticator set no success response: request continues.', ['authenticator' => \get_class($authenticator instanceof TraceableAuthenticator ? $authenticator->getAuthenticator() : $authenticator)]);

        return null;
    }

<<<<<<< HEAD
    private function handleAuthenticationSuccess(TokenInterface $authenticatedToken, Passport $passport, Request $request, AuthenticatorInterface $authenticator): ?Response
=======
    private function handleAuthenticationSuccess(TokenInterface $authenticatedToken, PassportInterface $passport, Request $request, AuthenticatorInterface $authenticator, ?TokenInterface $previousToken): ?Response
>>>>>>> 7be1d8d7
    {
        $this->tokenStorage->setToken($authenticatedToken);

        $response = $authenticator->onAuthenticationSuccess($request, $authenticatedToken, $this->firewallName);
        if ($authenticator instanceof InteractiveAuthenticatorInterface && $authenticator->isInteractive()) {
            $loginEvent = new InteractiveLoginEvent($request, $authenticatedToken);
            $this->eventDispatcher->dispatch($loginEvent, SecurityEvents::INTERACTIVE_LOGIN);
        }

        $this->eventDispatcher->dispatch($loginSuccessEvent = new LoginSuccessEvent($authenticator, $passport, $authenticatedToken, $request, $response, $this->firewallName, $previousToken));

        return $loginSuccessEvent->getResponse();
    }

    /**
     * Handles an authentication failure and returns the Response for the authenticator.
     */
    private function handleAuthenticationFailure(AuthenticationException $authenticationException, Request $request, AuthenticatorInterface $authenticator, ?Passport $passport): ?Response
    {
        $this->logger?->info('Authenticator failed.', ['exception' => $authenticationException, 'authenticator' => \get_class($authenticator instanceof TraceableAuthenticator ? $authenticator->getAuthenticator() : $authenticator)]);

        // Avoid leaking error details in case of invalid user (e.g. user not found or invalid account status)
        // to prevent user enumeration via response content comparison
        if ($this->hideUserNotFoundExceptions && ($authenticationException instanceof UserNotFoundException || ($authenticationException instanceof AccountStatusException && !$authenticationException instanceof CustomUserMessageAccountStatusException))) {
            $authenticationException = new BadCredentialsException('Bad credentials.', 0, $authenticationException);
        }

        $response = $authenticator->onAuthenticationFailure($request, $authenticationException);
        if (null !== $response && null !== $this->logger) {
            $this->logger->debug('The "{authenticator}" authenticator set the failure response.', ['authenticator' => \get_class($authenticator instanceof TraceableAuthenticator ? $authenticator->getAuthenticator() : $authenticator)]);
        }

        $this->eventDispatcher->dispatch($loginFailureEvent = new LoginFailureEvent($authenticationException, $authenticator, $request, $response, $this->firewallName, $passport));

        // returning null is ok, it means they want the request to continue
        return $loginFailureEvent->getResponse();
    }
}<|MERGE_RESOLUTION|>--- conflicted
+++ resolved
@@ -224,11 +224,7 @@
         return null;
     }
 
-<<<<<<< HEAD
-    private function handleAuthenticationSuccess(TokenInterface $authenticatedToken, Passport $passport, Request $request, AuthenticatorInterface $authenticator): ?Response
-=======
-    private function handleAuthenticationSuccess(TokenInterface $authenticatedToken, PassportInterface $passport, Request $request, AuthenticatorInterface $authenticator, ?TokenInterface $previousToken): ?Response
->>>>>>> 7be1d8d7
+    private function handleAuthenticationSuccess(TokenInterface $authenticatedToken, Passport $passport, Request $request, AuthenticatorInterface $authenticator, ?TokenInterface $previousToken): ?Response
     {
         $this->tokenStorage->setToken($authenticatedToken);
 
