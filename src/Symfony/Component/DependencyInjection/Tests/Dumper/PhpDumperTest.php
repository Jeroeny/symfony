<?php

/*
 * This file is part of the Symfony package.
 *
 * (c) Fabien Potencier <fabien@symfony.com>
 *
 * For the full copyright and license information, please view the LICENSE
 * file that was distributed with this source code.
 */

namespace Symfony\Component\DependencyInjection\Tests\Dumper;

use DummyProxyDumper;
use PHPUnit\Framework\TestCase;
use Psr\Container\ContainerInterface;
use Symfony\Component\Config\FileLocator;
use Symfony\Component\DependencyInjection\Argument\IteratorArgument;
use Symfony\Component\DependencyInjection\Argument\RewindableGenerator;
use Symfony\Component\DependencyInjection\Argument\ServiceClosureArgument;
use Symfony\Component\DependencyInjection\ChildDefinition;
use Symfony\Component\DependencyInjection\ContainerBuilder;
use Symfony\Component\DependencyInjection\ContainerInterface as SymfonyContainerInterface;
use Symfony\Component\DependencyInjection\Dumper\PhpDumper;
use Symfony\Component\DependencyInjection\EnvVarProcessorInterface;
use Symfony\Component\DependencyInjection\ParameterBag\ParameterBag;
use Symfony\Component\DependencyInjection\Reference;
use Symfony\Component\DependencyInjection\Tests\Fixtures\StubbedTranslator;
use Symfony\Component\DependencyInjection\TypedReference;
use Symfony\Component\DependencyInjection\Definition;
use Symfony\Component\DependencyInjection\Loader\YamlFileLoader;
use Symfony\Component\DependencyInjection\ServiceLocator;
use Symfony\Component\DependencyInjection\Tests\Fixtures\CustomDefinition;
use Symfony\Component\DependencyInjection\Tests\Fixtures\TestServiceSubscriber;
use Symfony\Component\DependencyInjection\Variable;
use Symfony\Component\ExpressionLanguage\Expression;

require_once __DIR__.'/../Fixtures/includes/classes.php';

class PhpDumperTest extends TestCase
{
    protected static $fixturesPath;

    public static function setUpBeforeClass()
    {
        self::$fixturesPath = realpath(__DIR__.'/../Fixtures/');
    }

    public function testDump()
    {
        $container = new ContainerBuilder();
        $container->compile();
        $dumper = new PhpDumper($container);

        $this->assertStringEqualsFile(self::$fixturesPath.'/php/services1.php', $dumper->dump(), '->dump() dumps an empty container as an empty PHP class');
        $this->assertStringEqualsFile(self::$fixturesPath.'/php/services1-1.php', $dumper->dump(array('class' => 'Container', 'base_class' => 'AbstractContainer', 'namespace' => 'Symfony\Component\DependencyInjection\Dump')), '->dump() takes a class and a base_class options');
    }

    public function testDumpOptimizationString()
    {
        $definition = new Definition();
        $definition->setClass('stdClass');
        $definition->addArgument(array(
            'only dot' => '.',
            'concatenation as value' => '.\'\'.',
            'concatenation from the start value' => '\'\'.',
            '.' => 'dot as a key',
            '.\'\'.' => 'concatenation as a key',
            '\'\'.' => 'concatenation from the start key',
            'optimize concatenation' => 'string1%some_string%string2',
            'optimize concatenation with empty string' => 'string1%empty_value%string2',
            'optimize concatenation from the start' => '%empty_value%start',
            'optimize concatenation at the end' => 'end%empty_value%',
        ));
        $definition->setPublic(true);

        $container = new ContainerBuilder();
        $container->setResourceTracking(false);
        $container->setDefinition('test', $definition);
        $container->setParameter('empty_value', '');
        $container->setParameter('some_string', '-');
        $container->compile();

        $dumper = new PhpDumper($container);
        $this->assertStringEqualsFile(self::$fixturesPath.'/php/services10.php', $dumper->dump(), '->dump() dumps an empty container as an empty PHP class');
    }

    public function testDumpRelativeDir()
    {
        $definition = new Definition();
        $definition->setClass('stdClass');
        $definition->addArgument('%foo%');
        $definition->addArgument(array('%foo%' => '%buz%/'));
        $definition->setPublic(true);

        $container = new ContainerBuilder();
        $container->setDefinition('test', $definition);
        $container->setParameter('foo', 'wiz'.dirname(__DIR__));
        $container->setParameter('bar', __DIR__);
        $container->setParameter('baz', '%bar%/PhpDumperTest.php');
        $container->setParameter('buz', dirname(dirname(__DIR__)));
        $container->compile();

        $dumper = new PhpDumper($container);
        $this->assertStringEqualsFile(self::$fixturesPath.'/php/services12.php', $dumper->dump(array('file' => __FILE__)), '->dump() dumps __DIR__ relative strings');
    }

    /**
     * @dataProvider provideInvalidParameters
     * @expectedException \InvalidArgumentException
     */
    public function testExportParameters($parameters)
    {
        $container = new ContainerBuilder(new ParameterBag($parameters));
        $container->compile();
        $dumper = new PhpDumper($container);
        $dumper->dump();
    }

    public function provideInvalidParameters()
    {
        return array(
            array(array('foo' => new Definition('stdClass'))),
            array(array('foo' => new Expression('service("foo").foo() ~ (container.hasParameter("foo") ? parameter("foo") : "default")'))),
            array(array('foo' => new Reference('foo'))),
            array(array('foo' => new Variable('foo'))),
        );
    }

    public function testAddParameters()
    {
        $container = include self::$fixturesPath.'/containers/container8.php';
        $container->compile();
        $dumper = new PhpDumper($container);
        $this->assertStringEqualsFile(self::$fixturesPath.'/php/services8.php', $dumper->dump(), '->dump() dumps parameters');
    }

    /**
     * @expectedException \Symfony\Component\DependencyInjection\Exception\LogicException
     * @expectedExceptionMessage Cannot dump an uncompiled container.
     */
    public function testAddServiceWithoutCompilation()
    {
        $container = include self::$fixturesPath.'/containers/container9.php';
        new PhpDumper($container);
    }

    public function testAddService()
    {
        $container = include self::$fixturesPath.'/containers/container9.php';
        $container->compile();
        $dumper = new PhpDumper($container);
        $this->assertStringEqualsFile(self::$fixturesPath.'/php/services9_compiled.php', str_replace(str_replace('\\', '\\\\', self::$fixturesPath.DIRECTORY_SEPARATOR.'includes'.DIRECTORY_SEPARATOR), '%path%', $dumper->dump()), '->dump() dumps services');

        $container = new ContainerBuilder();
        $container->register('foo', 'FooClass')->addArgument(new \stdClass())->setPublic(true);
        $container->compile();
        $dumper = new PhpDumper($container);
        try {
            $dumper->dump();
            $this->fail('->dump() throws a RuntimeException if the container to be dumped has reference to objects or resources');
        } catch (\Exception $e) {
            $this->assertInstanceOf('\Symfony\Component\DependencyInjection\Exception\RuntimeException', $e, '->dump() throws a RuntimeException if the container to be dumped has reference to objects or resources');
            $this->assertEquals('Unable to dump a service container if a parameter is an object or a resource.', $e->getMessage(), '->dump() throws a RuntimeException if the container to be dumped has reference to objects or resources');
        }
    }

    public function testDumpAsFiles()
    {
        $container = include self::$fixturesPath.'/containers/container9.php';
        $container->compile();
        $dumper = new PhpDumper($container);
        $dump = print_r($dumper->dump(array('as_files' => true, 'file' => __DIR__)), true);
        if ('\\' === DIRECTORY_SEPARATOR) {
            $dump = str_replace('\\\\Fixtures\\\\includes\\\\foo.php', '/Fixtures/includes/foo.php', $dump);
        }
        $this->assertStringMatchesFormatFile(self::$fixturesPath.'/php/services9_as_files.txt', $dump);
    }

    public function testServicesWithAnonymousFactories()
    {
        $container = include self::$fixturesPath.'/containers/container19.php';
        $container->compile();
        $dumper = new PhpDumper($container);

        $this->assertStringEqualsFile(self::$fixturesPath.'/php/services19.php', $dumper->dump(), '->dump() dumps services with anonymous factories');
    }

    public function testAddServiceIdWithUnsupportedCharacters()
    {
        $class = 'Symfony_DI_PhpDumper_Test_Unsupported_Characters';
        $container = new ContainerBuilder();
        $container->register('bar$', 'FooClass')->setPublic(true);
        $container->register('bar$!', 'FooClass')->setPublic(true);
        $container->compile();
        $dumper = new PhpDumper($container);
        eval('?>'.$dumper->dump(array('class' => $class)));

        $this->assertTrue(method_exists($class, 'getBarService'));
        $this->assertTrue(method_exists($class, 'getBar2Service'));
    }

    public function testConflictingServiceIds()
    {
        $class = 'Symfony_DI_PhpDumper_Test_Conflicting_Service_Ids';
        $container = new ContainerBuilder();
        $container->register('foo_bar', 'FooClass')->setPublic(true);
        $container->register('foobar', 'FooClass')->setPublic(true);
        $container->compile();
        $dumper = new PhpDumper($container);
        eval('?>'.$dumper->dump(array('class' => $class)));

        $this->assertTrue(method_exists($class, 'getFooBarService'));
        $this->assertTrue(method_exists($class, 'getFoobar2Service'));
    }

    public function testConflictingMethodsWithParent()
    {
        $class = 'Symfony_DI_PhpDumper_Test_Conflicting_Method_With_Parent';
        $container = new ContainerBuilder();
        $container->register('bar', 'FooClass')->setPublic(true);
        $container->register('foo_bar', 'FooClass')->setPublic(true);
        $container->compile();
        $dumper = new PhpDumper($container);
        eval('?>'.$dumper->dump(array(
            'class' => $class,
            'base_class' => 'Symfony\Component\DependencyInjection\Tests\Fixtures\containers\CustomContainer',
        )));

        $this->assertTrue(method_exists($class, 'getBar2Service'));
        $this->assertTrue(method_exists($class, 'getFoobar2Service'));
    }

    /**
     * @dataProvider provideInvalidFactories
     * @expectedException \Symfony\Component\DependencyInjection\Exception\RuntimeException
     * @expectedExceptionMessage Cannot dump definition
     */
    public function testInvalidFactories($factory)
    {
        $container = new ContainerBuilder();
        $def = new Definition('stdClass');
        $def->setPublic(true);
        $def->setFactory($factory);
        $container->setDefinition('bar', $def);
        $container->compile();
        $dumper = new PhpDumper($container);
        $dumper->dump();
    }

    public function provideInvalidFactories()
    {
        return array(
            array(array('', 'method')),
            array(array('class', '')),
            array(array('...', 'method')),
            array(array('class', '...')),
        );
    }

    public function testAliases()
    {
        $container = include self::$fixturesPath.'/containers/container9.php';
        $container->setParameter('foo_bar', 'foo_bar');
        $container->compile();
        $dumper = new PhpDumper($container);
        eval('?>'.$dumper->dump(array('class' => 'Symfony_DI_PhpDumper_Test_Aliases')));

        $container = new \Symfony_DI_PhpDumper_Test_Aliases();
        $foo = $container->get('foo');
        $this->assertSame($foo, $container->get('alias_for_foo'));
        $this->assertSame($foo, $container->get('alias_for_alias'));
    }

    public function testFrozenContainerWithoutAliases()
    {
        $container = new ContainerBuilder();
        $container->compile();

        $dumper = new PhpDumper($container);
        eval('?>'.$dumper->dump(array('class' => 'Symfony_DI_PhpDumper_Test_Frozen_No_Aliases')));

        $container = new \Symfony_DI_PhpDumper_Test_Frozen_No_Aliases();
        $this->assertFalse($container->has('foo'));
    }

    /**
<<<<<<< HEAD
     * @expectedException \Symfony\Component\DependencyInjection\Exception\InvalidArgumentException
     * @expectedExceptionMessage The "bar2" service is already initialized, you cannot replace it.
=======
     * @group legacy
     * @expectedDeprecation The "decorator_service" service is already initialized, replacing it is deprecated since Symfony 3.3 and will fail in 4.0.
>>>>>>> d3bc436c
     */
    public function testOverrideServiceWhenUsingADumpedContainer()
    {
        require_once self::$fixturesPath.'/php/services9_compiled.php';
<<<<<<< HEAD
        require_once self::$fixturesPath.'/includes/foo.php';

        $container = new \ProjectServiceContainer();
        $container->get('bar2');
        $container->set('bar2', new \stdClass());
=======

        $container = new \ProjectServiceContainer();
        $container->get('decorator_service');
        $container->set('decorator_service', $decorator = new \stdClass());

        $this->assertSame($decorator, $container->get('decorator_service'), '->set() overrides an already defined service');
>>>>>>> d3bc436c
    }

    /**
     * @expectedException \Symfony\Component\DependencyInjection\Exception\ServiceCircularReferenceException
     */
    public function testCircularReference()
    {
        $container = new ContainerBuilder();
        $container->register('foo', 'stdClass')->addArgument(new Reference('bar'))->setPublic(true);
        $container->register('bar', 'stdClass')->setPublic(false)->addMethodCall('setA', array(new Reference('baz')));
        $container->register('baz', 'stdClass')->addMethodCall('setA', array(new Reference('foo')))->setPublic(true);
        $container->compile();

        $dumper = new PhpDumper($container);
        $dumper->dump();
    }

    public function testDumpAutowireData()
    {
        $container = include self::$fixturesPath.'/containers/container24.php';
        $container->compile();
        $dumper = new PhpDumper($container);

        $this->assertStringEqualsFile(self::$fixturesPath.'/php/services24.php', $dumper->dump());
    }

    public function testEnvParameter()
    {
        $rand = mt_rand();
        putenv('Baz='.$rand);
        $container = new ContainerBuilder();
        $loader = new YamlFileLoader($container, new FileLocator(self::$fixturesPath.'/yaml'));
        $loader->load('services26.yml');
        $container->setParameter('env(json_file)', self::$fixturesPath.'/array.json');
        $container->compile();
        $dumper = new PhpDumper($container);

        $this->assertStringEqualsFile(self::$fixturesPath.'/php/services26.php', $dumper->dump(array('class' => 'Symfony_DI_PhpDumper_Test_EnvParameters', 'file' => self::$fixturesPath.'/php/services26.php')));

        require self::$fixturesPath.'/php/services26.php';
        $container = new \Symfony_DI_PhpDumper_Test_EnvParameters();
        $this->assertSame($rand, $container->getParameter('baz'));
        $this->assertSame(array(123, 'abc'), $container->getParameter('json'));
        $this->assertSame('sqlite:///foo/bar/var/data.db', $container->getParameter('db_dsn'));
        putenv('Baz');
    }

    public function testResolvedBase64EnvParameters()
    {
        $container = new ContainerBuilder();
        $container->setParameter('env(foo)', base64_encode('world'));
        $container->setParameter('hello', '%env(base64:foo)%');
        $container->compile(true);

        $expected = array(
          'env(foo)' => 'd29ybGQ=',
          'hello' => 'world',
        );
        $this->assertSame($expected, $container->getParameterBag()->all());
    }

    public function testDumpedBase64EnvParameters()
    {
        $container = new ContainerBuilder();
        $container->setParameter('env(foo)', base64_encode('world'));
        $container->setParameter('hello', '%env(base64:foo)%');
        $container->compile();

        $dumper = new PhpDumper($container);
        $dumper->dump();

        $this->assertStringEqualsFile(self::$fixturesPath.'/php/services_base64_env.php', $dumper->dump(array('class' => 'Symfony_DI_PhpDumper_Test_Base64Parameters')));

        require self::$fixturesPath.'/php/services_base64_env.php';
        $container = new \Symfony_DI_PhpDumper_Test_Base64Parameters();
        $this->assertSame('world', $container->getParameter('hello'));
    }

    public function testCustomEnvParameters()
    {
        $container = new ContainerBuilder();
        $container->setParameter('env(foo)', str_rot13('world'));
        $container->setParameter('hello', '%env(rot13:foo)%');
        $container->register(Rot13EnvVarProcessor::class)->addTag('container.env_var_processor')->setPublic(true);
        $container->compile();

        $dumper = new PhpDumper($container);
        $dumper->dump();

        $this->assertStringEqualsFile(self::$fixturesPath.'/php/services_rot13_env.php', $dumper->dump(array('class' => 'Symfony_DI_PhpDumper_Test_Rot13Parameters')));

        require self::$fixturesPath.'/php/services_rot13_env.php';
        $container = new \Symfony_DI_PhpDumper_Test_Rot13Parameters();
        $this->assertSame('world', $container->getParameter('hello'));
    }

    public function testFileEnvProcessor()
    {
        $container = new ContainerBuilder();
        $container->setParameter('env(foo)', __FILE__);
        $container->setParameter('random', '%env(file:foo)%');
        $container->compile(true);

        $this->assertStringEqualsFile(__FILE__, $container->getParameter('random'));
    }

    /**
     * @expectedException \Symfony\Component\DependencyInjection\Exception\EnvParameterException
     * @expectedExceptionMessage Environment variables "FOO" are never used. Please, check your container's configuration.
     */
    public function testUnusedEnvParameter()
    {
        $container = new ContainerBuilder();
        $container->getParameter('env(FOO)');
        $container->compile();
        $dumper = new PhpDumper($container);
        $dumper->dump();
    }

    /**
     * @expectedException \Symfony\Component\DependencyInjection\Exception\ParameterCircularReferenceException
     * @expectedExceptionMessage Circular reference detected for parameter "env(resolve:DUMMY_ENV_VAR)" ("env(resolve:DUMMY_ENV_VAR)" > "env(resolve:DUMMY_ENV_VAR)").
     */
    public function testCircularDynamicEnv()
    {
        $container = new ContainerBuilder();
        $container->setParameter('foo', '%bar%');
        $container->setParameter('bar', '%env(resolve:DUMMY_ENV_VAR)%');
        $container->compile();

        $dumper = new PhpDumper($container);
        $dump = $dumper->dump(array('class' => $class = __FUNCTION__));

        eval('?>'.$dump);
        $container = new $class();

        putenv('DUMMY_ENV_VAR=%foo%');
        try {
            $container->getParameter('bar');
        } finally {
            putenv('DUMMY_ENV_VAR');
        }
    }

    public function testInlinedDefinitionReferencingServiceContainer()
    {
        $container = new ContainerBuilder();
        $container->register('foo', 'stdClass')->addMethodCall('add', array(new Reference('service_container')))->setPublic(false);
        $container->register('bar', 'stdClass')->addArgument(new Reference('foo'))->setPublic(true);
        $container->compile();

        $dumper = new PhpDumper($container);
        $this->assertStringEqualsFile(self::$fixturesPath.'/php/services13.php', $dumper->dump(), '->dump() dumps inline definitions which reference service_container');
    }

    public function testInitializePropertiesBeforeMethodCalls()
    {
        require_once self::$fixturesPath.'/includes/classes.php';

        $container = new ContainerBuilder();
        $container->register('foo', 'stdClass')->setPublic(true);
        $container->register('bar', 'MethodCallClass')
            ->setPublic(true)
            ->setProperty('simple', 'bar')
            ->setProperty('complex', new Reference('foo'))
            ->addMethodCall('callMe');
        $container->compile();

        $dumper = new PhpDumper($container);
        eval('?>'.$dumper->dump(array('class' => 'Symfony_DI_PhpDumper_Test_Properties_Before_Method_Calls')));

        $container = new \Symfony_DI_PhpDumper_Test_Properties_Before_Method_Calls();
        $this->assertTrue($container->get('bar')->callPassed(), '->dump() initializes properties before method calls');
    }

    public function testCircularReferenceAllowanceForLazyServices()
    {
        $container = new ContainerBuilder();
        $container->register('foo', 'stdClass')->addArgument(new Reference('bar'))->setPublic(true);
        $container->register('bar', 'stdClass')->setLazy(true)->addArgument(new Reference('foo'))->setPublic(true);
        $container->compile();

        $dumper = new PhpDumper($container);
        $dumper->dump();

        $this->addToAssertionCount(1);
    }

    public function testCircularReferenceAllowanceForInlinedDefinitionsForLazyServices()
    {
        /*
         *   test graph:
         *              [connection] -> [event_manager] --> [entity_manager](lazy)
         *                                                           |
         *                                                           --(call)- addEventListener ("@lazy_service")
         *
         *              [lazy_service](lazy) -> [entity_manager](lazy)
         *
         */

        $container = new ContainerBuilder();

        $eventManagerDefinition = new Definition('stdClass');

        $connectionDefinition = $container->register('connection', 'stdClass')->setPublic(true);
        $connectionDefinition->addArgument($eventManagerDefinition);

        $container->register('entity_manager', 'stdClass')
            ->setPublic(true)
            ->setLazy(true)
            ->addArgument(new Reference('connection'));

        $lazyServiceDefinition = $container->register('lazy_service', 'stdClass');
        $lazyServiceDefinition->setPublic(true);
        $lazyServiceDefinition->setLazy(true);
        $lazyServiceDefinition->addArgument(new Reference('entity_manager'));

        $eventManagerDefinition->addMethodCall('addEventListener', array(new Reference('lazy_service')));

        $container->compile();

        $dumper = new PhpDumper($container);

        $dumper->setProxyDumper(new DummyProxyDumper());
        $dumper->dump();

        $this->addToAssertionCount(1);
    }

    public function testLazyArgumentProvideGenerator()
    {
        require_once self::$fixturesPath.'/includes/classes.php';

        $container = new ContainerBuilder();
        $container->register('lazy_referenced', 'stdClass')->setPublic(true);
        $container
            ->register('lazy_context', 'LazyContext')
            ->setPublic(true)
            ->setArguments(array(
                new IteratorArgument(array('k1' => new Reference('lazy_referenced'), 'k2' => new Reference('service_container'))),
                new IteratorArgument(array()),
            ))
        ;
        $container->compile();

        $dumper = new PhpDumper($container);
        eval('?>'.$dumper->dump(array('class' => 'Symfony_DI_PhpDumper_Test_Lazy_Argument_Provide_Generator')));

        $container = new \Symfony_DI_PhpDumper_Test_Lazy_Argument_Provide_Generator();
        $lazyContext = $container->get('lazy_context');

        $this->assertInstanceOf(RewindableGenerator::class, $lazyContext->lazyValues);
        $this->assertInstanceOf(RewindableGenerator::class, $lazyContext->lazyEmptyValues);
        $this->assertCount(2, $lazyContext->lazyValues);
        $this->assertCount(0, $lazyContext->lazyEmptyValues);

        $i = -1;
        foreach ($lazyContext->lazyValues as $k => $v) {
            switch (++$i) {
                case 0:
                    $this->assertEquals('k1', $k);
                    $this->assertInstanceOf('stdCLass', $v);
                    break;
                case 1:
                    $this->assertEquals('k2', $k);
                    $this->assertInstanceOf('Symfony_DI_PhpDumper_Test_Lazy_Argument_Provide_Generator', $v);
                    break;
            }
        }

        $this->assertEmpty(iterator_to_array($lazyContext->lazyEmptyValues));
    }

    public function testNormalizedId()
    {
        $container = include self::$fixturesPath.'/containers/container33.php';
        $container->compile();
        $dumper = new PhpDumper($container);

        $this->assertStringEqualsFile(self::$fixturesPath.'/php/services33.php', $dumper->dump());
    }

    public function testDumpContainerBuilderWithFrozenConstructorIncludingPrivateServices()
    {
        $container = new ContainerBuilder();
        $container->register('foo_service', 'stdClass')->setArguments(array(new Reference('baz_service')))->setPublic(true);
        $container->register('bar_service', 'stdClass')->setArguments(array(new Reference('baz_service')))->setPublic(true);
        $container->register('baz_service', 'stdClass')->setPublic(false);
        $container->compile();

        $dumper = new PhpDumper($container);

        $this->assertStringEqualsFile(self::$fixturesPath.'/php/services_private_frozen.php', $dumper->dump());
    }

    public function testServiceLocator()
    {
        $container = new ContainerBuilder();
        $container->register('foo_service', ServiceLocator::class)
            ->setPublic(true)
            ->addArgument(array(
                'bar' => new ServiceClosureArgument(new Reference('bar_service')),
                'baz' => new ServiceClosureArgument(new TypedReference('baz_service', 'stdClass')),
                'nil' => $nil = new ServiceClosureArgument(new Reference('nil')),
            ))
        ;

        // no method calls
        $container->register('translator.loader_1', 'stdClass')->setPublic(true);
        $container->register('translator.loader_1_locator', ServiceLocator::class)
            ->setPublic(false)
            ->addArgument(array(
                'translator.loader_1' => new ServiceClosureArgument(new Reference('translator.loader_1')),
            ));
        $container->register('translator_1', StubbedTranslator::class)
            ->setPublic(true)
            ->addArgument(new Reference('translator.loader_1_locator'));

        // one method calls
        $container->register('translator.loader_2', 'stdClass')->setPublic(true);
        $container->register('translator.loader_2_locator', ServiceLocator::class)
            ->setPublic(false)
            ->addArgument(array(
                'translator.loader_2' => new ServiceClosureArgument(new Reference('translator.loader_2')),
            ));
        $container->register('translator_2', StubbedTranslator::class)
            ->setPublic(true)
            ->addArgument(new Reference('translator.loader_2_locator'))
            ->addMethodCall('addResource', array('db', new Reference('translator.loader_2'), 'nl'));

        // two method calls
        $container->register('translator.loader_3', 'stdClass')->setPublic(true);
        $container->register('translator.loader_3_locator', ServiceLocator::class)
            ->setPublic(false)
            ->addArgument(array(
                'translator.loader_3' => new ServiceClosureArgument(new Reference('translator.loader_3')),
            ));
        $container->register('translator_3', StubbedTranslator::class)
            ->setPublic(true)
            ->addArgument(new Reference('translator.loader_3_locator'))
            ->addMethodCall('addResource', array('db', new Reference('translator.loader_3'), 'nl'))
            ->addMethodCall('addResource', array('db', new Reference('translator.loader_3'), 'en'));

        $nil->setValues(array(null));
        $container->register('bar_service', 'stdClass')->setArguments(array(new Reference('baz_service')))->setPublic(true);
        $container->register('baz_service', 'stdClass')->setPublic(false);
        $container->compile();

        $dumper = new PhpDumper($container);

        $this->assertStringEqualsFile(self::$fixturesPath.'/php/services_locator.php', $dumper->dump());
    }

    public function testServiceSubscriber()
    {
        $container = new ContainerBuilder();
        $container->register('foo_service', TestServiceSubscriber::class)
            ->setPublic(true)
            ->setAutowired(true)
            ->addArgument(new Reference(ContainerInterface::class))
            ->addTag('container.service_subscriber', array(
                'key' => 'bar',
                'id' => TestServiceSubscriber::class,
            ))
        ;
        $container->register(TestServiceSubscriber::class, TestServiceSubscriber::class)->setPublic(true);

        $container->register(CustomDefinition::class, CustomDefinition::class)
            ->setPublic(false);
        $container->compile();

        $dumper = new PhpDumper($container);

        $this->assertStringEqualsFile(self::$fixturesPath.'/php/services_subscriber.php', $dumper->dump());
    }

    public function testPrivateWithIgnoreOnInvalidReference()
    {
        require_once self::$fixturesPath.'/includes/classes.php';

        $container = new ContainerBuilder();
        $container->register('not_invalid', 'BazClass')
            ->setPublic(false);
        $container->register('bar', 'BarClass')
            ->setPublic(true)
            ->addMethodCall('setBaz', array(new Reference('not_invalid', SymfonyContainerInterface::IGNORE_ON_INVALID_REFERENCE)));
        $container->compile();

        $dumper = new PhpDumper($container);
        eval('?>'.$dumper->dump(array('class' => 'Symfony_DI_PhpDumper_Test_Private_With_Ignore_On_Invalid_Reference')));

        $container = new \Symfony_DI_PhpDumper_Test_Private_With_Ignore_On_Invalid_Reference();
        $this->assertInstanceOf('BazClass', $container->get('bar')->getBaz());
    }

    public function testArrayParameters()
    {
        $container = new ContainerBuilder();
        $container->setParameter('array_1', array(123));
        $container->setParameter('array_2', array(__DIR__));
        $container->register('bar', 'BarClass')
            ->setPublic(true)
            ->addMethodCall('setBaz', array('%array_1%', '%array_2%', '%%array_1%%', array(123)));
        $container->compile();

        $dumper = new PhpDumper($container);

        $this->assertStringEqualsFile(self::$fixturesPath.'/php/services_array_params.php', str_replace('\\\\Dumper', '/Dumper', $dumper->dump(array('file' => self::$fixturesPath.'/php/services_array_params.php'))));
    }

    public function testExpressionReferencingPrivateService()
    {
        $container = new ContainerBuilder();
        $container->register('private_bar', 'stdClass')
            ->setPublic(false);
        $container->register('private_foo', 'stdClass')
            ->setPublic(false);
        $container->register('public_foo', 'stdClass')
            ->setPublic(true)
            ->addArgument(new Expression('service("private_foo")'));

        $container->compile();
        $dumper = new PhpDumper($container);

        $this->assertStringEqualsFile(self::$fixturesPath.'/php/services_private_in_expression.php', $dumper->dump());
    }

    public function testUninitializedReference()
    {
        $container = include self::$fixturesPath.'/containers/container_uninitialized_ref.php';
        $container->compile();
        $dumper = new PhpDumper($container);

        $this->assertStringEqualsFile(self::$fixturesPath.'/php/services_uninitialized_ref.php', $dumper->dump(array('class' => 'Symfony_DI_PhpDumper_Test_Uninitialized_Reference')));

        require self::$fixturesPath.'/php/services_uninitialized_ref.php';

        $container = new \Symfony_DI_PhpDumper_Test_Uninitialized_Reference();

        $bar = $container->get('bar');

        $this->assertNull($bar->foo1);
        $this->assertNull($bar->foo2);
        $this->assertNull($bar->foo3);
        $this->assertNull($bar->closures[0]());
        $this->assertNull($bar->closures[1]());
        $this->assertNull($bar->closures[2]());
        $this->assertSame(array(), iterator_to_array($bar->iter));

        $container = new \Symfony_DI_PhpDumper_Test_Uninitialized_Reference();

        $container->get('foo1');
        $container->get('baz');

        $bar = $container->get('bar');

        $this->assertEquals(new \stdClass(), $bar->foo1);
        $this->assertNull($bar->foo2);
        $this->assertEquals(new \stdClass(), $bar->foo3);
        $this->assertEquals(new \stdClass(), $bar->closures[0]());
        $this->assertNull($bar->closures[1]());
        $this->assertEquals(new \stdClass(), $bar->closures[2]());
        $this->assertEquals(array('foo1' => new \stdClass(), 'foo3' => new \stdClass()), iterator_to_array($bar->iter));
    }

    public function testDumpHandlesLiteralClassWithRootNamespace()
    {
        $container = new ContainerBuilder();
        $container->register('foo', '\\stdClass')->setPublic(true);
        $container->compile();

        $dumper = new PhpDumper($container);
        eval('?>'.$dumper->dump(array('class' => 'Symfony_DI_PhpDumper_Test_Literal_Class_With_Root_Namespace')));

        $container = new \Symfony_DI_PhpDumper_Test_Literal_Class_With_Root_Namespace();

        $this->assertInstanceOf('stdClass', $container->get('foo'));
    }

    /**
<<<<<<< HEAD
=======
     * @group legacy
     * @expectedDeprecation The "private" service is private, getting it from the container is deprecated since Symfony 3.2 and will fail in 4.0. You should either make the service public, or stop using the container directly and use dependency injection instead.
     * @expectedDeprecation The "private_alias" service is private, getting it from the container is deprecated since Symfony 3.2 and will fail in 4.0. You should either make the service public, or stop using the container directly and use dependency injection instead.
     * @expectedDeprecation The "decorated_private" service is private, getting it from the container is deprecated since Symfony 3.2 and will fail in 4.0. You should either make the service public, or stop using the container directly and use dependency injection instead.
     * @expectedDeprecation The "decorated_private_alias" service is private, getting it from the container is deprecated since Symfony 3.2 and will fail in 4.0. You should either make the service public, or stop using the container directly and use dependency injection instead.
     * @expectedDeprecation The "private_not_inlined" service is private, getting it from the container is deprecated since Symfony 3.2 and will fail in 4.0. You should either make the service public, or stop using the container directly and use dependency injection instead.
     * @expectedDeprecation The "private_not_removed" service is private, getting it from the container is deprecated since Symfony 3.2 and will fail in 4.0. You should either make the service public, or stop using the container directly and use dependency injection instead.
     * @expectedDeprecation The "private_child" service is private, getting it from the container is deprecated since Symfony 3.2 and will fail in 4.0. You should either make the service public, or stop using the container directly and use dependency injection instead.
     * @expectedDeprecation The "private_parent" service is private, getting it from the container is deprecated since Symfony 3.2 and will fail in 4.0. You should either make the service public, or stop using the container directly and use dependency injection instead.
     */
    public function testLegacyPrivateServices()
    {
        $container = new ContainerBuilder();
        $loader = new YamlFileLoader($container, new FileLocator(self::$fixturesPath.'/yaml'));
        $loader->load('services_legacy_privates.yml');

        $container->setDefinition('private_child', new ChildDefinition('foo'));
        $container->setDefinition('private_parent', new ChildDefinition('private'));

        $container->getDefinition('private')->setPrivate(true);
        $container->getDefinition('private_not_inlined')->setPrivate(true);
        $container->getDefinition('private_not_removed')->setPrivate(true);
        $container->getDefinition('decorated_private')->setPrivate(true);
        $container->getDefinition('private_child')->setPrivate(true);
        $container->getAlias('decorated_private_alias')->setPrivate(true);
        $container->getAlias('private_alias')->setPrivate(true);

        $container->compile();
        $dumper = new PhpDumper($container);

        $this->assertStringEqualsFile(self::$fixturesPath.'/php/services_legacy_privates.php', $dumper->dump(array('class' => 'Symfony_DI_PhpDumper_Test_Legacy_Privates', 'file' => self::$fixturesPath.'/php/services_legacy_privates.php')));

        require self::$fixturesPath.'/php/services_legacy_privates.php';

        $container = new \Symfony_DI_PhpDumper_Test_Legacy_Privates();

        $container->get('private');
        $container->get('private_alias');
        $container->get('alias_to_private');
        $container->get('decorated_private');
        $container->get('decorated_private_alias');
        $container->get('private_not_inlined');
        $container->get('private_not_removed');
        $container->get('private_child');
        $container->get('private_parent');
        $container->get('public_child');
    }

    /**
>>>>>>> d3bc436c
     * This test checks the trigger of a deprecation note and should not be removed in major releases.
     *
     * @group legacy
     * @expectedDeprecation The "foo" service is deprecated. You should stop using it, as it will soon be removed.
     */
    public function testPrivateServiceTriggersDeprecation()
    {
        $container = new ContainerBuilder();
        $container->register('foo', 'stdClass')
            ->setPublic(false)
            ->setDeprecated(true);
        $container->register('bar', 'stdClass')
            ->setPublic(true)
            ->setProperty('foo', new Reference('foo'));

        $container->compile();

        $dumper = new PhpDumper($container);
        eval('?>'.$dumper->dump(array('class' => 'Symfony_DI_PhpDumper_Test_Private_Service_Triggers_Deprecation')));

        $container = new \Symfony_DI_PhpDumper_Test_Private_Service_Triggers_Deprecation();

        $container->get('bar');
    }

    public function testParameterWithMixedCase()
    {
        $container = new ContainerBuilder(new ParameterBag(array('Foo' => 'bar', 'BAR' => 'foo')));
        $container->compile();

        $dumper = new PhpDumper($container);
        eval('?>'.$dumper->dump(array('class' => 'Symfony_DI_PhpDumper_Test_Parameter_With_Mixed_Case')));

        $container = new \Symfony_DI_PhpDumper_Test_Parameter_With_Mixed_Case();

        $this->assertSame('bar', $container->getParameter('Foo'));
        $this->assertSame('foo', $container->getParameter('BAR'));
    }
}

class Rot13EnvVarProcessor implements EnvVarProcessorInterface
{
    public function getEnv($prefix, $name, \Closure $getEnv)
    {
        return str_rot13($getEnv($name));
    }

    public static function getProvidedTypes()
    {
        return array('rot13' => 'string');
    }
}<|MERGE_RESOLUTION|>--- conflicted
+++ resolved
@@ -285,31 +285,18 @@
     }
 
     /**
-<<<<<<< HEAD
      * @expectedException \Symfony\Component\DependencyInjection\Exception\InvalidArgumentException
-     * @expectedExceptionMessage The "bar2" service is already initialized, you cannot replace it.
-=======
-     * @group legacy
-     * @expectedDeprecation The "decorator_service" service is already initialized, replacing it is deprecated since Symfony 3.3 and will fail in 4.0.
->>>>>>> d3bc436c
+     * @expectedExceptionMessage The "decorator_service" service is already initialized, you cannot replace it.
      */
     public function testOverrideServiceWhenUsingADumpedContainer()
     {
         require_once self::$fixturesPath.'/php/services9_compiled.php';
-<<<<<<< HEAD
-        require_once self::$fixturesPath.'/includes/foo.php';
-
-        $container = new \ProjectServiceContainer();
-        $container->get('bar2');
-        $container->set('bar2', new \stdClass());
-=======
 
         $container = new \ProjectServiceContainer();
         $container->get('decorator_service');
         $container->set('decorator_service', $decorator = new \stdClass());
 
         $this->assertSame($decorator, $container->get('decorator_service'), '->set() overrides an already defined service');
->>>>>>> d3bc436c
     }
 
     /**
@@ -790,58 +777,6 @@
     }
 
     /**
-<<<<<<< HEAD
-=======
-     * @group legacy
-     * @expectedDeprecation The "private" service is private, getting it from the container is deprecated since Symfony 3.2 and will fail in 4.0. You should either make the service public, or stop using the container directly and use dependency injection instead.
-     * @expectedDeprecation The "private_alias" service is private, getting it from the container is deprecated since Symfony 3.2 and will fail in 4.0. You should either make the service public, or stop using the container directly and use dependency injection instead.
-     * @expectedDeprecation The "decorated_private" service is private, getting it from the container is deprecated since Symfony 3.2 and will fail in 4.0. You should either make the service public, or stop using the container directly and use dependency injection instead.
-     * @expectedDeprecation The "decorated_private_alias" service is private, getting it from the container is deprecated since Symfony 3.2 and will fail in 4.0. You should either make the service public, or stop using the container directly and use dependency injection instead.
-     * @expectedDeprecation The "private_not_inlined" service is private, getting it from the container is deprecated since Symfony 3.2 and will fail in 4.0. You should either make the service public, or stop using the container directly and use dependency injection instead.
-     * @expectedDeprecation The "private_not_removed" service is private, getting it from the container is deprecated since Symfony 3.2 and will fail in 4.0. You should either make the service public, or stop using the container directly and use dependency injection instead.
-     * @expectedDeprecation The "private_child" service is private, getting it from the container is deprecated since Symfony 3.2 and will fail in 4.0. You should either make the service public, or stop using the container directly and use dependency injection instead.
-     * @expectedDeprecation The "private_parent" service is private, getting it from the container is deprecated since Symfony 3.2 and will fail in 4.0. You should either make the service public, or stop using the container directly and use dependency injection instead.
-     */
-    public function testLegacyPrivateServices()
-    {
-        $container = new ContainerBuilder();
-        $loader = new YamlFileLoader($container, new FileLocator(self::$fixturesPath.'/yaml'));
-        $loader->load('services_legacy_privates.yml');
-
-        $container->setDefinition('private_child', new ChildDefinition('foo'));
-        $container->setDefinition('private_parent', new ChildDefinition('private'));
-
-        $container->getDefinition('private')->setPrivate(true);
-        $container->getDefinition('private_not_inlined')->setPrivate(true);
-        $container->getDefinition('private_not_removed')->setPrivate(true);
-        $container->getDefinition('decorated_private')->setPrivate(true);
-        $container->getDefinition('private_child')->setPrivate(true);
-        $container->getAlias('decorated_private_alias')->setPrivate(true);
-        $container->getAlias('private_alias')->setPrivate(true);
-
-        $container->compile();
-        $dumper = new PhpDumper($container);
-
-        $this->assertStringEqualsFile(self::$fixturesPath.'/php/services_legacy_privates.php', $dumper->dump(array('class' => 'Symfony_DI_PhpDumper_Test_Legacy_Privates', 'file' => self::$fixturesPath.'/php/services_legacy_privates.php')));
-
-        require self::$fixturesPath.'/php/services_legacy_privates.php';
-
-        $container = new \Symfony_DI_PhpDumper_Test_Legacy_Privates();
-
-        $container->get('private');
-        $container->get('private_alias');
-        $container->get('alias_to_private');
-        $container->get('decorated_private');
-        $container->get('decorated_private_alias');
-        $container->get('private_not_inlined');
-        $container->get('private_not_removed');
-        $container->get('private_child');
-        $container->get('private_parent');
-        $container->get('public_child');
-    }
-
-    /**
->>>>>>> d3bc436c
      * This test checks the trigger of a deprecation note and should not be removed in major releases.
      *
      * @group legacy
