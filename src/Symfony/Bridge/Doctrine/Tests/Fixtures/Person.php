<?php

/*
 * This file is part of the Symfony package.
 *
 * (c) Fabien Potencier <fabien@symfony.com>
 *
 * For the full copyright and license information, please view the LICENSE
 * file that was distributed with this source code.
 */

namespace Symfony\Bridge\Doctrine\Tests\Fixtures;

use Doctrine\ORM\Mapping\Column;
use Doctrine\ORM\Mapping\DiscriminatorColumn;
use Doctrine\ORM\Mapping\DiscriminatorMap;
use Doctrine\ORM\Mapping\Entity;
use Doctrine\ORM\Mapping\Id;
use Doctrine\ORM\Mapping\InheritanceType;

#[Entity, InheritanceType('SINGLE_TABLE'), DiscriminatorColumn(name: 'discr', type: 'string'), DiscriminatorMap(['person' => 'Person', 'employee' => 'Employee'])]
class Person
{
<<<<<<< HEAD
    #[Id, Column(type: 'integer')]
    protected $id;

    #[Column(type: 'string')]
    public $name;
=======
    public function __construct(
        #[Id, Column]
        protected int $id,
>>>>>>> 7074da9b

        #[Column]
        public string $name,
    ) {
    }

    public function __toString(): string
    {
        return $this->name;
    }
}<|MERGE_RESOLUTION|>--- conflicted
+++ resolved
@@ -21,17 +21,9 @@
 #[Entity, InheritanceType('SINGLE_TABLE'), DiscriminatorColumn(name: 'discr', type: 'string'), DiscriminatorMap(['person' => 'Person', 'employee' => 'Employee'])]
 class Person
 {
-<<<<<<< HEAD
-    #[Id, Column(type: 'integer')]
-    protected $id;
-
-    #[Column(type: 'string')]
-    public $name;
-=======
     public function __construct(
         #[Id, Column]
         protected int $id,
->>>>>>> 7074da9b
 
         #[Column]
         public string $name,
