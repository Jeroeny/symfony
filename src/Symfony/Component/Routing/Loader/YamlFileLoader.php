--- conflicted
+++ resolved
@@ -41,11 +41,7 @@
     /**
      * @throws \InvalidArgumentException When a route can't be parsed because YAML is invalid
      */
-<<<<<<< HEAD
-    public function load(mixed $file, string $type = null): RouteCollection
-=======
-    public function load($file, ?string $type = null)
->>>>>>> 2a31f2dd
+    public function load(mixed $file, ?string $type = null): RouteCollection
     {
         $path = $this->locator->locate($file);
 
@@ -109,14 +105,7 @@
         return $collection;
     }
 
-<<<<<<< HEAD
-    public function supports(mixed $resource, string $type = null): bool
-=======
-    /**
-     * {@inheritdoc}
-     */
-    public function supports($resource, ?string $type = null)
->>>>>>> 2a31f2dd
+    public function supports(mixed $resource, ?string $type = null): bool
     {
         return \is_string($resource) && \in_array(pathinfo($resource, \PATHINFO_EXTENSION), ['yml', 'yaml'], true) && (!$type || 'yaml' === $type);
     }
