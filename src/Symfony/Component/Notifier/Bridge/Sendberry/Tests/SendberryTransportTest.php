--- conflicted
+++ resolved
@@ -29,11 +29,7 @@
 
     public static function toStringProvider(): iterable
     {
-<<<<<<< HEAD
-        yield ['sendberry://api.sendberry.com?from=from', $this->createTransport()];
-=======
-        yield ['sendberry://username:password@api.sendberry.com?auth_key=auth_key&from=from', self::createTransport()];
->>>>>>> 4ef4b32d
+        yield ['sendberry://api.sendberry.com?from=from', self::createTransport()];
     }
 
     public static function supportedMessagesProvider(): iterable
