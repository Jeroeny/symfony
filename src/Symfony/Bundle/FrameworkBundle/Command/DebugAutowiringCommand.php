<?php

/*
 * This file is part of the Symfony package.
 *
 * (c) Fabien Potencier <fabien@symfony.com>
 *
 * For the full copyright and license information, please view the LICENSE
 * file that was distributed with this source code.
 */

namespace Symfony\Bundle\FrameworkBundle\Command;

use Symfony\Bundle\FrameworkBundle\Console\Descriptor\Descriptor;
use Symfony\Component\Console\Attribute\AsCommand;
use Symfony\Component\Console\Completion\CompletionInput;
use Symfony\Component\Console\Completion\CompletionSuggestions;
use Symfony\Component\Console\Input\InputArgument;
use Symfony\Component\Console\Input\InputInterface;
use Symfony\Component\Console\Input\InputOption;
use Symfony\Component\Console\Output\OutputInterface;
use Symfony\Component\Console\Style\SymfonyStyle;
use Symfony\Component\DependencyInjection\Attribute\Target;
use Symfony\Component\ErrorHandler\ErrorRenderer\FileLinkFormatter;

/**
 * A console command for autowiring information.
 *
 * @author Ryan Weaver <ryan@knpuniversity.com>
 *
 * @internal
 */
#[AsCommand(name: 'debug:autowiring', description: 'List classes/interfaces you can use for autowiring')]
class DebugAutowiringCommand extends ContainerDebugCommand
{
<<<<<<< HEAD
    private ?FileLinkFormatter $fileLinkFormatter;

    public function __construct(string $name = null, FileLinkFormatter $fileLinkFormatter = null)
=======
    private bool $supportsHref;
    private ?FileLinkFormatter $fileLinkFormatter;

    public function __construct(?string $name = null, ?FileLinkFormatter $fileLinkFormatter = null)
>>>>>>> a44829e2
    {
        $this->fileLinkFormatter = $fileLinkFormatter;
        parent::__construct($name);
    }

    protected function configure(): void
    {
        $this
            ->setDefinition([
                new InputArgument('search', InputArgument::OPTIONAL, 'A search filter'),
                new InputOption('all', null, InputOption::VALUE_NONE, 'Show also services that are not aliased'),
            ])
            ->setHelp(<<<'EOF'
The <info>%command.name%</info> command displays the classes and interfaces that
you can use as type-hints for autowiring:

  <info>php %command.full_name%</info>

You can also pass a search term to filter the list:

  <info>php %command.full_name% log</info>

EOF
            )
        ;
    }

    protected function execute(InputInterface $input, OutputInterface $output): int
    {
        $io = new SymfonyStyle($input, $output);
        $errorIo = $io->getErrorStyle();

        $container = $this->getContainerBuilder($this->getApplication()->getKernel());
        $serviceIds = $container->getServiceIds();
        $serviceIds = array_filter($serviceIds, $this->filterToServiceTypes(...));

        if ($search = $input->getArgument('search')) {
            $searchNormalized = preg_replace('/[^a-zA-Z0-9\x7f-\xff $]++/', '', $search);

            $serviceIds = array_filter($serviceIds, fn ($serviceId) => false !== stripos(str_replace('\\', '', $serviceId), $searchNormalized) && !str_starts_with($serviceId, '.'));

            if (!$serviceIds) {
                $errorIo->error(sprintf('No autowirable classes or interfaces found matching "%s"', $search));

                return 1;
            }
        }

        $reverseAliases = [];

        foreach ($container->getAliases() as $id => $alias) {
            if ('.' === ($id[0] ?? null)) {
                $reverseAliases[(string) $alias][] = $id;
            }
        }

        uasort($serviceIds, 'strnatcmp');

        $io->title('Autowirable Types');
        $io->text('The following classes & interfaces can be used as type-hints when autowiring:');
        if ($search) {
            $io->text(sprintf('(only showing classes/interfaces matching <comment>%s</comment>)', $search));
        }
        $hasAlias = [];
        $all = $input->getOption('all');
        $previousId = '-';
        $serviceIdsNb = 0;
        foreach ($serviceIds as $serviceId) {
            if ($container->hasDefinition($serviceId) && $container->getDefinition($serviceId)->hasTag('container.excluded')) {
                continue;
            }
            $text = [];
            $resolvedServiceId = $serviceId;
            if (!str_starts_with($serviceId, $previousId.' $')) {
                $text[] = '';
                $previousId = preg_replace('/ \$.*/', '', $serviceId);
                if ('' !== $description = Descriptor::getClassDescription($previousId, $resolvedServiceId)) {
                    if (isset($hasAlias[$previousId])) {
                        continue;
                    }
                    $text[] = $description;
                }
            }

            $serviceLine = sprintf('<fg=yellow>%s</>', $serviceId);
            if ('' !== $fileLink = $this->getFileLink($previousId)) {
                $serviceLine = substr($serviceId, \strlen($previousId));
                $serviceLine = sprintf('<fg=yellow;href=%s>%s</>', $fileLink, $previousId).('' !== $serviceLine ? sprintf('<fg=yellow>%s</>', $serviceLine) : '');
            }

            if ($container->hasAlias($serviceId)) {
                $hasAlias[$serviceId] = true;
                $serviceAlias = $container->getAlias($serviceId);
<<<<<<< HEAD
                $alias = (string) $serviceAlias;

                $target = null;
                foreach ($reverseAliases[(string) $serviceAlias] ?? [] as $id) {
                    if (!str_starts_with($id, '.'.$previousId.' $')) {
                        continue;
                    }
                    $target = substr($id, \strlen($previousId) + 3);

                    if ($previousId.' $'.(new Target($target))->getParsedName() === $serviceId) {
                        $serviceLine .= ' - <fg=magenta>target:</><fg=cyan>'.$target.'</>';
                        break;
                    }
                }

                if ($container->hasDefinition($serviceAlias) && $decorated = $container->getDefinition($serviceAlias)->getTag('container.decorator')) {
                    $alias = $decorated[0]['id'];
                }

                if ($alias !== $target) {
                    $serviceLine .= ' - <fg=magenta>alias:</><fg=cyan>'.$alias.'</>';
=======

                if ($container->hasDefinition($serviceAlias) && $decorated = $container->getDefinition($serviceAlias)->getTag('container.decorator')) {
                    $serviceLine .= ' <fg=cyan>('.$decorated[0]['id'].')</>';
                } else {
                    $serviceLine .= ' <fg=cyan>('.$serviceAlias.')</>';
>>>>>>> a44829e2
                }

                if ($serviceAlias->isDeprecated()) {
                    $serviceLine .= ' - <fg=magenta>deprecated</>';
                }
            } elseif (!$all) {
                ++$serviceIdsNb;
                continue;
            } elseif ($container->getDefinition($serviceId)->isDeprecated()) {
                $serviceLine .= ' - <fg=magenta>deprecated</>';
            }
            $text[] = $serviceLine;
            $io->text($text);
        }

        $io->newLine();

        if (0 < $serviceIdsNb) {
            $io->text(sprintf('%s more concrete service%s would be displayed when adding the "--all" option.', $serviceIdsNb, $serviceIdsNb > 1 ? 's' : ''));
        }
        if ($all) {
            $io->text('Pro-tip: use interfaces in your type-hints instead of classes to benefit from the dependency inversion principle.');
        }

        $io->newLine();

        return 0;
    }

    private function getFileLink(string $class): string
    {
        if (null === $this->fileLinkFormatter
            || (null === $r = $this->getContainerBuilder($this->getApplication()->getKernel())->getReflectionClass($class, false))) {
            return '';
        }

        return (string) $this->fileLinkFormatter->format($r->getFileName(), $r->getStartLine());
    }

    public function complete(CompletionInput $input, CompletionSuggestions $suggestions): void
    {
        if ($input->mustSuggestArgumentValuesFor('search')) {
            $container = $this->getContainerBuilder($this->getApplication()->getKernel());

            $suggestions->suggestValues(array_filter($container->getServiceIds(), $this->filterToServiceTypes(...)));
        }
    }
}<|MERGE_RESOLUTION|>--- conflicted
+++ resolved
@@ -33,16 +33,9 @@
 #[AsCommand(name: 'debug:autowiring', description: 'List classes/interfaces you can use for autowiring')]
 class DebugAutowiringCommand extends ContainerDebugCommand
 {
-<<<<<<< HEAD
     private ?FileLinkFormatter $fileLinkFormatter;
 
-    public function __construct(string $name = null, FileLinkFormatter $fileLinkFormatter = null)
-=======
-    private bool $supportsHref;
-    private ?FileLinkFormatter $fileLinkFormatter;
-
     public function __construct(?string $name = null, ?FileLinkFormatter $fileLinkFormatter = null)
->>>>>>> a44829e2
     {
         $this->fileLinkFormatter = $fileLinkFormatter;
         parent::__construct($name);
@@ -136,7 +129,6 @@
             if ($container->hasAlias($serviceId)) {
                 $hasAlias[$serviceId] = true;
                 $serviceAlias = $container->getAlias($serviceId);
-<<<<<<< HEAD
                 $alias = (string) $serviceAlias;
 
                 $target = null;
@@ -158,13 +150,6 @@
 
                 if ($alias !== $target) {
                     $serviceLine .= ' - <fg=magenta>alias:</><fg=cyan>'.$alias.'</>';
-=======
-
-                if ($container->hasDefinition($serviceAlias) && $decorated = $container->getDefinition($serviceAlias)->getTag('container.decorator')) {
-                    $serviceLine .= ' <fg=cyan>('.$decorated[0]['id'].')</>';
-                } else {
-                    $serviceLine .= ' <fg=cyan>('.$serviceAlias.')</>';
->>>>>>> a44829e2
                 }
 
                 if ($serviceAlias->isDeprecated()) {
