<?php

/*
 * This file is part of the Symfony package.
 *
 * (c) Fabien Potencier <fabien@symfony.com>
 *
 * For the full copyright and license information, please view the LICENSE
 * file that was distributed with this source code.
 */

namespace Symfony\Bundle\FrameworkBundle\DependencyInjection;

use Symfony\Component\Config\Definition\Builder\ArrayNodeDefinition;
use Symfony\Component\Config\Definition\Builder\TreeBuilder;
use Symfony\Component\Config\Definition\ConfigurationInterface;

/**
 * FrameworkExtension configuration structure.
 *
 * @author Jeremy Mikola <jmikola@gmail.com>
 */
class Configuration implements ConfigurationInterface
{
    private $debug;

    /**
     * Constructor
     *
     * @param Boolean $debug Whether to use the debug mode
     */
    public function  __construct($debug)
    {
        $this->debug = (Boolean) $debug;
    }

    /**
     * Generates the configuration tree builder.
     *
     * @return \Symfony\Component\Config\Definition\Builder\TreeBuilder The tree builder
     */
    public function getConfigTreeBuilder()
    {
        $treeBuilder = new TreeBuilder();
        $rootNode = $treeBuilder->root('framework');

        $rootNode
            ->children()
                ->scalarNode('charset')
                    ->defaultNull()
                    ->beforeNormalization()
                        ->ifTrue(function($v) { return null !== $v; })
                        ->then(function($v) {
                            $message = 'The charset setting is deprecated. Just remove it from your configuration file.';

                            if ('UTF-8' !== $v) {
                                $message .= sprintf(' You need to define a getCharset() method in your Application Kernel class that returns "%s".', $v);
                            }

                            throw new \RuntimeException($message);
                        })
                    ->end()
                ->end()
                ->scalarNode('trust_proxy_headers')->defaultFalse()->end() // @deprecated, to be removed in 2.3
                ->arrayNode('trusted_proxies')
                    ->beforeNormalization()
                        ->ifTrue(function($v) { return !is_array($v) && !is_null($v); })
                        ->then(function($v) { return is_bool($v) ? array() : preg_split('/\s*,\s*/', $v); })
                    ->end()
                    ->prototype('scalar')
                        ->validate()
                            ->ifTrue(function($v) { return !empty($v) && !filter_var($v, FILTER_VALIDATE_IP); })
                            ->thenInvalid('Invalid proxy IP "%s"')
                        ->end()
                    ->end()
                ->end()
                ->scalarNode('secret')->isRequired()->end()
                ->scalarNode('ide')->defaultNull()->end()
                ->booleanNode('test')->end()
<<<<<<< HEAD
                ->scalarNode('default_locale')->defaultValue('en')->end()
=======
                ->arrayNode('trusted_hosts')
                    ->beforeNormalization()
                        ->ifTrue(function($v) { return is_string($v); })
                        ->then(function($v) { return array($v); })
                    ->end()
                    ->prototype('scalar')->end()
                ->end()
>>>>>>> c35cc5b9
            ->end()
        ;

        $this->addFormSection($rootNode);
        $this->addEsiSection($rootNode);
        $this->addProfilerSection($rootNode);
        $this->addRouterSection($rootNode);
        $this->addSessionSection($rootNode);
        $this->addTemplatingSection($rootNode);
        $this->addTranslatorSection($rootNode);
        $this->addValidationSection($rootNode);
        $this->addAnnotationsSection($rootNode);

        return $treeBuilder;
    }

    private function addFormSection(ArrayNodeDefinition $rootNode)
    {
        $rootNode
            ->children()
                ->arrayNode('form')
                    ->info('form configuration')
                    ->canBeUnset()
                    ->treatNullLike(array('enabled' => true))
                    ->treatTrueLike(array('enabled' => true))
                    ->children()
                        ->booleanNode('enabled')->defaultTrue()->end()
                    ->end()
                ->end()
                ->arrayNode('csrf_protection')
                    ->canBeUnset()
                    ->treatNullLike(array('enabled' => true))
                    ->treatTrueLike(array('enabled' => true))
                    ->children()
                        ->booleanNode('enabled')->defaultTrue()->end()
                        ->scalarNode('field_name')->defaultValue('_token')->end()
                    ->end()
                ->end()
            ->end()
        ;
    }

    private function addEsiSection(ArrayNodeDefinition $rootNode)
    {
        $rootNode
            ->children()
                ->arrayNode('esi')
                    ->info('esi configuration')
                    ->canBeUnset()
                    ->treatNullLike(array('enabled' => true))
                    ->treatTrueLike(array('enabled' => true))
                    ->children()
                        ->booleanNode('enabled')->defaultTrue()->end()
                    ->end()
                ->end()
            ->end()
        ;
    }

    private function addProfilerSection(ArrayNodeDefinition $rootNode)
    {
        $rootNode
            ->children()
                ->arrayNode('profiler')
                    ->info('profiler configuration')
                    ->canBeUnset()
                    ->children()
                        ->booleanNode('only_exceptions')->defaultFalse()->end()
                        ->booleanNode('only_master_requests')->defaultFalse()->end()
                        ->scalarNode('dsn')->defaultValue('file:%kernel.cache_dir%/profiler')->end()
                        ->scalarNode('username')->defaultValue('')->end()
                        ->scalarNode('password')->defaultValue('')->end()
                        ->scalarNode('lifetime')->defaultValue(86400)->end()
                        ->arrayNode('matcher')
                            ->canBeUnset()
                            ->performNoDeepMerging()
                            ->children()
                                ->scalarNode('ip')->end()
                                ->scalarNode('path')
                                    ->info('use the urldecoded format')
                                    ->example('^/path to resource/')
                                ->end()
                                ->scalarNode('service')->end()
                            ->end()
                        ->end()
                    ->end()
                ->end()
            ->end()
        ;
    }

    private function addRouterSection(ArrayNodeDefinition $rootNode)
    {
        $rootNode
            ->children()
                ->arrayNode('router')
                    ->info('router configuration')
                    ->canBeUnset()
                    ->children()
                        ->scalarNode('resource')->isRequired()->end()
                        ->scalarNode('type')->end()
                        ->scalarNode('http_port')->defaultValue(80)->end()
                        ->scalarNode('https_port')->defaultValue(443)->end()
                        ->scalarNode('strict_requirements')
                            ->info(
                                'set to false to disable exceptions when a route is '.
                                'generated with invalid parameters (and return null instead)'
                            )
                            ->defaultTrue()
                        ->end()
                    ->end()
                ->end()
            ->end()
        ;
    }

    private function addSessionSection(ArrayNodeDefinition $rootNode)
    {
        $rootNode
            ->children()
                ->arrayNode('session')
                    ->info('session configuration')
                    ->canBeUnset()
                    ->children()
                        ->booleanNode('auto_start')
                            ->info('DEPRECATED! Session starts on demand')
                            ->defaultFalse()
                            ->beforeNormalization()
                                ->ifTrue(function($v) { return null !== $v; })
                                ->then(function($v) {
                                    throw new \RuntimeException('The auto_start setting is deprecated. Just remove it from your configuration file.');
                                })
                            ->end()
                        ->end()
                        ->scalarNode('storage_id')->defaultValue('session.storage.native')->end()
                        ->scalarNode('handler_id')->defaultValue('session.handler.native_file')->end()
                        ->scalarNode('name')->end()
                        ->scalarNode('cookie_lifetime')->end()
                        ->scalarNode('cookie_path')->end()
                        ->scalarNode('cookie_domain')->end()
                        ->booleanNode('cookie_secure')->end()
                        ->booleanNode('cookie_httponly')->end()
                        ->scalarNode('gc_divisor')->end()
                        ->scalarNode('gc_probability')->end()
                        ->scalarNode('gc_maxlifetime')->end()
                        ->scalarNode('save_path')->defaultValue('%kernel.cache_dir%/sessions')->end()
                        ->scalarNode('lifetime')->info('DEPRECATED! Please use: cookie_lifetime')->end()
                        ->scalarNode('path')->info('DEPRECATED! Please use: cookie_path')->end()
                        ->scalarNode('domain')->info('DEPRECATED! Please use: cookie_domain')->end()
                        ->booleanNode('secure')->info('DEPRECATED! Please use: cookie_secure')->end()
                        ->booleanNode('httponly')->info('DEPRECATED! Please use: cookie_httponly')->end()
                    ->end()
                ->end()
            ->end()
        ;
    }

    private function addTemplatingSection(ArrayNodeDefinition $rootNode)
    {
        $organizeUrls = function($urls) {
            $urls += array(
                'http' => array(),
                'ssl'  => array(),
            );

            foreach ($urls as $i => $url) {
                if (is_integer($i)) {
                    if (0 === strpos($url, 'https://') || 0 === strpos($url, '//')) {
                        $urls['http'][] = $urls['ssl'][] = $url;
                    } else {
                        $urls['http'][] = $url;
                    }
                    unset($urls[$i]);
                }
            }

            return $urls;
        };

        $rootNode
            ->children()
                ->arrayNode('templating')
                    ->info('templating configuration')
                    ->canBeUnset()
                    ->children()
                        ->scalarNode('assets_version')->defaultValue(null)->end()
                        ->scalarNode('assets_version_format')->defaultValue('%%s?%%s')->end()
                        ->scalarNode('hinclude_default_template')->defaultNull()->end()
                        ->arrayNode('form')
                            ->addDefaultsIfNotSet()
                            ->fixXmlConfig('resource')
                            ->children()
                                ->arrayNode('resources')
                                    ->addDefaultChildrenIfNoneSet()
                                    ->prototype('scalar')->defaultValue('FrameworkBundle:Form')->end()
                                    ->validate()
                                        ->ifTrue(function($v) {return !in_array('FrameworkBundle:Form', $v); })
                                        ->then(function($v){
                                            return array_merge(array('FrameworkBundle:Form'), $v);
                                        })
                                    ->end()
                                ->end()
                            ->end()
                        ->end()
                    ->end()
                    ->fixXmlConfig('assets_base_url')
                    ->children()
                        ->arrayNode('assets_base_urls')
                            ->performNoDeepMerging()
                            ->addDefaultsIfNotSet()
                            ->beforeNormalization()
                                ->ifTrue(function($v) { return !is_array($v); })
                                ->then(function($v) { return array($v); })
                            ->end()
                            ->beforeNormalization()
                                ->always()
                                ->then($organizeUrls)
                            ->end()
                            ->children()
                                ->arrayNode('http')
                                    ->prototype('scalar')->end()
                                ->end()
                                ->arrayNode('ssl')
                                    ->prototype('scalar')->end()
                                ->end()
                            ->end()
                        ->end()
                        ->scalarNode('cache')->end()
                    ->end()
                    ->fixXmlConfig('engine')
                    ->children()
                        ->arrayNode('engines')
                            ->example(array('twig'))
                            ->isRequired()
                            ->requiresAtLeastOneElement()
                            ->beforeNormalization()
                                ->ifTrue(function($v){ return !is_array($v); })
                                ->then(function($v){ return array($v); })
                            ->end()
                            ->prototype('scalar')->end()
                        ->end()
                    ->end()
                    ->fixXmlConfig('loader')
                    ->children()
                        ->arrayNode('loaders')
                            ->beforeNormalization()
                                ->ifTrue(function($v){ return !is_array($v); })
                                ->then(function($v){ return array($v); })
                             ->end()
                            ->prototype('scalar')->end()
                        ->end()
                    ->end()
                    ->fixXmlConfig('package')
                    ->children()
                        ->arrayNode('packages')
                            ->useAttributeAsKey('name')
                            ->prototype('array')
                                ->fixXmlConfig('base_url')
                                ->children()
                                    ->scalarNode('version')->defaultNull()->end()
                                    ->scalarNode('version_format')->defaultValue('%%s?%%s')->end()
                                    ->arrayNode('base_urls')
                                        ->performNoDeepMerging()
                                        ->addDefaultsIfNotSet()
                                        ->beforeNormalization()
                                            ->ifTrue(function($v) { return !is_array($v); })
                                            ->then(function($v) { return array($v); })
                                        ->end()
                                        ->beforeNormalization()
                                            ->always()
                                            ->then($organizeUrls)
                                        ->end()
                                        ->children()
                                            ->arrayNode('http')
                                                ->prototype('scalar')->end()
                                            ->end()
                                            ->arrayNode('ssl')
                                                ->prototype('scalar')->end()
                                            ->end()
                                        ->end()
                                    ->end()
                                ->end()
                            ->end()
                        ->end()
                    ->end()
                ->end()
            ->end()
        ;
    }

    private function addTranslatorSection(ArrayNodeDefinition $rootNode)
    {
        $rootNode
            ->children()
                ->arrayNode('translator')
                    ->info('translator configuration')
                    ->canBeUnset()
                    ->treatNullLike(array('enabled' => true))
                    ->treatTrueLike(array('enabled' => true))
                    ->children()
                        ->booleanNode('enabled')->defaultTrue()->end()
                        ->scalarNode('fallback')->defaultValue('en')->end()
                    ->end()
                ->end()
            ->end()
        ;
    }

    private function addValidationSection(ArrayNodeDefinition $rootNode)
    {
        $rootNode
            ->children()
                ->arrayNode('validation')
                    ->info('validation configuration')
                    ->canBeUnset()
                    ->treatNullLike(array('enabled' => true))
                    ->treatTrueLike(array('enabled' => true))
                    ->children()
                    ->booleanNode('enabled')->defaultTrue()->end()
                        ->scalarNode('cache')->end()
                        ->booleanNode('enable_annotations')->defaultFalse()->end()
                    ->end()
                ->end()
            ->end()
        ;
    }

    private function addAnnotationsSection(ArrayNodeDefinition $rootNode)
    {
        $rootNode
            ->children()
                ->arrayNode('annotations')
                    ->info('annotation configuration')
                    ->addDefaultsIfNotSet()
                    ->children()
                        ->scalarNode('cache')->defaultValue('file')->end()
                        ->scalarNode('file_cache_dir')->defaultValue('%kernel.cache_dir%/annotations')->end()
                        ->booleanNode('debug')->defaultValue($this->debug)->end()
                    ->end()
                ->end()
            ->end()
        ;
    }
}<|MERGE_RESOLUTION|>--- conflicted
+++ resolved
@@ -77,9 +77,7 @@
                 ->scalarNode('secret')->isRequired()->end()
                 ->scalarNode('ide')->defaultNull()->end()
                 ->booleanNode('test')->end()
-<<<<<<< HEAD
                 ->scalarNode('default_locale')->defaultValue('en')->end()
-=======
                 ->arrayNode('trusted_hosts')
                     ->beforeNormalization()
                         ->ifTrue(function($v) { return is_string($v); })
@@ -87,7 +85,6 @@
                     ->end()
                     ->prototype('scalar')->end()
                 ->end()
->>>>>>> c35cc5b9
             ->end()
         ;
 
