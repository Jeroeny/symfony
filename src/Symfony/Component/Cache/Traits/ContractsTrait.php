<?php

/*
 * This file is part of the Symfony package.
 *
 * (c) Fabien Potencier <fabien@symfony.com>
 *
 * For the full copyright and license information, please view the LICENSE
 * file that was distributed with this source code.
 */

namespace Symfony\Component\Cache\Traits;

use Psr\Log\LoggerInterface;
use Symfony\Component\Cache\Adapter\AdapterInterface;
use Symfony\Component\Cache\CacheItem;
use Symfony\Component\Cache\Exception\InvalidArgumentException;
use Symfony\Component\Cache\LockRegistry;
use Symfony\Contracts\Cache\CacheInterface;
use Symfony\Contracts\Cache\CacheTrait;
use Symfony\Contracts\Cache\ItemInterface;

/**
 * @author Nicolas Grekas <p@tchwork.com>
 *
 * @internal
 */
trait ContractsTrait
{
    use CacheTrait {
        doGet as private contractsGet;
    }

<<<<<<< HEAD
    private \Closure $callbackWrapper;
    private array $computing = [];
=======
    private $callbackWrapper;
    private $computing = [];
>>>>>>> 646c33fd

    /**
     * Wraps the callback passed to ->get() in a callable.
     *
     * @return callable the previous callback wrapper
     */
    public function setCallbackWrapper(?callable $callbackWrapper): callable
    {
<<<<<<< HEAD
        $previousWrapper = $this->callbackWrapper ??= \Closure::fromCallable([LockRegistry::class, 'compute']);
        if (null !== $callbackWrapper && !$callbackWrapper instanceof \Closure) {
            $callbackWrapper = \Closure::fromCallable($callbackWrapper);
        }

        $this->callbackWrapper = $callbackWrapper ?? function (callable $callback, ItemInterface $item, bool &$save, CacheInterface $pool, \Closure $setMetadata, ?LoggerInterface $logger) {
=======
        if (!isset($this->callbackWrapper)) {
            $this->callbackWrapper = \Closure::fromCallable([LockRegistry::class, 'compute']);

            if (\in_array(\PHP_SAPI, ['cli', 'phpdbg'], true)) {
                $this->setCallbackWrapper(null);
            }
        }

        $previousWrapper = $this->callbackWrapper;
        $this->callbackWrapper = $callbackWrapper ?? static function (callable $callback, ItemInterface $item, bool &$save, CacheInterface $pool, \Closure $setMetadata, ?LoggerInterface $logger) {
>>>>>>> 646c33fd
            return $callback($item, $save);
        };

        return $previousWrapper;
    }

    private function doGet(AdapterInterface $pool, string $key, callable $callback, ?float $beta, array &$metadata = null)
    {
        if (0 > $beta = $beta ?? 1.0) {
            throw new InvalidArgumentException(sprintf('Argument "$beta" provided to "%s::get()" must be a positive number, %f given.', static::class, $beta));
        }

        static $setMetadata;

        $setMetadata ?? $setMetadata = \Closure::bind(
            static function (CacheItem $item, float $startTime, ?array &$metadata) {
                if ($item->expiry > $endTime = microtime(true)) {
                    $item->newMetadata[CacheItem::METADATA_EXPIRY] = $metadata[CacheItem::METADATA_EXPIRY] = $item->expiry;
                    $item->newMetadata[CacheItem::METADATA_CTIME] = $metadata[CacheItem::METADATA_CTIME] = (int) ceil(1000 * ($endTime - $startTime));
                } else {
                    unset($metadata[CacheItem::METADATA_EXPIRY], $metadata[CacheItem::METADATA_CTIME]);
                }
            },
            null,
            CacheItem::class
        );

        $this->callbackWrapper ??= \Closure::fromCallable([LockRegistry::class, 'compute']);

        return $this->contractsGet($pool, $key, function (CacheItem $item, bool &$save) use ($pool, $callback, $setMetadata, &$metadata, $key) {
            // don't wrap nor save recursive calls
            if (isset($this->computing[$key])) {
                $value = $callback($item, $save);
                $save = false;

                return $value;
            }

            $this->computing[$key] = $key;
            $startTime = microtime(true);

            if (!isset($this->callbackWrapper)) {
                $this->setCallbackWrapper($this->setCallbackWrapper(null));
            }

            try {
                $value = ($this->callbackWrapper)($callback, $item, $save, $pool, function (CacheItem $item) use ($setMetadata, $startTime, &$metadata) {
                    $setMetadata($item, $startTime, $metadata);
                }, $this->logger ?? null);
                $setMetadata($item, $startTime, $metadata);

                return $value;
            } finally {
                unset($this->computing[$key]);
            }
        }, $beta, $metadata, $this->logger ?? null);
    }
}<|MERGE_RESOLUTION|>--- conflicted
+++ resolved
@@ -31,13 +31,8 @@
         doGet as private contractsGet;
     }
 
-<<<<<<< HEAD
     private \Closure $callbackWrapper;
     private array $computing = [];
-=======
-    private $callbackWrapper;
-    private $computing = [];
->>>>>>> 646c33fd
 
     /**
      * Wraps the callback passed to ->get() in a callable.
@@ -46,14 +41,6 @@
      */
     public function setCallbackWrapper(?callable $callbackWrapper): callable
     {
-<<<<<<< HEAD
-        $previousWrapper = $this->callbackWrapper ??= \Closure::fromCallable([LockRegistry::class, 'compute']);
-        if (null !== $callbackWrapper && !$callbackWrapper instanceof \Closure) {
-            $callbackWrapper = \Closure::fromCallable($callbackWrapper);
-        }
-
-        $this->callbackWrapper = $callbackWrapper ?? function (callable $callback, ItemInterface $item, bool &$save, CacheInterface $pool, \Closure $setMetadata, ?LoggerInterface $logger) {
-=======
         if (!isset($this->callbackWrapper)) {
             $this->callbackWrapper = \Closure::fromCallable([LockRegistry::class, 'compute']);
 
@@ -62,9 +49,12 @@
             }
         }
 
+        if (null !== $callbackWrapper && !$callbackWrapper instanceof \Closure) {
+            $callbackWrapper = \Closure::fromCallable($callbackWrapper);
+        }
+
         $previousWrapper = $this->callbackWrapper;
         $this->callbackWrapper = $callbackWrapper ?? static function (callable $callback, ItemInterface $item, bool &$save, CacheInterface $pool, \Closure $setMetadata, ?LoggerInterface $logger) {
->>>>>>> 646c33fd
             return $callback($item, $save);
         };
 
