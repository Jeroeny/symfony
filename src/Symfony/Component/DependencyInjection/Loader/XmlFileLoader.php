--- conflicted
+++ resolved
@@ -349,13 +349,8 @@
                 $parameters[$name] = XmlUtils::phpize($node->nodeValue);
             }
 
-<<<<<<< HEAD
             if ('' === $tagName && '' === $tagName = $tag->getAttribute('name')) {
-                throw new InvalidArgumentException(sprintf('The tag name for service "%s" in "%s" must be a non-empty string.', (string) $service->getAttribute('id'), $file));
-=======
-            if ('' === $tag->getAttribute('name')) {
                 throw new InvalidArgumentException(sprintf('The tag name for service "%s" in "%s" must be a non-empty string.', $service->getAttribute('id'), $file));
->>>>>>> f86c5577
             }
 
             $definition->addTag($tagName, $parameters);
