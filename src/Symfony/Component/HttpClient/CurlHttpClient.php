--- conflicted
+++ resolved
@@ -51,8 +51,8 @@
 
     private ?LoggerInterface $logger = null;
 
-    private $maxHostConnections;
-    private $maxPendingPushes;
+    private int $maxHostConnections;
+    private int $maxPendingPushes;
 
     /**
      * An internal object to share state between the client and its responses.
@@ -72,14 +72,10 @@
             throw new \LogicException('You cannot use the "Symfony\Component\HttpClient\CurlHttpClient" as the "curl" extension is not installed.');
         }
 
-<<<<<<< HEAD
-        $this->defaultOptions['buffer'] ??= self::shouldBuffer(...);
-=======
         $this->maxHostConnections = $maxHostConnections;
         $this->maxPendingPushes = $maxPendingPushes;
 
-        $this->defaultOptions['buffer'] = $this->defaultOptions['buffer'] ?? \Closure::fromCallable([__CLASS__, 'shouldBuffer']);
->>>>>>> 9d362b1b
+        $this->defaultOptions['buffer'] ??= self::shouldBuffer(...);
 
         if ($defaultOptions) {
             [, $this->defaultOptions] = self::prepareRequest(null, null, $defaultOptions, $this->defaultOptions);
@@ -184,14 +180,8 @@
 
         if ($options['resolve'] || $multi->dnsCache->evictions) {
             // First reset any old DNS cache entries then add the new ones
-<<<<<<< HEAD
-            $resolve = $this->multi->dnsCache->evictions;
-            $this->multi->dnsCache->evictions = [];
-=======
             $resolve = $multi->dnsCache->evictions;
             $multi->dnsCache->evictions = [];
-            $port = parse_url($authority, \PHP_URL_PORT) ?: ('http:' === $scheme ? 80 : 443);
->>>>>>> 9d362b1b
 
             if ($resolve && 0x072A00 > CurlClientState::$curlVersion['version_number']) {
                 // DNS cache removals require curl 7.42 or higher
@@ -322,13 +312,8 @@
 
         if (!$pushedResponse) {
             $ch = curl_init();
-<<<<<<< HEAD
             $this->logger?->info(sprintf('Request: "%s %s"', $method, $url));
-            $curlopts += [\CURLOPT_SHARE => $this->multi->share];
-=======
-            $this->logger && $this->logger->info(sprintf('Request: "%s %s"', $method, $url));
             $curlopts += [\CURLOPT_SHARE => $multi->share];
->>>>>>> 9d362b1b
         }
 
         foreach ($curlopts as $opt => $value) {
@@ -338,11 +323,7 @@
             }
         }
 
-<<<<<<< HEAD
-        return $pushedResponse ?? new CurlResponse($this->multi, $ch, $options, $this->logger, $method, self::createRedirectResolver($options, $host, $port), CurlClientState::$curlVersion['version_number'], $url);
-=======
-        return $pushedResponse ?? new CurlResponse($multi, $ch, $options, $this->logger, $method, self::createRedirectResolver($options, $host), CurlClientState::$curlVersion['version_number']);
->>>>>>> 9d362b1b
+        return $pushedResponse ?? new CurlResponse($multi, $ch, $options, $this->logger, $method, self::createRedirectResolver($options, $host, $port), CurlClientState::$curlVersion['version_number'], $url);
     }
 
     public function stream(ResponseInterface|iterable $responses, ?float $timeout = null): ResponseStreamInterface
@@ -351,13 +332,9 @@
             $responses = [$responses];
         }
 
-<<<<<<< HEAD
-        if ($this->multi->handle instanceof \CurlMultiHandle) {
-=======
         $multi = $this->ensureState();
 
-        if (\is_resource($multi->handle) || $multi->handle instanceof \CurlMultiHandle) {
->>>>>>> 9d362b1b
+        if ($multi->handle instanceof \CurlMultiHandle) {
             $active = 0;
             while (\CURLM_CALL_MULTI_PERFORM === curl_multi_exec($multi->handle, $active)) {
             }
