<?php

/*
 * This file is part of the Symfony package.
 *
 * (c) Fabien Potencier <fabien@symfony.com>
 *
 * For the full copyright and license information, please view the LICENSE
 * file that was distributed with this source code.
 */

namespace Symfony\Component\Notifier\Bridge\Zulip\Tests;

use Symfony\Component\HttpClient\MockHttpClient;
use Symfony\Component\Notifier\Bridge\Zulip\ZulipTransport;
use Symfony\Component\Notifier\Message\ChatMessage;
use Symfony\Component\Notifier\Message\SmsMessage;
use Symfony\Component\Notifier\Test\TransportTestCase;
use Symfony\Component\Notifier\Tests\Transport\DummyMessage;
use Symfony\Contracts\HttpClient\HttpClientInterface;

final class ZulipTransportTest extends TransportTestCase
{
<<<<<<< HEAD
    public static function createTransport(HttpClientInterface $client = null): ZulipTransport
=======
    /**
     * @return ZulipTransport
     */
    public static function createTransport(?HttpClientInterface $client = null): TransportInterface
>>>>>>> 2a31f2dd
    {
        return (new ZulipTransport('testEmail', 'testToken', 'testChannel', $client ?? new MockHttpClient()))->setHost('test.host');
    }

    public static function toStringProvider(): iterable
    {
        yield ['zulip://test.host?channel=testChannel', self::createTransport()];
    }

    public static function supportedMessagesProvider(): iterable
    {
        yield [new ChatMessage('Hello!')];
    }

    public static function unsupportedMessagesProvider(): iterable
    {
        yield [new SmsMessage('0611223344', 'Hello!')];
        yield [new DummyMessage()];
    }
}<|MERGE_RESOLUTION|>--- conflicted
+++ resolved
@@ -21,14 +21,7 @@
 
 final class ZulipTransportTest extends TransportTestCase
 {
-<<<<<<< HEAD
-    public static function createTransport(HttpClientInterface $client = null): ZulipTransport
-=======
-    /**
-     * @return ZulipTransport
-     */
-    public static function createTransport(?HttpClientInterface $client = null): TransportInterface
->>>>>>> 2a31f2dd
+    public static function createTransport(?HttpClientInterface $client = null): ZulipTransport
     {
         return (new ZulipTransport('testEmail', 'testToken', 'testChannel', $client ?? new MockHttpClient()))->setHost('test.host');
     }
