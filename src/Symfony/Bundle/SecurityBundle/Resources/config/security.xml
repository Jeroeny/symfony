<?xml version="1.0" ?>

<container xmlns="http://symfony.com/schema/dic/services"
    xmlns:xsi="http://www.w3.org/2001/XMLSchema-instance"
    xsi:schemaLocation="http://symfony.com/schema/dic/services http://symfony.com/schema/dic/services/services-1.0.xsd">

    <parameters>
        <parameter key="security.authentication.trust_resolver.anonymous_class">Symfony\Component\Security\Core\Authentication\Token\AnonymousToken</parameter>
        <parameter key="security.authentication.trust_resolver.rememberme_class">Symfony\Component\Security\Core\Authentication\Token\RememberMeToken</parameter>
    </parameters>

    <services>
        <service id="security.authorization_checker" class="Symfony\Component\Security\Core\Authorization\AuthorizationChecker">
            <argument type="service" id="security.token_storage" />
            <argument type="service" id="security.authentication.manager" />
            <argument type="service" id="security.access.decision_manager" />
            <argument>%security.access.always_authenticate_before_granting%</argument>
        </service>

        <service id="security.token_storage" class="Symfony\Component\Security\Core\Authentication\Token\Storage\TokenStorage" />

        <!-- Authentication related services -->
        <service id="security.authentication.manager" class="Symfony\Component\Security\Core\Authentication\AuthenticationProviderManager" public="false">
            <argument type="collection" />
            <argument>%security.authentication.manager.erase_credentials%</argument>
            <call method="setEventDispatcher">
                <argument type="service" id="event_dispatcher" />
            </call>
        </service>

        <service id="security.authentication.trust_resolver" class="Symfony\Component\Security\Core\Authentication\AuthenticationTrustResolver" public="false">
            <argument>%security.authentication.trust_resolver.anonymous_class%</argument>
            <argument>%security.authentication.trust_resolver.rememberme_class%</argument>
        </service>

        <service id="security.authentication.session_strategy" class="Symfony\Component\Security\Http\Session\SessionAuthenticationStrategy" public="false">
            <argument>%security.authentication.session_strategy.strategy%</argument>
        </service>

        <service id="security.encoder_factory.generic" class="Symfony\Component\Security\Core\Encoder\EncoderFactory" public="false">
            <argument type="collection" />
        </service>

        <service id="security.encoder_factory" alias="security.encoder_factory.generic" />

        <service id="security.user_password_encoder.generic" class="Symfony\Component\Security\Core\Encoder\UserPasswordEncoder" public="false">
            <argument type="service" id="security.encoder_factory"></argument>
        </service>

        <service id="security.password_encoder" alias="security.user_password_encoder.generic"></service>

        <service id="security.user_checker" class="Symfony\Component\Security\Core\User\UserChecker" public="false" />

        <service id="security.expression_language" class="Symfony\Component\Security\Core\Authorization\ExpressionLanguage" public="false" />

        <service id="security.authentication_utils" class="Symfony\Component\Security\Http\Authentication\AuthenticationUtils">
            <argument type="service" id="request_stack" />
        </service>

        <!-- Authorization related services -->
        <service id="security.access.decision_manager" class="Symfony\Component\Security\Core\Authorization\AccessDecisionManager" public="false">
            <argument type="collection" />
        </service>

        <service id="security.role_hierarchy" class="Symfony\Component\Security\Core\Role\RoleHierarchy" public="false">
            <argument>%security.role_hierarchy.roles%</argument>
        </service>


        <!-- Security Voters -->
        <service id="security.access.simple_role_voter" class="Symfony\Component\Security\Core\Authorization\Voter\RoleVoter" public="false">
            <tag name="security.voter" priority="245" />
        </service>

        <service id="security.access.authenticated_voter" class="Symfony\Component\Security\Core\Authorization\Voter\AuthenticatedVoter" public="false">
            <argument type="service" id="security.authentication.trust_resolver" />
            <tag name="security.voter" priority="250" />
        </service>

        <service id="security.access.role_hierarchy_voter" class="Symfony\Component\Security\Core\Authorization\Voter\RoleHierarchyVoter" public="false">
            <argument type="service" id="security.role_hierarchy" />
            <tag name="security.voter" priority="245" />
        </service>

        <service id="security.access.expression_voter" class="Symfony\Component\Security\Core\Authorization\Voter\ExpressionVoter" public="false">
            <argument type="service" id="security.expression_language" />
            <argument type="service" id="security.authentication.trust_resolver" />
            <argument type="service" id="security.role_hierarchy" on-invalid="null" />
            <tag name="security.voter" priority="245" />
        </service>


        <!-- Firewall related services -->
        <service id="security.firewall" class="Symfony\Component\Security\Http\Firewall">
            <tag name="kernel.event_subscriber" />
            <argument type="service" id="security.firewall.map" />
            <argument type="service" id="event_dispatcher" />
        </service>

        <service id="security.firewall.map" class="Symfony\Bundle\SecurityBundle\Security\FirewallMap" public="false">
            <argument type="service" id="service_container" />
            <argument type="collection" />
        </service>

        <service id="security.firewall.context" class="Symfony\Bundle\SecurityBundle\Security\FirewallContext" abstract="true">
            <argument type="collection" />
            <argument type="service" id="security.exception_listener" />
        </service>

        <service id="security.logout_url_generator" class="Symfony\Component\Security\Http\Logout\LogoutUrlGenerator" public="false">
            <argument type="service" id="request_stack" on-invalid="null" />
            <argument type="service" id="router" on-invalid="null" />
            <argument type="service" id="security.token_storage" on-invalid="null" />
        </service>


        <!-- Provisioning -->
        <service id="security.user.provider.in_memory" class="Symfony\Component\Security\Core\User\InMemoryUserProvider" abstract="true" public="false" />
        <service id="security.user.provider.in_memory.user" class="Symfony\Component\Security\Core\User\User" abstract="true" public="false" />

<<<<<<< HEAD
        <service id="security.user.provider.chain" class="Symfony\Component\Security\Core\User\ChainUserProvider" abstract="true" public="false" />
=======
        <service id="security.user.provider.ldap" class="Symfony\Component\Security\Core\User\LdapUserProvider" abstract="true" public="false">
            <argument /> <!-- security.ldap.ldap -->
            <argument /> <!-- base dn -->
            <argument /> <!-- search dn -->
            <argument /> <!-- search password -->
            <argument /> <!-- default_roles -->
            <argument /> <!-- uid key -->
            <argument /> <!-- filter -->
        </service>

        <service id="security.user.provider.chain" class="%security.user.provider.chain.class%" abstract="true" public="false" />
>>>>>>> 00dffe73

        <service id="security.http_utils" class="Symfony\Component\Security\Http\HttpUtils" public="false">
            <argument type="service" id="router" on-invalid="null" />
            <argument type="service" id="router" on-invalid="null" />
        </service>


        <!-- Validator -->
        <service id="security.validator.user_password" class="Symfony\Component\Security\Core\Validator\Constraints\UserPasswordValidator">
            <tag name="validator.constraint_validator" alias="security.validator.user_password" />
            <argument type="service" id="security.token_storage" />
            <argument type="service" id="security.encoder_factory" />
        </service>
    </services>
</container><|MERGE_RESOLUTION|>--- conflicted
+++ resolved
@@ -118,9 +118,6 @@
         <service id="security.user.provider.in_memory" class="Symfony\Component\Security\Core\User\InMemoryUserProvider" abstract="true" public="false" />
         <service id="security.user.provider.in_memory.user" class="Symfony\Component\Security\Core\User\User" abstract="true" public="false" />
 
-<<<<<<< HEAD
-        <service id="security.user.provider.chain" class="Symfony\Component\Security\Core\User\ChainUserProvider" abstract="true" public="false" />
-=======
         <service id="security.user.provider.ldap" class="Symfony\Component\Security\Core\User\LdapUserProvider" abstract="true" public="false">
             <argument /> <!-- security.ldap.ldap -->
             <argument /> <!-- base dn -->
@@ -131,8 +128,7 @@
             <argument /> <!-- filter -->
         </service>
 
-        <service id="security.user.provider.chain" class="%security.user.provider.chain.class%" abstract="true" public="false" />
->>>>>>> 00dffe73
+        <service id="security.user.provider.chain" class="Symfony\Component\Security\Core\User\ChainUserProvider" abstract="true" public="false" />
 
         <service id="security.http_utils" class="Symfony\Component\Security\Http\HttpUtils" public="false">
             <argument type="service" id="router" on-invalid="null" />
