--- conflicted
+++ resolved
@@ -35,11 +35,7 @@
         return $this->locale ?: (class_exists(\Locale::class) ? \Locale::getDefault() : 'en');
     }
 
-<<<<<<< HEAD
-    public function trans(?string $id, array $parameters = [], string $domain = null, string $locale = null): string
-=======
     public function trans(?string $id, array $parameters = [], ?string $domain = null, ?string $locale = null): string
->>>>>>> a44829e2
     {
         if (null === $id || '' === $id) {
             return '';
