--- conflicted
+++ resolved
@@ -31,11 +31,7 @@
 
     private string $apiKey;
 
-<<<<<<< HEAD
-    public function __construct(#[\SensitiveParameter] string $apiKey, HttpClientInterface $client = null, EventDispatcherInterface $dispatcher = null)
-=======
-    public function __construct(string $apiKey, ?HttpClientInterface $client = null, ?EventDispatcherInterface $dispatcher = null)
->>>>>>> 2a31f2dd
+    public function __construct(#[\SensitiveParameter] string $apiKey, ?HttpClientInterface $client = null, ?EventDispatcherInterface $dispatcher = null)
     {
         $this->apiKey = $apiKey;
 
