<?php

/*
 * This file is part of the Symfony package.
 *
 * (c) Fabien Potencier <fabien@symfony.com>
 *
 * For the full copyright and license information, please view the LICENSE
 * file that was distributed with this source code.
 */

namespace Symfony\Component\HttpFoundation;

use Symfony\Component\HttpFoundation\Exception\BadRequestException;

/**
 * ParameterBag is a container for key/value pairs.
 *
 * @author Fabien Potencier <fabien@symfony.com>
 */
class ParameterBag implements \IteratorAggregate, \Countable
{
    /**
     * Parameter storage.
     */
    protected $parameters;

    public function __construct(array $parameters = [])
    {
        $this->parameters = $parameters;
    }

    /**
     * Returns the parameters.
     *
     * @param string|null $key The name of the parameter to return or null to get them all
     *
     * @return array An array of parameters
     */
    public function all(/*string $key = null*/)
    {
        $key = \func_num_args() > 0 ? func_get_arg(0) : null;

        if (null === $key) {
            return $this->parameters;
        }

        if (!\is_array($value = $this->parameters[$key] ?? [])) {
            throw new BadRequestException(sprintf('Unexpected value for parameter "%s": expecting "array", got "%s".', $key, get_debug_type($value)));
        }

        return $value;
    }

    /**
     * Returns the parameter keys.
     *
     * @return array An array of parameter keys
     */
    public function keys()
    {
        return array_keys($this->parameters);
    }

    /**
     * Replaces the current parameters by a new set.
     */
    public function replace(array $parameters = [])
    {
        $this->parameters = $parameters;
    }

    /**
     * Adds parameters.
     */
    public function add(array $parameters = [])
    {
        $this->parameters = array_replace($this->parameters, $parameters);
    }

    /**
     * Returns a parameter by name.
     *
     * @param mixed $default The default value if the parameter key does not exist
     *
     * @return mixed
     */
    public function get(string $key, $default = null)
    {
        return \array_key_exists($key, $this->parameters) ? $this->parameters[$key] : $default;
    }

    /**
     * Sets a parameter by name.
     *
     * @param mixed $value The value
     */
    public function set(string $key, $value)
    {
        $this->parameters[$key] = $value;
    }

    /**
     * Returns true if the parameter is defined.
     *
     * @return bool true if the parameter exists, false otherwise
     */
    public function has(string $key)
    {
        return \array_key_exists($key, $this->parameters);
    }

    /**
     * Removes a parameter.
     */
    public function remove(string $key)
    {
        unset($this->parameters[$key]);
    }

    /**
     * Returns the alphabetic characters of the parameter value.
     *
     * @return string The filtered value
     */
    public function getAlpha(string $key, string $default = '')
    {
        return preg_replace('/[^[:alpha:]]/', '', $this->get($key, $default));
    }

    /**
     * Returns the alphabetic characters and digits of the parameter value.
     *
     * @return string The filtered value
     */
    public function getAlnum(string $key, string $default = '')
    {
        return preg_replace('/[^[:alnum:]]/', '', $this->get($key, $default));
    }

    /**
     * Returns the digits of the parameter value.
     *
     * @return string The filtered value
     */
    public function getDigits(string $key, string $default = '')
    {
        // we need to remove - and + because they're allowed in the filter
        return str_replace(['-', '+'], '', $this->filter($key, $default, \FILTER_SANITIZE_NUMBER_INT));
    }

    /**
     * Returns the parameter value converted to integer.
     *
     * @return int The filtered value
     */
    public function getInt(string $key, int $default = 0)
    {
        return (int) $this->get($key, $default);
    }

    /**
     * Returns the parameter value converted to boolean.
     *
     * @return bool The filtered value
     */
    public function getBoolean(string $key, bool $default = false)
    {
        return $this->filter($key, $default, \FILTER_VALIDATE_BOOLEAN);
    }

    /**
     * Filter key.
     *
     * @param mixed $default Default = null
     * @param int   $filter  FILTER_* constant
     * @param mixed $options Filter options
     *
     * @see https://php.net/filter-var
     *
     * @return mixed
     */
<<<<<<< HEAD
    public function filter(string $key, $default = null, int $filter = FILTER_DEFAULT, $options = [])
=======
    public function filter($key, $default = null, $filter = \FILTER_DEFAULT, $options = [])
>>>>>>> 6c2a1c9a
    {
        $value = $this->get($key, $default);

        // Always turn $options into an array - this allows filter_var option shortcuts.
        if (!\is_array($options) && $options) {
            $options = ['flags' => $options];
        }

        // Add a convenience check for arrays.
        if (\is_array($value) && !isset($options['flags'])) {
            $options['flags'] = \FILTER_REQUIRE_ARRAY;
        }

        return filter_var($value, $filter, $options);
    }

    /**
     * Returns an iterator for parameters.
     *
     * @return \ArrayIterator An \ArrayIterator instance
     */
    public function getIterator()
    {
        return new \ArrayIterator($this->parameters);
    }

    /**
     * Returns the number of parameters.
     *
     * @return int The number of parameters
     */
    public function count()
    {
        return \count($this->parameters);
    }
}<|MERGE_RESOLUTION|>--- conflicted
+++ resolved
@@ -180,11 +180,7 @@
      *
      * @return mixed
      */
-<<<<<<< HEAD
-    public function filter(string $key, $default = null, int $filter = FILTER_DEFAULT, $options = [])
-=======
-    public function filter($key, $default = null, $filter = \FILTER_DEFAULT, $options = [])
->>>>>>> 6c2a1c9a
+    public function filter(string $key, $default = null, int $filter = \FILTER_DEFAULT, $options = [])
     {
         $value = $this->get($key, $default);
 
