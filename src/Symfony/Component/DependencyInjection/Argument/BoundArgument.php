--- conflicted
+++ resolved
@@ -28,11 +28,7 @@
     private int $type;
     private ?string $file;
 
-<<<<<<< HEAD
-    public function __construct(mixed $value, bool $trackUsage = true, int $type = 0, string $file = null)
-=======
-    public function __construct($value, bool $trackUsage = true, int $type = 0, ?string $file = null)
->>>>>>> 2a31f2dd
+    public function __construct(mixed $value, bool $trackUsage = true, int $type = 0, ?string $file = null)
     {
         $this->value = $value;
         if ($trackUsage) {
