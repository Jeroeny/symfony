--- conflicted
+++ resolved
@@ -92,32 +92,19 @@
      */
     private function getAnnotations(object $reflection): iterable
     {
-<<<<<<< HEAD
+        $dedup = [];
+
         foreach ($reflection->getAttributes(GroupSequence::class) as $attribute) {
+            $dedup[] = $attribute->newInstance();
             yield $attribute->newInstance();
         }
         foreach ($reflection->getAttributes(GroupSequenceProvider::class) as $attribute) {
+            $dedup[] = $attribute->newInstance();
             yield $attribute->newInstance();
         }
         foreach ($reflection->getAttributes(Constraint::class, \ReflectionAttribute::IS_INSTANCEOF) as $attribute) {
+            $dedup[] = $attribute->newInstance();
             yield $attribute->newInstance();
-=======
-        $dedup = [];
-
-        if (\PHP_VERSION_ID >= 80000) {
-            foreach ($reflection->getAttributes(GroupSequence::class) as $attribute) {
-                $dedup[] = $attribute->newInstance();
-                yield $attribute->newInstance();
-            }
-            foreach ($reflection->getAttributes(GroupSequenceProvider::class) as $attribute) {
-                $dedup[] = $attribute->newInstance();
-                yield $attribute->newInstance();
-            }
-            foreach ($reflection->getAttributes(Constraint::class, \ReflectionAttribute::IS_INSTANCEOF) as $attribute) {
-                $dedup[] = $attribute->newInstance();
-                yield $attribute->newInstance();
-            }
->>>>>>> b4128fde
         }
         if (!$this->reader) {
             return;
