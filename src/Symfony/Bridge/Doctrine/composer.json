--- conflicted
+++ resolved
@@ -36,20 +36,11 @@
         "symfony/property-access": "^6.4|^7.0",
         "symfony/property-info": "^6.4|^7.0",
         "symfony/security-core": "^6.4|^7.0",
-<<<<<<< HEAD
         "symfony/stopwatch": "^6.4|^7.0",
         "symfony/translation": "^6.4|^7.0",
         "symfony/uid": "^6.4|^7.0",
         "symfony/validator": "^6.4|^7.0",
         "symfony/var-dumper": "^6.4|^7.0",
-        "doctrine/annotations": "^1.13.1|^2",
-=======
-        "symfony/stopwatch": "^5.4|^6.0|^7.0",
-        "symfony/translation": "^5.4|^6.0|^7.0",
-        "symfony/uid": "^5.4|^6.0|^7.0",
-        "symfony/validator": "^5.4.25|~6.2.12|^6.3.1|^7.0",
-        "symfony/var-dumper": "^5.4|^6.0|^7.0",
->>>>>>> 8e36ac66
         "doctrine/collections": "^1.0|^2.0",
         "doctrine/data-fixtures": "^1.1",
         "doctrine/dbal": "^3.6",
@@ -57,12 +48,7 @@
         "psr/log": "^1|^2|^3"
     },
     "conflict": {
-<<<<<<< HEAD
-        "doctrine/annotations": "<1.13.1",
         "doctrine/dbal": "<3.6",
-=======
-        "doctrine/dbal": "<2.13.1",
->>>>>>> 8e36ac66
         "doctrine/lexer": "<1.1",
         "doctrine/orm": "<2.15",
         "symfony/cache": "<6.4",
