--- conflicted
+++ resolved
@@ -39,11 +39,7 @@
         "ext-xml": "*",
         "doctrine/event-manager": "^2",
         "doctrine/persistence": "^3.1",
-<<<<<<< HEAD
-        "twig/twig": "~3.8.0",
-=======
-        "twig/twig": "^2.13|^3.0.4",
->>>>>>> 32d67d38
+        "twig/twig": "^3.0.4",
         "psr/cache": "^2.0|^3.0",
         "psr/clock": "^1.0",
         "psr/container": "^1.1|^2.0",
