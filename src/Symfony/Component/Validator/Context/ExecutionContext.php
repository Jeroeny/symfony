<?php

/*
 * This file is part of the Symfony package.
 *
 * (c) Fabien Potencier <fabien@symfony.com>
 *
 * For the full copyright and license information, please view the LICENSE
 * file that was distributed with this source code.
 */

namespace Symfony\Component\Validator\Context;

use Symfony\Component\Validator\Constraint;
use Symfony\Component\Validator\ConstraintViolation;
use Symfony\Component\Validator\ConstraintViolationList;
use Symfony\Component\Validator\ConstraintViolationListInterface;
use Symfony\Component\Validator\Mapping\ClassMetadataInterface;
use Symfony\Component\Validator\Mapping\MemberMetadata;
use Symfony\Component\Validator\Mapping\MetadataInterface;
use Symfony\Component\Validator\Mapping\PropertyMetadataInterface;
use Symfony\Component\Validator\Util\PropertyPath;
use Symfony\Component\Validator\Validator\LazyProperty;
use Symfony\Component\Validator\Validator\ValidatorInterface;
use Symfony\Component\Validator\Violation\ConstraintViolationBuilder;
use Symfony\Component\Validator\Violation\ConstraintViolationBuilderInterface;
use Symfony\Contracts\Translation\TranslatorInterface;

/**
 * The context used and created by {@link ExecutionContextFactory}.
 *
 * @author Bernhard Schussek <bschussek@gmail.com>
 *
 * @see ExecutionContextInterface
 *
 * @internal since version 2.5. Code against ExecutionContextInterface instead.
 */
class ExecutionContext implements ExecutionContextInterface
{
    private ValidatorInterface $validator;

    /**
     * The root value of the validated object graph.
     */
    private mixed $root;

    private TranslatorInterface $translator;
    private ?string $translationDomain;

    /**
     * The violations generated in the current context.
     */
    private ConstraintViolationList $violations;

    /**
     * The currently validated value.
     */
    private mixed $value = null;

    /**
     * The currently validated object.
     */
    private ?object $object = null;

    /**
     * The property path leading to the current value.
     */
    private string $propertyPath = '';

    /**
     * The current validation metadata.
     */
    private ?MetadataInterface $metadata = null;

    /**
     * The currently validated group.
     */
    private ?string $group = null;

    /**
     * The currently validated constraint.
     */
    private ?Constraint $constraint = null;

    /**
     * Stores which objects have been validated in which group.
     *
     * @var bool[][]
     */
    private array $validatedObjects = [];

    /**
     * Stores which class constraint has been validated for which object.
     *
     * @var bool[]
     */
    private array $validatedConstraints = [];

    /**
     * Stores which objects have been initialized.
     *
     * @var bool[]
     */
    private array $initializedObjects = [];

    /**
     * @var \SplObjectStorage<object, string>
     */
    private \SplObjectStorage $cachedObjectsRefs;

    /**
     * @internal Called by {@link ExecutionContextFactory}. Should not be used in user code.
     */
<<<<<<< HEAD
    public function __construct(ValidatorInterface $validator, mixed $root, TranslatorInterface $translator, string $translationDomain = null)
=======
    public function __construct(ValidatorInterface $validator, mixed $root, TranslatorInterface $translator, ?string $translationDomain = null)
>>>>>>> a44829e2
    {
        $this->validator = $validator;
        $this->root = $root;
        $this->translator = $translator;
        $this->translationDomain = $translationDomain;
        $this->violations = new ConstraintViolationList();
        $this->cachedObjectsRefs = new \SplObjectStorage();
    }

<<<<<<< HEAD
    public function setNode(mixed $value, ?object $object, ?MetadataInterface $metadata, string $propertyPath): void
=======
    public function setNode(mixed $value, ?object $object, ?MetadataInterface $metadata = null, string $propertyPath): void
>>>>>>> a44829e2
    {
        $this->value = $value;
        $this->object = $object;
        $this->metadata = $metadata;
        $this->propertyPath = $propertyPath;
    }

    public function setGroup(?string $group): void
    {
        $this->group = $group;
    }

    public function setConstraint(Constraint $constraint): void
    {
        $this->constraint = $constraint;
    }

    public function addViolation(string $message, array $parameters = []): void
    {
        $this->violations->add(new ConstraintViolation(
            false === $this->translationDomain ? strtr($message, $parameters) : $this->translator->trans($message, $parameters, $this->translationDomain),
            $message,
            $parameters,
            $this->root,
            $this->propertyPath,
            $this->getValue(),
            null,
            null,
            $this->constraint
        ));
    }

    public function buildViolation(string $message, array $parameters = []): ConstraintViolationBuilderInterface
    {
        return new ConstraintViolationBuilder(
            $this->violations,
            $this->constraint,
            $message,
            $parameters,
            $this->root,
            $this->propertyPath,
            $this->getValue(),
            $this->translator,
            $this->translationDomain
        );
    }

    public function getViolations(): ConstraintViolationListInterface
    {
        return $this->violations;
    }

    public function getValidator(): ValidatorInterface
    {
        return $this->validator;
    }

    public function getRoot(): mixed
    {
        return $this->root;
    }

    public function getValue(): mixed
    {
        if ($this->value instanceof LazyProperty) {
            return $this->value->getPropertyValue();
        }

        return $this->value;
    }

    public function getObject(): ?object
    {
        return $this->object;
    }

    public function getMetadata(): ?MetadataInterface
    {
        return $this->metadata;
    }

    public function getGroup(): ?string
    {
        return $this->group;
    }

    public function getConstraint(): ?Constraint
    {
        return $this->constraint;
    }

    public function getClassName(): ?string
    {
        return $this->metadata instanceof MemberMetadata || $this->metadata instanceof ClassMetadataInterface ? $this->metadata->getClassName() : null;
    }

    public function getPropertyName(): ?string
    {
        return $this->metadata instanceof PropertyMetadataInterface ? $this->metadata->getPropertyName() : null;
    }

    public function getPropertyPath(string $subPath = ''): string
    {
        return PropertyPath::append($this->propertyPath, $subPath);
    }

    public function markGroupAsValidated(string $cacheKey, string $groupHash): void
    {
        if (!isset($this->validatedObjects[$cacheKey])) {
            $this->validatedObjects[$cacheKey] = [];
        }

        $this->validatedObjects[$cacheKey][$groupHash] = true;
    }

    public function isGroupValidated(string $cacheKey, string $groupHash): bool
    {
        return isset($this->validatedObjects[$cacheKey][$groupHash]);
    }

    public function markConstraintAsValidated(string $cacheKey, string $constraintHash): void
    {
        $this->validatedConstraints[$cacheKey.':'.$constraintHash] = true;
    }

    public function isConstraintValidated(string $cacheKey, string $constraintHash): bool
    {
        return isset($this->validatedConstraints[$cacheKey.':'.$constraintHash]);
    }

    public function markObjectAsInitialized(string $cacheKey): void
    {
        $this->initializedObjects[$cacheKey] = true;
    }

    public function isObjectInitialized(string $cacheKey): bool
    {
        return isset($this->initializedObjects[$cacheKey]);
    }

    /**
     * @internal
     */
    public function generateCacheKey(object $object): string
    {
        if (!isset($this->cachedObjectsRefs[$object])) {
            $this->cachedObjectsRefs[$object] = spl_object_hash($object);
        }

        return $this->cachedObjectsRefs[$object];
    }

    public function __clone()
    {
        $this->violations = clone $this->violations;
    }
}<|MERGE_RESOLUTION|>--- conflicted
+++ resolved
@@ -111,11 +111,7 @@
     /**
      * @internal Called by {@link ExecutionContextFactory}. Should not be used in user code.
      */
-<<<<<<< HEAD
-    public function __construct(ValidatorInterface $validator, mixed $root, TranslatorInterface $translator, string $translationDomain = null)
-=======
     public function __construct(ValidatorInterface $validator, mixed $root, TranslatorInterface $translator, ?string $translationDomain = null)
->>>>>>> a44829e2
     {
         $this->validator = $validator;
         $this->root = $root;
@@ -125,11 +121,7 @@
         $this->cachedObjectsRefs = new \SplObjectStorage();
     }
 
-<<<<<<< HEAD
     public function setNode(mixed $value, ?object $object, ?MetadataInterface $metadata, string $propertyPath): void
-=======
-    public function setNode(mixed $value, ?object $object, ?MetadataInterface $metadata = null, string $propertyPath): void
->>>>>>> a44829e2
     {
         $this->value = $value;
         $this->object = $object;
@@ -150,7 +142,7 @@
     public function addViolation(string $message, array $parameters = []): void
     {
         $this->violations->add(new ConstraintViolation(
-            false === $this->translationDomain ? strtr($message, $parameters) : $this->translator->trans($message, $parameters, $this->translationDomain),
+            $this->translator->trans($message, $parameters, $this->translationDomain),
             $message,
             $parameters,
             $this->root,
