--- conflicted
+++ resolved
@@ -205,31 +205,20 @@
     }
 }
 
-<<<<<<< HEAD
-    private function getMockFormType($typeClass = AbstractType::class): MockObject&FormTypeInterface
-=======
 class UsageTrackingFormType extends AbstractType
 {
     use UsageTrackingTrait;
 
     public function __construct(array &$calls)
->>>>>>> d13570a2
     {
         $this->calls = &$calls;
     }
 
-<<<<<<< HEAD
-    private function getMockFormTypeExtension(): MockObject&FormTypeExtensionInterface
-=======
     public function getParent(): string
->>>>>>> d13570a2
     {
         return UsageTrackingParentFormType::class;
     }
 
-<<<<<<< HEAD
-    private function getMockFormFactory(): MockObject&FormFactoryInterface
-=======
     public function configureOptions(OptionsResolver $resolver): void
     {
         $resolver->setDefault('b', 'b_default');
@@ -266,7 +255,6 @@
     }
 
     public function configureOptions(OptionsResolver $resolver): void
->>>>>>> d13570a2
     {
         $resolver->setDefaults($this->defaultOptions);
     }
