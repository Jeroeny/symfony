--- conflicted
+++ resolved
@@ -14,27 +14,8 @@
     public function __construct(RequestContext $context)
     {
         $this->context = $context;
-<<<<<<< HEAD
         $this->matchHost = true;
         $this->regexpList = array(
-=======
-    }
-
-    public function match($rawPathinfo)
-    {
-        $allow = $allowSchemes = array();
-        $pathinfo = rawurldecode($rawPathinfo) ?: '/';
-        $context = $this->context;
-        $requestMethod = $canonicalMethod = $context->getMethod();
-        $host = strtolower($context->getHost());
-
-        if ('HEAD' === $requestMethod) {
-            $canonicalMethod = 'GET';
-        }
-
-        $matchedPathinfo = $host.'.'.$pathinfo;
-        $regexList = array(
->>>>>>> 9dc9d7e0
             0 => '{^(?'
                 .'|(?i:([^\\.]++)\\.exampple\\.com)\\.(?'
                     .'|/abc([^/]++)(?'
@@ -43,48 +24,11 @@
                 .')'
                 .')(?:/?)$}sD',
         );
-<<<<<<< HEAD
         $this->dynamicRoutes = array(
             56 => array(
-                array(array('_route' => 'r1'), array('foo', 'foo'), null, null, null),
-                array(array('_route' => 'r2'), array('foo', 'foo'), null, null, null),
+                array(array('_route' => 'r1'), array('foo', 'foo'), null, null, false, null),
+                array(array('_route' => 'r2'), array('foo', 'foo'), null, null, false, null),
             ),
         );
-=======
-
-        foreach ($regexList as $offset => $regex) {
-            while (preg_match($regex, $matchedPathinfo, $matches)) {
-                switch ($m = (int) $matches['MARK']) {
-                    case 56:
-                        $matches = array('foo' => $matches[1] ?? null, 'foo' => $matches[2] ?? null);
-
-                        // r1
-                        if ('/' !== $pathinfo && '/' === $pathinfo[-1]) {
-                            break;
-                        }
-                        return $this->mergeDefaults(array('_route' => 'r1') + $matches, array());
-
-                        // r2
-                        if ('/' !== $pathinfo && '/' === $pathinfo[-1]) {
-                            break;
-                        }
-                        return $this->mergeDefaults(array('_route' => 'r2') + $matches, array());
-
-                        break;
-                }
-
-                if (56 === $m) {
-                    break;
-                }
-                $regex = substr_replace($regex, 'F', $m - $offset, 1 + strlen($m));
-                $offset += strlen($m);
-            }
-        }
-        if ('/' === $pathinfo && !$allow && !$allowSchemes) {
-            throw new Symfony\Component\Routing\Exception\NoConfigurationException();
-        }
-
-        throw $allow ? new MethodNotAllowedException(array_keys($allow)) : new ResourceNotFoundException();
->>>>>>> 9dc9d7e0
     }
 }