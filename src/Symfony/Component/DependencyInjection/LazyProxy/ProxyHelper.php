--- conflicted
+++ resolved
@@ -31,18 +31,13 @@
         if (!$type) {
             return null;
         }
-<<<<<<< HEAD
-        if (!\is_string($type)) {
-            $name = $type->getName();
-=======
->>>>>>> cf66f033
 
         $types = [];
 
         foreach ($type instanceof \ReflectionUnionType ? $type->getTypes() : [$type] as $type) {
             $name = $type instanceof \ReflectionNamedType ? $type->getName() : (string) $type;
 
-            if (!\is_string($type) && $type->isBuiltin()) {
+            if ($type->isBuiltin()) {
                 if (!$noBuiltin) {
                     $types[] = $name;
                 }
