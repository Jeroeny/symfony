<?php

/*
 * This file is part of the Symfony package.
 *
 * (c) Fabien Potencier <fabien@symfony.com>
 *
 * For the full copyright and license information, please view the LICENSE
 * file that was distributed with this source code.
 */

namespace Symfony\Component\ExpressionLanguage\Tests;

use PHPUnit\Framework\TestCase;
use Symfony\Bridge\PhpUnit\ForwardCompatTestTrait;
use Symfony\Component\ExpressionLanguage\ExpressionFunction;
use Symfony\Component\ExpressionLanguage\ExpressionLanguage;
use Symfony\Component\ExpressionLanguage\ParsedExpression;
use Symfony\Component\ExpressionLanguage\Tests\Fixtures\TestProvider;

class ExpressionLanguageTest extends TestCase
{
    use ForwardCompatTestTrait;

    public function testCachedParse()
    {
        $cacheMock = $this->getMockBuilder('Psr\Cache\CacheItemPoolInterface')->getMock();
        $cacheItemMock = $this->getMockBuilder('Psr\Cache\CacheItemInterface')->getMock();
        $savedParsedExpression = null;
        $expressionLanguage = new ExpressionLanguage($cacheMock);

        $cacheMock
            ->expects($this->exactly(2))
            ->method('getItem')
            ->with('1%20%2B%201%2F%2F')
            ->willReturn($cacheItemMock)
        ;

        $cacheItemMock
            ->expects($this->exactly(2))
            ->method('get')
            ->willReturnCallback(function () use (&$savedParsedExpression) {
                return $savedParsedExpression;
            })
        ;

        $cacheItemMock
            ->expects($this->exactly(1))
            ->method('set')
            ->with($this->isInstanceOf(ParsedExpression::class))
            ->willReturnCallback(function ($parsedExpression) use (&$savedParsedExpression) {
                $savedParsedExpression = $parsedExpression;
            })
        ;

        $cacheMock
            ->expects($this->exactly(1))
            ->method('save')
            ->with($cacheItemMock)
        ;

        $parsedExpression = $expressionLanguage->parse('1 + 1', []);
        $this->assertSame($savedParsedExpression, $parsedExpression);

        $parsedExpression = $expressionLanguage->parse('1 + 1', []);
        $this->assertSame($savedParsedExpression, $parsedExpression);
    }

<<<<<<< HEAD
=======
    /**
     * @group legacy
     */
    public function testCachedParseWithDeprecatedParserCacheInterface()
    {
        $cacheMock = $this->getMockBuilder('Symfony\Component\ExpressionLanguage\ParserCache\ParserCacheInterface')->getMock();

        $cacheItemMock = $this->getMockBuilder('Psr\Cache\CacheItemInterface')->getMock();
        $savedParsedExpression = null;
        $expressionLanguage = new ExpressionLanguage($cacheMock);

        $cacheMock
            ->expects($this->exactly(1))
            ->method('fetch')
            ->with('1%20%2B%201%2F%2F')
            ->willReturn($savedParsedExpression)
        ;

        $cacheMock
            ->expects($this->exactly(1))
            ->method('save')
            ->with('1%20%2B%201%2F%2F', $this->isInstanceOf(ParsedExpression::class))
            ->willReturnCallback(function ($key, $expression) use (&$savedParsedExpression) {
                $savedParsedExpression = $expression;
            })
        ;

        $parsedExpression = $expressionLanguage->parse('1 + 1', []);
        $this->assertSame($savedParsedExpression, $parsedExpression);
    }

    public function testWrongCacheImplementation()
    {
        $this->expectException('InvalidArgumentException');
        $this->expectExceptionMessage('Cache argument has to implement Psr\Cache\CacheItemPoolInterface.');
        $cacheMock = $this->getMockBuilder('Psr\Cache\CacheItemSpoolInterface')->getMock();
        $expressionLanguage = new ExpressionLanguage($cacheMock);
    }

>>>>>>> 8173dafd
    public function testConstantFunction()
    {
        $expressionLanguage = new ExpressionLanguage();
        $this->assertEquals(PHP_VERSION, $expressionLanguage->evaluate('constant("PHP_VERSION")'));

        $expressionLanguage = new ExpressionLanguage();
        $this->assertEquals('\constant("PHP_VERSION")', $expressionLanguage->compile('constant("PHP_VERSION")'));
    }

    public function testProviders()
    {
        $expressionLanguage = new ExpressionLanguage(null, [new TestProvider()]);
        $this->assertEquals('foo', $expressionLanguage->evaluate('identity("foo")'));
        $this->assertEquals('"foo"', $expressionLanguage->compile('identity("foo")'));
        $this->assertEquals('FOO', $expressionLanguage->evaluate('strtoupper("foo")'));
        $this->assertEquals('\strtoupper("foo")', $expressionLanguage->compile('strtoupper("foo")'));
        $this->assertEquals('foo', $expressionLanguage->evaluate('strtolower("FOO")'));
        $this->assertEquals('\strtolower("FOO")', $expressionLanguage->compile('strtolower("FOO")'));
        $this->assertTrue($expressionLanguage->evaluate('fn_namespaced()'));
        $this->assertEquals('\Symfony\Component\ExpressionLanguage\Tests\Fixtures\fn_namespaced()', $expressionLanguage->compile('fn_namespaced()'));
    }

    /**
     * @dataProvider shortCircuitProviderEvaluate
     */
    public function testShortCircuitOperatorsEvaluate($expression, array $values, $expected)
    {
        $expressionLanguage = new ExpressionLanguage();
        $this->assertEquals($expected, $expressionLanguage->evaluate($expression, $values));
    }

    /**
     * @dataProvider shortCircuitProviderCompile
     */
    public function testShortCircuitOperatorsCompile($expression, array $names, $expected)
    {
        $result = null;
        $expressionLanguage = new ExpressionLanguage();
        eval(sprintf('$result = %s;', $expressionLanguage->compile($expression, $names)));
        $this->assertSame($expected, $result);
    }

    public function testParseThrowsInsteadOfNotice()
    {
        $this->expectException('Symfony\Component\ExpressionLanguage\SyntaxError');
        $this->expectExceptionMessage('Unexpected end of expression around position 6 for expression `node.`.');
        $expressionLanguage = new ExpressionLanguage();
        $expressionLanguage->parse('node.', ['node']);
    }

    public function shortCircuitProviderEvaluate()
    {
        $object = $this->getMockBuilder('stdClass')->setMethods(['foo'])->getMock();
        $object->expects($this->never())->method('foo');

        return [
            ['false and object.foo()', ['object' => $object], false],
            ['false && object.foo()', ['object' => $object], false],
            ['true || object.foo()', ['object' => $object], true],
            ['true or object.foo()', ['object' => $object], true],
        ];
    }

    public function shortCircuitProviderCompile()
    {
        return [
            ['false and foo', ['foo' => 'foo'], false],
            ['false && foo', ['foo' => 'foo'], false],
            ['true || foo', ['foo' => 'foo'], true],
            ['true or foo', ['foo' => 'foo'], true],
        ];
    }

    public function testCachingForOverriddenVariableNames()
    {
        $expressionLanguage = new ExpressionLanguage();
        $expression = 'a + b';
        $expressionLanguage->evaluate($expression, ['a' => 1, 'b' => 1]);
        $result = $expressionLanguage->compile($expression, ['a', 'B' => 'b']);
        $this->assertSame('($a + $B)', $result);
    }

    public function testStrictEquality()
    {
        $expressionLanguage = new ExpressionLanguage();
        $expression = '123 === a';
        $result = $expressionLanguage->compile($expression, ['a']);
        $this->assertSame('(123 === $a)', $result);
    }

    public function testCachingWithDifferentNamesOrder()
    {
        $cacheMock = $this->getMockBuilder('Psr\Cache\CacheItemPoolInterface')->getMock();
        $cacheItemMock = $this->getMockBuilder('Psr\Cache\CacheItemInterface')->getMock();
        $expressionLanguage = new ExpressionLanguage($cacheMock);
        $savedParsedExpressions = [];

        $cacheMock
            ->expects($this->exactly(2))
            ->method('getItem')
            ->with('a%20%2B%20b%2F%2Fa%7CB%3Ab')
            ->willReturn($cacheItemMock)
        ;

        $cacheItemMock
            ->expects($this->exactly(2))
            ->method('get')
            ->willReturnCallback(function () use (&$savedParsedExpression) {
                return $savedParsedExpression;
            })
        ;

        $cacheItemMock
            ->expects($this->exactly(1))
            ->method('set')
            ->with($this->isInstanceOf(ParsedExpression::class))
            ->willReturnCallback(function ($parsedExpression) use (&$savedParsedExpression) {
                $savedParsedExpression = $parsedExpression;
            })
        ;

        $cacheMock
            ->expects($this->exactly(1))
            ->method('save')
            ->with($cacheItemMock)
        ;

        $expression = 'a + b';
        $expressionLanguage->compile($expression, ['a', 'B' => 'b']);
        $expressionLanguage->compile($expression, ['B' => 'b', 'a']);
    }

    /**
     * @dataProvider getRegisterCallbacks
     */
    public function testRegisterAfterParse($registerCallback)
    {
        $this->expectException('LogicException');
        $el = new ExpressionLanguage();
        $el->parse('1 + 1', []);
        $registerCallback($el);
    }

    /**
     * @dataProvider getRegisterCallbacks
     */
    public function testRegisterAfterEval($registerCallback)
    {
        $this->expectException('LogicException');
        $el = new ExpressionLanguage();
        $el->evaluate('1 + 1');
        $registerCallback($el);
    }

    public function testCallBadCallable()
    {
        $this->expectException('RuntimeException');
        $this->expectExceptionMessageRegExp('/Unable to call method "\w+" of object "\w+"./');
        $el = new ExpressionLanguage();
        $el->evaluate('foo.myfunction()', ['foo' => new \stdClass()]);
    }

    /**
     * @dataProvider getRegisterCallbacks
     */
    public function testRegisterAfterCompile($registerCallback)
    {
        $this->expectException('LogicException');
        $el = new ExpressionLanguage();
        $el->compile('1 + 1');
        $registerCallback($el);
    }

    public function getRegisterCallbacks()
    {
        return [
            [
                function (ExpressionLanguage $el) {
                    $el->register('fn', function () {}, function () {});
                },
            ],
            [
                function (ExpressionLanguage $el) {
                    $el->addFunction(new ExpressionFunction('fn', function () {}, function () {}));
                },
            ],
            [
                function (ExpressionLanguage $el) {
                    $el->registerProvider(new TestProvider());
                },
            ],
        ];
    }
}<|MERGE_RESOLUTION|>--- conflicted
+++ resolved
@@ -66,48 +66,6 @@
         $this->assertSame($savedParsedExpression, $parsedExpression);
     }
 
-<<<<<<< HEAD
-=======
-    /**
-     * @group legacy
-     */
-    public function testCachedParseWithDeprecatedParserCacheInterface()
-    {
-        $cacheMock = $this->getMockBuilder('Symfony\Component\ExpressionLanguage\ParserCache\ParserCacheInterface')->getMock();
-
-        $cacheItemMock = $this->getMockBuilder('Psr\Cache\CacheItemInterface')->getMock();
-        $savedParsedExpression = null;
-        $expressionLanguage = new ExpressionLanguage($cacheMock);
-
-        $cacheMock
-            ->expects($this->exactly(1))
-            ->method('fetch')
-            ->with('1%20%2B%201%2F%2F')
-            ->willReturn($savedParsedExpression)
-        ;
-
-        $cacheMock
-            ->expects($this->exactly(1))
-            ->method('save')
-            ->with('1%20%2B%201%2F%2F', $this->isInstanceOf(ParsedExpression::class))
-            ->willReturnCallback(function ($key, $expression) use (&$savedParsedExpression) {
-                $savedParsedExpression = $expression;
-            })
-        ;
-
-        $parsedExpression = $expressionLanguage->parse('1 + 1', []);
-        $this->assertSame($savedParsedExpression, $parsedExpression);
-    }
-
-    public function testWrongCacheImplementation()
-    {
-        $this->expectException('InvalidArgumentException');
-        $this->expectExceptionMessage('Cache argument has to implement Psr\Cache\CacheItemPoolInterface.');
-        $cacheMock = $this->getMockBuilder('Psr\Cache\CacheItemSpoolInterface')->getMock();
-        $expressionLanguage = new ExpressionLanguage($cacheMock);
-    }
-
->>>>>>> 8173dafd
     public function testConstantFunction()
     {
         $expressionLanguage = new ExpressionLanguage();
