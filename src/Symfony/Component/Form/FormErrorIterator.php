--- conflicted
+++ resolved
@@ -42,15 +42,11 @@
      */
     public const INDENTATION = '    ';
 
-<<<<<<< HEAD
     private FormInterface $form;
-=======
-    private $form;
 
     /**
      * @var list<T>
      */
->>>>>>> 480ab47d
     private array $errors;
 
     /**
