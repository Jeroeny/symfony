--- conflicted
+++ resolved
@@ -37,16 +37,7 @@
         return $this->logger;
     }
 
-<<<<<<< HEAD
-    public function getDebugger()
-    {
-        return $this->debugger;
-    }
-
     public function isFresh(TemplateReferenceInterface $template, $time): bool
-=======
-    public function isFresh(TemplateReferenceInterface $template, $time)
->>>>>>> 1ccc9704
     {
         return false;
     }
