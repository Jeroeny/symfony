--- conflicted
+++ resolved
@@ -16,16 +16,7 @@
  */
 class NotFoundHttpException extends HttpException
 {
-<<<<<<< HEAD
-    public function __construct(string $message = '', \Throwable $previous = null, int $code = 0, array $headers = [])
-=======
-    /**
-     * @param string|null     $message  The internal exception message
-     * @param \Throwable|null $previous The previous exception
-     * @param int             $code     The internal exception code
-     */
-    public function __construct(?string $message = '', ?\Throwable $previous = null, int $code = 0, array $headers = [])
->>>>>>> 2a31f2dd
+    public function __construct(string $message = '', ?\Throwable $previous = null, int $code = 0, array $headers = [])
     {
         parent::__construct(404, $message, $previous, $headers, $code);
     }
