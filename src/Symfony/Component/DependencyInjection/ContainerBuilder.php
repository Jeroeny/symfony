<?php

/*
 * This file is part of the Symfony package.
 *
 * (c) Fabien Potencier <fabien@symfony.com>
 *
 * For the full copyright and license information, please view the LICENSE
 * file that was distributed with this source code.
 */

namespace Symfony\Component\DependencyInjection;

use Symfony\Component\DependencyInjection\Compiler\Compiler;
use Symfony\Component\DependencyInjection\Compiler\CompilerPassInterface;
use Symfony\Component\DependencyInjection\Compiler\PassConfig;
use Symfony\Component\DependencyInjection\Exception\BadMethodCallException;
use Symfony\Component\DependencyInjection\Exception\InactiveScopeException;
use Symfony\Component\DependencyInjection\Exception\InvalidArgumentException;
use Symfony\Component\DependencyInjection\Exception\LogicException;
use Symfony\Component\DependencyInjection\Exception\RuntimeException;
use Symfony\Component\DependencyInjection\Extension\ExtensionInterface;
use Symfony\Component\Config\Resource\FileResource;
use Symfony\Component\Config\Resource\ResourceInterface;
use Symfony\Component\DependencyInjection\LazyProxy\Instantiator\InstantiatorInterface;
use Symfony\Component\DependencyInjection\LazyProxy\Instantiator\RealServiceInstantiator;
use Symfony\Component\ExpressionLanguage\Expression;
use Symfony\Component\ExpressionLanguage\ExpressionFunctionProviderInterface;

/**
 * ContainerBuilder is a DI container that provides an API to easily describe services.
 *
 * @author Fabien Potencier <fabien@symfony.com>
 *
 * @api
 */
class ContainerBuilder extends Container implements TaggedContainerInterface
{
    /**
     * @var ExtensionInterface[]
     */
    private $extensions = array();

    /**
     * @var ExtensionInterface[]
     */
    private $extensionsByNs = array();

    /**
     * @var Definition[]
     */
    private $definitions = array();

    /**
     * @var Definition[]
     */
    private $obsoleteDefinitions = array();

    /**
     * @var Alias[]
     */
    private $aliasDefinitions = array();

    /**
     * @var ResourceInterface[]
     */
    private $resources = array();

    private $extensionConfigs = array();

    /**
     * @var Compiler
     */
    private $compiler;

    private $trackResources = true;

    /**
     * @var InstantiatorInterface|null
     */
    private $proxyInstantiator;

    /**
     * @var ExpressionLanguage|null
     */
    private $expressionLanguage;

    /**
     * @var ExpressionFunctionProviderInterface[]
     */
    private $expressionLanguageProviders = array();

    /**
     * Sets the track resources flag.
     *
     * If you are not using the loaders and therefore don't want
     * to depend on the Config component, set this flag to false.
     *
     * @param bool $track true if you want to track resources, false otherwise
     */
    public function setResourceTracking($track)
    {
        $this->trackResources = (bool) $track;
    }

    /**
     * Checks if resources are tracked.
     *
     * @return bool true if resources are tracked, false otherwise
     */
    public function isTrackingResources()
    {
        return $this->trackResources;
    }

    /**
     * Sets the instantiator to be used when fetching proxies.
     *
     * @param InstantiatorInterface $proxyInstantiator
     */
    public function setProxyInstantiator(InstantiatorInterface $proxyInstantiator)
    {
        $this->proxyInstantiator = $proxyInstantiator;
    }

    /**
     * Registers an extension.
     *
     * @param ExtensionInterface $extension An extension instance
     *
     * @api
     */
    public function registerExtension(ExtensionInterface $extension)
    {
        $this->extensions[$extension->getAlias()] = $extension;

        if (false !== $extension->getNamespace()) {
            $this->extensionsByNs[$extension->getNamespace()] = $extension;
        }
    }

    /**
     * Returns an extension by alias or namespace.
     *
     * @param string $name An alias or a namespace
     *
     * @return ExtensionInterface An extension instance
     *
     * @throws LogicException if the extension is not registered
     *
     * @api
     */
    public function getExtension($name)
    {
        if (isset($this->extensions[$name])) {
            return $this->extensions[$name];
        }

        if (isset($this->extensionsByNs[$name])) {
            return $this->extensionsByNs[$name];
        }

        throw new LogicException(sprintf('Container extension "%s" is not registered', $name));
    }

    /**
     * Returns all registered extensions.
     *
     * @return ExtensionInterface[] An array of ExtensionInterface
     *
     * @api
     */
    public function getExtensions()
    {
        return $this->extensions;
    }

    /**
     * Checks if we have an extension.
     *
     * @param string $name The name of the extension
     *
     * @return bool If the extension exists
     *
     * @api
     */
    public function hasExtension($name)
    {
        return isset($this->extensions[$name]) || isset($this->extensionsByNs[$name]);
    }

    /**
     * Returns an array of resources loaded to build this configuration.
     *
     * @return ResourceInterface[] An array of resources
     *
     * @api
     */
    public function getResources()
    {
        return array_unique($this->resources);
    }

    /**
     * Adds a resource for this configuration.
     *
     * @param ResourceInterface $resource A resource instance
     *
     * @return ContainerBuilder The current instance
     *
     * @api
     */
    public function addResource(ResourceInterface $resource)
    {
        if (!$this->trackResources) {
            return $this;
        }

        $this->resources[] = $resource;

        return $this;
    }

    /**
     * Sets the resources for this configuration.
     *
     * @param ResourceInterface[] $resources An array of resources
     *
     * @return ContainerBuilder The current instance
     *
     * @api
     */
    public function setResources(array $resources)
    {
        if (!$this->trackResources) {
            return $this;
        }

        $this->resources = $resources;

        return $this;
    }

    /**
     * Adds the object class hierarchy as resources.
     *
     * @param object $object An object instance
     *
     * @return ContainerBuilder The current instance
     *
     * @api
     */
    public function addObjectResource($object)
    {
        if ($this->trackResources) {
            $this->addClassResource(new \ReflectionClass($object));
        }

        return $this;
    }

    /**
     * Adds the given class hierarchy as resources.
     *
     * @param \ReflectionClass $class
     *
     * @return ContainerBuilder The current instance
     */
    public function addClassResource(\ReflectionClass $class)
    {
        if (!$this->trackResources) {
            return $this;
        }

        do {
            $this->addResource(new FileResource($class->getFileName()));
        } while ($class = $class->getParentClass());

        return $this;
    }

    /**
     * Loads the configuration for an extension.
     *
     * @param string $extension The extension alias or namespace
     * @param array  $values    An array of values that customizes the extension
     *
     * @return ContainerBuilder The current instance
     *
     * @throws BadMethodCallException When this ContainerBuilder is frozen
     * @throws \LogicException        if the container is frozen
     *
     * @api
     */
    public function loadFromExtension($extension, array $values = array())
    {
        if ($this->isFrozen()) {
            throw new BadMethodCallException('Cannot load from an extension on a frozen container.');
        }

        $namespace = $this->getExtension($extension)->getAlias();

        $this->extensionConfigs[$namespace][] = $values;

        return $this;
    }

    /**
     * Adds a compiler pass.
     *
     * @param CompilerPassInterface $pass A compiler pass
     * @param string                $type The type of compiler pass
     *
     * @return ContainerBuilder The current instance
     *
     * @api
     */
    public function addCompilerPass(CompilerPassInterface $pass, $type = PassConfig::TYPE_BEFORE_OPTIMIZATION)
    {
        $this->getCompiler()->addPass($pass, $type);

        $this->addObjectResource($pass);

        return $this;
    }

    /**
     * Returns the compiler pass config which can then be modified.
     *
     * @return PassConfig The compiler pass config
     *
     * @api
     */
    public function getCompilerPassConfig()
    {
        return $this->getCompiler()->getPassConfig();
    }

    /**
     * Returns the compiler.
     *
     * @return Compiler The compiler
     *
     * @api
     */
    public function getCompiler()
    {
        if (null === $this->compiler) {
            $this->compiler = new Compiler();
        }

        return $this->compiler;
    }

    /**
     * Returns all Scopes.
     *
     * @return array An array of scopes
     *
     * @api
     */
    public function getScopes()
    {
        return $this->scopes;
    }

    /**
     * Returns all Scope children.
     *
     * @return array An array of scope children.
     *
     * @api
     */
    public function getScopeChildren()
    {
        return $this->scopeChildren;
    }

    /**
     * Sets a service.
     *
     * @param string $id      The service identifier
     * @param object $service The service instance
     * @param string $scope   The scope
     *
     * @throws BadMethodCallException When this ContainerBuilder is frozen
     *
     * @api
     */
    public function set($id, $service, $scope = self::SCOPE_CONTAINER)
    {
        $id = strtolower($id);

        if ($this->isFrozen()) {
            // setting a synthetic service on a frozen container is alright
            if (
                (!isset($this->definitions[$id]) && !isset($this->obsoleteDefinitions[$id]))
                    ||
                (isset($this->definitions[$id]) && !$this->definitions[$id]->isSynthetic())
                    ||
                (isset($this->obsoleteDefinitions[$id]) && !$this->obsoleteDefinitions[$id]->isSynthetic())
            ) {
                throw new BadMethodCallException(sprintf('Setting service "%s" on a frozen container is not allowed.', $id));
            }
        }

        if (isset($this->definitions[$id])) {
            $this->obsoleteDefinitions[$id] = $this->definitions[$id];
        }

        unset($this->definitions[$id], $this->aliasDefinitions[$id]);

        parent::set($id, $service, $scope);

        if (isset($this->obsoleteDefinitions[$id]) && $this->obsoleteDefinitions[$id]->isSynchronized()) {
            $this->synchronize($id);
        }
    }

    /**
     * Removes a service definition.
     *
     * @param string $id The service identifier
     *
     * @api
     */
    public function removeDefinition($id)
    {
        unset($this->definitions[strtolower($id)]);
    }

    /**
     * Returns true if the given service is defined.
     *
     * @param string $id The service identifier
     *
     * @return bool true if the service is defined, false otherwise
     *
     * @api
     */
    public function has($id)
    {
        $id = strtolower($id);

        return isset($this->definitions[$id]) || isset($this->aliasDefinitions[$id]) || parent::has($id);
    }

    /**
     * Gets a service.
     *
     * @param string $id              The service identifier
     * @param int    $invalidBehavior The behavior when the service does not exist
     *
     * @return object The associated service
     *
     * @throws InvalidArgumentException when no definitions are available
     * @throws InactiveScopeException   when the current scope is not active
     * @throws LogicException           when a circular dependency is detected
     * @throws \Exception
     *
     * @see Reference
     *
     * @api
     */
    public function get($id, $invalidBehavior = ContainerInterface::EXCEPTION_ON_INVALID_REFERENCE)
    {
        $id = strtolower($id);

        if ($service = parent::get($id, ContainerInterface::NULL_ON_INVALID_REFERENCE)) {
            return $service;
        }

<<<<<<< HEAD
        if (!$this->hasDefinition($id) && isset($this->aliasDefinitions[$id])) {
=======
        if (isset($this->loading[$id])) {
            throw new LogicException(sprintf('The service "%s" has a circular reference to itself.', $id));
        }

        if (!array_key_exists($id, $this->definitions) && isset($this->aliasDefinitions[$id])) {
>>>>>>> 7f24883f
            return $this->get($this->aliasDefinitions[$id]);
        }

        try {
            $definition = $this->getDefinition($id);
        } catch (InvalidArgumentException $e) {
            if (ContainerInterface::EXCEPTION_ON_INVALID_REFERENCE !== $invalidBehavior) {
                return;
            }

            throw $e;
        }

        $this->loading[$id] = true;

        try {
            $service = $this->createService($definition, $id);
        } catch (\Exception $e) {
            unset($this->loading[$id]);

            if ($e instanceof InactiveScopeException && self::EXCEPTION_ON_INVALID_REFERENCE !== $invalidBehavior) {
                return;
            }

            throw $e;
        }

        unset($this->loading[$id]);

        return $service;
    }

    /**
     * Merges a ContainerBuilder with the current ContainerBuilder configuration.
     *
     * Service definitions overrides the current defined ones.
     *
     * But for parameters, they are overridden by the current ones. It allows
     * the parameters passed to the container constructor to have precedence
     * over the loaded ones.
     *
     * $container = new ContainerBuilder(array('foo' => 'bar'));
     * $loader = new LoaderXXX($container);
     * $loader->load('resource_name');
     * $container->register('foo', new stdClass());
     *
     * In the above example, even if the loaded resource defines a foo
     * parameter, the value will still be 'bar' as defined in the ContainerBuilder
     * constructor.
     *
     * @param ContainerBuilder $container The ContainerBuilder instance to merge.
     *
     * @throws BadMethodCallException When this ContainerBuilder is frozen
     *
     * @api
     */
    public function merge(ContainerBuilder $container)
    {
        if ($this->isFrozen()) {
            throw new BadMethodCallException('Cannot merge on a frozen container.');
        }

        $this->addDefinitions($container->getDefinitions());
        $this->addAliases($container->getAliases());
        $this->getParameterBag()->add($container->getParameterBag()->all());

        if ($this->trackResources) {
            foreach ($container->getResources() as $resource) {
                $this->addResource($resource);
            }
        }

        foreach ($this->extensions as $name => $extension) {
            if (!isset($this->extensionConfigs[$name])) {
                $this->extensionConfigs[$name] = array();
            }

            $this->extensionConfigs[$name] = array_merge($this->extensionConfigs[$name], $container->getExtensionConfig($name));
        }
    }

    /**
     * Returns the configuration array for the given extension.
     *
     * @param string $name The name of the extension
     *
     * @return array An array of configuration
     *
     * @api
     */
    public function getExtensionConfig($name)
    {
        if (!isset($this->extensionConfigs[$name])) {
            $this->extensionConfigs[$name] = array();
        }

        return $this->extensionConfigs[$name];
    }

    /**
     * Prepends a config array to the configs of the given extension.
     *
     * @param string $name   The name of the extension
     * @param array  $config The config to set
     */
    public function prependExtensionConfig($name, array $config)
    {
        if (!isset($this->extensionConfigs[$name])) {
            $this->extensionConfigs[$name] = array();
        }

        array_unshift($this->extensionConfigs[$name], $config);
    }

    /**
     * Compiles the container.
     *
     * This method passes the container to compiler
     * passes whose job is to manipulate and optimize
     * the container.
     *
     * The main compiler passes roughly do four things:
     *
     *  * The extension configurations are merged;
     *  * Parameter values are resolved;
     *  * The parameter bag is frozen;
     *  * Extension loading is disabled.
     *
     * @api
     */
    public function compile()
    {
        $compiler = $this->getCompiler();

        if ($this->trackResources) {
            foreach ($compiler->getPassConfig()->getPasses() as $pass) {
                $this->addObjectResource($pass);
            }
        }

        $compiler->compile($this);

        if ($this->trackResources) {
            foreach ($this->definitions as $definition) {
                if ($definition->isLazy() && ($class = $definition->getClass()) && class_exists($class)) {
                    $this->addClassResource(new \ReflectionClass($class));
                }
            }
        }

        $this->extensionConfigs = array();

        parent::compile();
    }

    /**
     * Gets all service ids.
     *
     * @return array An array of all defined service ids
     */
    public function getServiceIds()
    {
        return array_unique(array_merge(array_keys($this->getDefinitions()), array_keys($this->aliasDefinitions), parent::getServiceIds()));
    }

    /**
     * Adds the service aliases.
     *
     * @param array $aliases An array of aliases
     *
     * @api
     */
    public function addAliases(array $aliases)
    {
        foreach ($aliases as $alias => $id) {
            $this->setAlias($alias, $id);
        }
    }

    /**
     * Sets the service aliases.
     *
     * @param array $aliases An array of aliases
     *
     * @api
     */
    public function setAliases(array $aliases)
    {
        $this->aliasDefinitions = array();
        $this->addAliases($aliases);
    }

    /**
     * Sets an alias for an existing service.
     *
     * @param string       $alias The alias to create
     * @param string|Alias $id    The service to alias
     *
     * @throws InvalidArgumentException if the id is not a string or an Alias
     * @throws InvalidArgumentException if the alias is for itself
     *
     * @api
     */
    public function setAlias($alias, $id)
    {
        $alias = strtolower($alias);

        if (is_string($id)) {
            $id = new Alias($id);
        } elseif (!$id instanceof Alias) {
            throw new InvalidArgumentException('$id must be a string, or an Alias object.');
        }

        if ($alias === (string) $id) {
            throw new InvalidArgumentException(sprintf('An alias can not reference itself, got a circular reference on "%s".', $alias));
        }

        unset($this->definitions[$alias]);

        $this->aliasDefinitions[$alias] = $id;
    }

    /**
     * Removes an alias.
     *
     * @param string $alias The alias to remove
     *
     * @api
     */
    public function removeAlias($alias)
    {
        unset($this->aliasDefinitions[strtolower($alias)]);
    }

    /**
     * Returns true if an alias exists under the given identifier.
     *
     * @param string $id The service identifier
     *
     * @return bool true if the alias exists, false otherwise
     *
     * @api
     */
    public function hasAlias($id)
    {
        return isset($this->aliasDefinitions[strtolower($id)]);
    }

    /**
     * Gets all defined aliases.
     *
     * @return Alias[] An array of aliases
     *
     * @api
     */
    public function getAliases()
    {
        return $this->aliasDefinitions;
    }

    /**
     * Gets an alias.
     *
     * @param string $id The service identifier
     *
     * @return Alias An Alias instance
     *
     * @throws InvalidArgumentException if the alias does not exist
     *
     * @api
     */
    public function getAlias($id)
    {
        $id = strtolower($id);

        if (!isset($this->aliasDefinitions[$id])) {
            throw new InvalidArgumentException(sprintf('The service alias "%s" does not exist.', $id));
        }

        return $this->aliasDefinitions[$id];
    }

    /**
     * Registers a service definition.
     *
     * This methods allows for simple registration of service definition
     * with a fluid interface.
     *
     * @param string $id    The service identifier
     * @param string $class The service class
     *
     * @return Definition A Definition instance
     *
     * @api
     */
    public function register($id, $class = null)
    {
        return $this->setDefinition($id, new Definition($class));
    }

    /**
     * Adds the service definitions.
     *
     * @param Definition[] $definitions An array of service definitions
     *
     * @api
     */
    public function addDefinitions(array $definitions)
    {
        foreach ($definitions as $id => $definition) {
            $this->setDefinition($id, $definition);
        }
    }

    /**
     * Sets the service definitions.
     *
     * @param Definition[] $definitions An array of service definitions
     *
     * @api
     */
    public function setDefinitions(array $definitions)
    {
        $this->definitions = array();
        $this->addDefinitions($definitions);
    }

    /**
     * Gets all service definitions.
     *
     * @return Definition[] An array of Definition instances
     *
     * @api
     */
    public function getDefinitions()
    {
        return $this->definitions;
    }

    /**
     * Sets a service definition.
     *
     * @param string     $id         The service identifier
     * @param Definition $definition A Definition instance
     *
     * @return Definition the service definition
     *
     * @throws BadMethodCallException When this ContainerBuilder is frozen
     *
     * @api
     */
    public function setDefinition($id, Definition $definition)
    {
        if ($this->isFrozen()) {
            throw new BadMethodCallException('Adding definition to a frozen container is not allowed');
        }

        $id = strtolower($id);

        unset($this->aliasDefinitions[$id]);

        return $this->definitions[$id] = $definition;
    }

    /**
     * Returns true if a service definition exists under the given identifier.
     *
     * @param string $id The service identifier
     *
     * @return bool true if the service definition exists, false otherwise
     *
     * @api
     */
    public function hasDefinition($id)
    {
        return array_key_exists(strtolower($id), $this->definitions);
    }

    /**
     * Gets a service definition.
     *
     * @param string $id The service identifier
     *
     * @return Definition A Definition instance
     *
     * @throws InvalidArgumentException if the service definition does not exist
     *
     * @api
     */
    public function getDefinition($id)
    {
        $id = strtolower($id);

        if (!array_key_exists($id, $this->definitions)) {
            throw new InvalidArgumentException(sprintf('The service definition "%s" does not exist.', $id));
        }

        return $this->definitions[$id];
    }

    /**
     * Gets a service definition by id or alias.
     *
     * The method "unaliases" recursively to return a Definition instance.
     *
     * @param string $id The service identifier or alias
     *
     * @return Definition A Definition instance
     *
     * @throws InvalidArgumentException if the service definition does not exist
     *
     * @api
     */
    public function findDefinition($id)
    {
        $id = strtolower($id);

        while (isset($this->aliasDefinitions[$id])) {
            $id = (string) $this->aliasDefinitions[$id];
        }

        return $this->getDefinition($id);
    }

    /**
     * Creates a service for a service definition.
     *
     * @param Definition $definition A service definition instance
     * @param string     $id         The service identifier
     * @param bool       $tryProxy   Whether to try proxying the service with a lazy proxy
     *
     * @return object The service described by the service definition
     *
     * @throws RuntimeException         When the scope is inactive
     * @throws RuntimeException         When the factory definition is incomplete
     * @throws RuntimeException         When the service is a synthetic service
     * @throws InvalidArgumentException When configure callable is not callable
     *
     * @internal this method is public because of PHP 5.3 limitations, do not use it explicitly in your code
     */
    public function createService(Definition $definition, $id, $tryProxy = true)
    {
        if ($definition->isSynthetic()) {
            throw new RuntimeException(sprintf('You have requested a synthetic service ("%s"). The DIC does not know how to construct this service.', $id));
        }

        if ($tryProxy && $definition->isLazy()) {
            $container = $this;

            $proxy = $this
                ->getProxyInstantiator()
                ->instantiateProxy(
                    $container,
                    $definition,
                    $id, function () use ($definition, $id, $container) {
                        return $container->createService($definition, $id, false);
                    }
                );
            $this->shareService($definition, $proxy, $id);

            return $proxy;
        }

        $parameterBag = $this->getParameterBag();

        if (null !== $definition->getFile()) {
            require_once $parameterBag->resolveValue($definition->getFile());
        }

        $arguments = $this->resolveServices($parameterBag->unescapeValue($parameterBag->resolveValue($definition->getArguments())));

        if (null !== $factory = $definition->getFactory()) {
            if (is_array($factory)) {
                $factory = array($this->resolveServices($parameterBag->resolveValue($factory[0])), $factory[1]);
            } elseif (!is_string($factory)) {
                throw new RuntimeException(sprintf('Cannot create service "%s" because of invalid factory', $id));
            }

            $service = call_user_func_array($factory, $arguments);
        } elseif (null !== $definition->getFactoryMethod()) {
            if (null !== $definition->getFactoryClass()) {
                $factory = $parameterBag->resolveValue($definition->getFactoryClass());
            } elseif (null !== $definition->getFactoryService()) {
                $factory = $this->get($parameterBag->resolveValue($definition->getFactoryService()));
            } else {
                throw new RuntimeException(sprintf('Cannot create service "%s" from factory method without a factory service or factory class.', $id));
            }

            $service = call_user_func_array(array($factory, $definition->getFactoryMethod()), $arguments);
        } else {
            $r = new \ReflectionClass($parameterBag->resolveValue($definition->getClass()));

            $service = null === $r->getConstructor() ? $r->newInstance() : $r->newInstanceArgs($arguments);
        }

        if ($tryProxy || !$definition->isLazy()) {
            // share only if proxying failed, or if not a proxy
            $this->shareService($definition, $service, $id);
        }

        foreach ($definition->getMethodCalls() as $call) {
            $this->callMethod($service, $call);
        }

        $properties = $this->resolveServices($parameterBag->resolveValue($definition->getProperties()));
        foreach ($properties as $name => $value) {
            $service->$name = $value;
        }

        if ($callable = $definition->getConfigurator()) {
            if (is_array($callable)) {
                $callable[0] = $callable[0] instanceof Reference ? $this->get((string) $callable[0]) : $parameterBag->resolveValue($callable[0]);
            }

            if (!is_callable($callable)) {
                throw new InvalidArgumentException(sprintf('The configure callable for class "%s" is not a callable.', get_class($service)));
            }

            call_user_func($callable, $service);
        }

        return $service;
    }

    /**
     * Replaces service references by the real service instance and evaluates expressions.
     *
     * @param mixed $value A value
     *
     * @return mixed The same value with all service references replaced by
     *               the real service instances and all expressions evaluated
     */
    public function resolveServices($value)
    {
        if (is_array($value)) {
            $value = array_map(array($this, 'resolveServices'), $value);
        } elseif ($value instanceof Reference) {
            $value = $this->get((string) $value, $value->getInvalidBehavior());
        } elseif ($value instanceof Definition) {
            $value = $this->createService($value, null);
        } elseif ($value instanceof Expression) {
            $value = $this->getExpressionLanguage()->evaluate($value, array('container' => $this));
        }

        return $value;
    }

    /**
     * Returns service ids for a given tag.
     *
     * Example:
     *
     * $container->register('foo')->addTag('my.tag', array('hello' => 'world'));
     *
     * $serviceIds = $container->findTaggedServiceIds('my.tag');
     * foreach ($serviceIds as $serviceId => $tags) {
     *     foreach ($tags as $tag) {
     *         echo $tag['hello'];
     *     }
     * }
     *
     * @param string $name The tag name
     *
     * @return array An array of tags with the tagged service as key, holding a list of attribute arrays.
     *
     * @api
     */
    public function findTaggedServiceIds($name)
    {
        $tags = array();
        foreach ($this->getDefinitions() as $id => $definition) {
            if ($definition->hasTag($name)) {
                $tags[$id] = $definition->getTag($name);
            }
        }

        return $tags;
    }

    /**
     * Returns all tags the defined services use.
     *
     * @return array An array of tags
     */
    public function findTags()
    {
        $tags = array();
        foreach ($this->getDefinitions() as $id => $definition) {
            $tags = array_merge(array_keys($definition->getTags()), $tags);
        }

        return array_unique($tags);
    }

    public function addExpressionLanguageProvider(ExpressionFunctionProviderInterface $provider)
    {
        $this->expressionLanguageProviders[] = $provider;
    }

    /**
     * @return ExpressionFunctionProviderInterface[]
     */
    public function getExpressionLanguageProviders()
    {
        return $this->expressionLanguageProviders;
    }

    /**
     * Returns the Service Conditionals.
     *
     * @param mixed $value An array of conditionals to return.
     *
     * @return array An array of Service conditionals
     */
    public static function getServiceConditionals($value)
    {
        $services = array();

        if (is_array($value)) {
            foreach ($value as $v) {
                $services = array_unique(array_merge($services, self::getServiceConditionals($v)));
            }
        } elseif ($value instanceof Reference && $value->getInvalidBehavior() === ContainerInterface::IGNORE_ON_INVALID_REFERENCE) {
            $services[] = (string) $value;
        }

        return $services;
    }

    /**
     * Retrieves the currently set proxy instantiator or instantiates one.
     *
     * @return InstantiatorInterface
     */
    private function getProxyInstantiator()
    {
        if (!$this->proxyInstantiator) {
            $this->proxyInstantiator = new RealServiceInstantiator();
        }

        return $this->proxyInstantiator;
    }

    /**
     * Synchronizes a service change.
     *
     * This method updates all services that depend on the given
     * service by calling all methods referencing it.
     *
     * @param string $id A service id
     */
    private function synchronize($id)
    {
        foreach ($this->definitions as $definitionId => $definition) {
            // only check initialized services
            if (!$this->initialized($definitionId)) {
                continue;
            }

            foreach ($definition->getMethodCalls() as $call) {
                foreach ($call[1] as $argument) {
                    if ($argument instanceof Reference && $id == (string) $argument) {
                        $this->callMethod($this->get($definitionId), $call);
                    }
                }
            }
        }
    }

    private function callMethod($service, $call)
    {
        $services = self::getServiceConditionals($call[1]);

        foreach ($services as $s) {
            if (!$this->has($s)) {
                return;
            }
        }

        call_user_func_array(array($service, $call[0]), $this->resolveServices($this->getParameterBag()->resolveValue($call[1])));
    }

    /**
     * Shares a given service in the container.
     *
     * @param Definition $definition
     * @param mixed      $service
     * @param string     $id
     *
     * @throws InactiveScopeException
     */
    private function shareService(Definition $definition, $service, $id)
    {
        if (self::SCOPE_PROTOTYPE !== $scope = $definition->getScope()) {
            if (self::SCOPE_CONTAINER !== $scope && !isset($this->scopedServices[$scope])) {
                throw new InactiveScopeException($id, $scope);
            }

            $this->services[$lowerId = strtolower($id)] = $service;

            if (self::SCOPE_CONTAINER !== $scope) {
                $this->scopedServices[$scope][$lowerId] = $service;
            }
        }
    }

    private function getExpressionLanguage()
    {
        if (null === $this->expressionLanguage) {
            if (!class_exists('Symfony\Component\ExpressionLanguage\ExpressionLanguage')) {
                throw new RuntimeException('Unable to use expressions as the Symfony ExpressionLanguage component is not installed.');
            }
            $this->expressionLanguage = new ExpressionLanguage(null, $this->expressionLanguageProviders);
        }

        return $this->expressionLanguage;
    }
}<|MERGE_RESOLUTION|>--- conflicted
+++ resolved
@@ -470,15 +470,7 @@
             return $service;
         }
 
-<<<<<<< HEAD
-        if (!$this->hasDefinition($id) && isset($this->aliasDefinitions[$id])) {
-=======
-        if (isset($this->loading[$id])) {
-            throw new LogicException(sprintf('The service "%s" has a circular reference to itself.', $id));
-        }
-
         if (!array_key_exists($id, $this->definitions) && isset($this->aliasDefinitions[$id])) {
->>>>>>> 7f24883f
             return $this->get($this->aliasDefinitions[$id]);
         }
 
