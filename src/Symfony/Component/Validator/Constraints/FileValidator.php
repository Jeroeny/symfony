--- conflicted
+++ resolved
@@ -162,17 +162,10 @@
                 }
 
                 $this->context->addViolation($constraint->maxSizeMessage, array(
-<<<<<<< HEAD
-                    '{{ size }}'    => $sizeAsString,
-                    '{{ limit }}'   => $limitAsString,
-                    '{{ suffix }}'  => self::$suffices[$coef],
-                    '{{ file }}'    => $path,
-=======
-                    '{{ size }}' => $size,
-                    '{{ limit }}' => $limit,
-                    '{{ suffix }}' => $suffix,
+                    '{{ size }}' => $sizeAsString,
+                    '{{ limit }}' => $limitAsString,
+                    '{{ suffix }}' => self::$suffices[$coef],
                     '{{ file }}' => $this->formatValue($path),
->>>>>>> a4ec72e5
                 ));
 
                 return;
