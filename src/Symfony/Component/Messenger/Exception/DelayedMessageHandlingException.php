--- conflicted
+++ resolved
@@ -21,14 +21,10 @@
  */
 class DelayedMessageHandlingException extends RuntimeException implements WrappedExceptionsInterface
 {
-<<<<<<< HEAD
     use WrappedExceptionsTrait;
 
-    private Envelope $envelope;
-=======
     private array $exceptions;
     private ?Envelope $envelope;
->>>>>>> a9b9e4e9
 
     public function __construct(array $exceptions, Envelope $envelope = null)
     {
