--- conflicted
+++ resolved
@@ -19,17 +19,10 @@
     /**
      * @param class-string<Uuid&TimeBasedUidInterface> $class
      */
-<<<<<<< HEAD
     public function __construct(
         private string $class,
         private ?Uuid $node = null,
     ) {
-=======
-    public function __construct(string $class, ?Uuid $node = null)
-    {
-        $this->class = $class;
-        $this->node = $node;
->>>>>>> 6cd40eaa
     }
 
     public function create(?\DateTimeInterface $time = null): Uuid&TimeBasedUidInterface
