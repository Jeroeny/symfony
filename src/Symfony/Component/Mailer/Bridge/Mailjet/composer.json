--- conflicted
+++ resolved
@@ -17,12 +17,8 @@
     ],
     "require": {
         "php": ">=7.2.5",
-<<<<<<< HEAD
-        "symfony/mailer": "^4.4|^5.0|^6.0"
-=======
-        "symfony/mailer": "^4.4|^5.0",
+        "symfony/mailer": "^4.4|^5.0|^6.0",
         "symfony/polyfill-php80": "^1.16"
->>>>>>> 6d8dd92d
     },
     "require-dev": {
         "symfony/http-client": "^4.4|^5.0|^6.0"
