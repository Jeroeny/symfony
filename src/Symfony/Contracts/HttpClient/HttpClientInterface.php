<?php

/*
 * This file is part of the Symfony package.
 *
 * (c) Fabien Potencier <fabien@symfony.com>
 *
 * For the full copyright and license information, please view the LICENSE
 * file that was distributed with this source code.
 */

namespace Symfony\Contracts\HttpClient;

use Symfony\Contracts\HttpClient\Exception\TransportExceptionInterface;
use Symfony\Contracts\HttpClient\Test\HttpClientTestCase;

/**
 * Provides flexible methods for requesting HTTP resources synchronously or asynchronously.
 *
 * @see HttpClientTestCase for a reference test suite
 *
 * @author Nicolas Grekas <p@tchwork.com>
 */
interface HttpClientInterface
{
    public const OPTIONS_DEFAULTS = [
        'auth_basic' => null,   // array|string - an array containing the username as first value, and optionally the
                                //   password as the second one; or string like username:password - enabling HTTP Basic
                                //   authentication (RFC 7617)
        'auth_bearer' => null,  // string - a token enabling HTTP Bearer authorization (RFC 6750)
        'query' => [],          // string[] - associative array of query string values to merge with the request's URL
        'headers' => [],        // iterable|string[]|string[][] - headers names provided as keys or as part of values
        'body' => '',           // array|string|resource|\Traversable|\Closure - the callback SHOULD yield a string
                                //   smaller than the amount requested as argument; the empty string signals EOF; if
                                //   an array is passed, it is meant as a form payload of field names and values
        'json' => null,         // mixed - if set, implementations MUST set the "body" option to the JSON-encoded
                                //   value and set the "content-type" header to a JSON-compatible value if it is not
                                //   explicitly defined in the headers option - typically "application/json"
        'user_data' => null,    // mixed - any extra data to attach to the request (scalar, callable, object...) that
                                //   MUST be available via $response->getInfo('user_data') - not used internally
        'max_redirects' => 20,  // int - the maximum number of redirects to follow; a value lower than or equal to 0
                                //   means redirects should not be followed; "Authorization" and "Cookie" headers MUST
                                //   NOT follow except for the initial host name
        'http_version' => null, // string - defaults to the best supported version, typically 1.1 or 2.0
        'base_uri' => null,     // string - the URI to resolve relative URLs, following rules in RFC 3986, section 2
        'buffer' => true,       // bool|resource|\Closure - whether the content of the response should be buffered or not,
                                //   or a stream resource where the response body should be written,
                                //   or a closure telling if/where the response should be buffered based on its headers
        'on_progress' => null,  // callable(int $dlNow, int $dlSize, array $info) - throwing any exceptions MUST abort
                                //   the request; it MUST be called on DNS resolution, on arrival of headers and on
                                //   completion; it SHOULD be called on upload/download of data and at least 1/s
        'resolve' => [],        // string[] - a map of host to IP address that SHOULD replace DNS resolution
        'proxy' => null,        // string - by default, the proxy-related env vars handled by curl SHOULD be honored
        'no_proxy' => null,     // string - a comma separated list of hosts that do not require a proxy to be reached
        'timeout' => null,      // float - the idle timeout (in seconds) - defaults to ini_get('default_socket_timeout')
        'max_duration' => 0,    // float - the maximum execution time (in seconds) for the request+response as a whole;
                                //   a value lower than or equal to 0 means it is unlimited
        'bindto' => '0',        // string - the interface or the local socket to bind to
        'verify_peer' => true,  // see https://php.net/context.ssl for the following options
        'verify_host' => true,
        'cafile' => null,
        'capath' => null,
        'local_cert' => null,
        'local_pk' => null,
        'passphrase' => null,
        'ciphers' => null,
        'peer_fingerprint' => null,
        'capture_peer_cert_chain' => false,
        'crypto_method' => \STREAM_CRYPTO_METHOD_TLSv1_2_CLIENT, // STREAM_CRYPTO_METHOD_TLSv*_CLIENT - minimum TLS version
        'extra' => [],          // array - additional options that can be ignored if unsupported, unlike regular options
    ];

    /**
     * Requests an HTTP resource.
     *
     * Responses MUST be lazy, but their status code MUST be
     * checked even if none of their public methods are called.
     *
     * Implementations are not required to support all options described above; they can also
     * support more custom options; but in any case, they MUST throw a TransportExceptionInterface
     * when an unsupported option is passed.
     *
     * @throws TransportExceptionInterface When an unsupported option is passed
     */
    public function request(string $method, string $url, array $options = []): ResponseInterface;

    /**
     * Yields responses chunk by chunk as they complete.
     *
     * @param ResponseInterface|iterable<array-key, ResponseInterface> $responses One or more responses created by the current HTTP client
     * @param float|null                                               $timeout   The idle timeout before yielding timeout chunks
     */
<<<<<<< HEAD
    public function stream(ResponseInterface|iterable $responses, float $timeout = null): ResponseStreamInterface;
=======
    public function stream(ResponseInterface|iterable $responses, ?float $timeout = null): ResponseStreamInterface;
>>>>>>> a44829e2

    /**
     * Returns a new instance of the client with new default options.
     */
    public function withOptions(array $options): static;
}<|MERGE_RESOLUTION|>--- conflicted
+++ resolved
@@ -90,11 +90,7 @@
      * @param ResponseInterface|iterable<array-key, ResponseInterface> $responses One or more responses created by the current HTTP client
      * @param float|null                                               $timeout   The idle timeout before yielding timeout chunks
      */
-<<<<<<< HEAD
-    public function stream(ResponseInterface|iterable $responses, float $timeout = null): ResponseStreamInterface;
-=======
     public function stream(ResponseInterface|iterable $responses, ?float $timeout = null): ResponseStreamInterface;
->>>>>>> a44829e2
 
     /**
      * Returns a new instance of the client with new default options.
