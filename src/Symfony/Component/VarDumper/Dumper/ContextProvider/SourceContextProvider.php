--- conflicted
+++ resolved
@@ -29,15 +29,9 @@
     private int $limit;
     private ?string $charset;
     private ?string $projectDir;
-<<<<<<< HEAD
     private FileLinkFormatter|LegacyFileLinkFormatter|null $fileLinkFormatter;
 
-    public function __construct(string $charset = null, string $projectDir = null, FileLinkFormatter|LegacyFileLinkFormatter $fileLinkFormatter = null, int $limit = 9)
-=======
-    private ?FileLinkFormatter $fileLinkFormatter;
-
-    public function __construct(?string $charset = null, ?string $projectDir = null, ?FileLinkFormatter $fileLinkFormatter = null, int $limit = 9)
->>>>>>> a44829e2
+    public function __construct(?string $charset = null, ?string $projectDir = null, FileLinkFormatter|LegacyFileLinkFormatter|null $fileLinkFormatter = null, int $limit = 9)
     {
         $this->charset = $charset;
         $this->projectDir = $projectDir;
