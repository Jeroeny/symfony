{
    "name": "symfony/dependency-injection",
    "type": "library",
    "description": "Symfony DependencyInjection Component",
    "keywords": [],
    "homepage": "http://symfony.com",
    "license": "MIT",
    "authors": [
        {
            "name": "Fabien Potencier",
            "email": "fabien@symfony.com"
        },
        {
            "name": "Symfony Community",
            "homepage": "http://symfony.com/contributors"
        }
    ],
    "require": {
        "php": ">=5.3.3"
    },
    "require-dev": {
        "symfony/yaml": "~2.0",
<<<<<<< HEAD
        "symfony/config": ">=2.2.*,<2.4-dev"
=======
        "symfony/config": ">=2.2,<2.3-dev"
>>>>>>> c5148a1d
    },
    "suggest": {
        "symfony/yaml": "2.2.*",
        "symfony/config": "2.2.*"
    },
    "autoload": {
        "psr-0": { "Symfony\\Component\\DependencyInjection\\": "" }
    },
    "target-dir": "Symfony/Component/DependencyInjection",
    "minimum-stability": "dev",
    "extra": {
        "branch-alias": {
            "dev-master": "2.3-dev"
        }
    }
}<|MERGE_RESOLUTION|>--- conflicted
+++ resolved
@@ -20,11 +20,7 @@
     },
     "require-dev": {
         "symfony/yaml": "~2.0",
-<<<<<<< HEAD
-        "symfony/config": ">=2.2.*,<2.4-dev"
-=======
-        "symfony/config": ">=2.2,<2.3-dev"
->>>>>>> c5148a1d
+        "symfony/config": ">=2.2,<2.4-dev"
     },
     "suggest": {
         "symfony/yaml": "2.2.*",
