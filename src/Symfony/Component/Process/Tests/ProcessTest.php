<?php

/*
 * This file is part of the Symfony package.
 *
 * (c) Fabien Potencier <fabien@symfony.com>
 *
 * For the full copyright and license information, please view the LICENSE
 * file that was distributed with this source code.
 */

namespace Symfony\Component\Process\Tests;

use PHPUnit\Framework\TestCase;
use Symfony\Component\Process\Exception\InvalidArgumentException;
use Symfony\Component\Process\Exception\LogicException;
use Symfony\Component\Process\Exception\ProcessFailedException;
use Symfony\Component\Process\Exception\ProcessSignaledException;
use Symfony\Component\Process\Exception\ProcessTimedOutException;
use Symfony\Component\Process\Exception\RuntimeException;
use Symfony\Component\Process\InputStream;
use Symfony\Component\Process\PhpExecutableFinder;
use Symfony\Component\Process\Pipes\PipesInterface;
use Symfony\Component\Process\Process;

/**
 * @author Robert Schönthal <seroscho@googlemail.com>
 */
class ProcessTest extends TestCase
{
    private static $phpBin;
    private static $process;
    private static $sigchild;

    public static function setUpBeforeClass(): void
    {
        $phpBin = new PhpExecutableFinder();
        self::$phpBin = getenv('SYMFONY_PROCESS_PHP_TEST_BINARY') ?: ('phpdbg' === \PHP_SAPI ? 'php' : $phpBin->find());

        ob_start();
        phpinfo(\INFO_GENERAL);
        self::$sigchild = str_contains(ob_get_clean(), '--enable-sigchild');
    }

    protected function tearDown(): void
    {
        if (self::$process) {
            self::$process->stop(0);
            self::$process = null;
        }
    }

    public function testInvalidCwd()
    {
        $this->expectException(RuntimeException::class);
        $this->expectExceptionMessageMatches('/The provided cwd ".*" does not exist\./');
        try {
            // Check that it works fine if the CWD exists
            $cmd = new Process(['echo', 'test'], __DIR__);
            $cmd->run();
        } catch (\Exception $e) {
            $this->fail($e);
        }

        $cmd = new Process(['echo', 'test'], __DIR__.'/notfound/');
        $cmd->run();
    }

    public function testThatProcessDoesNotThrowWarningDuringRun()
    {
        if ('\\' === \DIRECTORY_SEPARATOR) {
            $this->markTestSkipped('This test is transient on Windows');
        }
        @trigger_error('Test Error', \E_USER_NOTICE);
        $process = $this->getProcessForCode('sleep(3)');
        $process->run();
        $actualError = error_get_last();
        $this->assertEquals('Test Error', $actualError['message']);
        $this->assertEquals(\E_USER_NOTICE, $actualError['type']);
    }

    public function testNegativeTimeoutFromConstructor()
    {
        $this->expectException(InvalidArgumentException::class);
        $this->getProcess('', null, null, null, -1);
    }

    public function testNegativeTimeoutFromSetter()
    {
        $this->expectException(InvalidArgumentException::class);
        $p = $this->getProcess('');
        $p->setTimeout(-1);
    }

    public function testFloatAndNullTimeout()
    {
        $p = $this->getProcess('');

        $p->setTimeout(10);
        $this->assertSame(10.0, $p->getTimeout());

        $p->setTimeout(null);
        $this->assertNull($p->getTimeout());

        $p->setTimeout(0.0);
        $this->assertNull($p->getTimeout());
    }

    /**
     * @requires extension pcntl
     */
    public function testStopWithTimeoutIsActuallyWorking()
    {
        $p = $this->getProcess([self::$phpBin, __DIR__.'/NonStopableProcess.php', 30]);
        $p->start();

        while ($p->isRunning() && !str_contains($p->getOutput(), 'received')) {
            usleep(1000);
        }

        if (!$p->isRunning()) {
            throw new \LogicException('Process is not running: '.$p->getErrorOutput());
        }

        $start = microtime(true);
        $p->stop(0.1);

        $p->wait();

        $this->assertLessThan(15, microtime(true) - $start);
    }

    public function testWaitUntilSpecificOutput()
    {
        if ('\\' === \DIRECTORY_SEPARATOR) {
            $this->markTestIncomplete('This test is too transient on Windows, help wanted to improve it');
        }

        $p = $this->getProcess([self::$phpBin, __DIR__.'/KillableProcessWithOutput.php']);
        $p->start();

        $start = microtime(true);

        $completeOutput = '';
        $result = $p->waitUntil(function ($type, $output) use (&$completeOutput) {
            return str_contains($completeOutput .= $output, 'One more');
        });
        $this->assertTrue($result);
        $this->assertLessThan(20, microtime(true) - $start);
        $this->assertStringStartsWith("First iteration output\nSecond iteration output\nOne more", $completeOutput);
        $p->stop();
    }

    public function testWaitUntilCanReturnFalse()
    {
        $p = $this->getProcess('echo foo');
        $p->start();
        $this->assertFalse($p->waitUntil(fn () => false));
    }

    public function testAllOutputIsActuallyReadOnTermination()
    {
        // this code will result in a maximum of 2 reads of 8192 bytes by calling
        // start() and isRunning().  by the time getOutput() is called the process
        // has terminated so the internal pipes array is already empty. normally
        // the call to start() will not read any data as the process will not have
        // generated output, but this is non-deterministic so we must count it as
        // a possibility.  therefore we need 2 * PipesInterface::CHUNK_SIZE plus
        // another byte which will never be read.
        $expectedOutputSize = PipesInterface::CHUNK_SIZE * 2 + 2;

        $code = sprintf('echo str_repeat(\'*\', %d);', $expectedOutputSize);
        $p = $this->getProcessForCode($code);

        $p->start();

        // Don't call Process::run nor Process::wait to avoid any read of pipes
        $h = new \ReflectionProperty($p, 'process');
        $h = $h->getValue($p);
        $s = @proc_get_status($h);

        while (!empty($s['running'])) {
            usleep(1000);
            $s = proc_get_status($h);
        }

        $o = $p->getOutput();

        $this->assertEquals($expectedOutputSize, \strlen($o));
    }

    public function testCallbacksAreExecutedWithStart()
    {
        $process = $this->getProcess('echo foo');
        $process->start(function ($type, $buffer) use (&$data) {
            $data .= $buffer;
        });

        $process->wait();

        $this->assertSame('foo'.\PHP_EOL, $data);
    }

    /**
     * tests results from sub processes.
     *
     * @dataProvider responsesCodeProvider
     */
    public function testProcessResponses($expected, $getter, $code)
    {
        $p = $this->getProcessForCode($code);
        $p->run();

        $this->assertSame($expected, $p->$getter());
    }

    /**
     * tests results from sub processes.
     *
     * @dataProvider pipesCodeProvider
     */
    public function testProcessPipes($code, $size)
    {
        $expected = str_repeat(str_repeat('*', 1024), $size).'!';
        $expectedLength = (1024 * $size) + 1;

        $p = $this->getProcessForCode($code);
        $p->setInput($expected);
        $p->run();

        $this->assertEquals($expectedLength, \strlen($p->getOutput()));
        $this->assertEquals($expectedLength, \strlen($p->getErrorOutput()));
    }

    /**
     * @dataProvider pipesCodeProvider
     */
    public function testSetStreamAsInput($code, $size)
    {
        $expected = str_repeat(str_repeat('*', 1024), $size).'!';
        $expectedLength = (1024 * $size) + 1;

        $stream = fopen('php://temporary', 'w+');
        fwrite($stream, $expected);
        rewind($stream);

        $p = $this->getProcessForCode($code);
        $p->setInput($stream);
        $p->run();

        fclose($stream);

        $this->assertEquals($expectedLength, \strlen($p->getOutput()));
        $this->assertEquals($expectedLength, \strlen($p->getErrorOutput()));
    }

    public function testLiveStreamAsInput()
    {
        $stream = fopen('php://memory', 'r+');
        fwrite($stream, 'hello');
        rewind($stream);

        $p = $this->getProcessForCode('stream_copy_to_stream(STDIN, STDOUT);');
        $p->setInput($stream);
        $p->start(function ($type, $data) use ($stream) {
            if ('hello' === $data) {
                fclose($stream);
            }
        });
        $p->wait();

        $this->assertSame('hello', $p->getOutput());
    }

    public function testSetInputWhileRunningThrowsAnException()
    {
        $this->expectException(LogicException::class);
        $this->expectExceptionMessage('Input cannot be set while the process is running.');
        $process = $this->getProcessForCode('sleep(30);');
        $process->start();
        try {
            $process->setInput('foobar');
            $process->stop();
            $this->fail('A LogicException should have been raised.');
        } catch (LogicException $e) {
        }
        $process->stop();

        throw $e;
    }

    /**
     * @dataProvider provideInvalidInputValues
     */
    public function testInvalidInput($value)
    {
        $this->expectException(InvalidArgumentException::class);
        $this->expectExceptionMessage('"Symfony\Component\Process\Process::setInput" only accepts strings, Traversable objects or stream resources.');
        $process = $this->getProcess('foo');
        $process->setInput($value);
    }

    public static function provideInvalidInputValues()
    {
        return [
            [[]],
            [new NonStringifiable()],
        ];
    }

    /**
     * @dataProvider provideInputValues
     */
    public function testValidInput($expected, $value)
    {
        $process = $this->getProcess('foo');
        $process->setInput($value);
        $this->assertSame($expected, $process->getInput());
    }

    public static function provideInputValues()
    {
        return [
            [null, null],
            ['24.5', 24.5],
            ['input data', 'input data'],
        ];
    }

    public static function chainedCommandsOutputProvider()
    {
        if ('\\' === \DIRECTORY_SEPARATOR) {
            return [
                ["2 \r\n2\r\n", '&&', '2'],
            ];
        }

        return [
            ["1\n1\n", ';', '1'],
            ["2\n2\n", '&&', '2'],
        ];
    }

    /**
     * @dataProvider chainedCommandsOutputProvider
     */
    public function testChainedCommandsOutput($expected, $operator, $input)
    {
        $process = $this->getProcess(sprintf('echo %s %s echo %s', $input, $operator, $input));
        $process->run();
        $this->assertEquals($expected, $process->getOutput());
    }

    public function testCallbackIsExecutedForOutput()
    {
        $p = $this->getProcessForCode('echo \'foo\';');

        $called = false;
        $p->run(function ($type, $buffer) use (&$called) {
            $called = 'foo' === $buffer;
        });

        $this->assertTrue($called, 'The callback should be executed with the output');
    }

    public function testCallbackIsExecutedForOutputWheneverOutputIsDisabled()
    {
        $p = $this->getProcessForCode('echo \'foo\';');
        $p->disableOutput();

        $called = false;
        $p->run(function ($type, $buffer) use (&$called) {
            $called = 'foo' === $buffer;
        });

        $this->assertTrue($called, 'The callback should be executed with the output');
    }

    public function testGetErrorOutput()
    {
        $p = $this->getProcessForCode('$n = 0; while ($n < 3) { file_put_contents(\'php://stderr\', \'ERROR\'); $n++; }');

        $p->run();
        $this->assertEquals(3, preg_match_all('/ERROR/', $p->getErrorOutput(), $matches));
    }

    public function testFlushErrorOutput()
    {
        $p = $this->getProcessForCode('$n = 0; while ($n < 3) { file_put_contents(\'php://stderr\', \'ERROR\'); $n++; }');

        $p->run();
        $p->clearErrorOutput();
        $this->assertEmpty($p->getErrorOutput());
    }

    /**
     * @dataProvider provideIncrementalOutput
     */
    public function testIncrementalOutput($getOutput, $getIncrementalOutput, $uri)
    {
        $lock = tempnam(sys_get_temp_dir(), __FUNCTION__);

        $p = $this->getProcessForCode('file_put_contents($s = \''.$uri.'\', \'foo\'); flock(fopen('.var_export($lock, true).', \'r\'), LOCK_EX); file_put_contents($s, \'bar\');');

        $h = fopen($lock, 'w');
        flock($h, \LOCK_EX);

        $p->start();

        foreach (['foo', 'bar'] as $s) {
            while (!str_contains($p->$getOutput(), $s)) {
                usleep(1000);
            }

            $this->assertSame($s, $p->$getIncrementalOutput());
            $this->assertSame('', $p->$getIncrementalOutput());

            flock($h, \LOCK_UN);
        }

        fclose($h);
    }

    public static function provideIncrementalOutput()
    {
        return [
            ['getOutput', 'getIncrementalOutput', 'php://stdout'],
            ['getErrorOutput', 'getIncrementalErrorOutput', 'php://stderr'],
        ];
    }

    public function testGetOutput()
    {
        $p = $this->getProcessForCode('$n = 0; while ($n < 3) { echo \' foo \'; $n++; }');

        $p->run();
        $this->assertEquals(3, preg_match_all('/foo/', $p->getOutput(), $matches));
    }

    public function testFlushOutput()
    {
        $p = $this->getProcessForCode('$n=0;while ($n<3) {echo \' foo \';$n++;}');

        $p->run();
        $p->clearOutput();
        $this->assertEmpty($p->getOutput());
    }

    public function testZeroAsOutput()
    {
        if ('\\' === \DIRECTORY_SEPARATOR) {
            // see http://stackoverflow.com/questions/7105433/windows-batch-echo-without-new-line
            $p = $this->getProcess('echo | set /p dummyName=0');
        } else {
            $p = $this->getProcess('printf 0');
        }

        $p->run();
        $this->assertSame('0', $p->getOutput());
    }

    public function testExitCodeCommandFailed()
    {
        if ('\\' === \DIRECTORY_SEPARATOR) {
            $this->markTestSkipped('Windows does not support POSIX exit code');
        }

        // such command run in bash return an exitcode 127
        $process = $this->getProcess('nonexistingcommandIhopeneversomeonewouldnameacommandlikethis');
        $process->run();

        $this->assertGreaterThan(0, $process->getExitCode());
    }

    public function testTTYCommand()
    {
        if ('\\' === \DIRECTORY_SEPARATOR) {
            $this->markTestSkipped('Windows does not have /dev/tty support');
        }

        if (!Process::isTtySupported()) {
            $this->markTestSkipped('There is no TTY support');
        }

        $process = $this->getProcess('echo "foo" >> /dev/null && '.$this->getProcessForCode('usleep(100000);')->getCommandLine());
        $process->setTty(true);
        $process->start();
        $this->assertTrue($process->isRunning());
        $process->wait();

        $this->assertSame(Process::STATUS_TERMINATED, $process->getStatus());
    }

    public function testTTYCommandExitCode()
    {
        if ('\\' === \DIRECTORY_SEPARATOR) {
            $this->markTestSkipped('Windows does have /dev/tty support');
        }

        if (!Process::isTtySupported()) {
            $this->markTestSkipped('There is no TTY support');
        }

        $process = $this->getProcess('echo "foo" >> /dev/null');
        $process->setTty(true);
        $process->run();

        $this->assertTrue($process->isSuccessful());
    }

    public function testTTYInWindowsEnvironment()
    {
        $this->expectException(RuntimeException::class);
        $this->expectExceptionMessage('TTY mode is not supported on Windows platform.');
        if ('\\' !== \DIRECTORY_SEPARATOR) {
            $this->markTestSkipped('This test is for Windows platform only');
        }

        $process = $this->getProcess('echo "foo" >> /dev/null');
        $process->setTty(false);
        $process->setTty(true);
    }

    public function testExitCodeTextIsNullWhenExitCodeIsNull()
    {
        $process = $this->getProcess('');
        $this->assertNull($process->getExitCodeText());
    }

    public function testPTYCommand()
    {
        if (!Process::isPtySupported()) {
            $this->markTestSkipped('PTY is not supported on this operating system.');
        }

        $process = $this->getProcess('echo "foo"');
        $process->setPty(true);
        $process->run();

        $this->assertSame(Process::STATUS_TERMINATED, $process->getStatus());
        $this->assertEquals("foo\r\n", $process->getOutput());
    }

    public function testMustRun()
    {
        $process = $this->getProcess('echo foo');

        $this->assertSame($process, $process->mustRun());
        $this->assertEquals('foo'.\PHP_EOL, $process->getOutput());
    }

    public function testSuccessfulMustRunHasCorrectExitCode()
    {
        $process = $this->getProcess('echo foo')->mustRun();
        $this->assertEquals(0, $process->getExitCode());
    }

    public function testMustRunThrowsException()
    {
        $this->expectException(ProcessFailedException::class);
        $process = $this->getProcess('exit 1');
        $process->mustRun();
    }

    public function testExitCodeText()
    {
        $process = $this->getProcess('');
        $r = new \ReflectionObject($process);
        $p = $r->getProperty('exitcode');

        $p->setValue($process, 2);
        $this->assertEquals('Misuse of shell builtins', $process->getExitCodeText());
    }

    public function testStartIsNonBlocking()
    {
        $process = $this->getProcessForCode('usleep(500000);');
        $start = microtime(true);
        $process->start();
        $end = microtime(true);
        $this->assertLessThan(0.4, $end - $start);
        $process->stop();
    }

    public function testUpdateStatus()
    {
        $process = $this->getProcess('echo foo');
        $process->run();
        $this->assertGreaterThan(0, \strlen($process->getOutput()));
    }

    public function testGetExitCodeIsNullOnStart()
    {
        $process = $this->getProcessForCode('usleep(100000);');
        $this->assertNull($process->getExitCode());
        $process->start();
        $this->assertNull($process->getExitCode());
        $process->wait();
        $this->assertEquals(0, $process->getExitCode());
    }

    public function testGetExitCodeIsNullOnWhenStartingAgain()
    {
        $process = $this->getProcessForCode('usleep(100000);');
        $process->run();
        $this->assertEquals(0, $process->getExitCode());
        $process->start();
        $this->assertNull($process->getExitCode());
        $process->wait();
        $this->assertEquals(0, $process->getExitCode());
    }

    public function testGetExitCode()
    {
        $process = $this->getProcess('echo foo');
        $process->run();
        $this->assertSame(0, $process->getExitCode());
    }

    public function testStatus()
    {
        $process = $this->getProcessForCode('usleep(100000);');
        $this->assertFalse($process->isRunning());
        $this->assertFalse($process->isStarted());
        $this->assertFalse($process->isTerminated());
        $this->assertSame(Process::STATUS_READY, $process->getStatus());
        $process->start();
        $this->assertTrue($process->isRunning());
        $this->assertTrue($process->isStarted());
        $this->assertFalse($process->isTerminated());
        $this->assertSame(Process::STATUS_STARTED, $process->getStatus());
        $process->wait();
        $this->assertFalse($process->isRunning());
        $this->assertTrue($process->isStarted());
        $this->assertTrue($process->isTerminated());
        $this->assertSame(Process::STATUS_TERMINATED, $process->getStatus());
    }

    public function testStop()
    {
        $process = $this->getProcessForCode('sleep(31);');
        $process->start();
        $this->assertTrue($process->isRunning());
        $process->stop();
        $this->assertFalse($process->isRunning());
    }

    public function testIsSuccessful()
    {
        $process = $this->getProcess('echo foo');
        $process->run();
        $this->assertTrue($process->isSuccessful());
    }

    public function testIsSuccessfulOnlyAfterTerminated()
    {
        $process = $this->getProcessForCode('usleep(100000);');
        $process->start();

        $this->assertFalse($process->isSuccessful());

        $process->wait();

        $this->assertTrue($process->isSuccessful());
    }

    public function testIsNotSuccessful()
    {
        $process = $this->getProcessForCode('throw new \Exception(\'BOUM\');');
        $process->run();
        $this->assertFalse($process->isSuccessful());
    }

    public function testProcessIsNotSignaled()
    {
        if ('\\' === \DIRECTORY_SEPARATOR) {
            $this->markTestSkipped('Windows does not support POSIX signals');
        }

        $process = $this->getProcess('echo foo');
        $process->run();
        $this->assertFalse($process->hasBeenSignaled());
    }

    public function testProcessWithoutTermSignal()
    {
        if ('\\' === \DIRECTORY_SEPARATOR) {
            $this->markTestSkipped('Windows does not support POSIX signals');
        }

        $process = $this->getProcess('echo foo');
        $process->run();
        $this->assertEquals(0, $process->getTermSignal());
    }

    public function testProcessIsSignaledIfStopped()
    {
        if ('\\' === \DIRECTORY_SEPARATOR) {
            $this->markTestSkipped('Windows does not support POSIX signals');
        }

        $process = $this->getProcessForCode('sleep(32);');
        $process->start();
        $process->stop();
        $this->assertTrue($process->hasBeenSignaled());
        $this->assertEquals(15, $process->getTermSignal()); // SIGTERM
    }

    public function testProcessThrowsExceptionWhenExternallySignaled()
    {
        $this->expectException(ProcessSignaledException::class);
        $this->expectExceptionMessage('The process has been signaled with signal "9".');
        if (!\function_exists('posix_kill')) {
            $this->markTestSkipped('Function posix_kill is required.');
        }

        if (self::$sigchild) {
            $this->markTestSkipped('PHP is compiled with --enable-sigchild.');
        }

        $process = $this->getProcessForCode('sleep(32.1);');
        $process->start();
        posix_kill($process->getPid(), 9); // SIGKILL

        $process->wait();
    }

    public function testRestart()
    {
        $process1 = $this->getProcessForCode('echo getmypid();');
        $process1->run();
        $process2 = $process1->restart();

        $process2->wait(); // wait for output

        // Ensure that both processed finished and the output is numeric
        $this->assertFalse($process1->isRunning());
        $this->assertFalse($process2->isRunning());
        $this->assertIsNumeric($process1->getOutput());
        $this->assertIsNumeric($process2->getOutput());

        // Ensure that restart returned a new process by check that the output is different
        $this->assertNotEquals($process1->getOutput(), $process2->getOutput());
    }

    public function testRunProcessWithTimeout()
    {
        $this->expectException(ProcessTimedOutException::class);
        $this->expectExceptionMessage('exceeded the timeout of 0.1 seconds.');
        $process = $this->getProcessForCode('sleep(30);');
        $process->setTimeout(0.1);
        $start = microtime(true);
        try {
            $process->run();
            $this->fail('A RuntimeException should have been raised');
        } catch (RuntimeException $e) {
        }

        $this->assertLessThan(15, microtime(true) - $start);

        throw $e;
    }

    public function testIterateOverProcessWithTimeout()
    {
        $this->expectException(ProcessTimedOutException::class);
        $this->expectExceptionMessage('exceeded the timeout of 0.1 seconds.');
        $process = $this->getProcessForCode('sleep(30);');
        $process->setTimeout(0.1);
        $start = microtime(true);
        try {
            $process->start();
            foreach ($process as $buffer) {
            }
            $this->fail('A RuntimeException should have been raised');
        } catch (RuntimeException $e) {
        }

        $this->assertLessThan(15, microtime(true) - $start);

        throw $e;
    }

    public function testCheckTimeoutOnNonStartedProcess()
    {
        $process = $this->getProcess('echo foo');
        $this->assertNull($process->checkTimeout());
    }

    public function testCheckTimeoutOnTerminatedProcess()
    {
        $process = $this->getProcess('echo foo');
        $process->run();
        $this->assertNull($process->checkTimeout());
    }

    public function testCheckTimeoutOnStartedProcess()
    {
        $this->expectException(ProcessTimedOutException::class);
        $this->expectExceptionMessage('exceeded the timeout of 0.1 seconds.');
        $process = $this->getProcessForCode('sleep(33);');
        $process->setTimeout(0.1);

        $process->start();
        $start = microtime(true);

        try {
            while ($process->isRunning()) {
                $process->checkTimeout();
                usleep(100000);
            }
            $this->fail('A ProcessTimedOutException should have been raised');
        } catch (ProcessTimedOutException $e) {
        }

        $this->assertLessThan(15, microtime(true) - $start);

        throw $e;
    }

    public function testIdleTimeout()
    {
        $process = $this->getProcessForCode('sleep(34);');
        $process->setTimeout(60);
        $process->setIdleTimeout(0.1);

        try {
            $process->run();

            $this->fail('A timeout exception was expected.');
        } catch (ProcessTimedOutException $e) {
            $this->assertTrue($e->isIdleTimeout());
            $this->assertFalse($e->isGeneralTimeout());
            $this->assertEquals(0.1, $e->getExceededTimeout());
        }
    }

    public function testIdleTimeoutNotExceededWhenOutputIsSent()
    {
        $process = $this->getProcessForCode('while (true) {echo \'foo \'; usleep(1000);}');
        $process->setTimeout(1);
        $process->start();

        while (!str_contains($process->getOutput(), 'foo')) {
            usleep(1000);
        }

        $process->setIdleTimeout(0.5);

        try {
            $process->wait();
            $this->fail('A timeout exception was expected.');
        } catch (ProcessTimedOutException $e) {
            $this->assertTrue($e->isGeneralTimeout(), 'A general timeout is expected.');
            $this->assertFalse($e->isIdleTimeout(), 'No idle timeout is expected.');
            $this->assertEquals(1, $e->getExceededTimeout());
        }
    }

    public function testStartAfterATimeout()
    {
        $this->expectException(ProcessTimedOutException::class);
        $this->expectExceptionMessage('exceeded the timeout of 0.1 seconds.');
        $process = $this->getProcessForCode('sleep(35);');
        $process->setTimeout(0.1);

        try {
            $process->run();
            $this->fail('A ProcessTimedOutException should have been raised.');
        } catch (ProcessTimedOutException $e) {
        }
        $this->assertFalse($process->isRunning());
        $process->start();
        $this->assertTrue($process->isRunning());
        $process->stop(0);

        throw $e;
    }

    public function testGetPid()
    {
        $process = $this->getProcessForCode('sleep(36);');
        $process->start();
        $this->assertGreaterThan(0, $process->getPid());
        $process->stop(0);
    }

    public function testGetPidIsNullBeforeStart()
    {
        $process = $this->getProcess('foo');
        $this->assertNull($process->getPid());
    }

    public function testGetPidIsNullAfterRun()
    {
        $process = $this->getProcess('echo foo');
        $process->run();
        $this->assertNull($process->getPid());
    }

    /**
     * @requires extension pcntl
     */
    public function testSignal()
    {
        $process = $this->getProcess([self::$phpBin, __DIR__.'/SignalListener.php']);
        $process->start();

        while (!str_contains($process->getOutput(), 'Caught')) {
            usleep(1000);
        }
        $process->signal(\SIGUSR1);
        $process->wait();

        $this->assertEquals('Caught SIGUSR1', $process->getOutput());
    }

    /**
     * @requires extension pcntl
     */
    public function testExitCodeIsAvailableAfterSignal()
    {
        $process = $this->getProcess('sleep 4');
        $process->start();
        $process->signal(\SIGKILL);

        while ($process->isRunning()) {
            usleep(10000);
        }

        $this->assertFalse($process->isRunning());
        $this->assertTrue($process->hasBeenSignaled());
        $this->assertFalse($process->isSuccessful());
        $this->assertEquals(137, $process->getExitCode());
    }

    public function testSignalProcessNotRunning()
    {
        $this->expectException(LogicException::class);
        $this->expectExceptionMessage('Cannot send signal on a non running process.');
        $process = $this->getProcess('foo');
        $process->signal(1); // SIGHUP
    }

    /**
     * @dataProvider provideMethodsThatNeedARunningProcess
     */
    public function testMethodsThatNeedARunningProcess($method)
    {
        $process = $this->getProcess('foo');

        $this->expectException(LogicException::class);
        $this->expectExceptionMessage(sprintf('Process must be started before calling "%s()".', $method));

        $process->{$method}();
    }

    public static function provideMethodsThatNeedARunningProcess()
    {
        return [
            ['getOutput'],
            ['getIncrementalOutput'],
            ['getErrorOutput'],
            ['getIncrementalErrorOutput'],
            ['wait'],
        ];
    }

    /**
     * @dataProvider provideMethodsThatNeedATerminatedProcess
     */
    public function testMethodsThatNeedATerminatedProcess($method)
    {
        $this->expectException(LogicException::class);
        $this->expectExceptionMessage('Process must be terminated before calling');
        $process = $this->getProcessForCode('sleep(37);');
        $process->start();
        try {
            $process->{$method}();
            $process->stop(0);
            $this->fail('A LogicException must have been thrown');
        } catch (\Exception $e) {
        }
        $process->stop(0);

        throw $e;
    }

    public static function provideMethodsThatNeedATerminatedProcess()
    {
        return [
            ['hasBeenSignaled'],
            ['getTermSignal'],
            ['hasBeenStopped'],
            ['getStopSignal'],
        ];
    }

    public function testWrongSignal()
    {
        if ('\\' === \DIRECTORY_SEPARATOR) {
            $this->markTestSkipped('POSIX signals do not work on Windows');
        }

        $this->expectException(RuntimeException::class);

        $process = $this->getProcessForCode('sleep(38);');
        $process->start();
        try {
            $process->signal(-4);
            $this->fail('A RuntimeException must have been thrown');
        } finally {
            $process->stop(0);
        }
    }

    public function testDisableOutputDisablesTheOutput()
    {
        $p = $this->getProcess('foo');
        $this->assertFalse($p->isOutputDisabled());
        $p->disableOutput();
        $this->assertTrue($p->isOutputDisabled());
        $p->enableOutput();
        $this->assertFalse($p->isOutputDisabled());
    }

    public function testDisableOutputWhileRunningThrowsException()
    {
        $this->expectException(RuntimeException::class);
        $this->expectExceptionMessage('Disabling output while the process is running is not possible.');
        $p = $this->getProcessForCode('sleep(39);');
        $p->start();
        $p->disableOutput();
    }

    public function testEnableOutputWhileRunningThrowsException()
    {
        $this->expectException(RuntimeException::class);
        $this->expectExceptionMessage('Enabling output while the process is running is not possible.');
        $p = $this->getProcessForCode('sleep(40);');
        $p->disableOutput();
        $p->start();
        $p->enableOutput();
    }

    public function testEnableOrDisableOutputAfterRunDoesNotThrowException()
    {
        $p = $this->getProcess('echo foo');
        $p->disableOutput();
        $p->run();
        $p->enableOutput();
        $p->disableOutput();
        $this->assertTrue($p->isOutputDisabled());
    }

    public function testDisableOutputWhileIdleTimeoutIsSet()
    {
        $this->expectException(LogicException::class);
        $this->expectExceptionMessage('Output cannot be disabled while an idle timeout is set.');
        $process = $this->getProcess('foo');
        $process->setIdleTimeout(1);
        $process->disableOutput();
    }

    public function testSetIdleTimeoutWhileOutputIsDisabled()
    {
        $this->expectException(LogicException::class);
        $this->expectExceptionMessage('timeout cannot be set while the output is disabled.');
        $process = $this->getProcess('foo');
        $process->disableOutput();
        $process->setIdleTimeout(1);
    }

    public function testSetNullIdleTimeoutWhileOutputIsDisabled()
    {
        $process = $this->getProcess('foo');
        $process->disableOutput();
        $this->assertSame($process, $process->setIdleTimeout(null));
    }

    /**
     * @dataProvider provideOutputFetchingMethods
     */
    public function testGetOutputWhileDisabled($fetchMethod)
    {
        $this->expectException(LogicException::class);
        $this->expectExceptionMessage('Output has been disabled.');
        $p = $this->getProcessForCode('sleep(41);');
        $p->disableOutput();
        $p->start();
        $p->{$fetchMethod}();
    }

    public static function provideOutputFetchingMethods()
    {
        return [
            ['getOutput'],
            ['getIncrementalOutput'],
            ['getErrorOutput'],
            ['getIncrementalErrorOutput'],
        ];
    }

    public function testStopTerminatesProcessCleanly()
    {
        $process = $this->getProcessForCode('echo 123; sleep(42);');
        $process->run(function () use ($process) {
            $process->stop();
        });
        $this->assertTrue(true, 'A call to stop() is not expected to cause wait() to throw a RuntimeException');
    }

    public function testKillSignalTerminatesProcessCleanly()
    {
        $process = $this->getProcessForCode('echo 123; sleep(43);');
        $process->run(function () use ($process) {
            $process->signal(9); // SIGKILL
        });
        $this->assertTrue(true, 'A call to signal() is not expected to cause wait() to throw a RuntimeException');
    }

    public function testTermSignalTerminatesProcessCleanly()
    {
        $process = $this->getProcessForCode('echo 123; sleep(44);');
        $process->run(function () use ($process) {
            $process->signal(15); // SIGTERM
        });
        $this->assertTrue(true, 'A call to signal() is not expected to cause wait() to throw a RuntimeException');
    }

    public static function responsesCodeProvider()
    {
        return [
            // expected output / getter / code to execute
            // [1,'getExitCode','exit(1);'],
            // [true,'isSuccessful','exit();'],
            ['output', 'getOutput', 'echo \'output\';'],
        ];
    }

    public static function pipesCodeProvider()
    {
        $variations = [
            'fwrite(STDOUT, $in = file_get_contents(\'php://stdin\')); fwrite(STDERR, $in);',
            'include \''.__DIR__.'/PipeStdinInStdoutStdErrStreamSelect.php\';',
        ];

        if ('\\' === \DIRECTORY_SEPARATOR) {
            // Avoid XL buffers on Windows because of https://bugs.php.net/65650
            $sizes = [1, 2, 4, 8];
        } else {
            $sizes = [1, 16, 64, 1024, 4096];
        }

        $codes = [];
        foreach ($sizes as $size) {
            foreach ($variations as $code) {
                $codes[] = [$code, $size];
            }
        }

        return $codes;
    }

    /**
     * @dataProvider provideVariousIncrementals
     */
    public function testIncrementalOutputDoesNotRequireAnotherCall($stream, $method)
    {
        $process = $this->getProcessForCode('$n = 0; while ($n < 3) { file_put_contents(\''.$stream.'\', $n, 1); $n++; usleep(1000); }', null, null, null, null);
        $process->start();
        $result = '';
        $limit = microtime(true) + 3;
        $expected = '012';

        while ($result !== $expected && microtime(true) < $limit) {
            $result .= $process->$method();
        }

        $this->assertSame($expected, $result);
        $process->stop();
    }

    public static function provideVariousIncrementals()
    {
        return [
            ['php://stdout', 'getIncrementalOutput'],
            ['php://stderr', 'getIncrementalErrorOutput'],
        ];
    }

    public function testIteratorInput()
    {
        $input = function () {
            yield 'ping';
            yield 'pong';
        };

        $process = $this->getProcessForCode('stream_copy_to_stream(STDIN, STDOUT);', null, null, $input());
        $process->run();
        $this->assertSame('pingpong', $process->getOutput());
    }

    public function testSimpleInputStream()
    {
        $input = new InputStream();

        $process = $this->getProcessForCode('echo \'ping\'; echo fread(STDIN, 4); echo fread(STDIN, 4);');
        $process->setInput($input);

        $process->start(function ($type, $data) use ($input) {
            if ('ping' === $data) {
                $input->write('pang');
            } elseif (!$input->isClosed()) {
                $input->write('pong');
                $input->close();
            }
        });

        $process->wait();
        $this->assertSame('pingpangpong', $process->getOutput());
    }

    public function testInputStreamWithCallable()
    {
        $i = 0;
        $stream = fopen('php://memory', 'w+');
        $stream = function () use ($stream, &$i) {
            if ($i < 3) {
                rewind($stream);
                fwrite($stream, ++$i);
                rewind($stream);

                return $stream;
            }

            return null;
        };

        $input = new InputStream();
        $input->onEmpty($stream);
        $input->write($stream());

        $process = $this->getProcessForCode('echo fread(STDIN, 3);');
        $process->setInput($input);
        $process->start(function ($type, $data) use ($input) {
            $input->close();
        });

        $process->wait();
        $this->assertSame('123', $process->getOutput());
    }

    public function testInputStreamWithGenerator()
    {
        $input = new InputStream();
        $input->onEmpty(function ($input) {
            yield 'pong';
            $input->close();
        });

        $process = $this->getProcessForCode('stream_copy_to_stream(STDIN, STDOUT);');
        $process->setInput($input);
        $process->start();
        $input->write('ping');
        $process->wait();
        $this->assertSame('pingpong', $process->getOutput());
    }

    public function testInputStreamOnEmpty()
    {
        $i = 0;
        $input = new InputStream();
        $input->onEmpty(function () use (&$i) { ++$i; });

        $process = $this->getProcessForCode('echo 123; echo fread(STDIN, 1); echo 456;');
        $process->setInput($input);
        $process->start(function ($type, $data) use ($input) {
            if ('123' === $data) {
                $input->close();
            }
        });
        $process->wait();

        $this->assertSame(0, $i, 'InputStream->onEmpty callback should be called only when the input *becomes* empty');
        $this->assertSame('123456', $process->getOutput());
    }

    public function testIteratorOutput()
    {
        $input = new InputStream();

        $process = $this->getProcessForCode('fwrite(STDOUT, 123); fwrite(STDERR, 234); flush(); usleep(10000); fwrite(STDOUT, fread(STDIN, 3)); fwrite(STDERR, 456);');
        $process->setInput($input);
        $process->start();
        $output = [];

        foreach ($process as $type => $data) {
            $output[] = [$type, $data];
            break;
        }
        $expectedOutput = [
            [$process::OUT, '123'],
        ];
        $this->assertSame($expectedOutput, $output);

        $input->write(345);

        foreach ($process as $type => $data) {
            $output[] = [$type, $data];
        }

        $this->assertSame('', $process->getOutput());
        $this->assertFalse($process->isRunning());

        $expectedOutput = [
            [$process::OUT, '123'],
            [$process::ERR, '234'],
            [$process::OUT, '345'],
            [$process::ERR, '456'],
        ];
        $this->assertSame($expectedOutput, $output);
    }

    public function testNonBlockingNorClearingIteratorOutput()
    {
        $input = new InputStream();

        $process = $this->getProcessForCode('fwrite(STDOUT, fread(STDIN, 3));');
        $process->setInput($input);
        $process->start();
        $output = [];

        foreach ($process->getIterator($process::ITER_NON_BLOCKING | $process::ITER_KEEP_OUTPUT) as $type => $data) {
            $output[] = [$type, $data];
            break;
        }
        $expectedOutput = [
            [$process::OUT, ''],
        ];
        $this->assertSame($expectedOutput, $output);

        $input->write(123);

        foreach ($process->getIterator($process::ITER_NON_BLOCKING | $process::ITER_KEEP_OUTPUT) as $type => $data) {
            if ('' !== $data) {
                $output[] = [$type, $data];
            }
        }

        $this->assertSame('123', $process->getOutput());
        $this->assertFalse($process->isRunning());

        $expectedOutput = [
            [$process::OUT, ''],
            [$process::OUT, '123'],
        ];
        $this->assertSame($expectedOutput, $output);
    }

    public function testChainedProcesses()
    {
        $p1 = $this->getProcessForCode('fwrite(STDERR, 123); fwrite(STDOUT, 456);');
        $p2 = $this->getProcessForCode('stream_copy_to_stream(STDIN, STDOUT);');
        $p2->setInput($p1);

        $p1->start();
        $p2->run();

        $this->assertSame('123', $p1->getErrorOutput());
        $this->assertSame('', $p1->getOutput());
        $this->assertSame('', $p2->getErrorOutput());
        $this->assertSame('456', $p2->getOutput());
    }

    public function testSetBadEnv()
    {
        $process = $this->getProcess('echo hello');
        $process->setEnv(['bad%%' => '123']);

        $process->run();

        $this->assertSame('hello'.\PHP_EOL, $process->getOutput());
        $this->assertSame('', $process->getErrorOutput());
    }

    public function testEnvBackupDoesNotDeleteExistingVars()
    {
        putenv('existing_var=foo');
        $_ENV['existing_var'] = 'foo';
        $process = $this->getProcess('php -r "echo getenv(\'new_test_var\');"');
        $process->setEnv(['existing_var' => 'bar', 'new_test_var' => 'foo']);

        $process->run();

        $this->assertSame('foo', $process->getOutput());
        $this->assertSame('foo', getenv('existing_var'));
        $this->assertFalse(getenv('new_test_var'));

        putenv('existing_var');
        unset($_ENV['existing_var']);
    }

    public function testEnvIsInherited()
    {
        $process = $this->getProcessForCode('echo serialize($_SERVER);', null, ['BAR' => 'BAZ', 'EMPTY' => '']);

        putenv('FOO=BAR');
        $_ENV['FOO'] = 'BAR';

        $process->run();

        $expected = ['BAR' => 'BAZ', 'EMPTY' => '', 'FOO' => 'BAR'];
        $env = array_intersect_key(unserialize($process->getOutput()), $expected);

        $this->assertEquals($expected, $env);

        putenv('FOO');
        unset($_ENV['FOO']);
    }

    public function testGetCommandLine()
    {
        $p = new Process(['/usr/bin/php']);

        $expected = '\\' === \DIRECTORY_SEPARATOR ? '"/usr/bin/php"' : "'/usr/bin/php'";
        $this->assertSame($expected, $p->getCommandLine());
    }

    /**
     * @dataProvider provideEscapeArgument
     */
    public function testEscapeArgument($arg)
    {
        $p = new Process([self::$phpBin, '-r', 'echo $argv[1];', $arg]);
        $p->run();

        $this->assertSame((string) $arg, $p->getOutput());
    }

    public function testRawCommandLine()
    {
        $p = Process::fromShellCommandline(sprintf('"%s" -r %s "a" "" "b"', self::$phpBin, escapeshellarg('print_r($argv);')));
        $p->run();

        $expected = "Array\n(\n    [0] => -\n    [1] => a\n    [2] => \n    [3] => b\n)\n";
        $this->assertSame($expected, str_replace('Standard input code', '-', $p->getOutput()));
    }

    public static function provideEscapeArgument()
    {
        yield ['a"b%c%'];
        yield ['a"b^c^'];
        yield ["a\nb'c"];
        yield ['a^b c!'];
        yield ["a!b\tc"];
        yield ['a\\\\"\\"'];
        yield ['éÉèÈàÀöä'];
        yield [null];
        yield [1];
        yield [1.1];
    }

    public function testPreparedCommand()
    {
        $p = Process::fromShellCommandline('echo "${:abc}"DEF');
        $p->run(null, ['abc' => 'ABC']);

        $this->assertSame('ABCDEF', rtrim($p->getOutput()));
    }

    public function testPreparedCommandMulti()
    {
        $p = Process::fromShellCommandline('echo "${:abc}""${:def}"');
        $p->run(null, ['abc' => 'ABC', 'def' => 'DEF']);

        $this->assertSame('ABCDEF', rtrim($p->getOutput()));
    }

    public function testPreparedCommandWithQuoteInIt()
    {
        $p = Process::fromShellCommandline('php -r "${:code}" "${:def}"');
        $p->run(null, ['code' => 'echo $argv[1];', 'def' => '"DEF"']);

        $this->assertSame('"DEF"', rtrim($p->getOutput()));
    }

    public function testPreparedCommandWithMissingValue()
    {
        $this->expectException(InvalidArgumentException::class);
        $this->expectExceptionMessage('Command line is missing a value for parameter "abc": echo "${:abc}"');
        $p = Process::fromShellCommandline('echo "${:abc}"');
        $p->run(null, ['bcd' => 'BCD']);
    }

    public function testPreparedCommandWithNoValues()
    {
        $this->expectException(InvalidArgumentException::class);
        $this->expectExceptionMessage('Command line is missing a value for parameter "abc": echo "${:abc}"');
        $p = Process::fromShellCommandline('echo "${:abc}"');
        $p->run(null, []);
    }

    public function testEnvArgument()
    {
        $cmd = '\\' === \DIRECTORY_SEPARATOR ? 'echo !FOO! !BAR! !BAZ!' : 'echo $FOO $BAR $BAZ';
        $p = Process::fromShellCommandline($cmd);
        $this->assertSame([], $p->getEnv());

        $env = ['FOO' => 'Foo', 'BAR' => 'Bar'];
        $p = Process::fromShellCommandline($cmd, null, $env);
        $p->run(null, ['BAR' => 'baR', 'BAZ' => 'baZ']);

        $this->assertSame('Foo baR baZ', rtrim($p->getOutput()));
        $this->assertSame($env, $p->getEnv());
    }

    public function testWaitStoppedDeadProcess()
    {
        $process = $this->getProcess(self::$phpBin.' '.__DIR__.'/ErrorProcessInitiator.php -e '.self::$phpBin);
        $process->start();
        $process->setTimeout(2);
        $process->wait();
        $this->assertFalse($process->isRunning());
    }

    public function testEnvCaseInsensitiveOnWindows()
    {
        $p = $this->getProcessForCode('print_r([$_SERVER[\'PATH\'] ?? 1, $_SERVER[\'Path\'] ?? 2]);', null, ['PATH' => 'bar/baz']);
        $p->run(null, ['Path' => 'foo/bar']);

        if ('\\' === \DIRECTORY_SEPARATOR) {
            $this->assertSame('Array ( [0] => 1 [1] => foo/bar )', preg_replace('/\s++/', ' ', trim($p->getOutput())));
        } else {
            $this->assertSame('Array ( [0] => bar/baz [1] => foo/bar )', preg_replace('/\s++/', ' ', trim($p->getOutput())));
        }
    }

<<<<<<< HEAD
    private function getProcess(string|array $commandline, string $cwd = null, array $env = null, mixed $input = null, ?int $timeout = 60): Process
=======
    public function testNotTerminableInputPipe()
    {
        $process = $this->getProcess('echo foo');
        $process->setInput(\STDIN);
        $process->start();
        $process->setTimeout(2);
        $process->wait();
        $this->assertFalse($process->isRunning());
    }

    /**
     * @param string|array $commandline
     * @param mixed        $input
     */
    private function getProcess($commandline, string $cwd = null, array $env = null, $input = null, ?int $timeout = 60): Process
>>>>>>> 71f8c570
    {
        if (\is_string($commandline)) {
            $process = Process::fromShellCommandline($commandline, $cwd, $env, $input, $timeout);
        } else {
            $process = new Process($commandline, $cwd, $env, $input, $timeout);
        }

        self::$process?->stop(0);

        return self::$process = $process;
    }

    private function getProcessForCode(string $code, string $cwd = null, array $env = null, $input = null, ?int $timeout = 60): Process
    {
        return $this->getProcess([self::$phpBin, '-r', $code], $cwd, $env, $input, $timeout);
    }
}

class NonStringifiable
{
}<|MERGE_RESOLUTION|>--- conflicted
+++ resolved
@@ -1536,9 +1536,6 @@
         }
     }
 
-<<<<<<< HEAD
-    private function getProcess(string|array $commandline, string $cwd = null, array $env = null, mixed $input = null, ?int $timeout = 60): Process
-=======
     public function testNotTerminableInputPipe()
     {
         $process = $this->getProcess('echo foo');
@@ -1549,12 +1546,7 @@
         $this->assertFalse($process->isRunning());
     }
 
-    /**
-     * @param string|array $commandline
-     * @param mixed        $input
-     */
-    private function getProcess($commandline, string $cwd = null, array $env = null, $input = null, ?int $timeout = 60): Process
->>>>>>> 71f8c570
+    private function getProcess(string|array $commandline, string $cwd = null, array $env = null, mixed $input = null, ?int $timeout = 60): Process
     {
         if (\is_string($commandline)) {
             $process = Process::fromShellCommandline($commandline, $cwd, $env, $input, $timeout);
