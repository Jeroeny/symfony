--- conflicted
+++ resolved
@@ -11,11 +11,7 @@
 
 namespace Symfony\Bridge\Doctrine\Tests\Validator;
 
-<<<<<<< HEAD
-=======
-use Doctrine\ORM\Mapping\Column;
 use Doctrine\ORM\Mapping\Driver\AnnotationDriver;
->>>>>>> 73b272aa
 use PHPUnit\Framework\TestCase;
 use Symfony\Bridge\Doctrine\Tests\DoctrineTestHelper;
 use Symfony\Bridge\Doctrine\Tests\Fixtures\BaseUser;
@@ -43,17 +39,12 @@
 {
     public function testLoadClassMetadata()
     {
-<<<<<<< HEAD
-        $validator = Validation::createValidatorBuilder()
-            ->enableAttributeMapping()
-=======
         $validatorBuilder = Validation::createValidatorBuilder()->enableAnnotationMapping(true);
         if (class_exists(AnnotationDriver::class) && method_exists($validatorBuilder, 'addDefaultDoctrineAnnotationReader')) {
             $validatorBuilder->addDefaultDoctrineAnnotationReader();
         }
 
         $validator = $validatorBuilder
->>>>>>> 73b272aa
             ->addLoader(new DoctrineLoader(DoctrineTestHelper::createTestEntityManager(), '{^Symfony\\\\Bridge\\\\Doctrine\\\\Tests\\\\Fixtures\\\\DoctrineLoader}'))
             ->getValidator()
         ;
@@ -154,15 +145,6 @@
 
     public function testExtractEnum()
     {
-<<<<<<< HEAD
-        $validator = Validation::createValidatorBuilder()
-            ->addMethodMapping('loadValidatorMetadata')
-            ->enableAttributeMapping()
-=======
-        if (!property_exists(Column::class, 'enumType')) {
-            $this->markTestSkipped('The "enumType" requires doctrine/orm 2.11.');
-        }
-
         $validatorBuilder = Validation::createValidatorBuilder()
             ->addMethodMapping('loadValidatorMetadata')
             ->enableAnnotationMapping(true);
@@ -172,7 +154,6 @@
         }
 
         $validator = $validatorBuilder
->>>>>>> 73b272aa
             ->addLoader(new DoctrineLoader(DoctrineTestHelper::createTestEntityManager(), '{^Symfony\\\\Bridge\\\\Doctrine\\\\Tests\\\\Fixtures\\\\DoctrineLoader}'))
             ->getValidator()
         ;
@@ -188,10 +169,6 @@
 
     public function testFieldMappingsConfiguration()
     {
-<<<<<<< HEAD
-        $validator = Validation::createValidatorBuilder()
-            ->enableAttributeMapping()
-=======
         $validatorBuilder = Validation::createValidatorBuilder()->enableAnnotationMapping(true);
 
         if (class_exists(AnnotationDriver::class) && method_exists($validatorBuilder, 'addDefaultDoctrineAnnotationReader')) {
@@ -199,7 +176,6 @@
         }
 
         $validator = $validatorBuilder
->>>>>>> 73b272aa
             ->addXmlMappings([__DIR__.'/../Resources/validator/BaseUser.xml'])
             ->addLoader(
                 new DoctrineLoader(
@@ -239,10 +215,6 @@
 
     public function testClassNoAutoMapping()
     {
-<<<<<<< HEAD
-        $validator = Validation::createValidatorBuilder()
-            ->enableAttributeMapping()
-=======
         $validatorBuilder = Validation::createValidatorBuilder()->enableAnnotationMapping(true);
 
         if (class_exists(AnnotationDriver::class) && method_exists($validatorBuilder, 'addDefaultDoctrineAnnotationReader')) {
@@ -250,7 +222,6 @@
         }
 
         $validator = $validatorBuilder
->>>>>>> 73b272aa
             ->addLoader(new DoctrineLoader(DoctrineTestHelper::createTestEntityManager(), '{.*}'))
             ->getValidator();
 
