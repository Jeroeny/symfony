--- conflicted
+++ resolved
@@ -186,15 +186,7 @@
             $groups = $form->getConfig()->getOption('validation_groups');
 
             if (null !== $groups) {
-<<<<<<< HEAD
                 return self::resolveValidationGroups($groups, $form);
-=======
-                if (!is_string($groups) && is_callable($groups)) {
-                    $groups = call_user_func($groups, $form);
-                }
-
-                return (array) $groups;
->>>>>>> b9bc5b47
             }
 
             $form = $form->getParent();
@@ -235,7 +227,7 @@
      */
     private static function resolveValidationGroups($groups, FormInterface $form)
     {
-        if (is_callable($groups)) {
+        if (!is_string($groups) && is_callable($groups)) {
             $groups = call_user_func($groups, $form);
         }
 
