{
    "name": "symfony/doctrine-bundle",
    "type": "symfony-bundle",
    "description": "Symfony DoctrineBundle",
    "keywords": [],
    "homepage": "http://symfony.com",
    "version": "2.1.0",
    "license": "MIT",
    "authors": [
        {
            "name": "Fabien Potencier",
            "email": "fabien@symfony.com"
        },
        {
            "name": "Symfony Community",
            "homepage": "http://symfony.com/contributors"
        }
    ],
    "require": {
        "php": ">=5.3.2",
<<<<<<< HEAD
        "symfony/doctrine-bridge": ">=2.1",
        "symfony/doctrine-abstract-bundle": ">=2.1"
=======
        "symfony/doctrine-bridge": ">=2.0",
        "symfony/doctrine-abstract-bundle": ">=2.0"
    },
    "recommend": {
        "doctrine/dbal": ">=2.0",
        "doctrine/orm": ">=2.0"
>>>>>>> 64302103
    }
}<|MERGE_RESOLUTION|>--- conflicted
+++ resolved
@@ -18,16 +18,11 @@
     ],
     "require": {
         "php": ">=5.3.2",
-<<<<<<< HEAD
         "symfony/doctrine-bridge": ">=2.1",
         "symfony/doctrine-abstract-bundle": ">=2.1"
-=======
-        "symfony/doctrine-bridge": ">=2.0",
-        "symfony/doctrine-abstract-bundle": ">=2.0"
     },
     "recommend": {
         "doctrine/dbal": ">=2.0",
         "doctrine/orm": ">=2.0"
->>>>>>> 64302103
     }
 }