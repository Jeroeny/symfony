<?php

/*
 * This file is part of the Symfony package.
 *
 * (c) Fabien Potencier <fabien@symfony.com>
 *
 * For the full copyright and license information, please view the LICENSE
 * file that was distributed with this source code.
 */

namespace Symfony\Component\Mailer\Transport;

use Psr\Log\LoggerInterface;
use Psr\Log\NullLogger;
<<<<<<< HEAD
use Symfony\Component\EventDispatcher\EventDispatcher;
=======
use Symfony\Component\EventDispatcher\EventDispatcherInterface;
>>>>>>> d05e4979
use Symfony\Component\Mailer\DelayedSmtpEnvelope;
use Symfony\Component\Mailer\Event\MessageEvent;
use Symfony\Component\Mailer\Exception\TransportException;
use Symfony\Component\Mailer\SentMessage;
use Symfony\Component\Mailer\SmtpEnvelope;
use Symfony\Component\Mime\Address;
use Symfony\Component\Mime\RawMessage;
use Symfony\Contracts\EventDispatcher\EventDispatcherInterface;

/**
 * @author Fabien Potencier <fabien@symfony.com>
 */
abstract class AbstractTransport implements TransportInterface
{
    private $dispatcher;
    private $logger;
    private $rate = 0;
    private $lastSent = 0;

    public function __construct(EventDispatcherInterface $dispatcher = null, LoggerInterface $logger = null)
    {
        $this->dispatcher = $dispatcher;
        $this->logger = $logger ?: new NullLogger();
    }

    /**
     * Sets the maximum number of messages to send per second (0 to disable).
     */
    public function setMaxPerSecond(float $rate): self
    {
        if (0 >= $rate) {
            $rate = 0;
        }

        $this->rate = $rate;
        $this->lastSent = 0;

        return $this;
    }

    public function send(RawMessage $message, SmtpEnvelope $envelope = null): ?SentMessage
    {
        $message = clone $message;
        if (null !== $envelope) {
            $envelope = clone $envelope;
        } else {
            try {
                $envelope = new DelayedSmtpEnvelope($message);
            } catch (\Exception $e) {
                throw new TransportException('Cannot send message without a valid envelope.', 0, $e);
            }
        }

<<<<<<< HEAD
        $event = new MessageEvent($message, $envelope, (string) $this);
        $this->dispatcher->dispatch($event);
        $envelope = $event->getEnvelope();
=======
        if (null !== $this->dispatcher) {
            $event = new MessageEvent($message, $envelope);
            $this->dispatcher->dispatch($event);
            $envelope = $event->getEnvelope();
            $message = $event->getMessage();
        }

>>>>>>> d05e4979
        if (!$envelope->getRecipients()) {
            return null;
        }

        $message = new SentMessage($message, $envelope);
        $this->doSend($message);

        $this->checkThrottling();

        return $message;
    }

    abstract protected function doSend(SentMessage $message): void;

    /**
     * @param Address[] $addresses
     *
     * @return string[]
     */
    protected function stringifyAddresses(array $addresses): array
    {
        return array_map(function (Address $a) {
            return $a->toString();
        }, $addresses);
    }

    protected function getLogger(): LoggerInterface
    {
        return $this->logger;
    }

    private function checkThrottling()
    {
        if (0 == $this->rate) {
            return;
        }

        $sleep = (1 / $this->rate) - (microtime(true) - $this->lastSent);
        if (0 < $sleep) {
            $this->logger->debug(sprintf('Email transport "%s" sleeps for %.2f seconds', __CLASS__, $sleep));
            usleep($sleep * 1000000);
        }
        $this->lastSent = microtime(true);
    }
}<|MERGE_RESOLUTION|>--- conflicted
+++ resolved
@@ -13,11 +13,6 @@
 
 use Psr\Log\LoggerInterface;
 use Psr\Log\NullLogger;
-<<<<<<< HEAD
-use Symfony\Component\EventDispatcher\EventDispatcher;
-=======
-use Symfony\Component\EventDispatcher\EventDispatcherInterface;
->>>>>>> d05e4979
 use Symfony\Component\Mailer\DelayedSmtpEnvelope;
 use Symfony\Component\Mailer\Event\MessageEvent;
 use Symfony\Component\Mailer\Exception\TransportException;
@@ -71,19 +66,12 @@
             }
         }
 
-<<<<<<< HEAD
-        $event = new MessageEvent($message, $envelope, (string) $this);
-        $this->dispatcher->dispatch($event);
-        $envelope = $event->getEnvelope();
-=======
         if (null !== $this->dispatcher) {
-            $event = new MessageEvent($message, $envelope);
+            $event = new MessageEvent($message, $envelope, (string) $this);
             $this->dispatcher->dispatch($event);
             $envelope = $event->getEnvelope();
-            $message = $event->getMessage();
         }
 
->>>>>>> d05e4979
         if (!$envelope->getRecipients()) {
             return null;
         }
