<?php

/*
 * This file is part of the Symfony package.
 *
 * (c) Fabien Potencier <fabien@symfony.com>
 *
 * For the full copyright and license information, please view the LICENSE
 * file that was distributed with this source code.
 */

namespace Symfony\Component\Ldap;

use Symfony\Component\Ldap\Adapter\EntryManagerInterface;
use Symfony\Component\Ldap\Adapter\QueryInterface;
use Symfony\Component\Ldap\Exception\ConnectionException;

/**
 * Ldap interface.
 *
 * @author Charles Sarrazin <charles@sarraz.in>
 */
interface LdapInterface
{
    public const ESCAPE_FILTER = 0x01;
    public const ESCAPE_DN = 0x02;

    /**
     * Return a connection bound to the ldap.
     *
     * @return void
     *
     * @throws ConnectionException if dn / password could not be bound
     *
     * @return void
     */
<<<<<<< HEAD
    public function bind(string $dn = null, #[\SensitiveParameter] string $password = null);
=======
    public function bind(?string $dn = null, #[\SensitiveParameter] ?string $password = null);
>>>>>>> a44829e2

    /**
     * Queries a ldap server for entries matching the given criteria.
     */
    public function query(string $dn, string $query, array $options = []): QueryInterface;

    public function getEntryManager(): EntryManagerInterface;

    /**
     * Escape a string for use in an LDAP filter or DN.
     */
    public function escape(string $subject, string $ignore = '', int $flags = 0): string;
}<|MERGE_RESOLUTION|>--- conflicted
+++ resolved
@@ -31,14 +31,8 @@
      * @return void
      *
      * @throws ConnectionException if dn / password could not be bound
-     *
-     * @return void
      */
-<<<<<<< HEAD
-    public function bind(string $dn = null, #[\SensitiveParameter] string $password = null);
-=======
     public function bind(?string $dn = null, #[\SensitiveParameter] ?string $password = null);
->>>>>>> a44829e2
 
     /**
      * Queries a ldap server for entries matching the given criteria.
