--- conflicted
+++ resolved
@@ -228,11 +228,7 @@
         });
     }
 
-<<<<<<< HEAD
-    protected function expectValidateValue(int $i, mixed $value, array $constraints = [], string|GroupSequence|array $group = null)
-=======
     protected function expectValidateValue(int $i, mixed $value, array $constraints = [], string|GroupSequence|array|null $group = null)
->>>>>>> a44829e2
     {
         $contextualValidator = $this->context->getValidator()->inContext($this->context);
         $contextualValidator->expectValidation($i, null, $value, $group, function ($passedConstraints) use ($constraints) {
@@ -256,11 +252,7 @@
         }, $violation);
     }
 
-<<<<<<< HEAD
-    protected function expectValidateValueAt(int $i, string $propertyPath, mixed $value, Constraint|array $constraints, string|GroupSequence|array $group = null)
-=======
     protected function expectValidateValueAt(int $i, string $propertyPath, mixed $value, Constraint|array $constraints, string|GroupSequence|array|null $group = null)
->>>>>>> a44829e2
     {
         $contextualValidator = $this->context->getValidator()->inContext($this->context);
         $contextualValidator->expectValidation($i, $propertyPath, $value, $group, function ($passedConstraints) use ($constraints) {
@@ -507,11 +499,7 @@
         return $this;
     }
 
-<<<<<<< HEAD
-    public function validate(mixed $value, Constraint|array $constraints = null, string|GroupSequence|array $groups = null): static
-=======
     public function validate(mixed $value, Constraint|array|null $constraints = null, string|GroupSequence|array|null $groups = null): static
->>>>>>> a44829e2
     {
         throw new \BadMethodCallException();
     }
@@ -519,11 +507,7 @@
     /**
      * @return $this
      */
-<<<<<<< HEAD
-    public function doValidate(mixed $value, Constraint|array $constraints = null, string|GroupSequence|array $groups = null): static
-=======
     public function doValidate(mixed $value, Constraint|array|null $constraints = null, string|GroupSequence|array|null $groups = null): static
->>>>>>> a44829e2
     {
         Assert::assertFalse($this->expectNoValidate, 'No validation calls have been expected.');
 
@@ -545,11 +529,7 @@
         return $this;
     }
 
-<<<<<<< HEAD
-    public function validateProperty(object $object, string $propertyName, string|GroupSequence|array $groups = null): static
-=======
     public function validateProperty(object $object, string $propertyName, string|GroupSequence|array|null $groups = null): static
->>>>>>> a44829e2
     {
         throw new \BadMethodCallException();
     }
@@ -557,20 +537,12 @@
     /**
      * @return $this
      */
-<<<<<<< HEAD
-    public function doValidateProperty(object $object, string $propertyName, string|GroupSequence|array $groups = null): static
-=======
     public function doValidateProperty(object $object, string $propertyName, string|GroupSequence|array|null $groups = null): static
->>>>>>> a44829e2
-    {
-        return $this;
-    }
-
-<<<<<<< HEAD
-    public function validatePropertyValue(object|string $objectOrClass, string $propertyName, mixed $value, string|GroupSequence|array $groups = null): static
-=======
+    {
+        return $this;
+    }
+
     public function validatePropertyValue(object|string $objectOrClass, string $propertyName, mixed $value, string|GroupSequence|array|null $groups = null): static
->>>>>>> a44829e2
     {
         throw new \BadMethodCallException();
     }
@@ -578,11 +550,7 @@
     /**
      * @return $this
      */
-<<<<<<< HEAD
-    public function doValidatePropertyValue(object|string $objectOrClass, string $propertyName, mixed $value, string|GroupSequence|array $groups = null): static
-=======
     public function doValidatePropertyValue(object|string $objectOrClass, string $propertyName, mixed $value, string|GroupSequence|array|null $groups = null): static
->>>>>>> a44829e2
     {
         return $this;
     }
@@ -602,11 +570,7 @@
         $this->expectNoValidate = true;
     }
 
-<<<<<<< HEAD
-    public function expectValidation(string $call, ?string $propertyPath, mixed $value, string|GroupSequence|array|null $group, callable $constraints, ConstraintViolationInterface $violation = null): void
-=======
     public function expectValidation(string $call, ?string $propertyPath, mixed $value, string|GroupSequence|array|null $group, callable $constraints, ?ConstraintViolationInterface $violation = null): void
->>>>>>> a44829e2
     {
         if (null !== $propertyPath) {
             $this->expectedAtPath[$call] = $propertyPath;
