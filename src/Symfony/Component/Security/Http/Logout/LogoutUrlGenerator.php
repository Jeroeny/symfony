--- conflicted
+++ resolved
@@ -57,11 +57,7 @@
     /**
      * Generates the absolute logout path for the firewall.
      */
-<<<<<<< HEAD
-    public function getLogoutPath(string $key = null): string
-=======
-    public function getLogoutPath(?string $key = null)
->>>>>>> 2a31f2dd
+    public function getLogoutPath(?string $key = null): string
     {
         return $this->generateLogoutUrl($key, UrlGeneratorInterface::ABSOLUTE_PATH);
     }
@@ -69,23 +65,15 @@
     /**
      * Generates the absolute logout URL for the firewall.
      */
-<<<<<<< HEAD
-    public function getLogoutUrl(string $key = null): string
-=======
-    public function getLogoutUrl(?string $key = null)
->>>>>>> 2a31f2dd
+    public function getLogoutUrl(?string $key = null): string
     {
         return $this->generateLogoutUrl($key, UrlGeneratorInterface::ABSOLUTE_URL);
     }
 
-<<<<<<< HEAD
     /**
      * @return void
      */
-    public function setCurrentFirewall(?string $key, string $context = null)
-=======
     public function setCurrentFirewall(?string $key, ?string $context = null)
->>>>>>> 2a31f2dd
     {
         $this->currentFirewallName = $key;
         $this->currentFirewallContext = $context;
