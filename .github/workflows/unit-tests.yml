name: PHPUnit

on:
  push:
  pull_request:

defaults:
  run:
    shell: bash

jobs:

  tests:
    name: Tests
    runs-on: Ubuntu-20.04

    env:
      extensions: amqp,apcu,igbinary,intl,mbstring,memcached,mongodb,redis

    strategy:
      matrix:
        include:
<<<<<<< HEAD
          - php: '8.0'
          - php: '8.0'
=======
          - php: '7.2'
          - php: '8.1'
          - php: '7.4'
>>>>>>> 55aa2f62
            mode: high-deps
          - php: '8.0'
            mode: low-deps
          - php: '8.2'
            mode: experimental
      fail-fast: false

    steps:
      - name: Checkout
        uses: actions/checkout@v2
        with:
          fetch-depth: 2

      - name: Configure for PHP >= 8.2
        if: "${{ matrix.php >= '8.2' }}"
        run: |
          composer config platform.php 8.1.99

      - name: Setup PHP
        uses: shivammathur/setup-php@v2
        with:
          coverage: "none"
          ini-values: date.timezone=Europe/Paris,memory_limit=-1,default_socket_timeout=10,session.gc_probability=0,apc.enable_cli=1,zend.assertions=1
          php-version: "${{ matrix.php }}"
          extensions: "${{ env.extensions }}"
          tools: flex

      - name: Configure environment
        run: |
          git config --global user.email ""
          git config --global user.name "Symfony"
          git config --global init.defaultBranch main
          git config --global advice.detachedHead false

          COMPOSER_HOME="$(composer config home)"
          ([ -d "$COMPOSER_HOME" ] || mkdir "$COMPOSER_HOME") && cp .github/composer-config.json "$COMPOSER_HOME/config.json"

          echo COLUMNS=120 >> $GITHUB_ENV
          echo PHPUNIT="$(readlink -f ./phpunit) --exclude-group tty,benchmark,intl-data" >> $GITHUB_ENV
          echo COMPOSER_UP='composer update --no-progress --ansi' >> $GITHUB_ENV

          SYMFONY_VERSIONS=$(git ls-remote -q --heads | cut -f2 | grep -o '/[1-9][0-9]*\.[0-9].*' | sort -V)
          SYMFONY_VERSION=$(grep ' VERSION = ' src/Symfony/Component/HttpKernel/Kernel.php | grep -P -o '[0-9]+\.[0-9]+')
          SYMFONY_FEATURE_BRANCH=$(curl -s https://flex.symfony.com/versions.json | jq -r '."dev-name"')

          # Install the phpunit-bridge from a PR if required
          #
          # To run a PR with a patched phpunit-bridge, first submit the patch for the
          # phpunit-bridge as a separate PR against the next feature-branch then
          # uncomment and update the following line with that PR number
          #SYMFONY_PHPUNIT_BRIDGE_PR=32886

          if [[ $SYMFONY_PHPUNIT_BRIDGE_PR ]]; then
            git fetch --depth=2 origin refs/pull/$SYMFONY_PHPUNIT_BRIDGE_PR/head
            git rm -rq src/Symfony/Bridge/PhpUnit
            git checkout -q FETCH_HEAD -- src/Symfony/Bridge/PhpUnit
            SYMFONY_PHPUNIT_BRIDGE_REF=$(curl -s https://api.github.com/repos/symfony/symfony/pulls/$SYMFONY_PHPUNIT_BRIDGE_PR | jq -r .base.ref)
            sed -i 's/"symfony\/phpunit-bridge": ".*"/"symfony\/phpunit-bridge": "'$SYMFONY_PHPUNIT_BRIDGE_REF'.x@dev"/' composer.json
            rm -rf .phpunit
          fi

          # Create local composer packages for each patched components and reference them in composer.json files when cross-testing components
          if [[ ! "${{ matrix.mode }}" = *-deps ]]; then
              php .github/build-packages.php HEAD^ $SYMFONY_VERSION src/Symfony/Bridge/PhpUnit
          else
            echo SYMFONY_DEPRECATIONS_HELPER=weak >> $GITHUB_ENV
            cp composer.json composer.json.orig
            echo -e '{\n"require":{'"$(grep phpunit-bridge composer.json)"'"php":"*"},"minimum-stability":"dev"}' > composer.json
            php .github/build-packages.php HEAD^ $SYMFONY_VERSION $(find src/Symfony -mindepth 2 -type f -name composer.json -printf '%h\n')
            mv composer.json composer.json.phpunit
            mv composer.json.orig composer.json
          fi
          if [[ $SYMFONY_PHPUNIT_BRIDGE_PR ]]; then
            git rm -fq -- src/Symfony/Bridge/PhpUnit/composer.json
            git diff --staged -- src/Symfony/Bridge/PhpUnit/ | git apply -R --index
          fi

          # For the highest branch, in high-deps mode, the version before it is checked out and tested with the locally patched components
          if [[ "${{ matrix.mode }}" = high-deps && $SYMFONY_VERSION = $(echo "$SYMFONY_VERSIONS" | tail -n 1 | sed s/.//) ]]; then
            echo FLIP='^' >> $GITHUB_ENV
            SYMFONY_VERSION=$(echo "$SYMFONY_VERSIONS" | grep -FB1 /$SYMFONY_VERSION | head -n 1 | sed s/.//)
            git fetch --depth=2 origin $SYMFONY_VERSION
            git checkout -m FETCH_HEAD
            echo COMPONENTS=$(find src/Symfony -mindepth 2 -type f -name phpunit.xml.dist -printf '%h ') >> $GITHUB_ENV
          fi

          # Skip the phpunit-bridge on bugfix-branches when not in *-deps mode
          if [[ ! "${{ matrix.mode }}" = *-deps && $SYMFONY_VERSION != $SYMFONY_FEATURE_BRANCH ]]; then
            echo COMPONENTS=$(find src/Symfony -mindepth 2 -type f -name phpunit.xml.dist -not -wholename '*/Bridge/PhpUnit/*' -printf '%h ') >> $GITHUB_ENV
          else
            echo COMPONENTS=$(find src/Symfony -mindepth 2 -type f -name phpunit.xml.dist -printf '%h ') >> $GITHUB_ENV
          fi

          # Legacy tests are skipped when deps=high and when the current branch version has not the same major version number as the next one
          [[ "${{ matrix.mode }}" = high-deps && $SYMFONY_VERSION = *.4 ]] && echo LEGACY=,legacy >> $GITHUB_ENV || true

          echo SYMFONY_VERSION=$SYMFONY_VERSION >> $GITHUB_ENV
          echo COMPOSER_ROOT_VERSION=$SYMFONY_VERSION.x-dev >> $GITHUB_ENV
          echo SYMFONY_REQUIRE=">=$([ '${{ matrix.mode }}' = low-deps ] && echo 3.4 || echo $SYMFONY_VERSION)" >> $GITHUB_ENV
          [[ "${{ matrix.mode }}" = *-deps ]] && mv composer.json.phpunit composer.json || true

      - name: Install dependencies
        run: |
          echo "::group::composer update"
          $COMPOSER_UP
          echo "::endgroup::"

          echo "::group::install phpunit"
          ./phpunit install
          echo "::endgroup::"

      - name: Patch return types
        if: "${{ matrix.php == '8.0' && ! matrix.mode }}"
        run: |
          patch -sp1 < .github/expected-missing-return-types.diff
          git add .
          composer install -q --optimize-autoloader
          SYMFONY_PATCH_TYPE_DECLARATIONS=force=2 php .github/patch-types.php
          SYMFONY_PATCH_TYPE_DECLARATIONS=force=2 php .github/patch-types.php # ensure the script is idempotent
          git diff --exit-code

      - name: Run tests
        run: |
          _run_tests() {
            local ok=0
            local title="$1$FLIP"
            local start=$(date -u +%s)
            OUTPUT=$(bash -xc "$2" 2>&1) || ok=1
            local end=$(date -u +%s)

            if [[ $ok -ne 0 ]]; then
              printf "\n%-70s%10s\n" $title $(($end-$start))s
              echo "$OUTPUT"
              echo -e "\n::error::KO $title\\n"
            else
              printf "::group::%-68s%10s\n" $title $(($end-$start))s
              echo "$OUTPUT"
              echo -e "\n\\e[32mOK\\e[0m $title\\n\\n::endgroup::"
            fi

            [[ "${{ matrix.mode }}" = experimental ]] || (exit $ok)
          }
          export -f _run_tests

          if [[ ! "${{ matrix.mode }}" = *-deps ]]; then
            echo "$COMPONENTS" | xargs -n1 | parallel -j +3 "_run_tests {} '$PHPUNIT {}'"

            exit 0
          fi

          (cd src/Symfony/Component/HttpFoundation; cp composer.json composer.bak; composer require --dev --no-update mongodb/mongodb)

          if [[ "${{ matrix.mode }}" = low-deps ]]; then
            echo "$COMPONENTS" | xargs -n1 | parallel -j +3 "_run_tests {} 'cd {} && $COMPOSER_UP --prefer-lowest --prefer-stable && $PHPUNIT'"

            exit 0
          fi

          # matrix.mode = high-deps
          echo "$COMPONENTS" | xargs -n1 | parallel -j +3 "_run_tests {} 'cd {} && $COMPOSER_UP && $PHPUNIT$LEGACY'" || X=1

          # get a list of the patched components (relies on .github/build-packages.php being called in the previous step)
          (cd src/Symfony/Component/HttpFoundation; mv composer.bak composer.json)
          PATCHED_COMPONENTS=$(git diff --name-only src/ | grep composer.json || true)

          # for x.4 branches, checkout and test previous major with the patched components (only for patched components)
          if [[ $PATCHED_COMPONENTS && $SYMFONY_VERSION = *.4 ]]; then
              export FLIP='^'
              SYMFONY_VERSION=$(echo $SYMFONY_VERSION | awk '{print $1 - 1}')
              echo -e "\\n\\e[33;1mChecking out Symfony $SYMFONY_VERSION and running tests with patched components as deps\\e[0m"
              export COMPOSER_ROOT_VERSION=$SYMFONY_VERSION.x-dev
              export SYMFONY_REQUIRE=">=$SYMFONY_VERSION"
              git fetch --depth=2 origin $SYMFONY_VERSION
              git checkout -m FETCH_HEAD
              PATCHED_COMPONENTS=$(echo "$PATCHED_COMPONENTS" | xargs dirname | xargs -n1 -I{} bash -c "[ -e '{}/phpunit.xml.dist' ] && echo '{}'" | sort || true)
              (cd src/Symfony/Component/HttpFoundation; composer require --dev --no-update mongodb/mongodb)
              if [[ $PATCHED_COMPONENTS ]]; then
                echo "::group::install phpunit"
                ./phpunit install
                echo "::endgroup::"
                echo "$PATCHED_COMPONENTS" | parallel -j +3 "_run_tests {} 'cd {} && rm composer.lock vendor/ -Rf && $COMPOSER_UP && $PHPUNIT$LEGACY'" || X=1
              fi
          fi

          [[ ! $X ]] || (exit 1)

      - name: Run tests with SIGCHLD enabled PHP
        if: "${{ matrix.php == '8.0' && ! matrix.mode }}"
        run: |
          mkdir build
          cd build
          wget -q https://github.com/symfony/binary-utils/releases/download/v0.1/php-8.0.2-pcntl-sigchild.tar.bz2
          tar -xjf php-8.0.2-pcntl-sigchild.tar.bz2
          cd ..

          ./build/php/bin/php ./phpunit --colors=always src/Symfony/Component/Process<|MERGE_RESOLUTION|>--- conflicted
+++ resolved
@@ -20,14 +20,8 @@
     strategy:
       matrix:
         include:
-<<<<<<< HEAD
+          - php: '8.1'
           - php: '8.0'
-          - php: '8.0'
-=======
-          - php: '7.2'
-          - php: '8.1'
-          - php: '7.4'
->>>>>>> 55aa2f62
             mode: high-deps
           - php: '8.0'
             mode: low-deps
