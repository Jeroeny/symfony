--- conflicted
+++ resolved
@@ -42,20 +42,12 @@
     private ?string $asString = null;
     private Data $dataRepresentation;
 
-<<<<<<< HEAD
-    public static function create(\Exception $exception, int $statusCode = null, array $headers = []): static
-=======
     public static function create(\Exception $exception, ?int $statusCode = null, array $headers = []): static
->>>>>>> a44829e2
     {
         return static::createFromThrowable($exception, $statusCode, $headers);
     }
 
-<<<<<<< HEAD
-    public static function createFromThrowable(\Throwable $exception, int $statusCode = null, array $headers = []): static
-=======
     public static function createFromThrowable(\Throwable $exception, ?int $statusCode = null, array $headers = []): static
->>>>>>> a44829e2
     {
         $e = new static();
         $e->setMessage($exception->getMessage());
@@ -93,11 +85,7 @@
         return $e;
     }
 
-<<<<<<< HEAD
-    public static function createWithDataRepresentation(\Throwable $throwable, int $statusCode = null, array $headers = [], VarCloner $cloner = null): static
-=======
     public static function createWithDataRepresentation(\Throwable $throwable, ?int $statusCode = null, array $headers = [], ?VarCloner $cloner = null): static
->>>>>>> a44829e2
     {
         $e = static::createFromThrowable($throwable, $statusCode, $headers);
 
