--- conflicted
+++ resolved
@@ -21,12 +21,8 @@
 
     public function testForbiddenOverwrite()
     {
-<<<<<<< HEAD
+        $this->expectException('Symfony\Component\Config\Definition\Exception\ForbiddenOverwriteException');
         $tb = new TreeBuilder('root', 'array');
-=======
-        $this->expectException('Symfony\Component\Config\Definition\Exception\ForbiddenOverwriteException');
-        $tb = new TreeBuilder();
->>>>>>> 8173dafd
         $tree = $tb
             ->getRootNode()
                 ->children()
@@ -99,12 +95,8 @@
 
     public function testDoesNotAllowNewKeysInSubsequentConfigs()
     {
-<<<<<<< HEAD
+        $this->expectException('Symfony\Component\Config\Definition\Exception\InvalidConfigurationException');
         $tb = new TreeBuilder('root', 'array');
-=======
-        $this->expectException('Symfony\Component\Config\Definition\Exception\InvalidConfigurationException');
-        $tb = new TreeBuilder();
->>>>>>> 8173dafd
         $tree = $tb
             ->getRootNode()
                 ->children()
