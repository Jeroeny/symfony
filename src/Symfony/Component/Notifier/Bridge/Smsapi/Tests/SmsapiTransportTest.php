--- conflicted
+++ resolved
@@ -23,14 +23,7 @@
 
 final class SmsapiTransportTest extends TransportTestCase
 {
-<<<<<<< HEAD
-    public static function createTransport(HttpClientInterface $client = null, string $from = '', bool $fast = false, bool $test = false): SmsapiTransport
-=======
-    /**
-     * @return SmsapiTransport
-     */
-    public static function createTransport(?HttpClientInterface $client = null): TransportInterface
->>>>>>> 2a31f2dd
+    public static function createTransport(?HttpClientInterface $client = null, string $from = '', bool $fast = false, bool $test = false): SmsapiTransport
     {
         return (new SmsapiTransport('testToken', $from, $client ?? new MockHttpClient()))->setHost('test.host')->setFast($fast)->setTest($test);
     }
