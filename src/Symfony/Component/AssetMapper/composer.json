--- conflicted
+++ resolved
@@ -16,16 +16,10 @@
         }
     ],
     "require": {
-<<<<<<< HEAD
         "php": ">=8.2",
+        "symfony/deprecation-contracts": "^2.5|^3",
         "symfony/filesystem": "^6.4|^7.0",
         "symfony/http-client": "^6.4|^7.0"
-=======
-        "php": ">=8.1",
-        "symfony/deprecation-contracts": "^2.5|^3",
-        "symfony/filesystem": "^5.4|^6.0|^7.0",
-        "symfony/http-client": "^5.4|^6.0|^7.0"
->>>>>>> 33fedcee
     },
     "require-dev": {
         "symfony/asset": "^6.4|^7.0",
