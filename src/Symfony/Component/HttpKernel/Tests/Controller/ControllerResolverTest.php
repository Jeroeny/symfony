<?php

/*
 * This file is part of the Symfony package.
 *
 * (c) Fabien Potencier <fabien@symfony.com>
 *
 * For the full copyright and license information, please view the LICENSE
 * file that was distributed with this source code.
 */

namespace Symfony\Component\HttpKernel\Tests\Controller;

<<<<<<< HEAD
use PHPUnit\Framework\TestCase;
use Psr\Log\LoggerInterface;
use Symfony\Component\HttpFoundation\Request;
use Symfony\Component\HttpKernel\Controller\ControllerResolver;
=======
use Symfony\Component\HttpKernel\Test\Controller\ControllerResolverTestCase;
>>>>>>> 47fb0900

class ControllerResolverTest extends ControllerResolverTestCase
{
<<<<<<< HEAD
    public function testGetControllerWithoutControllerParameter()
    {
        $logger = $this->getMockBuilder('Psr\Log\LoggerInterface')->getMock();
        $logger->expects($this->once())->method('warning')->with('Unable to look for the controller as the "_controller" parameter is missing.');
        $resolver = $this->createControllerResolver($logger);

        $request = Request::create('/');
        $this->assertFalse($resolver->getController($request), '->getController() returns false when the request has no _controller attribute');
    }

    public function testGetControllerWithLambda()
    {
        $resolver = $this->createControllerResolver();

        $request = Request::create('/');
        $request->attributes->set('_controller', $lambda = function () {});
        $controller = $resolver->getController($request);
        $this->assertSame($lambda, $controller);
    }

    public function testGetControllerWithObjectAndInvokeMethod()
    {
        $resolver = $this->createControllerResolver();
        $object = new InvokableController();

        $request = Request::create('/');
        $request->attributes->set('_controller', $object);
        $controller = $resolver->getController($request);
        $this->assertSame($object, $controller);
    }

    public function testGetControllerWithObjectAndMethod()
    {
        $resolver = $this->createControllerResolver();
        $object = new ControllerTest();

        $request = Request::create('/');
        $request->attributes->set('_controller', [$object, 'publicAction']);
        $controller = $resolver->getController($request);
        $this->assertSame([$object, 'publicAction'], $controller);
    }

    public function testGetControllerWithClassAndMethodAsArray()
    {
        $resolver = $this->createControllerResolver();

        $request = Request::create('/');
        $request->attributes->set('_controller', [ControllerTest::class, 'publicAction']);
        $controller = $resolver->getController($request);
        $this->assertInstanceOf(ControllerTest::class, $controller[0]);
        $this->assertSame('publicAction', $controller[1]);
    }

    public function testGetControllerWithClassAndMethodAsString()
    {
        $resolver = $this->createControllerResolver();

        $request = Request::create('/');
        $request->attributes->set('_controller', ControllerTest::class.'::publicAction');
        $controller = $resolver->getController($request);
        $this->assertInstanceOf(ControllerTest::class, $controller[0]);
        $this->assertSame('publicAction', $controller[1]);
    }

    public function testGetControllerWithInvokableClass()
    {
        $resolver = $this->createControllerResolver();

        $request = Request::create('/');
        $request->attributes->set('_controller', InvokableController::class);
        $controller = $resolver->getController($request);
        $this->assertInstanceOf(InvokableController::class, $controller);
    }

    public function testGetControllerOnObjectWithoutInvokeMethod()
    {
        $this->expectException('InvalidArgumentException');
        $resolver = $this->createControllerResolver();

        $request = Request::create('/');
        $request->attributes->set('_controller', new \stdClass());
        $resolver->getController($request);
    }

    public function testGetControllerWithFunction()
    {
        $resolver = $this->createControllerResolver();

        $request = Request::create('/');
        $request->attributes->set('_controller', 'Symfony\Component\HttpKernel\Tests\Controller\some_controller_function');
        $controller = $resolver->getController($request);
        $this->assertSame('Symfony\Component\HttpKernel\Tests\Controller\some_controller_function', $controller);
    }

    public function testGetControllerWithClosure()
    {
        $resolver = $this->createControllerResolver();

        $closure = function () {
            return 'test';
        };

        $request = Request::create('/');
        $request->attributes->set('_controller', $closure);
        $controller = $resolver->getController($request);
        $this->assertInstanceOf(\Closure::class, $controller);
        $this->assertSame('test', $controller());
    }

    /**
     * @dataProvider getStaticControllers
     */
    public function testGetControllerWithStaticController($staticController, $returnValue)
    {
        $resolver = $this->createControllerResolver();

        $request = Request::create('/');
        $request->attributes->set('_controller', $staticController);
        $controller = $resolver->getController($request);
        $this->assertSame($staticController, $controller);
        $this->assertSame($returnValue, $controller());
    }

    public function getStaticControllers()
    {
        return [
            [TestAbstractController::class.'::staticAction', 'foo'],
            [[TestAbstractController::class, 'staticAction'], 'foo'],
            [PrivateConstructorController::class.'::staticAction', 'bar'],
            [[PrivateConstructorController::class, 'staticAction'], 'bar'],
        ];
    }

    /**
     * @dataProvider getUndefinedControllers
     */
    public function testGetControllerWithUndefinedController($controller, $exceptionName = null, $exceptionMessage = null)
    {
        $resolver = $this->createControllerResolver();
        $this->expectException($exceptionName);
        $this->expectExceptionMessage($exceptionMessage);

        $request = Request::create('/');
        $request->attributes->set('_controller', $controller);
        $resolver->getController($request);
    }

    public function getUndefinedControllers()
    {
        $controller = new ControllerTest();

        return [
            ['foo', \Error::class, 'Class \'foo\' not found'],
            ['oof::bar', \Error::class, 'Class \'oof\' not found'],
            [['oof', 'bar'], \Error::class, 'Class \'oof\' not found'],
            ['Symfony\Component\HttpKernel\Tests\Controller\ControllerTest::staticsAction', \InvalidArgumentException::class, 'The controller for URI "/" is not callable. Expected method "staticsAction" on class "Symfony\Component\HttpKernel\Tests\Controller\ControllerTest", did you mean "staticAction"?'],
            ['Symfony\Component\HttpKernel\Tests\Controller\ControllerTest::privateAction', \InvalidArgumentException::class, 'The controller for URI "/" is not callable. Method "privateAction" on class "Symfony\Component\HttpKernel\Tests\Controller\ControllerTest" should be public and non-abstract'],
            ['Symfony\Component\HttpKernel\Tests\Controller\ControllerTest::protectedAction', \InvalidArgumentException::class, 'The controller for URI "/" is not callable. Method "protectedAction" on class "Symfony\Component\HttpKernel\Tests\Controller\ControllerTest" should be public and non-abstract'],
            ['Symfony\Component\HttpKernel\Tests\Controller\ControllerTest::undefinedAction', \InvalidArgumentException::class, 'The controller for URI "/" is not callable. Expected method "undefinedAction" on class "Symfony\Component\HttpKernel\Tests\Controller\ControllerTest". Available methods: "publicAction", "staticAction"'],
            ['Symfony\Component\HttpKernel\Tests\Controller\ControllerTest', \InvalidArgumentException::class, 'The controller for URI "/" is not callable. Controller class "Symfony\Component\HttpKernel\Tests\Controller\ControllerTest" cannot be called without a method name. You need to implement "__invoke" or use one of the available methods: "publicAction", "staticAction".'],
            [[$controller, 'staticsAction'], \InvalidArgumentException::class, 'The controller for URI "/" is not callable. Expected method "staticsAction" on class "Symfony\Component\HttpKernel\Tests\Controller\ControllerTest", did you mean "staticAction"?'],
            [[$controller, 'privateAction'], \InvalidArgumentException::class, 'The controller for URI "/" is not callable. Method "privateAction" on class "Symfony\Component\HttpKernel\Tests\Controller\ControllerTest" should be public and non-abstract'],
            [[$controller, 'protectedAction'], \InvalidArgumentException::class, 'The controller for URI "/" is not callable. Method "protectedAction" on class "Symfony\Component\HttpKernel\Tests\Controller\ControllerTest" should be public and non-abstract'],
            [[$controller, 'undefinedAction'], \InvalidArgumentException::class, 'The controller for URI "/" is not callable. Expected method "undefinedAction" on class "Symfony\Component\HttpKernel\Tests\Controller\ControllerTest". Available methods: "publicAction", "staticAction"'],
            [$controller, \InvalidArgumentException::class, 'The controller for URI "/" is not callable. Controller class "Symfony\Component\HttpKernel\Tests\Controller\ControllerTest" cannot be called without a method name. You need to implement "__invoke" or use one of the available methods: "publicAction", "staticAction".'],
            [['a' => 'foo', 'b' => 'bar'], \InvalidArgumentException::class, 'The controller for URI "/" is not callable. Invalid array callable, expected [controller, method].'],
        ];
    }

    protected function createControllerResolver(LoggerInterface $logger = null)
    {
        return new ControllerResolver($logger);
    }
}

function some_controller_function($foo, $foobar)
{
}

class ControllerTest
{
    public function __construct()
    {
    }

    public function __toString()
    {
        return '';
    }

    public function publicAction()
    {
    }

    private function privateAction()
    {
    }

    protected function protectedAction()
    {
    }

    public static function staticAction()
    {
    }
}

class InvokableController
{
    public function __invoke($foo, $bar = null)
    {
    }
}

abstract class TestAbstractController
{
    public static function staticAction()
    {
        return 'foo';
    }
}

class PrivateConstructorController
{
    private function __construct()
    {
    }

    public static function staticAction()
    {
        return 'bar';
    }
=======
>>>>>>> 47fb0900
}<|MERGE_RESOLUTION|>--- conflicted
+++ resolved
@@ -11,250 +11,8 @@
 
 namespace Symfony\Component\HttpKernel\Tests\Controller;
 
-<<<<<<< HEAD
-use PHPUnit\Framework\TestCase;
-use Psr\Log\LoggerInterface;
-use Symfony\Component\HttpFoundation\Request;
-use Symfony\Component\HttpKernel\Controller\ControllerResolver;
-=======
 use Symfony\Component\HttpKernel\Test\Controller\ControllerResolverTestCase;
->>>>>>> 47fb0900
 
 class ControllerResolverTest extends ControllerResolverTestCase
 {
-<<<<<<< HEAD
-    public function testGetControllerWithoutControllerParameter()
-    {
-        $logger = $this->getMockBuilder('Psr\Log\LoggerInterface')->getMock();
-        $logger->expects($this->once())->method('warning')->with('Unable to look for the controller as the "_controller" parameter is missing.');
-        $resolver = $this->createControllerResolver($logger);
-
-        $request = Request::create('/');
-        $this->assertFalse($resolver->getController($request), '->getController() returns false when the request has no _controller attribute');
-    }
-
-    public function testGetControllerWithLambda()
-    {
-        $resolver = $this->createControllerResolver();
-
-        $request = Request::create('/');
-        $request->attributes->set('_controller', $lambda = function () {});
-        $controller = $resolver->getController($request);
-        $this->assertSame($lambda, $controller);
-    }
-
-    public function testGetControllerWithObjectAndInvokeMethod()
-    {
-        $resolver = $this->createControllerResolver();
-        $object = new InvokableController();
-
-        $request = Request::create('/');
-        $request->attributes->set('_controller', $object);
-        $controller = $resolver->getController($request);
-        $this->assertSame($object, $controller);
-    }
-
-    public function testGetControllerWithObjectAndMethod()
-    {
-        $resolver = $this->createControllerResolver();
-        $object = new ControllerTest();
-
-        $request = Request::create('/');
-        $request->attributes->set('_controller', [$object, 'publicAction']);
-        $controller = $resolver->getController($request);
-        $this->assertSame([$object, 'publicAction'], $controller);
-    }
-
-    public function testGetControllerWithClassAndMethodAsArray()
-    {
-        $resolver = $this->createControllerResolver();
-
-        $request = Request::create('/');
-        $request->attributes->set('_controller', [ControllerTest::class, 'publicAction']);
-        $controller = $resolver->getController($request);
-        $this->assertInstanceOf(ControllerTest::class, $controller[0]);
-        $this->assertSame('publicAction', $controller[1]);
-    }
-
-    public function testGetControllerWithClassAndMethodAsString()
-    {
-        $resolver = $this->createControllerResolver();
-
-        $request = Request::create('/');
-        $request->attributes->set('_controller', ControllerTest::class.'::publicAction');
-        $controller = $resolver->getController($request);
-        $this->assertInstanceOf(ControllerTest::class, $controller[0]);
-        $this->assertSame('publicAction', $controller[1]);
-    }
-
-    public function testGetControllerWithInvokableClass()
-    {
-        $resolver = $this->createControllerResolver();
-
-        $request = Request::create('/');
-        $request->attributes->set('_controller', InvokableController::class);
-        $controller = $resolver->getController($request);
-        $this->assertInstanceOf(InvokableController::class, $controller);
-    }
-
-    public function testGetControllerOnObjectWithoutInvokeMethod()
-    {
-        $this->expectException('InvalidArgumentException');
-        $resolver = $this->createControllerResolver();
-
-        $request = Request::create('/');
-        $request->attributes->set('_controller', new \stdClass());
-        $resolver->getController($request);
-    }
-
-    public function testGetControllerWithFunction()
-    {
-        $resolver = $this->createControllerResolver();
-
-        $request = Request::create('/');
-        $request->attributes->set('_controller', 'Symfony\Component\HttpKernel\Tests\Controller\some_controller_function');
-        $controller = $resolver->getController($request);
-        $this->assertSame('Symfony\Component\HttpKernel\Tests\Controller\some_controller_function', $controller);
-    }
-
-    public function testGetControllerWithClosure()
-    {
-        $resolver = $this->createControllerResolver();
-
-        $closure = function () {
-            return 'test';
-        };
-
-        $request = Request::create('/');
-        $request->attributes->set('_controller', $closure);
-        $controller = $resolver->getController($request);
-        $this->assertInstanceOf(\Closure::class, $controller);
-        $this->assertSame('test', $controller());
-    }
-
-    /**
-     * @dataProvider getStaticControllers
-     */
-    public function testGetControllerWithStaticController($staticController, $returnValue)
-    {
-        $resolver = $this->createControllerResolver();
-
-        $request = Request::create('/');
-        $request->attributes->set('_controller', $staticController);
-        $controller = $resolver->getController($request);
-        $this->assertSame($staticController, $controller);
-        $this->assertSame($returnValue, $controller());
-    }
-
-    public function getStaticControllers()
-    {
-        return [
-            [TestAbstractController::class.'::staticAction', 'foo'],
-            [[TestAbstractController::class, 'staticAction'], 'foo'],
-            [PrivateConstructorController::class.'::staticAction', 'bar'],
-            [[PrivateConstructorController::class, 'staticAction'], 'bar'],
-        ];
-    }
-
-    /**
-     * @dataProvider getUndefinedControllers
-     */
-    public function testGetControllerWithUndefinedController($controller, $exceptionName = null, $exceptionMessage = null)
-    {
-        $resolver = $this->createControllerResolver();
-        $this->expectException($exceptionName);
-        $this->expectExceptionMessage($exceptionMessage);
-
-        $request = Request::create('/');
-        $request->attributes->set('_controller', $controller);
-        $resolver->getController($request);
-    }
-
-    public function getUndefinedControllers()
-    {
-        $controller = new ControllerTest();
-
-        return [
-            ['foo', \Error::class, 'Class \'foo\' not found'],
-            ['oof::bar', \Error::class, 'Class \'oof\' not found'],
-            [['oof', 'bar'], \Error::class, 'Class \'oof\' not found'],
-            ['Symfony\Component\HttpKernel\Tests\Controller\ControllerTest::staticsAction', \InvalidArgumentException::class, 'The controller for URI "/" is not callable. Expected method "staticsAction" on class "Symfony\Component\HttpKernel\Tests\Controller\ControllerTest", did you mean "staticAction"?'],
-            ['Symfony\Component\HttpKernel\Tests\Controller\ControllerTest::privateAction', \InvalidArgumentException::class, 'The controller for URI "/" is not callable. Method "privateAction" on class "Symfony\Component\HttpKernel\Tests\Controller\ControllerTest" should be public and non-abstract'],
-            ['Symfony\Component\HttpKernel\Tests\Controller\ControllerTest::protectedAction', \InvalidArgumentException::class, 'The controller for URI "/" is not callable. Method "protectedAction" on class "Symfony\Component\HttpKernel\Tests\Controller\ControllerTest" should be public and non-abstract'],
-            ['Symfony\Component\HttpKernel\Tests\Controller\ControllerTest::undefinedAction', \InvalidArgumentException::class, 'The controller for URI "/" is not callable. Expected method "undefinedAction" on class "Symfony\Component\HttpKernel\Tests\Controller\ControllerTest". Available methods: "publicAction", "staticAction"'],
-            ['Symfony\Component\HttpKernel\Tests\Controller\ControllerTest', \InvalidArgumentException::class, 'The controller for URI "/" is not callable. Controller class "Symfony\Component\HttpKernel\Tests\Controller\ControllerTest" cannot be called without a method name. You need to implement "__invoke" or use one of the available methods: "publicAction", "staticAction".'],
-            [[$controller, 'staticsAction'], \InvalidArgumentException::class, 'The controller for URI "/" is not callable. Expected method "staticsAction" on class "Symfony\Component\HttpKernel\Tests\Controller\ControllerTest", did you mean "staticAction"?'],
-            [[$controller, 'privateAction'], \InvalidArgumentException::class, 'The controller for URI "/" is not callable. Method "privateAction" on class "Symfony\Component\HttpKernel\Tests\Controller\ControllerTest" should be public and non-abstract'],
-            [[$controller, 'protectedAction'], \InvalidArgumentException::class, 'The controller for URI "/" is not callable. Method "protectedAction" on class "Symfony\Component\HttpKernel\Tests\Controller\ControllerTest" should be public and non-abstract'],
-            [[$controller, 'undefinedAction'], \InvalidArgumentException::class, 'The controller for URI "/" is not callable. Expected method "undefinedAction" on class "Symfony\Component\HttpKernel\Tests\Controller\ControllerTest". Available methods: "publicAction", "staticAction"'],
-            [$controller, \InvalidArgumentException::class, 'The controller for URI "/" is not callable. Controller class "Symfony\Component\HttpKernel\Tests\Controller\ControllerTest" cannot be called without a method name. You need to implement "__invoke" or use one of the available methods: "publicAction", "staticAction".'],
-            [['a' => 'foo', 'b' => 'bar'], \InvalidArgumentException::class, 'The controller for URI "/" is not callable. Invalid array callable, expected [controller, method].'],
-        ];
-    }
-
-    protected function createControllerResolver(LoggerInterface $logger = null)
-    {
-        return new ControllerResolver($logger);
-    }
-}
-
-function some_controller_function($foo, $foobar)
-{
-}
-
-class ControllerTest
-{
-    public function __construct()
-    {
-    }
-
-    public function __toString()
-    {
-        return '';
-    }
-
-    public function publicAction()
-    {
-    }
-
-    private function privateAction()
-    {
-    }
-
-    protected function protectedAction()
-    {
-    }
-
-    public static function staticAction()
-    {
-    }
-}
-
-class InvokableController
-{
-    public function __invoke($foo, $bar = null)
-    {
-    }
-}
-
-abstract class TestAbstractController
-{
-    public static function staticAction()
-    {
-        return 'foo';
-    }
-}
-
-class PrivateConstructorController
-{
-    private function __construct()
-    {
-    }
-
-    public static function staticAction()
-    {
-        return 'bar';
-    }
-=======
->>>>>>> 47fb0900
 }