{
    "name": "symfony/http-kernel",
    "type": "library",
    "description": "Provides a structured process for converting a Request into a Response",
    "keywords": [],
    "homepage": "https://symfony.com",
    "license": "MIT",
    "authors": [
        {
            "name": "Fabien Potencier",
            "email": "fabien@symfony.com"
        },
        {
            "name": "Symfony Community",
            "homepage": "https://symfony.com/contributors"
        }
    ],
    "require": {
        "php": ">=8.2",
        "symfony/error-handler": "^6.4|^7.0",
        "symfony/event-dispatcher": "^6.4|^7.0",
        "symfony/http-foundation": "^6.4|^7.0",
        "symfony/polyfill-ctype": "^1.8",
        "psr/log": "^1|^2|^3"
    },
    "require-dev": {
        "symfony/browser-kit": "^6.4|^7.0",
        "symfony/clock": "^6.4|^7.0",
        "symfony/config": "^6.4|^7.0",
        "symfony/console": "^6.4|^7.0",
        "symfony/css-selector": "^6.4|^7.0",
        "symfony/dependency-injection": "^6.4|^7.0",
        "symfony/dom-crawler": "^6.4|^7.0",
        "symfony/expression-language": "^6.4|^7.0",
        "symfony/finder": "^6.4|^7.0",
        "symfony/http-client-contracts": "^2.5|^3",
        "symfony/process": "^6.4|^7.0",
<<<<<<< HEAD
        "symfony/property-access": "^7.1",
        "symfony/routing": "^6.4|^7.0",
        "symfony/serializer": "^7.1",
=======
        "symfony/property-access": "^6.4|^7.0",
        "symfony/routing": "^6.4|^7.0",
        "symfony/serializer": "^6.4|^7.0",
>>>>>>> c290fc0c
        "symfony/stopwatch": "^6.4|^7.0",
        "symfony/translation": "^6.4|^7.0",
        "symfony/translation-contracts": "^2.5|^3",
        "symfony/uid": "^6.4|^7.0",
        "symfony/validator": "^6.4|^7.0",
        "symfony/var-exporter": "^6.4|^7.0",
        "psr/cache": "^1.0|^2.0|^3.0",
<<<<<<< HEAD
        "twig/twig": "~3.8.0"
=======
        "twig/twig": "^3.0.4"
>>>>>>> c290fc0c
    },
    "provide": {
        "psr/log-implementation": "1.0|2.0|3.0"
    },
    "conflict": {
        "symfony/browser-kit": "<6.4",
        "symfony/cache": "<6.4",
        "symfony/config": "<6.4",
        "symfony/console": "<6.4",
        "symfony/form": "<6.4",
        "symfony/dependency-injection": "<6.4",
        "symfony/doctrine-bridge": "<6.4",
        "symfony/http-client": "<6.4",
        "symfony/http-client-contracts": "<2.5",
        "symfony/mailer": "<6.4",
        "symfony/messenger": "<6.4",
        "symfony/translation": "<6.4",
        "symfony/translation-contracts": "<2.5",
        "symfony/twig-bridge": "<6.4",
        "symfony/validator": "<6.4",
        "symfony/var-dumper": "<6.4",
        "twig/twig": "<3.0.4"
    },
    "autoload": {
        "psr-4": { "Symfony\\Component\\HttpKernel\\": "" },
        "exclude-from-classmap": [
            "/Tests/"
        ]
    },
    "minimum-stability": "dev"
}<|MERGE_RESOLUTION|>--- conflicted
+++ resolved
@@ -35,15 +35,9 @@
         "symfony/finder": "^6.4|^7.0",
         "symfony/http-client-contracts": "^2.5|^3",
         "symfony/process": "^6.4|^7.0",
-<<<<<<< HEAD
         "symfony/property-access": "^7.1",
         "symfony/routing": "^6.4|^7.0",
         "symfony/serializer": "^7.1",
-=======
-        "symfony/property-access": "^6.4|^7.0",
-        "symfony/routing": "^6.4|^7.0",
-        "symfony/serializer": "^6.4|^7.0",
->>>>>>> c290fc0c
         "symfony/stopwatch": "^6.4|^7.0",
         "symfony/translation": "^6.4|^7.0",
         "symfony/translation-contracts": "^2.5|^3",
@@ -51,11 +45,7 @@
         "symfony/validator": "^6.4|^7.0",
         "symfony/var-exporter": "^6.4|^7.0",
         "psr/cache": "^1.0|^2.0|^3.0",
-<<<<<<< HEAD
-        "twig/twig": "~3.8.0"
-=======
         "twig/twig": "^3.0.4"
->>>>>>> c290fc0c
     },
     "provide": {
         "psr/log-implementation": "1.0|2.0|3.0"
