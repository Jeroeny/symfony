{
    "name": "symfony/amazon-mailer",
    "type": "symfony-bridge",
    "description": "Symfony Amazon Mailer Bridge",
    "keywords": [],
    "homepage": "https://symfony.com",
    "license": "MIT",
    "authors": [
        {
            "name": "Fabien Potencier",
            "email": "fabien@symfony.com"
        },
        {
            "name": "Symfony Community",
            "homepage": "https://symfony.com/contributors"
        }
    ],
    "require": {
<<<<<<< HEAD
        "php": ">=7.2.5",
        "symfony/deprecation-contracts": "^2.1",
        "symfony/mailer": "^4.4.12|^5.1.4"
=======
        "php": ">=7.1.3",
        "symfony/mailer": "^4.4.21|^5.2.6"
>>>>>>> 58b1c61d
    },
    "require-dev": {
        "async-aws/ses": "^1.0",
        "symfony/http-client": "^4.4|^5.0"
    },
    "autoload": {
        "psr-4": { "Symfony\\Component\\Mailer\\Bridge\\Amazon\\": "" },
        "exclude-from-classmap": [
            "/Tests/"
        ]
    },
    "minimum-stability": "dev"
}<|MERGE_RESOLUTION|>--- conflicted
+++ resolved
@@ -16,14 +16,9 @@
         }
     ],
     "require": {
-<<<<<<< HEAD
         "php": ">=7.2.5",
         "symfony/deprecation-contracts": "^2.1",
-        "symfony/mailer": "^4.4.12|^5.1.4"
-=======
-        "php": ">=7.1.3",
         "symfony/mailer": "^4.4.21|^5.2.6"
->>>>>>> 58b1c61d
     },
     "require-dev": {
         "async-aws/ses": "^1.0",
