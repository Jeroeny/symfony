{
    "name": "symfony/http-kernel",
    "type": "library",
    "description": "Provides a structured process for converting a Request into a Response",
    "keywords": [],
    "homepage": "https://symfony.com",
    "license": "MIT",
    "authors": [
        {
            "name": "Fabien Potencier",
            "email": "fabien@symfony.com"
        },
        {
            "name": "Symfony Community",
            "homepage": "https://symfony.com/contributors"
        }
    ],
    "require": {
        "php": ">=8.1",
        "symfony/deprecation-contracts": "^2.5|^3",
        "symfony/error-handler": "^6.4|^7.0",
        "symfony/event-dispatcher": "^5.4|^6.0|^7.0",
        "symfony/http-foundation": "^6.2.7|^7.0",
        "symfony/polyfill-ctype": "^1.8",
        "psr/log": "^1|^2|^3"
    },
    "require-dev": {
<<<<<<< HEAD
        "symfony/browser-kit": "^5.4|^6.0|^7.0",
        "symfony/clock": "^6.2|^7.0",
        "symfony/config": "^6.1|^7.0",
        "symfony/console": "^5.4|^6.0|^7.0",
        "symfony/css-selector": "^5.4|^6.0|^7.0",
        "symfony/dependency-injection": "^6.3|^7.0",
        "symfony/dom-crawler": "^5.4|^6.0|^7.0",
        "symfony/expression-language": "^5.4|^6.0|^7.0",
        "symfony/finder": "^5.4|^6.0|^7.0",
=======
        "symfony/browser-kit": "^5.4|^6.0",
        "symfony/clock": "^6.2",
        "symfony/config": "^6.1",
        "symfony/console": "^5.4|^6.0",
        "symfony/css-selector": "^5.4|^6.0",
        "symfony/dependency-injection": "^6.3.4",
        "symfony/dom-crawler": "^5.4|^6.0",
        "symfony/expression-language": "^5.4|^6.0",
        "symfony/finder": "^5.4|^6.0",
>>>>>>> 2f8af44c
        "symfony/http-client-contracts": "^2.5|^3",
        "symfony/process": "^5.4|^6.0|^7.0",
        "symfony/property-access": "^5.4.5|^6.0.5|^7.0",
        "symfony/routing": "^5.4|^6.0|^7.0",
        "symfony/serializer": "^6.3|^7.0",
        "symfony/stopwatch": "^5.4|^6.0|^7.0",
        "symfony/translation": "^5.4|^6.0|^7.0",
        "symfony/translation-contracts": "^2.5|^3",
        "symfony/uid": "^5.4|^6.0|^7.0",
        "symfony/validator": "^6.3|^7.0",
        "symfony/var-exporter": "^6.2|^7.0",
        "psr/cache": "^1.0|^2.0|^3.0",
        "twig/twig": "^2.13|^3.0.4"
    },
    "provide": {
        "psr/log-implementation": "1.0|2.0|3.0"
    },
    "conflict": {
        "symfony/browser-kit": "<5.4",
        "symfony/cache": "<5.4",
        "symfony/config": "<6.1",
        "symfony/console": "<5.4",
        "symfony/form": "<5.4",
        "symfony/dependency-injection": "<6.3.4",
        "symfony/doctrine-bridge": "<5.4",
        "symfony/http-client": "<5.4",
        "symfony/http-client-contracts": "<2.5",
        "symfony/mailer": "<5.4",
        "symfony/messenger": "<5.4",
        "symfony/translation": "<5.4",
        "symfony/translation-contracts": "<2.5",
        "symfony/twig-bridge": "<5.4",
        "symfony/validator": "<5.4",
        "symfony/var-dumper": "<6.3",
        "twig/twig": "<2.13"
    },
    "autoload": {
        "psr-4": { "Symfony\\Component\\HttpKernel\\": "" },
        "exclude-from-classmap": [
            "/Tests/"
        ]
    },
    "minimum-stability": "dev"
}<|MERGE_RESOLUTION|>--- conflicted
+++ resolved
@@ -25,27 +25,15 @@
         "psr/log": "^1|^2|^3"
     },
     "require-dev": {
-<<<<<<< HEAD
         "symfony/browser-kit": "^5.4|^6.0|^7.0",
         "symfony/clock": "^6.2|^7.0",
         "symfony/config": "^6.1|^7.0",
         "symfony/console": "^5.4|^6.0|^7.0",
         "symfony/css-selector": "^5.4|^6.0|^7.0",
-        "symfony/dependency-injection": "^6.3|^7.0",
+        "symfony/dependency-injection": "^6.3.4|^7.0",
         "symfony/dom-crawler": "^5.4|^6.0|^7.0",
         "symfony/expression-language": "^5.4|^6.0|^7.0",
         "symfony/finder": "^5.4|^6.0|^7.0",
-=======
-        "symfony/browser-kit": "^5.4|^6.0",
-        "symfony/clock": "^6.2",
-        "symfony/config": "^6.1",
-        "symfony/console": "^5.4|^6.0",
-        "symfony/css-selector": "^5.4|^6.0",
-        "symfony/dependency-injection": "^6.3.4",
-        "symfony/dom-crawler": "^5.4|^6.0",
-        "symfony/expression-language": "^5.4|^6.0",
-        "symfony/finder": "^5.4|^6.0",
->>>>>>> 2f8af44c
         "symfony/http-client-contracts": "^2.5|^3",
         "symfony/process": "^5.4|^6.0|^7.0",
         "symfony/property-access": "^5.4.5|^6.0.5|^7.0",
