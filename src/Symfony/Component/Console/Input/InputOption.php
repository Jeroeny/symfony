--- conflicted
+++ resolved
@@ -53,15 +53,9 @@
     private $description;
 
     /**
-<<<<<<< HEAD
-     * @param $shortcut The shortcuts, can be null, a string of shortcuts delimited by | or an array of shortcuts
-     * @param $mode     The option mode: One of the VALUE_* constants
-     * @param $default  The default value (must be null for self::VALUE_NONE)
-=======
      * @param string|array|null $shortcut The shortcuts, can be null, a string of shortcuts delimited by | or an array of shortcuts
      * @param int|null          $mode     The option mode: One of the VALUE_* constants
      * @param mixed             $default  The default value (must be null for self::VALUE_NONE)
->>>>>>> 883766ea
      *
      * @throws InvalidArgumentException If option mode is invalid or incompatible
      */
@@ -181,11 +175,6 @@
     /**
      * Sets the default value.
      *
-<<<<<<< HEAD
-=======
-     * @param mixed $default The default value
-     *
->>>>>>> 883766ea
      * @throws LogicException When incorrect default value is given
      */
     public function setDefault(mixed $default = null)
