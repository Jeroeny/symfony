--- conflicted
+++ resolved
@@ -26,11 +26,7 @@
  */
 class LoggerDataCollector extends DataCollector implements LateDataCollectorInterface
 {
-<<<<<<< HEAD
     private ?DebugLoggerInterface $logger;
-=======
-    private DebugLoggerInterface $logger;
->>>>>>> a44829e2
     private ?string $containerPathPrefix;
     private ?Request $currentRequest = null;
     private ?RequestStack $requestStack;
@@ -38,44 +34,19 @@
 
     public function __construct(?object $logger = null, ?string $containerPathPrefix = null, ?RequestStack $requestStack = null)
     {
-<<<<<<< HEAD
         $this->logger = DebugLoggerConfigurator::getDebugLogger($logger);
-=======
-        if ($logger instanceof DebugLoggerInterface) {
-            $this->logger = $logger;
-        }
-
->>>>>>> a44829e2
         $this->containerPathPrefix = $containerPathPrefix;
         $this->requestStack = $requestStack;
     }
 
-<<<<<<< HEAD
-    public function collect(Request $request, Response $response, \Throwable $exception = null): void
-=======
     public function collect(Request $request, Response $response, ?\Throwable $exception = null): void
->>>>>>> a44829e2
     {
         $this->currentRequest = $this->requestStack && $this->requestStack->getMainRequest() !== $request ? $request : null;
     }
 
-<<<<<<< HEAD
     public function lateCollect(): void
     {
         if ($this->logger) {
-=======
-    public function reset(): void
-    {
-        if (isset($this->logger)) {
-            $this->logger->clear();
-        }
-        $this->data = [];
-    }
-
-    public function lateCollect(): void
-    {
-        if (isset($this->logger)) {
->>>>>>> a44829e2
             $containerDeprecationLogs = $this->getContainerDeprecationLogs();
             $this->data = $this->computeErrorsCount($containerDeprecationLogs);
             // get compiler logs later (only when they are needed) to improve performance
