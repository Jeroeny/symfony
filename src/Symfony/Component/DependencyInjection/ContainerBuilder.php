<?php

/*
 * This file is part of the Symfony package.
 *
 * (c) Fabien Potencier <fabien@symfony.com>
 *
 * For the full copyright and license information, please view the LICENSE
 * file that was distributed with this source code.
 */

namespace Symfony\Component\DependencyInjection;

use Psr\Container\ContainerInterface as PsrContainerInterface;
use Symfony\Component\Config\Resource\ClassExistenceResource;
use Symfony\Component\Config\Resource\ComposerResource;
use Symfony\Component\Config\Resource\DirectoryResource;
use Symfony\Component\Config\Resource\FileExistenceResource;
use Symfony\Component\Config\Resource\FileResource;
use Symfony\Component\Config\Resource\GlobResource;
use Symfony\Component\Config\Resource\ReflectionClassResource;
use Symfony\Component\Config\Resource\ResourceInterface;
use Symfony\Component\DependencyInjection\Argument\IteratorArgument;
use Symfony\Component\DependencyInjection\Argument\RewindableGenerator;
use Symfony\Component\DependencyInjection\Argument\ServiceClosureArgument;
use Symfony\Component\DependencyInjection\Argument\ServiceLocator;
use Symfony\Component\DependencyInjection\Argument\ServiceLocatorArgument;
use Symfony\Component\DependencyInjection\Compiler\Compiler;
use Symfony\Component\DependencyInjection\Compiler\CompilerPassInterface;
use Symfony\Component\DependencyInjection\Compiler\PassConfig;
use Symfony\Component\DependencyInjection\Compiler\ResolveEnvPlaceholdersPass;
use Symfony\Component\DependencyInjection\Exception\BadMethodCallException;
use Symfony\Component\DependencyInjection\Exception\InvalidArgumentException;
use Symfony\Component\DependencyInjection\Exception\LogicException;
use Symfony\Component\DependencyInjection\Exception\RuntimeException;
use Symfony\Component\DependencyInjection\Exception\ServiceCircularReferenceException;
use Symfony\Component\DependencyInjection\Exception\ServiceNotFoundException;
use Symfony\Component\DependencyInjection\Extension\ExtensionInterface;
use Symfony\Component\DependencyInjection\LazyProxy\Instantiator\InstantiatorInterface;
use Symfony\Component\DependencyInjection\LazyProxy\Instantiator\RealServiceInstantiator;
use Symfony\Component\DependencyInjection\ParameterBag\EnvPlaceholderParameterBag;
use Symfony\Component\DependencyInjection\ParameterBag\ParameterBag;
use Symfony\Component\DependencyInjection\ParameterBag\ParameterBagInterface;
use Symfony\Component\ExpressionLanguage\Expression;
use Symfony\Component\ExpressionLanguage\ExpressionFunctionProviderInterface;

/**
 * ContainerBuilder is a DI container that provides an API to easily describe services.
 *
 * @author Fabien Potencier <fabien@symfony.com>
 */
class ContainerBuilder extends Container implements TaggedContainerInterface
{
    /**
     * @var ExtensionInterface[]
     */
    private $extensions = [];

    /**
     * @var ExtensionInterface[]
     */
    private $extensionsByNs = [];

    /**
     * @var Definition[]
     */
    private $definitions = [];

    /**
     * @var Alias[]
     */
    private $aliasDefinitions = [];

    /**
     * @var ResourceInterface[]
     */
    private $resources = [];

    private $extensionConfigs = [];

    /**
     * @var Compiler
     */
    private $compiler;

    private $trackResources;

    /**
     * @var InstantiatorInterface|null
     */
    private $proxyInstantiator;

    /**
     * @var ExpressionLanguage|null
     */
    private $expressionLanguage;

    /**
     * @var ExpressionFunctionProviderInterface[]
     */
    private $expressionLanguageProviders = [];

    /**
     * @var string[] with tag names used by findTaggedServiceIds
     */
    private $usedTags = [];

    /**
     * @var string[][] a map of env var names to their placeholders
     */
    private $envPlaceholders = [];

    /**
     * @var int[] a map of env vars to their resolution counter
     */
    private $envCounters = [];

    /**
     * @var string[] the list of vendor directories
     */
    private $vendors;

    private $autoconfiguredInstanceof = [];

    private $removedIds = [];

    private $removedBindingIds = [];

    private static $internalTypes = [
        'int' => true,
        'float' => true,
        'string' => true,
        'bool' => true,
        'resource' => true,
        'object' => true,
        'array' => true,
        'null' => true,
        'callable' => true,
        'iterable' => true,
        'mixed' => true,
    ];

    public function __construct(ParameterBagInterface $parameterBag = null)
    {
        parent::__construct($parameterBag);

        $this->trackResources = interface_exists('Symfony\Component\Config\Resource\ResourceInterface');
        $this->setDefinition('service_container', (new Definition(ContainerInterface::class))->setSynthetic(true)->setPublic(true));
        $this->setAlias(PsrContainerInterface::class, new Alias('service_container', false));
        $this->setAlias(ContainerInterface::class, new Alias('service_container', false));
    }

    /**
     * @var \ReflectionClass[] a list of class reflectors
     */
    private $classReflectors;

    /**
     * Sets the track resources flag.
     *
     * If you are not using the loaders and therefore don't want
     * to depend on the Config component, set this flag to false.
     */
    public function setResourceTracking(bool $track)
    {
        $this->trackResources = $track;
    }

    /**
     * Checks if resources are tracked.
     *
     * @return bool true If resources are tracked, false otherwise
     */
    public function isTrackingResources()
    {
        return $this->trackResources;
    }

    /**
     * Sets the instantiator to be used when fetching proxies.
     */
    public function setProxyInstantiator(InstantiatorInterface $proxyInstantiator)
    {
        $this->proxyInstantiator = $proxyInstantiator;
    }

    public function registerExtension(ExtensionInterface $extension)
    {
        $this->extensions[$extension->getAlias()] = $extension;

        if (false !== $extension->getNamespace()) {
            $this->extensionsByNs[$extension->getNamespace()] = $extension;
        }
    }

    /**
     * Returns an extension by alias or namespace.
     *
     * @return ExtensionInterface An extension instance
     *
     * @throws LogicException if the extension is not registered
     */
    public function getExtension(string $name)
    {
        if (isset($this->extensions[$name])) {
            return $this->extensions[$name];
        }

        if (isset($this->extensionsByNs[$name])) {
            return $this->extensionsByNs[$name];
        }

        throw new LogicException(sprintf('Container extension "%s" is not registered', $name));
    }

    /**
     * Returns all registered extensions.
     *
     * @return ExtensionInterface[] An array of ExtensionInterface
     */
    public function getExtensions()
    {
        return $this->extensions;
    }

    /**
     * Checks if we have an extension.
     *
     * @return bool If the extension exists
     */
    public function hasExtension(string $name)
    {
        return isset($this->extensions[$name]) || isset($this->extensionsByNs[$name]);
    }

    /**
     * Returns an array of resources loaded to build this configuration.
     *
     * @return ResourceInterface[] An array of resources
     */
    public function getResources()
    {
        return array_values($this->resources);
    }

    /**
     * @return $this
     */
    public function addResource(ResourceInterface $resource)
    {
        if (!$this->trackResources) {
            return $this;
        }

        if ($resource instanceof GlobResource && $this->inVendors($resource->getPrefix())) {
            return $this;
        }

        $this->resources[(string) $resource] = $resource;

        return $this;
    }

    /**
     * Sets the resources for this configuration.
     *
     * @param ResourceInterface[] $resources An array of resources
     *
     * @return $this
     */
    public function setResources(array $resources)
    {
        if (!$this->trackResources) {
            return $this;
        }

        $this->resources = $resources;

        return $this;
    }

    /**
     * Adds the object class hierarchy as resources.
     *
     * @param object|string $object An object instance or class name
     *
     * @return $this
     */
    public function addObjectResource($object)
    {
        if ($this->trackResources) {
            if (\is_object($object)) {
                $object = \get_class($object);
            }
            if (!isset($this->classReflectors[$object])) {
                $this->classReflectors[$object] = new \ReflectionClass($object);
            }
            $class = $this->classReflectors[$object];

            foreach ($class->getInterfaceNames() as $name) {
                if (null === $interface = &$this->classReflectors[$name]) {
                    $interface = new \ReflectionClass($name);
                }
                $file = $interface->getFileName();
                if (false !== $file && file_exists($file)) {
                    $this->fileExists($file);
                }
            }
            do {
                $file = $class->getFileName();
                if (false !== $file && file_exists($file)) {
                    $this->fileExists($file);
                }
                foreach ($class->getTraitNames() as $name) {
                    $this->addObjectResource($name);
                }
            } while ($class = $class->getParentClass());
        }

        return $this;
    }

    /**
     * Retrieves the requested reflection class and registers it for resource tracking.
     *
     * @throws \ReflectionException when a parent class/interface/trait is not found and $throw is true
     *
     * @final
     */
    public function getReflectionClass(?string $class, bool $throw = true): ?\ReflectionClass
    {
        if (!$class = $this->getParameterBag()->resolveValue($class)) {
            return null;
        }

        if (isset(self::$internalTypes[$class])) {
            return null;
        }

        $resource = null;

        try {
            if (isset($this->classReflectors[$class])) {
                $classReflector = $this->classReflectors[$class];
            } elseif (class_exists(ClassExistenceResource::class)) {
                $resource = new ClassExistenceResource($class, false);
                $classReflector = $resource->isFresh(0) ? false : new \ReflectionClass($class);
            } else {
                $classReflector = class_exists($class) ? new \ReflectionClass($class) : false;
            }
        } catch (\ReflectionException $e) {
            if ($throw) {
                throw $e;
            }
            $classReflector = false;
        }

        if ($this->trackResources) {
            if (!$classReflector) {
                $this->addResource($resource ?: new ClassExistenceResource($class, false));
            } elseif (!$classReflector->isInternal()) {
                $path = $classReflector->getFileName();

                if (!$this->inVendors($path)) {
                    $this->addResource(new ReflectionClassResource($classReflector, $this->vendors));
                }
            }
            $this->classReflectors[$class] = $classReflector;
        }

        return $classReflector ?: null;
    }

    /**
     * Checks whether the requested file or directory exists and registers the result for resource tracking.
     *
     * @param string      $path          The file or directory path for which to check the existence
     * @param bool|string $trackContents Whether to track contents of the given resource. If a string is passed,
     *                                   it will be used as pattern for tracking contents of the requested directory
     *
     * @final
     */
    public function fileExists(string $path, $trackContents = true): bool
    {
        $exists = file_exists($path);

        if (!$this->trackResources || $this->inVendors($path)) {
            return $exists;
        }

        if (!$exists) {
            $this->addResource(new FileExistenceResource($path));

            return $exists;
        }

        if (is_dir($path)) {
            if ($trackContents) {
                $this->addResource(new DirectoryResource($path, \is_string($trackContents) ? $trackContents : null));
            } else {
                $this->addResource(new GlobResource($path, '/*', false));
            }
        } elseif ($trackContents) {
            $this->addResource(new FileResource($path));
        }

        return $exists;
    }

    /**
     * Loads the configuration for an extension.
     *
     * @param string $extension The extension alias or namespace
     * @param array  $values    An array of values that customizes the extension
     *
     * @return $this
     *
     * @throws BadMethodCallException When this ContainerBuilder is compiled
     * @throws \LogicException        if the extension is not registered
     */
    public function loadFromExtension(string $extension, array $values = null)
    {
        if ($this->isCompiled()) {
            throw new BadMethodCallException('Cannot load from an extension on a compiled container.');
        }

        if (\func_num_args() < 2) {
            $values = [];
        }

        $namespace = $this->getExtension($extension)->getAlias();

        $this->extensionConfigs[$namespace][] = $values;

        return $this;
    }

    /**
     * Adds a compiler pass.
     *
     * @param string $type     The type of compiler pass
     * @param int    $priority Used to sort the passes
     *
     * @return $this
     */
    public function addCompilerPass(CompilerPassInterface $pass, string $type = PassConfig::TYPE_BEFORE_OPTIMIZATION, int $priority = 0)
    {
        $this->getCompiler()->addPass($pass, $type, $priority);

        $this->addObjectResource($pass);

        return $this;
    }

    /**
     * Returns the compiler pass config which can then be modified.
     *
     * @return PassConfig The compiler pass config
     */
    public function getCompilerPassConfig()
    {
        return $this->getCompiler()->getPassConfig();
    }

    /**
     * Returns the compiler.
     *
     * @return Compiler The compiler
     */
    public function getCompiler()
    {
        if (null === $this->compiler) {
            $this->compiler = new Compiler();
        }

        return $this->compiler;
    }

    /**
     * Sets a service.
     *
<<<<<<< HEAD
     * @param object $service The service instance
=======
     * @param string      $id      The service identifier
     * @param object|null $service The service instance
>>>>>>> 50c59112
     *
     * @throws BadMethodCallException When this ContainerBuilder is compiled
     */
    public function set(string $id, $service)
    {
<<<<<<< HEAD
=======
        if (!\is_object($service) && null !== $service) {
            @trigger_error(sprintf('Non-object services are deprecated since Symfony 4.4, setting the "%s" service to a value of type "%s" should be avoided.', $id, \gettype($service)), E_USER_DEPRECATED);
        }

        $id = (string) $id;

>>>>>>> 50c59112
        if ($this->isCompiled() && (isset($this->definitions[$id]) && !$this->definitions[$id]->isSynthetic())) {
            // setting a synthetic service on a compiled container is alright
            throw new BadMethodCallException(sprintf('Setting service "%s" for an unknown or non-synthetic service definition on a compiled container is not allowed.', $id));
        }

        unset($this->definitions[$id], $this->aliasDefinitions[$id], $this->removedIds[$id]);

        parent::set($id, $service);
    }

    /**
     * Removes a service definition.
     */
    public function removeDefinition(string $id)
    {
        if (isset($this->definitions[$id])) {
            unset($this->definitions[$id]);
            $this->removedIds[$id] = true;
        }
    }

    /**
     * Returns true if the given service is defined.
     *
     * @param string $id The service identifier
     *
     * @return bool true if the service is defined, false otherwise
     */
    public function has($id)
    {
        $id = (string) $id;

        return isset($this->definitions[$id]) || isset($this->aliasDefinitions[$id]) || parent::has($id);
    }

    /**
     * Gets a service.
     *
     * @param string $id              The service identifier
     * @param int    $invalidBehavior The behavior when the service does not exist
     *
     * @return object|null The associated service
     *
     * @throws InvalidArgumentException          when no definitions are available
     * @throws ServiceCircularReferenceException When a circular reference is detected
     * @throws ServiceNotFoundException          When the service is not defined
     * @throws \Exception
     *
     * @see Reference
     */
    public function get($id, int $invalidBehavior = ContainerInterface::EXCEPTION_ON_INVALID_REFERENCE)
    {
        if ($this->isCompiled() && isset($this->removedIds[$id = (string) $id]) && ContainerInterface::EXCEPTION_ON_INVALID_REFERENCE >= $invalidBehavior) {
            return parent::get($id);
        }

        $service = $this->doGet($id, $invalidBehavior);

        if (!\is_object($service) && null !== $service) {
            @trigger_error(sprintf('Non-object services are deprecated since Symfony 4.4, please fix the "%s" service which is of type "%s" right now.', $id, \gettype($service)), E_USER_DEPRECATED);
        }

        return $service;
    }

    private function doGet(string $id, int $invalidBehavior = ContainerInterface::EXCEPTION_ON_INVALID_REFERENCE, array &$inlineServices = null, bool $isConstructorArgument = false)
    {
        if (isset($inlineServices[$id])) {
            return $inlineServices[$id];
        }
        if (null === $inlineServices) {
            $isConstructorArgument = true;
            $inlineServices = [];
        }
        try {
            if (ContainerInterface::IGNORE_ON_UNINITIALIZED_REFERENCE === $invalidBehavior) {
                return parent::get($id, $invalidBehavior);
            }
            if ($service = parent::get($id, ContainerInterface::NULL_ON_INVALID_REFERENCE)) {
                return $service;
            }
        } catch (ServiceCircularReferenceException $e) {
            if ($isConstructorArgument) {
                throw $e;
            }
        }

        if (!isset($this->definitions[$id]) && isset($this->aliasDefinitions[$id])) {
            $alias = $this->aliasDefinitions[$id];

            if ($alias->isDeprecated()) {
                @trigger_error($alias->getDeprecationMessage($id), E_USER_DEPRECATED);
            }

            return $this->doGet((string) $alias, $invalidBehavior, $inlineServices, $isConstructorArgument);
        }

        try {
            $definition = $this->getDefinition($id);
        } catch (ServiceNotFoundException $e) {
            if (ContainerInterface::EXCEPTION_ON_INVALID_REFERENCE < $invalidBehavior) {
                return;
            }

            throw $e;
        }

        if ($definition->hasErrors() && $e = $definition->getErrors()) {
            throw new RuntimeException(reset($e));
        }

        if ($isConstructorArgument) {
            $this->loading[$id] = true;
        }

        try {
            return $this->createService($definition, $inlineServices, $isConstructorArgument, $id);
        } finally {
            if ($isConstructorArgument) {
                unset($this->loading[$id]);
            }
        }
    }

    /**
     * Merges a ContainerBuilder with the current ContainerBuilder configuration.
     *
     * Service definitions overrides the current defined ones.
     *
     * But for parameters, they are overridden by the current ones. It allows
     * the parameters passed to the container constructor to have precedence
     * over the loaded ones.
     *
     *     $container = new ContainerBuilder(new ParameterBag(['foo' => 'bar']));
     *     $loader = new LoaderXXX($container);
     *     $loader->load('resource_name');
     *     $container->register('foo', 'stdClass');
     *
     * In the above example, even if the loaded resource defines a foo
     * parameter, the value will still be 'bar' as defined in the ContainerBuilder
     * constructor.
     *
     * @throws BadMethodCallException When this ContainerBuilder is compiled
     */
    public function merge(self $container)
    {
        if ($this->isCompiled()) {
            throw new BadMethodCallException('Cannot merge on a compiled container.');
        }

        $this->addDefinitions($container->getDefinitions());
        $this->addAliases($container->getAliases());
        $this->getParameterBag()->add($container->getParameterBag()->all());

        if ($this->trackResources) {
            foreach ($container->getResources() as $resource) {
                $this->addResource($resource);
            }
        }

        foreach ($this->extensions as $name => $extension) {
            if (!isset($this->extensionConfigs[$name])) {
                $this->extensionConfigs[$name] = [];
            }

            $this->extensionConfigs[$name] = array_merge($this->extensionConfigs[$name], $container->getExtensionConfig($name));
        }

        if ($this->getParameterBag() instanceof EnvPlaceholderParameterBag && $container->getParameterBag() instanceof EnvPlaceholderParameterBag) {
            $envPlaceholders = $container->getParameterBag()->getEnvPlaceholders();
            $this->getParameterBag()->mergeEnvPlaceholders($container->getParameterBag());
        } else {
            $envPlaceholders = [];
        }

        foreach ($container->envCounters as $env => $count) {
            if (!$count && !isset($envPlaceholders[$env])) {
                continue;
            }
            if (!isset($this->envCounters[$env])) {
                $this->envCounters[$env] = $count;
            } else {
                $this->envCounters[$env] += $count;
            }
        }

        foreach ($container->getAutoconfiguredInstanceof() as $interface => $childDefinition) {
            if (isset($this->autoconfiguredInstanceof[$interface])) {
                throw new InvalidArgumentException(sprintf('"%s" has already been autoconfigured and merge() does not support merging autoconfiguration for the same class/interface.', $interface));
            }

            $this->autoconfiguredInstanceof[$interface] = $childDefinition;
        }
    }

    /**
     * Returns the configuration array for the given extension.
     *
     * @return array An array of configuration
     */
    public function getExtensionConfig(string $name)
    {
        if (!isset($this->extensionConfigs[$name])) {
            $this->extensionConfigs[$name] = [];
        }

        return $this->extensionConfigs[$name];
    }

    /**
     * Prepends a config array to the configs of the given extension.
     */
    public function prependExtensionConfig(string $name, array $config)
    {
        if (!isset($this->extensionConfigs[$name])) {
            $this->extensionConfigs[$name] = [];
        }

        array_unshift($this->extensionConfigs[$name], $config);
    }

    /**
     * Compiles the container.
     *
     * This method passes the container to compiler
     * passes whose job is to manipulate and optimize
     * the container.
     *
     * The main compiler passes roughly do four things:
     *
     *  * The extension configurations are merged;
     *  * Parameter values are resolved;
     *  * The parameter bag is frozen;
     *  * Extension loading is disabled.
     *
     * @param bool $resolveEnvPlaceholders Whether %env()% parameters should be resolved using the current
     *                                     env vars or be replaced by uniquely identifiable placeholders.
     *                                     Set to "true" when you want to use the current ContainerBuilder
     *                                     directly, keep to "false" when the container is dumped instead.
     */
    public function compile(bool $resolveEnvPlaceholders = false)
    {
        $compiler = $this->getCompiler();

        if ($this->trackResources) {
            foreach ($compiler->getPassConfig()->getPasses() as $pass) {
                $this->addObjectResource($pass);
            }
        }
        $bag = $this->getParameterBag();

        if ($resolveEnvPlaceholders && $bag instanceof EnvPlaceholderParameterBag) {
            $compiler->addPass(new ResolveEnvPlaceholdersPass(), PassConfig::TYPE_AFTER_REMOVING, -1000);
        }

        $compiler->compile($this);

        foreach ($this->definitions as $id => $definition) {
            if ($this->trackResources && $definition->isLazy()) {
                $this->getReflectionClass($definition->getClass());
            }
        }

        $this->extensionConfigs = [];

        if ($bag instanceof EnvPlaceholderParameterBag) {
            if ($resolveEnvPlaceholders) {
                $this->parameterBag = new ParameterBag($this->resolveEnvPlaceholders($bag->all(), true));
            }

            $this->envPlaceholders = $bag->getEnvPlaceholders();
        }

        parent::compile();

        foreach ($this->definitions + $this->aliasDefinitions as $id => $definition) {
            if (!$definition->isPublic() || $definition->isPrivate()) {
                $this->removedIds[$id] = true;
            }
        }
    }

    /**
     * {@inheritdoc}
     */
    public function getServiceIds()
    {
        return array_map('strval', array_unique(array_merge(array_keys($this->getDefinitions()), array_keys($this->aliasDefinitions), parent::getServiceIds())));
    }

    /**
     * Gets removed service or alias ids.
     *
     * @return array
     */
    public function getRemovedIds()
    {
        return $this->removedIds;
    }

    /**
     * Adds the service aliases.
     */
    public function addAliases(array $aliases)
    {
        foreach ($aliases as $alias => $id) {
            $this->setAlias($alias, $id);
        }
    }

    /**
     * Sets the service aliases.
     */
    public function setAliases(array $aliases)
    {
        $this->aliasDefinitions = [];
        $this->addAliases($aliases);
    }

    /**
     * Sets an alias for an existing service.
     *
     * @param string       $alias The alias to create
     * @param string|Alias $id    The service to alias
     *
     * @return Alias
     *
     * @throws InvalidArgumentException if the id is not a string or an Alias
     * @throws InvalidArgumentException if the alias is for itself
     */
    public function setAlias(string $alias, $id)
    {
        if ('' === $alias || '\\' === $alias[-1] || \strlen($alias) !== strcspn($alias, "\0\r\n'")) {
            throw new InvalidArgumentException(sprintf('Invalid alias id: "%s"', $alias));
        }

        if (\is_string($id)) {
            $id = new Alias($id);
        } elseif (!$id instanceof Alias) {
            throw new InvalidArgumentException('$id must be a string, or an Alias object.');
        }

        if ($alias === (string) $id) {
            throw new InvalidArgumentException(sprintf('An alias can not reference itself, got a circular reference on "%s".', $alias));
        }

        unset($this->definitions[$alias], $this->removedIds[$alias]);

        return $this->aliasDefinitions[$alias] = $id;
    }

    /**
     * Removes an alias.
     *
     * @param string $alias The alias to remove
     */
    public function removeAlias(string $alias)
    {
        if (isset($this->aliasDefinitions[$alias])) {
            unset($this->aliasDefinitions[$alias]);
            $this->removedIds[$alias] = true;
        }
    }

    /**
     * Returns true if an alias exists under the given identifier.
     *
     * @return bool true if the alias exists, false otherwise
     */
    public function hasAlias(string $id)
    {
        return isset($this->aliasDefinitions[$id]);
    }

    /**
     * Gets all defined aliases.
     *
     * @return Alias[] An array of aliases
     */
    public function getAliases()
    {
        return $this->aliasDefinitions;
    }

    /**
     * Gets an alias.
     *
     * @return Alias An Alias instance
     *
     * @throws InvalidArgumentException if the alias does not exist
     */
    public function getAlias(string $id)
    {
        if (!isset($this->aliasDefinitions[$id])) {
            throw new InvalidArgumentException(sprintf('The service alias "%s" does not exist.', $id));
        }

        return $this->aliasDefinitions[$id];
    }

    /**
     * Registers a service definition.
     *
     * This methods allows for simple registration of service definition
     * with a fluid interface.
     *
     * @return Definition A Definition instance
     */
    public function register(string $id, string $class = null)
    {
        return $this->setDefinition($id, new Definition($class));
    }

    /**
     * Registers an autowired service definition.
     *
     * This method implements a shortcut for using setDefinition() with
     * an autowired definition.
     *
     * @return Definition The created definition
     */
    public function autowire(string $id, string $class = null)
    {
        return $this->setDefinition($id, (new Definition($class))->setAutowired(true));
    }

    /**
     * Adds the service definitions.
     *
     * @param Definition[] $definitions An array of service definitions
     */
    public function addDefinitions(array $definitions)
    {
        foreach ($definitions as $id => $definition) {
            $this->setDefinition($id, $definition);
        }
    }

    /**
     * Sets the service definitions.
     *
     * @param Definition[] $definitions An array of service definitions
     */
    public function setDefinitions(array $definitions)
    {
        $this->definitions = [];
        $this->addDefinitions($definitions);
    }

    /**
     * Gets all service definitions.
     *
     * @return Definition[] An array of Definition instances
     */
    public function getDefinitions()
    {
        return $this->definitions;
    }

    /**
     * Sets a service definition.
     *
     * @return Definition the service definition
     *
     * @throws BadMethodCallException When this ContainerBuilder is compiled
     */
    public function setDefinition(string $id, Definition $definition)
    {
        if ($this->isCompiled()) {
            throw new BadMethodCallException('Adding definition to a compiled container is not allowed');
        }

        if ('' === $id || '\\' === $id[-1] || \strlen($id) !== strcspn($id, "\0\r\n'")) {
            throw new InvalidArgumentException(sprintf('Invalid service id: "%s"', $id));
        }

        unset($this->aliasDefinitions[$id], $this->removedIds[$id]);

        return $this->definitions[$id] = $definition;
    }

    /**
     * Returns true if a service definition exists under the given identifier.
     *
     * @return bool true if the service definition exists, false otherwise
     */
    public function hasDefinition(string $id)
    {
        return isset($this->definitions[$id]);
    }

    /**
     * Gets a service definition.
     *
     * @return Definition A Definition instance
     *
     * @throws ServiceNotFoundException if the service definition does not exist
     */
    public function getDefinition(string $id)
    {
        if (!isset($this->definitions[$id])) {
            throw new ServiceNotFoundException($id);
        }

        return $this->definitions[$id];
    }

    /**
     * Gets a service definition by id or alias.
     *
     * The method "unaliases" recursively to return a Definition instance.
     *
     * @return Definition A Definition instance
     *
     * @throws ServiceNotFoundException if the service definition does not exist
     */
    public function findDefinition(string $id)
    {
        $seen = [];
        while (isset($this->aliasDefinitions[$id])) {
            $id = (string) $this->aliasDefinitions[$id];

            if (isset($seen[$id])) {
                $seen = array_values($seen);
                $seen = \array_slice($seen, array_search($id, $seen));
                $seen[] = $id;

                throw new ServiceCircularReferenceException($id, $seen);
            }

            $seen[$id] = $id;
        }

        return $this->getDefinition($id);
    }

    /**
     * Creates a service for a service definition.
     *
     * @return object The service described by the service definition
     *
     * @throws RuntimeException         When the factory definition is incomplete
     * @throws RuntimeException         When the service is a synthetic service
     * @throws InvalidArgumentException When configure callable is not callable
     */
    private function createService(Definition $definition, array &$inlineServices, bool $isConstructorArgument = false, string $id = null, bool $tryProxy = true)
    {
        if (null === $id && isset($inlineServices[$h = spl_object_hash($definition)])) {
            return $inlineServices[$h];
        }

        if ($definition instanceof ChildDefinition) {
            throw new RuntimeException(sprintf('Constructing service "%s" from a parent definition is not supported at build time.', $id));
        }

        if ($definition->isSynthetic()) {
            throw new RuntimeException(sprintf('You have requested a synthetic service ("%s"). The DIC does not know how to construct this service.', $id));
        }

        if ($definition->isDeprecated()) {
            @trigger_error($definition->getDeprecationMessage($id), E_USER_DEPRECATED);
        }

        if ($tryProxy && $definition->isLazy() && !$tryProxy = !($proxy = $this->proxyInstantiator) || $proxy instanceof RealServiceInstantiator) {
            $proxy = $proxy->instantiateProxy(
                $this,
                $definition,
                $id, function () use ($definition, &$inlineServices, $id) {
                    return $this->createService($definition, $inlineServices, true, $id, false);
                }
            );
            $this->shareService($definition, $proxy, $id, $inlineServices);

            return $proxy;
        }

        $parameterBag = $this->getParameterBag();

        if (null !== $definition->getFile()) {
            require_once $parameterBag->resolveValue($definition->getFile());
        }

        $arguments = $this->doResolveServices($parameterBag->unescapeValue($parameterBag->resolveValue($definition->getArguments())), $inlineServices, $isConstructorArgument);

        if (null !== $factory = $definition->getFactory()) {
            if (\is_array($factory)) {
                $factory = [$this->doResolveServices($parameterBag->resolveValue($factory[0]), $inlineServices, $isConstructorArgument), $factory[1]];
            } elseif (!\is_string($factory)) {
                throw new RuntimeException(sprintf('Cannot create service "%s" because of invalid factory', $id));
            }
        }

        if (null !== $id && $definition->isShared() && isset($this->services[$id]) && ($tryProxy || !$definition->isLazy())) {
            return $this->services[$id];
        }

        if (null !== $factory) {
            $service = $factory(...$arguments);

            if (!$definition->isDeprecated() && \is_array($factory) && \is_string($factory[0])) {
                $r = new \ReflectionClass($factory[0]);

                if (0 < strpos($r->getDocComment(), "\n * @deprecated ")) {
                    @trigger_error(sprintf('The "%s" service relies on the deprecated "%s" factory class. It should either be deprecated or its factory upgraded.', $id, $r->name), E_USER_DEPRECATED);
                }
            }
        } else {
            $r = new \ReflectionClass($parameterBag->resolveValue($definition->getClass()));

            $service = null === $r->getConstructor() ? $r->newInstance() : $r->newInstanceArgs($arguments);

            if (!$definition->isDeprecated() && 0 < strpos($r->getDocComment(), "\n * @deprecated ")) {
                @trigger_error(sprintf('The "%s" service relies on the deprecated "%s" class. It should either be deprecated or its implementation upgraded.', $id, $r->name), E_USER_DEPRECATED);
            }
        }

        $lastWitherIndex = null;
        foreach ($definition->getMethodCalls() as $k => $call) {
            if ($call[2] ?? false) {
                $lastWitherIndex = $k;
            }
        }

        if (null === $lastWitherIndex && ($tryProxy || !$definition->isLazy())) {
            // share only if proxying failed, or if not a proxy, and if no withers are found
            $this->shareService($definition, $service, $id, $inlineServices);
        }

        $properties = $this->doResolveServices($parameterBag->unescapeValue($parameterBag->resolveValue($definition->getProperties())), $inlineServices);
        foreach ($properties as $name => $value) {
            $service->$name = $value;
        }

        foreach ($definition->getMethodCalls() as $k => $call) {
            $service = $this->callMethod($service, $call, $inlineServices);

            if ($lastWitherIndex === $k && ($tryProxy || !$definition->isLazy())) {
                // share only if proxying failed, or if not a proxy, and this is the last wither
                $this->shareService($definition, $service, $id, $inlineServices);
            }
        }

        if ($callable = $definition->getConfigurator()) {
            if (\is_array($callable)) {
                $callable[0] = $parameterBag->resolveValue($callable[0]);

                if ($callable[0] instanceof Reference) {
                    $callable[0] = $this->doGet((string) $callable[0], $callable[0]->getInvalidBehavior(), $inlineServices);
                } elseif ($callable[0] instanceof Definition) {
                    $callable[0] = $this->createService($callable[0], $inlineServices);
                }
            }

            if (!\is_callable($callable)) {
                throw new InvalidArgumentException(sprintf('The configure callable for class "%s" is not a callable.', \get_class($service)));
            }

            $callable($service);
        }

        return $service;
    }

    /**
     * Replaces service references by the real service instance and evaluates expressions.
     *
     * @param mixed $value A value
     *
     * @return mixed The same value with all service references replaced by
     *               the real service instances and all expressions evaluated
     */
    public function resolveServices($value)
    {
        return $this->doResolveServices($value);
    }

    private function doResolveServices($value, array &$inlineServices = [], bool $isConstructorArgument = false)
    {
        if (\is_array($value)) {
            foreach ($value as $k => $v) {
                $value[$k] = $this->doResolveServices($v, $inlineServices, $isConstructorArgument);
            }
        } elseif ($value instanceof ServiceClosureArgument) {
            $reference = $value->getValues()[0];
            $value = function () use ($reference) {
                return $this->resolveServices($reference);
            };
        } elseif ($value instanceof IteratorArgument) {
            $value = new RewindableGenerator(function () use ($value) {
                foreach ($value->getValues() as $k => $v) {
                    foreach (self::getServiceConditionals($v) as $s) {
                        if (!$this->has($s)) {
                            continue 2;
                        }
                    }
                    foreach (self::getInitializedConditionals($v) as $s) {
                        if (!$this->doGet($s, ContainerInterface::IGNORE_ON_UNINITIALIZED_REFERENCE)) {
                            continue 2;
                        }
                    }

                    yield $k => $this->resolveServices($v);
                }
            }, function () use ($value) {
                $count = 0;
                foreach ($value->getValues() as $v) {
                    foreach (self::getServiceConditionals($v) as $s) {
                        if (!$this->has($s)) {
                            continue 2;
                        }
                    }
                    foreach (self::getInitializedConditionals($v) as $s) {
                        if (!$this->doGet($s, ContainerInterface::IGNORE_ON_UNINITIALIZED_REFERENCE)) {
                            continue 2;
                        }
                    }

                    ++$count;
                }

                return $count;
            });
        } elseif ($value instanceof ServiceLocatorArgument) {
            $refs = $types = [];
            foreach ($value->getValues() as $k => $v) {
                if ($v) {
                    $refs[$k] = [$v];
                    $types[$k] = $v instanceof TypedReference ? $v->getType() : '?';
                }
            }
            $value = new ServiceLocator(\Closure::fromCallable([$this, 'resolveServices']), $refs, $types);
        } elseif ($value instanceof Reference) {
            $value = $this->doGet((string) $value, $value->getInvalidBehavior(), $inlineServices, $isConstructorArgument);
        } elseif ($value instanceof Definition) {
            $value = $this->createService($value, $inlineServices, $isConstructorArgument);
        } elseif ($value instanceof Parameter) {
            $value = $this->getParameter((string) $value);
        } elseif ($value instanceof Expression) {
            $value = $this->getExpressionLanguage()->evaluate($value, ['container' => $this]);
        }

        return $value;
    }

    /**
     * Returns service ids for a given tag.
     *
     * Example:
     *
     *     $container->register('foo')->addTag('my.tag', ['hello' => 'world']);
     *
     *     $serviceIds = $container->findTaggedServiceIds('my.tag');
     *     foreach ($serviceIds as $serviceId => $tags) {
     *         foreach ($tags as $tag) {
     *             echo $tag['hello'];
     *         }
     *     }
     *
     * @return array An array of tags with the tagged service as key, holding a list of attribute arrays
     */
    public function findTaggedServiceIds(string $name, bool $throwOnAbstract = false)
    {
        $this->usedTags[] = $name;
        $tags = [];
        foreach ($this->getDefinitions() as $id => $definition) {
            if ($definition->hasTag($name)) {
                if ($throwOnAbstract && $definition->isAbstract()) {
                    throw new InvalidArgumentException(sprintf('The service "%s" tagged "%s" must not be abstract.', $id, $name));
                }
                $tags[$id] = $definition->getTag($name);
            }
        }

        return $tags;
    }

    /**
     * Returns all tags the defined services use.
     *
     * @return array An array of tags
     */
    public function findTags()
    {
        $tags = [];
        foreach ($this->getDefinitions() as $id => $definition) {
            $tags = array_merge(array_keys($definition->getTags()), $tags);
        }

        return array_unique($tags);
    }

    /**
     * Returns all tags not queried by findTaggedServiceIds.
     *
     * @return string[] An array of tags
     */
    public function findUnusedTags()
    {
        return array_values(array_diff($this->findTags(), $this->usedTags));
    }

    public function addExpressionLanguageProvider(ExpressionFunctionProviderInterface $provider)
    {
        $this->expressionLanguageProviders[] = $provider;
    }

    /**
     * @return ExpressionFunctionProviderInterface[]
     */
    public function getExpressionLanguageProviders()
    {
        return $this->expressionLanguageProviders;
    }

    /**
     * Returns a ChildDefinition that will be used for autoconfiguring the interface/class.
     *
     * @return ChildDefinition
     */
    public function registerForAutoconfiguration(string $interface)
    {
        if (!isset($this->autoconfiguredInstanceof[$interface])) {
            $this->autoconfiguredInstanceof[$interface] = new ChildDefinition('');
        }

        return $this->autoconfiguredInstanceof[$interface];
    }

    /**
     * Registers an autowiring alias that only binds to a specific argument name.
     *
     * The argument name is derived from $name if provided (from $id otherwise)
     * using camel case: "foo.bar" or "foo_bar" creates an alias bound to
     * "$fooBar"-named arguments with $type as type-hint. Such arguments will
     * receive the service $id when autowiring is used.
     */
    public function registerAliasForArgument(string $id, string $type, string $name = null): Alias
    {
        $name = lcfirst(str_replace(' ', '', ucwords(preg_replace('/[^a-zA-Z0-9\x7f-\xff]++/', ' ', $name ?? $id))));

        if (!preg_match('/^[a-zA-Z_\x7f-\xff]/', $name)) {
            throw new InvalidArgumentException(sprintf('Invalid argument name "%s" for service "%s": the first character must be a letter.', $name, $id));
        }

        return $this->setAlias($type.' $'.$name, $id);
    }

    /**
     * Returns an array of ChildDefinition[] keyed by interface.
     *
     * @return ChildDefinition[]
     */
    public function getAutoconfiguredInstanceof()
    {
        return $this->autoconfiguredInstanceof;
    }

    /**
     * Resolves env parameter placeholders in a string or an array.
     *
     * @param mixed            $value     The value to resolve
     * @param string|true|null $format    A sprintf() format returning the replacement for each env var name or
     *                                    null to resolve back to the original "%env(VAR)%" format or
     *                                    true to resolve to the actual values of the referenced env vars
     * @param array            &$usedEnvs Env vars found while resolving are added to this array
     *
     * @return mixed The value with env parameters resolved if a string or an array is passed
     */
    public function resolveEnvPlaceholders($value, $format = null, array &$usedEnvs = null)
    {
        if (null === $format) {
            $format = '%%env(%s)%%';
        }

        $bag = $this->getParameterBag();
        if (true === $format) {
            $value = $bag->resolveValue($value);
        }

        if ($value instanceof Definition) {
            $value = (array) $value;
        }

        if (\is_array($value)) {
            $result = [];
            foreach ($value as $k => $v) {
                $result[\is_string($k) ? $this->resolveEnvPlaceholders($k, $format, $usedEnvs) : $k] = $this->resolveEnvPlaceholders($v, $format, $usedEnvs);
            }

            return $result;
        }

        if (!\is_string($value) || 38 > \strlen($value)) {
            return $value;
        }
        $envPlaceholders = $bag instanceof EnvPlaceholderParameterBag ? $bag->getEnvPlaceholders() : $this->envPlaceholders;

        $completed = false;
        foreach ($envPlaceholders as $env => $placeholders) {
            foreach ($placeholders as $placeholder) {
                if (false !== stripos($value, $placeholder)) {
                    if (true === $format) {
                        $resolved = $bag->escapeValue($this->getEnv($env));
                    } else {
                        $resolved = sprintf($format, $env);
                    }
                    if ($placeholder === $value) {
                        $value = $resolved;
                        $completed = true;
                    } else {
                        if (!\is_string($resolved) && !is_numeric($resolved)) {
                            throw new RuntimeException(sprintf('A string value must be composed of strings and/or numbers, but found parameter "env(%s)" of type %s inside string value "%s".', $env, \gettype($resolved), $this->resolveEnvPlaceholders($value)));
                        }
                        $value = str_ireplace($placeholder, $resolved, $value);
                    }
                    $usedEnvs[$env] = $env;
                    $this->envCounters[$env] = isset($this->envCounters[$env]) ? 1 + $this->envCounters[$env] : 1;

                    if ($completed) {
                        break 2;
                    }
                }
            }
        }

        return $value;
    }

    /**
     * Get statistics about env usage.
     *
     * @return int[] The number of time each env vars has been resolved
     */
    public function getEnvCounters()
    {
        $bag = $this->getParameterBag();
        $envPlaceholders = $bag instanceof EnvPlaceholderParameterBag ? $bag->getEnvPlaceholders() : $this->envPlaceholders;

        foreach ($envPlaceholders as $env => $placeholders) {
            if (!isset($this->envCounters[$env])) {
                $this->envCounters[$env] = 0;
            }
        }

        return $this->envCounters;
    }

    /**
     * @final
     */
    public function log(CompilerPassInterface $pass, string $message)
    {
        $this->getCompiler()->log($pass, $this->resolveEnvPlaceholders($message));
    }

    /**
     * Gets removed binding ids.
     *
     * @return array
     *
     * @internal
     */
    public function getRemovedBindingIds()
    {
        return $this->removedBindingIds;
    }

    /**
     * Removes bindings for a service.
     *
     * @internal
     */
    public function removeBindings(string $id)
    {
        if ($this->hasDefinition($id)) {
            foreach ($this->getDefinition($id)->getBindings() as $key => $binding) {
                list(, $bindingId) = $binding->getValues();
                $this->removedBindingIds[(int) $bindingId] = true;
            }
        }
    }

    /**
     * Returns the Service Conditionals.
     *
     * @param mixed $value An array of conditionals to return
     *
     * @return array An array of Service conditionals
     *
     * @internal
     */
    public static function getServiceConditionals($value)
    {
        $services = [];

        if (\is_array($value)) {
            foreach ($value as $v) {
                $services = array_unique(array_merge($services, self::getServiceConditionals($v)));
            }
        } elseif ($value instanceof Reference && ContainerInterface::IGNORE_ON_INVALID_REFERENCE === $value->getInvalidBehavior()) {
            $services[] = (string) $value;
        }

        return $services;
    }

    /**
     * Returns the initialized conditionals.
     *
     * @param mixed $value An array of conditionals to return
     *
     * @return array An array of uninitialized conditionals
     *
     * @internal
     */
    public static function getInitializedConditionals($value)
    {
        $services = [];

        if (\is_array($value)) {
            foreach ($value as $v) {
                $services = array_unique(array_merge($services, self::getInitializedConditionals($v)));
            }
        } elseif ($value instanceof Reference && ContainerInterface::IGNORE_ON_UNINITIALIZED_REFERENCE === $value->getInvalidBehavior()) {
            $services[] = (string) $value;
        }

        return $services;
    }

    /**
     * Computes a reasonably unique hash of a value.
     *
     * @param mixed $value A serializable value
     *
     * @return string
     */
    public static function hash($value)
    {
        $hash = substr(base64_encode(hash('sha256', serialize($value), true)), 0, 7);

        return str_replace(['/', '+'], ['.', '_'], $hash);
    }

    /**
     * {@inheritdoc}
     */
    protected function getEnv($name)
    {
        $value = parent::getEnv($name);
        $bag = $this->getParameterBag();

        if (!\is_string($value) || !$bag instanceof EnvPlaceholderParameterBag) {
            return $value;
        }

        $envPlaceholders = $bag->getEnvPlaceholders();
        if (isset($envPlaceholders[$name][$value])) {
            $bag = new ParameterBag($bag->all());

            return $bag->unescapeValue($bag->get("env($name)"));
        }
        foreach ($envPlaceholders as $env => $placeholders) {
            if (isset($placeholders[$value])) {
                return $this->getEnv($env);
            }
        }

        $this->resolving["env($name)"] = true;
        try {
            return $bag->unescapeValue($this->resolveEnvPlaceholders($bag->escapeValue($value), true));
        } finally {
            unset($this->resolving["env($name)"]);
        }
    }

    private function callMethod($service, array $call, array &$inlineServices)
    {
        foreach (self::getServiceConditionals($call[1]) as $s) {
            if (!$this->has($s)) {
                return $service;
            }
        }
        foreach (self::getInitializedConditionals($call[1]) as $s) {
            if (!$this->doGet($s, ContainerInterface::IGNORE_ON_UNINITIALIZED_REFERENCE, $inlineServices)) {
                return $service;
            }
        }

        $result = $service->{$call[0]}(...$this->doResolveServices($this->getParameterBag()->unescapeValue($this->getParameterBag()->resolveValue($call[1])), $inlineServices));

        return empty($call[2]) ? $service : $result;
    }

    /**
     * Shares a given service in the container.
     *
     * @param object $service
     */
    private function shareService(Definition $definition, $service, ?string $id, array &$inlineServices)
    {
        $inlineServices[null !== $id ? $id : spl_object_hash($definition)] = $service;

        if (null !== $id && $definition->isShared()) {
            $this->services[$id] = $service;
            unset($this->loading[$id]);
        }
    }

    private function getExpressionLanguage()
    {
        if (null === $this->expressionLanguage) {
            if (!class_exists('Symfony\Component\ExpressionLanguage\ExpressionLanguage')) {
                throw new LogicException('Unable to use expressions as the Symfony ExpressionLanguage component is not installed.');
            }
            $this->expressionLanguage = new ExpressionLanguage(null, $this->expressionLanguageProviders);
        }

        return $this->expressionLanguage;
    }

    private function inVendors(string $path)
    {
        if (null === $this->vendors) {
            $resource = new ComposerResource();
            $this->vendors = $resource->getVendors();
            $this->addResource($resource);
        }
        $path = realpath($path) ?: $path;

        foreach ($this->vendors as $vendor) {
            if (0 === strpos($path, $vendor) && false !== strpbrk(substr($path, \strlen($vendor), 1), '/'.\DIRECTORY_SEPARATOR)) {
                return true;
            }
        }

        return false;
    }
}<|MERGE_RESOLUTION|>--- conflicted
+++ resolved
@@ -479,26 +479,10 @@
     /**
      * Sets a service.
      *
-<<<<<<< HEAD
-     * @param object $service The service instance
-=======
-     * @param string      $id      The service identifier
-     * @param object|null $service The service instance
->>>>>>> 50c59112
-     *
      * @throws BadMethodCallException When this ContainerBuilder is compiled
      */
-    public function set(string $id, $service)
-    {
-<<<<<<< HEAD
-=======
-        if (!\is_object($service) && null !== $service) {
-            @trigger_error(sprintf('Non-object services are deprecated since Symfony 4.4, setting the "%s" service to a value of type "%s" should be avoided.', $id, \gettype($service)), E_USER_DEPRECATED);
-        }
-
-        $id = (string) $id;
-
->>>>>>> 50c59112
+    public function set(string $id, ?object $service)
+    {
         if ($this->isCompiled() && (isset($this->definitions[$id]) && !$this->definitions[$id]->isSynthetic())) {
             // setting a synthetic service on a compiled container is alright
             throw new BadMethodCallException(sprintf('Setting service "%s" for an unknown or non-synthetic service definition on a compiled container is not allowed.', $id));
@@ -555,13 +539,7 @@
             return parent::get($id);
         }
 
-        $service = $this->doGet($id, $invalidBehavior);
-
-        if (!\is_object($service) && null !== $service) {
-            @trigger_error(sprintf('Non-object services are deprecated since Symfony 4.4, please fix the "%s" service which is of type "%s" right now.', $id, \gettype($service)), E_USER_DEPRECATED);
-        }
-
-        return $service;
+        return $this->doGet($id, $invalidBehavior);
     }
 
     private function doGet(string $id, int $invalidBehavior = ContainerInterface::EXCEPTION_ON_INVALID_REFERENCE, array &$inlineServices = null, bool $isConstructorArgument = false)
