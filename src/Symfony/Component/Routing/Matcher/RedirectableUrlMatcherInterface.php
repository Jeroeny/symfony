--- conflicted
+++ resolved
@@ -25,9 +25,5 @@
      * @param string      $route  The route name that matched
      * @param string|null $scheme The URL scheme (null to keep the current one)
      */
-<<<<<<< HEAD
-    public function redirect(string $path, string $route, string $scheme = null): array;
-=======
-    public function redirect(string $path, string $route, ?string $scheme = null);
->>>>>>> 2a31f2dd
+    public function redirect(string $path, string $route, ?string $scheme = null): array;
 }