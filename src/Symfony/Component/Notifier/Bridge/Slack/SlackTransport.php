<?php

/*
 * This file is part of the Symfony package.
 *
 * (c) Fabien Potencier <fabien@symfony.com>
 *
 * For the full copyright and license information, please view the LICENSE
 * file that was distributed with this source code.
 */

namespace Symfony\Component\Notifier\Bridge\Slack;

use Symfony\Component\Notifier\Exception\InvalidArgumentException;
use Symfony\Component\Notifier\Exception\TransportException;
use Symfony\Component\Notifier\Exception\UnsupportedMessageTypeException;
use Symfony\Component\Notifier\Message\ChatMessage;
use Symfony\Component\Notifier\Message\MessageInterface;
use Symfony\Component\Notifier\Transport\AbstractTransport;
use Symfony\Contracts\EventDispatcher\EventDispatcherInterface;
use Symfony\Contracts\HttpClient\Exception\TransportExceptionInterface;
use Symfony\Contracts\HttpClient\HttpClientInterface;

/**
 * @author Fabien Potencier <fabien@symfony.com>
 */
final class SlackTransport extends AbstractTransport
{
    protected const HOST = 'slack.com';

    private string $accessToken;
    private ?string $chatChannel;

<<<<<<< HEAD
    public function __construct(#[\SensitiveParameter] string $accessToken, string $channel = null, HttpClientInterface $client = null, EventDispatcherInterface $dispatcher = null)
=======
    public function __construct(#[\SensitiveParameter] string $accessToken, ?string $channel = null, ?HttpClientInterface $client = null, ?EventDispatcherInterface $dispatcher = null)
>>>>>>> a44829e2
    {
        if (!preg_match('/^xox(b-|p-|a-2)/', $accessToken)) {
            throw new InvalidArgumentException('A valid Slack token needs to start with "xoxb-", "xoxp-" or "xoxa-2". See https://api.slack.com/authentication/token-types for further information.');
        }

        $this->accessToken = $accessToken;
        $this->chatChannel = $channel;
        $this->client = $client;

        parent::__construct($client, $dispatcher);
    }

    public function __toString(): string
    {
        $query = array_filter([
            'channel' => $this->chatChannel,
        ]);

        return sprintf('slack://%s%s', $this->getEndpoint(), $query ? '?'.http_build_query($query, '', '&') : '');
    }

    public function supports(MessageInterface $message): bool
    {
        return $message instanceof ChatMessage && (null === $message->getOptions() || $message->getOptions() instanceof SlackOptions);
    }

    /**
     * @see https://api.slack.com/methods/chat.postMessage
     */
    protected function doSend(MessageInterface $message): SlackSentMessage
    {
        if (!$message instanceof ChatMessage) {
            throw new UnsupportedMessageTypeException(__CLASS__, ChatMessage::class, $message);
        }

        if (!($options = $message->getOptions()) && $notification = $message->getNotification()) {
            $options = SlackOptions::fromNotification($notification);
        }
<<<<<<< HEAD

        $options = $options?->toArray() ?? [];
        $options['channel'] ??= $message->getRecipientId() ?: $this->chatChannel;
        $options['text'] = $message->getSubject();

        $apiMethod = $message->getOptions() instanceof UpdateMessageSlackOptions ? 'chat.update' : 'chat.postMessage';
        if (\array_key_exists('post_at', $options)) {
            $apiMethod = 'chat.scheduleMessage';
        }

=======

        $options = $options?->toArray() ?? [];
        $options['channel'] ??= $message->getRecipientId() ?: $this->chatChannel;
        $options['text'] = $message->getSubject();

        $apiMethod = $message->getOptions() instanceof UpdateMessageSlackOptions ? 'chat.update' : 'chat.postMessage';
>>>>>>> a44829e2
        $response = $this->client->request('POST', 'https://'.$this->getEndpoint().'/api/'.$apiMethod, [
            'json' => array_filter($options),
            'auth_bearer' => $this->accessToken,
            'headers' => [
                'Content-Type' => 'application/json; charset=utf-8',
            ],
        ]);

        try {
            $statusCode = $response->getStatusCode();
        } catch (TransportExceptionInterface $e) {
            throw new TransportException('Could not reach the remote Slack server.', $response, 0, $e);
        }

        if (200 !== $statusCode) {
            throw new TransportException(sprintf('Unable to post the Slack message: "%s".', $response->getContent(false)), $response);
        }

        $result = $response->toArray(false);
        if (!$result['ok']) {
            $errors = isset($result['errors']) ? ' ('.implode('|', $result['errors']).')' : '';

            throw new TransportException(sprintf('Unable to post the Slack message: "%s"%s.', $result['error'], $errors), $response);
        }

        return new SlackSentMessage($message, (string) $this, $result['channel'], $result['ts']);
    }
}<|MERGE_RESOLUTION|>--- conflicted
+++ resolved
@@ -31,11 +31,7 @@
     private string $accessToken;
     private ?string $chatChannel;
 
-<<<<<<< HEAD
-    public function __construct(#[\SensitiveParameter] string $accessToken, string $channel = null, HttpClientInterface $client = null, EventDispatcherInterface $dispatcher = null)
-=======
     public function __construct(#[\SensitiveParameter] string $accessToken, ?string $channel = null, ?HttpClientInterface $client = null, ?EventDispatcherInterface $dispatcher = null)
->>>>>>> a44829e2
     {
         if (!preg_match('/^xox(b-|p-|a-2)/', $accessToken)) {
             throw new InvalidArgumentException('A valid Slack token needs to start with "xoxb-", "xoxp-" or "xoxa-2". See https://api.slack.com/authentication/token-types for further information.');
@@ -74,7 +70,6 @@
         if (!($options = $message->getOptions()) && $notification = $message->getNotification()) {
             $options = SlackOptions::fromNotification($notification);
         }
-<<<<<<< HEAD
 
         $options = $options?->toArray() ?? [];
         $options['channel'] ??= $message->getRecipientId() ?: $this->chatChannel;
@@ -85,14 +80,6 @@
             $apiMethod = 'chat.scheduleMessage';
         }
 
-=======
-
-        $options = $options?->toArray() ?? [];
-        $options['channel'] ??= $message->getRecipientId() ?: $this->chatChannel;
-        $options['text'] = $message->getSubject();
-
-        $apiMethod = $message->getOptions() instanceof UpdateMessageSlackOptions ? 'chat.update' : 'chat.postMessage';
->>>>>>> a44829e2
         $response = $this->client->request('POST', 'https://'.$this->getEndpoint().'/api/'.$apiMethod, [
             'json' => array_filter($options),
             'auth_bearer' => $this->accessToken,
