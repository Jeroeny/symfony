--- conflicted
+++ resolved
@@ -56,11 +56,7 @@
     /**
      * @param bool|string $ignoreErrors Whether errors should be ignored; pass "not_found" to ignore only when the loaded resource is not found
      */
-<<<<<<< HEAD
-    public function import(mixed $resource, string $type = null, bool|string $ignoreErrors = false, string $sourceResource = null, $exclude = null): mixed
-=======
-    public function import($resource, ?string $type = null, $ignoreErrors = false, ?string $sourceResource = null, $exclude = null)
->>>>>>> 2a31f2dd
+    public function import(mixed $resource, ?string $type = null, bool|string $ignoreErrors = false, ?string $sourceResource = null, $exclude = null): mixed
     {
         $args = \func_get_args();
 
@@ -102,7 +98,7 @@
      *
      * @return void
      */
-    public function registerClasses(Definition $prototype, string $namespace, string $resource, string|array $exclude = null/* , string $source = null */)
+    public function registerClasses(Definition $prototype, string $namespace, string $resource, string|array|null $exclude = null/* , string $source = null */)
     {
         if (!str_ends_with($namespace, '\\')) {
             throw new InvalidArgumentException(sprintf('Namespace prefix must end with a "\\": "%s".', $namespace));
