<?php

/*
 * This file is part of the Symfony package.
 *
 * (c) Fabien Potencier <fabien@symfony.com>
 *
 * For the full copyright and license information, please view the LICENSE
 * file that was distributed with this source code.
 */

namespace Symfony\Component\Validator\Constraints;

use Symfony\Component\Intl\Currencies;
use Symfony\Component\Validator\Constraint;
use Symfony\Component\Validator\Exception\LogicException;

/**
 * Validates that a value is a valid 3-letter ISO 4217 currency name.
 *
 * @see https://en.wikipedia.org/wiki/ISO_4217
 *
 * @author Miha Vrhovnik <miha.vrhovnik@pagein.si>
 * @author Bernhard Schussek <bschussek@gmail.com>
 */
#[\Attribute(\Attribute::TARGET_PROPERTY | \Attribute::TARGET_METHOD | \Attribute::IS_REPEATABLE)]
class Currency extends Constraint
{
    public const NO_SUCH_CURRENCY_ERROR = '69945ac1-2db4-405f-bec7-d2772f73df52';

    protected const ERROR_NAMES = [
        self::NO_SUCH_CURRENCY_ERROR => 'NO_SUCH_CURRENCY_ERROR',
    ];

    public string $message = 'This value is not a valid currency.';

<<<<<<< HEAD
    /**
     * @param array<string,mixed>|null $options
     * @param string[]|null            $groups
     */
    public function __construct(array $options = null, string $message = null, array $groups = null, mixed $payload = null)
=======
    public function __construct(?array $options = null, ?string $message = null, ?array $groups = null, mixed $payload = null)
>>>>>>> 6cd40eaa
    {
        if (!class_exists(Currencies::class)) {
            throw new LogicException('The Intl component is required to use the Currency constraint. Try running "composer require symfony/intl".');
        }

        parent::__construct($options, $groups, $payload);

        $this->message = $message ?? $this->message;
    }
}<|MERGE_RESOLUTION|>--- conflicted
+++ resolved
@@ -34,15 +34,11 @@
 
     public string $message = 'This value is not a valid currency.';
 
-<<<<<<< HEAD
     /**
      * @param array<string,mixed>|null $options
      * @param string[]|null            $groups
      */
-    public function __construct(array $options = null, string $message = null, array $groups = null, mixed $payload = null)
-=======
     public function __construct(?array $options = null, ?string $message = null, ?array $groups = null, mixed $payload = null)
->>>>>>> 6cd40eaa
     {
         if (!class_exists(Currencies::class)) {
             throw new LogicException('The Intl component is required to use the Currency constraint. Try running "composer require symfony/intl".');
