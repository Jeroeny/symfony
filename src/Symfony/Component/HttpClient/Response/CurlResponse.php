--- conflicted
+++ resolved
@@ -247,12 +247,7 @@
      */
     private function close(): void
     {
-<<<<<<< HEAD
-        $this->inflate = null;
         unset($this->multi->pauseExpiries[$this->id], $this->multi->openHandles[$this->id], $this->multi->handlesActivity[$this->id]);
-=======
-        unset($this->multi->openHandles[$this->id], $this->multi->handlesActivity[$this->id]);
->>>>>>> a1616a76
         curl_setopt($this->handle, \CURLOPT_PRIVATE, '_0');
 
         if (self::$performing) {
