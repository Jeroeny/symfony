<?php

/*
 * This file is part of the Symfony package.
 *
 * (c) Fabien Potencier <fabien@symfony.com>
 *
 * For the full copyright and license information, please view the LICENSE
 * file that was distributed with this source code.
 */

namespace Symfony\Component\Yaml;

use Symfony\Component\Yaml\Exception\DumpException;
use Symfony\Component\Yaml\Exception\ParseException;
use Symfony\Component\Yaml\Tag\TaggedValue;

/**
 * Inline implements a YAML parser/dumper for the YAML inline syntax.
 *
 * @author Fabien Potencier <fabien@symfony.com>
 *
 * @internal
 */
class Inline
{
    public const REGEX_QUOTED_STRING = '(?:"([^"\\\\]*+(?:\\\\.[^"\\\\]*+)*+)"|\'([^\']*+(?:\'\'[^\']*+)*+)\')';

    public static $parsedLineNumber = -1;
    public static $parsedFilename;

    private static $exceptionOnInvalidType = false;
    private static $objectSupport = false;
    private static $objectForMap = false;
    private static $constantSupport = false;

    public static function initialize(int $flags, int $parsedLineNumber = null, string $parsedFilename = null)
    {
        self::$exceptionOnInvalidType = (bool) (Yaml::PARSE_EXCEPTION_ON_INVALID_TYPE & $flags);
        self::$objectSupport = (bool) (Yaml::PARSE_OBJECT & $flags);
        self::$objectForMap = (bool) (Yaml::PARSE_OBJECT_FOR_MAP & $flags);
        self::$constantSupport = (bool) (Yaml::PARSE_CONSTANT & $flags);
        self::$parsedFilename = $parsedFilename;

        if (null !== $parsedLineNumber) {
            self::$parsedLineNumber = $parsedLineNumber;
        }
    }

    /**
     * Converts a YAML string to a PHP value.
     *
     * @param string $value      A YAML string
     * @param int    $flags      A bit field of PARSE_* constants to customize the YAML parser behavior
     * @param array  $references Mapping of variable names to values
     *
     * @return mixed A PHP value
     *
     * @throws ParseException
     */
    public static function parse(string $value = null, int $flags = 0, array &$references = [])
    {
        self::initialize($flags);

        $value = trim($value);

        if ('' === $value) {
            return '';
        }

        if (2 /* MB_OVERLOAD_STRING */ & (int) ini_get('mbstring.func_overload')) {
            $mbEncoding = mb_internal_encoding();
            mb_internal_encoding('ASCII');
        }

        try {
            $i = 0;
            $tag = self::parseTag($value, $i, $flags);
            switch ($value[$i]) {
                case '[':
                    $result = self::parseSequence($value, $flags, $i, $references);
                    ++$i;
                    break;
                case '{':
                    $result = self::parseMapping($value, $flags, $i, $references);
                    ++$i;
                    break;
                default:
                    $result = self::parseScalar($value, $flags, null, $i, null === $tag, $references);
            }

            // some comments are allowed at the end
            if (preg_replace('/\s*#.*$/A', '', substr($value, $i))) {
                throw new ParseException(sprintf('Unexpected characters near "%s".', substr($value, $i)), self::$parsedLineNumber + 1, $value, self::$parsedFilename);
            }

            if (null !== $tag && '' !== $tag) {
                return new TaggedValue($tag, $result);
            }

            return $result;
        } finally {
            if (isset($mbEncoding)) {
                mb_internal_encoding($mbEncoding);
            }
        }
    }

    /**
     * Dumps a given PHP variable to a YAML string.
     *
     * @param mixed $value The PHP variable to convert
     * @param int   $flags A bit field of Yaml::DUMP_* constants to customize the dumped YAML string
     *
     * @return string The YAML string representing the PHP value
     *
     * @throws DumpException When trying to dump PHP resource
     */
    public static function dump($value, int $flags = 0): string
    {
        switch (true) {
            case \is_resource($value):
                if (Yaml::DUMP_EXCEPTION_ON_INVALID_TYPE & $flags) {
                    throw new DumpException(sprintf('Unable to dump PHP resources in a YAML file ("%s").', get_resource_type($value)));
                }

                return self::dumpNull($flags);
            case $value instanceof \DateTimeInterface:
                return $value->format('c');
            case $value instanceof \UnitEnum:
                return sprintf('!php/const %s::%s', \get_class($value), $value->name);
            case \is_object($value):
                if ($value instanceof TaggedValue) {
                    return '!'.$value->getTag().' '.self::dump($value->getValue(), $flags);
                }

                if (Yaml::DUMP_OBJECT & $flags) {
                    return '!php/object '.self::dump(serialize($value));
                }

                if (Yaml::DUMP_OBJECT_AS_MAP & $flags && ($value instanceof \stdClass || $value instanceof \ArrayObject)) {
                    $output = [];

                    foreach ($value as $key => $val) {
                        $output[] = sprintf('%s: %s', self::dump($key, $flags), self::dump($val, $flags));
                    }

                    return sprintf('{ %s }', implode(', ', $output));
                }

                if (Yaml::DUMP_EXCEPTION_ON_INVALID_TYPE & $flags) {
                    throw new DumpException('Object support when dumping a YAML file has been disabled.');
                }

                return self::dumpNull($flags);
            case \is_array($value):
                return self::dumpArray($value, $flags);
            case null === $value:
                return self::dumpNull($flags);
            case true === $value:
                return 'true';
            case false === $value:
                return 'false';
            case \is_int($value):
                return $value;
            case is_numeric($value) && false === strpbrk($value, "\f\n\r\t\v"):
                $locale = setlocale(\LC_NUMERIC, 0);
                if (false !== $locale) {
                    setlocale(\LC_NUMERIC, 'C');
                }
                if (\is_float($value)) {
                    $repr = (string) $value;
                    if (is_infinite($value)) {
                        $repr = str_ireplace('INF', '.Inf', $repr);
                    } elseif (floor($value) == $value && $repr == $value) {
                        // Preserve float data type since storing a whole number will result in integer value.
                        $repr = '!!float '.$repr;
                    }
                } else {
                    $repr = \is_string($value) ? "'$value'" : (string) $value;
                }
                if (false !== $locale) {
                    setlocale(\LC_NUMERIC, $locale);
                }

                return $repr;
            case '' == $value:
                return "''";
            case self::isBinaryString($value):
                return '!!binary '.base64_encode($value);
            case Escaper::requiresDoubleQuoting($value):
                return Escaper::escapeWithDoubleQuotes($value);
            case Escaper::requiresSingleQuoting($value):
            case Parser::preg_match('{^[0-9]+[_0-9]*$}', $value):
            case Parser::preg_match(self::getHexRegex(), $value):
            case Parser::preg_match(self::getTimestampRegex(), $value):
                return Escaper::escapeWithSingleQuotes($value);
            default:
                return $value;
        }
    }

    /**
     * Check if given array is hash or just normal indexed array.
     *
     * @param array|\ArrayObject|\stdClass $value The PHP array or array-like object to check
     *
     * @return bool true if value is hash array, false otherwise
     */
    public static function isHash($value): bool
    {
        if ($value instanceof \stdClass || $value instanceof \ArrayObject) {
            return true;
        }

        $expectedKey = 0;

        foreach ($value as $key => $val) {
            if ($key !== $expectedKey++) {
                return true;
            }
        }

        return false;
    }

    /**
     * Dumps a PHP array to a YAML string.
     *
     * @param array $value The PHP array to dump
     * @param int   $flags A bit field of Yaml::DUMP_* constants to customize the dumped YAML string
     *
     * @return string The YAML string representing the PHP array
     */
    private static function dumpArray(array $value, int $flags): string
    {
        // array
        if (($value || Yaml::DUMP_EMPTY_ARRAY_AS_SEQUENCE & $flags) && !self::isHash($value)) {
            $output = [];
            foreach ($value as $val) {
                $output[] = self::dump($val, $flags);
            }

            return sprintf('[%s]', implode(', ', $output));
        }

        // hash
        $output = [];
        foreach ($value as $key => $val) {
            $output[] = sprintf('%s: %s', self::dump($key, $flags), self::dump($val, $flags));
        }

        return sprintf('{ %s }', implode(', ', $output));
    }

    private static function dumpNull(int $flags): string
    {
        if (Yaml::DUMP_NULL_AS_TILDE & $flags) {
            return '~';
        }

        return 'null';
    }

    /**
     * Parses a YAML scalar.
     *
     * @return mixed
     *
     * @throws ParseException When malformed inline YAML string is parsed
     */
    public static function parseScalar(string $scalar, int $flags = 0, array $delimiters = null, int &$i = 0, bool $evaluate = true, array &$references = [])
    {
        if (\in_array($scalar[$i], ['"', "'"], true)) {
            // quoted scalar
            $output = self::parseQuotedScalar($scalar, $i);

            if (null !== $delimiters) {
                $tmp = ltrim(substr($scalar, $i), " \n");
                if ('' === $tmp) {
                    throw new ParseException(sprintf('Unexpected end of line, expected one of "%s".', implode('', $delimiters)), self::$parsedLineNumber + 1, $scalar, self::$parsedFilename);
                }
                if (!\in_array($tmp[0], $delimiters)) {
                    throw new ParseException(sprintf('Unexpected characters (%s).', substr($scalar, $i)), self::$parsedLineNumber + 1, $scalar, self::$parsedFilename);
                }
            }
        } else {
            // "normal" string
            if (!$delimiters) {
                $output = substr($scalar, $i);
                $i += \strlen($output);

                // remove comments
                if (Parser::preg_match('/[ \t]+#/', $output, $match, \PREG_OFFSET_CAPTURE)) {
                    $output = substr($output, 0, $match[0][1]);
                }
            } elseif (Parser::preg_match('/^(.*?)('.implode('|', $delimiters).')/', substr($scalar, $i), $match)) {
                $output = $match[1];
                $i += \strlen($output);
                $output = trim($output);
            } else {
                throw new ParseException(sprintf('Malformed inline YAML string: "%s".', $scalar), self::$parsedLineNumber + 1, null, self::$parsedFilename);
            }

            // a non-quoted string cannot start with @ or ` (reserved) nor with a scalar indicator (| or >)
            if ($output && ('@' === $output[0] || '`' === $output[0] || '|' === $output[0] || '>' === $output[0] || '%' === $output[0])) {
                throw new ParseException(sprintf('The reserved indicator "%s" cannot start a plain scalar; you need to quote the scalar.', $output[0]), self::$parsedLineNumber + 1, $output, self::$parsedFilename);
            }

            if ($evaluate) {
                $output = self::evaluateScalar($output, $flags, $references);
            }
        }

        return $output;
    }

    /**
     * Parses a YAML quoted scalar.
     *
     * @throws ParseException When malformed inline YAML string is parsed
     */
    private static function parseQuotedScalar(string $scalar, int &$i): string
    {
        if (!Parser::preg_match('/'.self::REGEX_QUOTED_STRING.'/Au', substr($scalar, $i), $match)) {
            throw new ParseException(sprintf('Malformed inline YAML string: "%s".', substr($scalar, $i)), self::$parsedLineNumber + 1, $scalar, self::$parsedFilename);
        }

        $output = substr($match[0], 1, -1);

        $unescaper = new Unescaper();
        if ('"' == $scalar[$i]) {
            $output = $unescaper->unescapeDoubleQuotedString($output);
        } else {
            $output = $unescaper->unescapeSingleQuotedString($output);
        }

        $i += \strlen($match[0]);

        return $output;
    }

    /**
     * Parses a YAML sequence.
     *
     * @throws ParseException When malformed inline YAML string is parsed
     */
    private static function parseSequence(string $sequence, int $flags, int &$i = 0, array &$references = []): array
    {
        $output = [];
        $len = \strlen($sequence);
        ++$i;

        // [foo, bar, ...]
        while ($i < $len) {
            if (']' === $sequence[$i]) {
                return $output;
            }
            if (',' === $sequence[$i] || ' ' === $sequence[$i]) {
                ++$i;

                continue;
            }

            $tag = self::parseTag($sequence, $i, $flags);
            switch ($sequence[$i]) {
                case '[':
                    // nested sequence
                    $value = self::parseSequence($sequence, $flags, $i, $references);
                    break;
                case '{':
                    // nested mapping
                    $value = self::parseMapping($sequence, $flags, $i, $references);
                    break;
                default:
                    $isQuoted = \in_array($sequence[$i], ['"', "'"], true);
                    $value = self::parseScalar($sequence, $flags, [',', ']'], $i, null === $tag, $references);

                    // the value can be an array if a reference has been resolved to an array var
                    if (\is_string($value) && !$isQuoted && str_contains($value, ': ')) {
                        // embedded mapping?
                        try {
                            $pos = 0;
                            $value = self::parseMapping('{'.$value.'}', $flags, $pos, $references);
                        } catch (\InvalidArgumentException $e) {
                            // no, it's not
                        }
                    }

                    if (\is_string($value) && '' !== $value && '&' === $value[0] && Parser::preg_match(Parser::REFERENCE_PATTERN, $value, $matches)) {
                        $references[$matches['ref']] = $matches['value'];
                        $value = $matches['value'];
                    }

                    --$i;
            }

            if (null !== $tag && '' !== $tag) {
                $value = new TaggedValue($tag, $value);
            }

            $output[] = $value;

            ++$i;
        }

        throw new ParseException(sprintf('Malformed inline YAML string: "%s".', $sequence), self::$parsedLineNumber + 1, null, self::$parsedFilename);
    }

    /**
     * Parses a YAML mapping.
     *
     * @return array|\stdClass
     *
     * @throws ParseException When malformed inline YAML string is parsed
     */
    private static function parseMapping(string $mapping, int $flags, int &$i = 0, array &$references = [])
    {
        $output = [];
        $len = \strlen($mapping);
        ++$i;
        $allowOverwrite = false;

        // {foo: bar, bar:foo, ...}
        while ($i < $len) {
            switch ($mapping[$i]) {
                case ' ':
                case ',':
                case "\n":
                    ++$i;
                    continue 2;
                case '}':
                    if (self::$objectForMap) {
                        return (object) $output;
                    }

                    return $output;
            }

            // key
            $offsetBeforeKeyParsing = $i;
            $isKeyQuoted = \in_array($mapping[$i], ['"', "'"], true);
            $key = self::parseScalar($mapping, $flags, [':', ' '], $i, false);

            if ($offsetBeforeKeyParsing === $i) {
                throw new ParseException('Missing mapping key.', self::$parsedLineNumber + 1, $mapping);
            }

            if ('!php/const' === $key) {
                $key .= ' '.self::parseScalar($mapping, $flags, [':'], $i, false);
                $key = self::evaluateScalar($key, $flags);
            }

            if (false === $i = strpos($mapping, ':', $i)) {
                break;
            }

            if (!$isKeyQuoted) {
                $evaluatedKey = self::evaluateScalar($key, $flags, $references);

                if ('' !== $key && $evaluatedKey !== $key && !\is_string($evaluatedKey) && !\is_int($evaluatedKey)) {
                    throw new ParseException('Implicit casting of incompatible mapping keys to strings is not supported. Quote your evaluable mapping keys instead.', self::$parsedLineNumber + 1, $mapping);
                }
            }

            if (!$isKeyQuoted && (!isset($mapping[$i + 1]) || !\in_array($mapping[$i + 1], [' ', ',', '[', ']', '{', '}', "\n"], true))) {
                throw new ParseException('Colons must be followed by a space or an indication character (i.e. " ", ",", "[", "]", "{", "}").', self::$parsedLineNumber + 1, $mapping);
            }

            if ('<<' === $key) {
                $allowOverwrite = true;
            }

            while ($i < $len) {
                if (':' === $mapping[$i] || ' ' === $mapping[$i] || "\n" === $mapping[$i]) {
                    ++$i;

                    continue;
                }

                $tag = self::parseTag($mapping, $i, $flags);
                switch ($mapping[$i]) {
                    case '[':
                        // nested sequence
                        $value = self::parseSequence($mapping, $flags, $i, $references);
                        // Spec: Keys MUST be unique; first one wins.
                        // Parser cannot abort this mapping earlier, since lines
                        // are processed sequentially.
                        // But overwriting is allowed when a merge node is used in current block.
                        if ('<<' === $key) {
                            foreach ($value as $parsedValue) {
                                $output += $parsedValue;
                            }
                        } elseif ($allowOverwrite || !isset($output[$key])) {
                            if (null !== $tag) {
                                $output[$key] = new TaggedValue($tag, $value);
                            } else {
                                $output[$key] = $value;
                            }
                        } elseif (isset($output[$key])) {
                            throw new ParseException(sprintf('Duplicate key "%s" detected.', $key), self::$parsedLineNumber + 1, $mapping);
                        }
                        break;
                    case '{':
                        // nested mapping
                        $value = self::parseMapping($mapping, $flags, $i, $references);
                        // Spec: Keys MUST be unique; first one wins.
                        // Parser cannot abort this mapping earlier, since lines
                        // are processed sequentially.
                        // But overwriting is allowed when a merge node is used in current block.
                        if ('<<' === $key) {
                            $output += $value;
                        } elseif ($allowOverwrite || !isset($output[$key])) {
                            if (null !== $tag) {
                                $output[$key] = new TaggedValue($tag, $value);
                            } else {
                                $output[$key] = $value;
                            }
                        } elseif (isset($output[$key])) {
                            throw new ParseException(sprintf('Duplicate key "%s" detected.', $key), self::$parsedLineNumber + 1, $mapping);
                        }
                        break;
                    default:
                        $value = self::parseScalar($mapping, $flags, [',', '}', "\n"], $i, null === $tag, $references);
                        // Spec: Keys MUST be unique; first one wins.
                        // Parser cannot abort this mapping earlier, since lines
                        // are processed sequentially.
                        // But overwriting is allowed when a merge node is used in current block.
                        if ('<<' === $key) {
                            $output += $value;
                        } elseif ($allowOverwrite || !isset($output[$key])) {
                            if (\is_string($value) && '' !== $value && '&' === $value[0] && Parser::preg_match(Parser::REFERENCE_PATTERN, $value, $matches)) {
                                $references[$matches['ref']] = $matches['value'];
                                $value = $matches['value'];
                            }

                            if (null !== $tag) {
                                $output[$key] = new TaggedValue($tag, $value);
                            } else {
                                $output[$key] = $value;
                            }
                        } elseif (isset($output[$key])) {
                            throw new ParseException(sprintf('Duplicate key "%s" detected.', $key), self::$parsedLineNumber + 1, $mapping);
                        }
                        --$i;
                }
                ++$i;

                continue 2;
            }
        }

        throw new ParseException(sprintf('Malformed inline YAML string: "%s".', $mapping), self::$parsedLineNumber + 1, null, self::$parsedFilename);
    }

    /**
     * Evaluates scalars and replaces magic values.
     *
     * @return mixed The evaluated YAML string
     *
     * @throws ParseException when object parsing support was disabled and the parser detected a PHP object or when a reference could not be resolved
     */
    private static function evaluateScalar(string $scalar, int $flags, array &$references = [])
    {
        $scalar = trim($scalar);

<<<<<<< HEAD
        if ('*' === ($scalar[0] ?? '')) {
=======
        if (str_starts_with($scalar, '*')) {
>>>>>>> c7dc7f82
            if (false !== $pos = strpos($scalar, '#')) {
                $value = substr($scalar, 1, $pos - 2);
            } else {
                $value = substr($scalar, 1);
            }

            // an unquoted *
            if (false === $value || '' === $value) {
                throw new ParseException('A reference must contain at least one character.', self::$parsedLineNumber + 1, $value, self::$parsedFilename);
            }

            if (!\array_key_exists($value, $references)) {
                throw new ParseException(sprintf('Reference "%s" does not exist.', $value), self::$parsedLineNumber + 1, $value, self::$parsedFilename);
            }

            return $references[$value];
        }

        $scalarLower = strtolower($scalar);

        switch (true) {
            case 'null' === $scalarLower:
            case '' === $scalar:
            case '~' === $scalar:
                return null;
            case 'true' === $scalarLower:
                return true;
            case 'false' === $scalarLower:
                return false;
            case '!' === $scalar[0]:
                switch (true) {
<<<<<<< HEAD
                    case 0 === strncmp($scalar, '!!str ', 6):
                        return (string) substr($scalar, 6);
                    case 0 === strncmp($scalar, '! ', 2):
                        return substr($scalar, 2);
                    case 0 === strncmp($scalar, '!php/object', 11):
=======
                    case str_starts_with($scalar, '!!str '):
                        return (string) substr($scalar, 6);
                    case str_starts_with($scalar, '! '):
                        return substr($scalar, 2);
                    case str_starts_with($scalar, '!php/object'):
>>>>>>> c7dc7f82
                        if (self::$objectSupport) {
                            if (!isset($scalar[12])) {
                                trigger_deprecation('symfony/yaml', '5.1', 'Using the !php/object tag without a value is deprecated.');

                                return false;
                            }

                            return unserialize(self::parseScalar(substr($scalar, 12)));
                        }

                        if (self::$exceptionOnInvalidType) {
                            throw new ParseException('Object support when parsing a YAML file has been disabled.', self::$parsedLineNumber + 1, $scalar, self::$parsedFilename);
                        }

                        return null;
<<<<<<< HEAD
                    case 0 === strncmp($scalar, '!php/const', 10):
=======
                    case str_starts_with($scalar, '!php/const'):
>>>>>>> c7dc7f82
                        if (self::$constantSupport) {
                            if (!isset($scalar[11])) {
                                trigger_deprecation('symfony/yaml', '5.1', 'Using the !php/const tag without a value is deprecated.');

                                return '';
                            }

                            $i = 0;
                            if (\defined($const = self::parseScalar(substr($scalar, 11), 0, null, $i, false))) {
                                return \constant($const);
                            }

                            throw new ParseException(sprintf('The constant "%s" is not defined.', $const), self::$parsedLineNumber + 1, $scalar, self::$parsedFilename);
                        }
                        if (self::$exceptionOnInvalidType) {
                            throw new ParseException(sprintf('The string "%s" could not be parsed as a constant. Did you forget to pass the "Yaml::PARSE_CONSTANT" flag to the parser?', $scalar), self::$parsedLineNumber + 1, $scalar, self::$parsedFilename);
                        }

                        return null;
<<<<<<< HEAD
                    case 0 === strncmp($scalar, '!!float ', 8):
                        return (float) substr($scalar, 8);
                    case 0 === strncmp($scalar, '!!binary ', 9):
=======
                    case str_starts_with($scalar, '!!float '):
                        return (float) substr($scalar, 8);
                    case str_starts_with($scalar, '!!binary '):
>>>>>>> c7dc7f82
                        return self::evaluateBinaryScalar(substr($scalar, 9));
                    default:
                        throw new ParseException(sprintf('The string "%s" could not be parsed as it uses an unsupported built-in tag.', $scalar), self::$parsedLineNumber, $scalar, self::$parsedFilename);
                }
                // no break
            case preg_match('/^(?:\+|-)?0o(?P<value>[0-7_]++)$/', $scalar, $matches):
                $value = str_replace('_', '', $matches['value']);

                if ('-' === $scalar[0]) {
                    return -octdec($value);
                } else {
                    return octdec($value);
                }

            // Optimize for returning strings.
            // no break
            case \in_array($scalar[0], ['+', '-', '.'], true) || is_numeric($scalar[0]):
                if (Parser::preg_match('{^[+-]?[0-9][0-9_]*$}', $scalar)) {
                    $scalar = str_replace('_', '', (string) $scalar);
                }

                switch (true) {
                    case ctype_digit($scalar):
                        if (preg_match('/^0[0-7]+$/', $scalar)) {
                            trigger_deprecation('symfony/yaml', '5.1', 'Support for parsing numbers prefixed with 0 as octal numbers. They will be parsed as strings as of 6.0.');

                            return octdec($scalar);
                        }

                        $cast = (int) $scalar;

                        return ($scalar === (string) $cast) ? $cast : $scalar;
                    case '-' === $scalar[0] && ctype_digit(substr($scalar, 1)):
                        if (preg_match('/^-0[0-7]+$/', $scalar)) {
                            trigger_deprecation('symfony/yaml', '5.1', 'Support for parsing numbers prefixed with 0 as octal numbers. They will be parsed as strings as of 6.0.');

                            return -octdec(substr($scalar, 1));
                        }

                        $cast = (int) $scalar;

                        return ($scalar === (string) $cast) ? $cast : $scalar;
                    case is_numeric($scalar):
                    case Parser::preg_match(self::getHexRegex(), $scalar):
                        $scalar = str_replace('_', '', $scalar);

                        return '0x' === $scalar[0].$scalar[1] ? hexdec($scalar) : (float) $scalar;
                    case '.inf' === $scalarLower:
                    case '.nan' === $scalarLower:
                        return -log(0);
                    case '-.inf' === $scalarLower:
                        return log(0);
                    case Parser::preg_match('/^(-|\+)?[0-9][0-9_]*(\.[0-9_]+)?$/', $scalar):
                        return (float) str_replace('_', '', $scalar);
                    case Parser::preg_match(self::getTimestampRegex(), $scalar):
                        // When no timezone is provided in the parsed date, YAML spec says we must assume UTC.
                        $time = new \DateTime($scalar, new \DateTimeZone('UTC'));

                        if (Yaml::PARSE_DATETIME & $flags) {
                            return $time;
                        }

                        try {
                            if (false !== $scalar = $time->getTimestamp()) {
                                return $scalar;
                            }
                        } catch (\ValueError $e) {
                            // no-op
                        }

                        return $time->format('U');
                }
        }

        return (string) $scalar;
    }

    private static function parseTag(string $value, int &$i, int $flags): ?string
    {
        if ('!' !== $value[$i]) {
            return null;
        }

        $tagLength = strcspn($value, " \t\n[]{},", $i + 1);
        $tag = substr($value, $i + 1, $tagLength);

        $nextOffset = $i + $tagLength + 1;
        $nextOffset += strspn($value, ' ', $nextOffset);

        if ('' === $tag && (!isset($value[$nextOffset]) || \in_array($value[$nextOffset], [']', '}', ','], true))) {
            throw new ParseException('Using the unquoted scalar value "!" is not supported. You must quote it.', self::$parsedLineNumber + 1, $value, self::$parsedFilename);
        }

        // Is followed by a scalar and is a built-in tag
        if ('' !== $tag && (!isset($value[$nextOffset]) || !\in_array($value[$nextOffset], ['[', '{'], true)) && ('!' === $tag[0] || 'str' === $tag || 'php/const' === $tag || 'php/object' === $tag)) {
            // Manage in {@link self::evaluateScalar()}
            return null;
        }

        $i = $nextOffset;

        // Built-in tags
        if ('' !== $tag && '!' === $tag[0]) {
            throw new ParseException(sprintf('The built-in tag "!%s" is not implemented.', $tag), self::$parsedLineNumber + 1, $value, self::$parsedFilename);
        }

        if ('' !== $tag && !isset($value[$i])) {
            throw new ParseException(sprintf('Missing value for tag "%s".', $tag), self::$parsedLineNumber + 1, $value, self::$parsedFilename);
        }

        if ('' === $tag || Yaml::PARSE_CUSTOM_TAGS & $flags) {
            return $tag;
        }

        throw new ParseException(sprintf('Tags support is not enabled. Enable the "Yaml::PARSE_CUSTOM_TAGS" flag to use "!%s".', $tag), self::$parsedLineNumber + 1, $value, self::$parsedFilename);
    }

    public static function evaluateBinaryScalar(string $scalar): string
    {
        $parsedBinaryData = self::parseScalar(preg_replace('/\s/', '', $scalar));

        if (0 !== (\strlen($parsedBinaryData) % 4)) {
            throw new ParseException(sprintf('The normalized base64 encoded data (data without whitespace characters) length must be a multiple of four (%d bytes given).', \strlen($parsedBinaryData)), self::$parsedLineNumber + 1, $scalar, self::$parsedFilename);
        }

        if (!Parser::preg_match('#^[A-Z0-9+/]+={0,2}$#i', $parsedBinaryData)) {
            throw new ParseException(sprintf('The base64 encoded data (%s) contains invalid characters.', $parsedBinaryData), self::$parsedLineNumber + 1, $scalar, self::$parsedFilename);
        }

        return base64_decode($parsedBinaryData, true);
    }

    private static function isBinaryString(string $value): bool
    {
        return !preg_match('//u', $value) || preg_match('/[^\x00\x07-\x0d\x1B\x20-\xff]/', $value);
    }

    /**
     * Gets a regex that matches a YAML date.
     *
     * @return string The regular expression
     *
     * @see http://www.yaml.org/spec/1.2/spec.html#id2761573
     */
    private static function getTimestampRegex(): string
    {
        return <<<EOF
        ~^
        (?P<year>[0-9][0-9][0-9][0-9])
        -(?P<month>[0-9][0-9]?)
        -(?P<day>[0-9][0-9]?)
        (?:(?:[Tt]|[ \t]+)
        (?P<hour>[0-9][0-9]?)
        :(?P<minute>[0-9][0-9])
        :(?P<second>[0-9][0-9])
        (?:\.(?P<fraction>[0-9]*))?
        (?:[ \t]*(?P<tz>Z|(?P<tz_sign>[-+])(?P<tz_hour>[0-9][0-9]?)
        (?::(?P<tz_minute>[0-9][0-9]))?))?)?
        $~x
EOF;
    }

    /**
     * Gets a regex that matches a YAML number in hexadecimal notation.
     */
    private static function getHexRegex(): string
    {
        return '~^0x[0-9a-f_]++$~i';
    }
}<|MERGE_RESOLUTION|>--- conflicted
+++ resolved
@@ -564,11 +564,7 @@
     {
         $scalar = trim($scalar);
 
-<<<<<<< HEAD
-        if ('*' === ($scalar[0] ?? '')) {
-=======
         if (str_starts_with($scalar, '*')) {
->>>>>>> c7dc7f82
             if (false !== $pos = strpos($scalar, '#')) {
                 $value = substr($scalar, 1, $pos - 2);
             } else {
@@ -600,19 +596,11 @@
                 return false;
             case '!' === $scalar[0]:
                 switch (true) {
-<<<<<<< HEAD
-                    case 0 === strncmp($scalar, '!!str ', 6):
-                        return (string) substr($scalar, 6);
-                    case 0 === strncmp($scalar, '! ', 2):
-                        return substr($scalar, 2);
-                    case 0 === strncmp($scalar, '!php/object', 11):
-=======
                     case str_starts_with($scalar, '!!str '):
                         return (string) substr($scalar, 6);
                     case str_starts_with($scalar, '! '):
                         return substr($scalar, 2);
                     case str_starts_with($scalar, '!php/object'):
->>>>>>> c7dc7f82
                         if (self::$objectSupport) {
                             if (!isset($scalar[12])) {
                                 trigger_deprecation('symfony/yaml', '5.1', 'Using the !php/object tag without a value is deprecated.');
@@ -628,11 +616,7 @@
                         }
 
                         return null;
-<<<<<<< HEAD
-                    case 0 === strncmp($scalar, '!php/const', 10):
-=======
                     case str_starts_with($scalar, '!php/const'):
->>>>>>> c7dc7f82
                         if (self::$constantSupport) {
                             if (!isset($scalar[11])) {
                                 trigger_deprecation('symfony/yaml', '5.1', 'Using the !php/const tag without a value is deprecated.');
@@ -652,15 +636,9 @@
                         }
 
                         return null;
-<<<<<<< HEAD
-                    case 0 === strncmp($scalar, '!!float ', 8):
-                        return (float) substr($scalar, 8);
-                    case 0 === strncmp($scalar, '!!binary ', 9):
-=======
                     case str_starts_with($scalar, '!!float '):
                         return (float) substr($scalar, 8);
                     case str_starts_with($scalar, '!!binary '):
->>>>>>> c7dc7f82
                         return self::evaluateBinaryScalar(substr($scalar, 9));
                     default:
                         throw new ParseException(sprintf('The string "%s" could not be parsed as it uses an unsupported built-in tag.', $scalar), self::$parsedLineNumber, $scalar, self::$parsedFilename);
