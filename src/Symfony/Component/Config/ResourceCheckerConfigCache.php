<?php

/*
 * This file is part of the Symfony package.
 *
 * (c) Fabien Potencier <fabien@symfony.com>
 *
 * For the full copyright and license information, please view the LICENSE
 * file that was distributed with this source code.
 */

namespace Symfony\Component\Config;

use Symfony\Component\Config\Resource\ResourceInterface;
use Symfony\Component\Filesystem\Exception\IOException;
use Symfony\Component\Filesystem\Filesystem;

/**
 * ResourceCheckerConfigCache uses instances of ResourceCheckerInterface
 * to check whether cached data is still fresh.
 *
 * @author Matthias Pigulla <mp@webfactory.de>
 */
class ResourceCheckerConfigCache implements ConfigCacheInterface
{
    /**
     * @var string
     */
    private $file;

    /**
     * @var iterable|ResourceCheckerInterface[]
     */
    private $resourceCheckers;

    /**
     * @param string                              $file             The absolute cache path
     * @param iterable|ResourceCheckerInterface[] $resourceCheckers The ResourceCheckers to use for the freshness check
     */
    public function __construct($file, $resourceCheckers = array())
    {
        $this->file = $file;
        $this->resourceCheckers = $resourceCheckers;
    }

    /**
     * {@inheritdoc}
     */
    public function getPath()
    {
        return $this->file;
    }

    /**
     * Checks if the cache is still fresh.
     *
     * This implementation will make a decision solely based on the ResourceCheckers
     * passed in the constructor.
     *
     * The first ResourceChecker that supports a given resource is considered authoritative.
     * Resources with no matching ResourceChecker will silently be ignored and considered fresh.
     *
     * @return bool true if the cache is fresh, false otherwise
     */
    public function isFresh()
    {
        if (!is_file($this->file)) {
            return false;
        }

        if ($this->resourceCheckers instanceof \Traversable && !$this->resourceCheckers instanceof \Countable) {
            $this->resourceCheckers = iterator_to_array($this->resourceCheckers);
        }

        if (!count($this->resourceCheckers)) {
            return true; // shortcut - if we don't have any checkers we don't need to bother with the meta file at all
        }

        $metadata = $this->getMetaFile();

        if (!is_file($metadata)) {
            return false;
        }

<<<<<<< HEAD
        $meta = $this->safelyUnserialize($metadata);
=======
        $e = null;
        $meta = false;
        $time = filemtime($this->file);
        $signalingException = new \UnexpectedValueException();
        $prevUnserializeHandler = ini_set('unserialize_callback_func', '');
        $prevErrorHandler = set_error_handler(function ($type, $msg, $file, $line, $context = array()) use (&$prevErrorHandler, $signalingException) {
            if (E_WARNING === $type && 'Class __PHP_Incomplete_Class has no unserializer' === $msg) {
                throw $signalingException;
            }

            return $prevErrorHandler ? $prevErrorHandler($type, $msg, $file, $line, $context) : false;
        });
>>>>>>> 770e5151

        if (false === $meta) {
            return false;
        }

        $time = filemtime($this->file);

        foreach ($meta as $resource) {
            /* @var ResourceInterface $resource */
            foreach ($this->resourceCheckers as $checker) {
                if (!$checker->supports($resource)) {
                    continue; // next checker
                }
                if ($checker->isFresh($resource, $time)) {
                    break; // no need to further check this resource
                }

                return false; // cache is stale
            }
            // no suitable checker found, ignore this resource
        }

        return true;
    }

    /**
     * Writes cache.
     *
     * @param string              $content  The content to write in the cache
     * @param ResourceInterface[] $metadata An array of metadata
     *
     * @throws \RuntimeException When cache file can't be written
     */
    public function write($content, array $metadata = null)
    {
        $mode = 0666;
        $umask = umask();
        $filesystem = new Filesystem();
        $filesystem->dumpFile($this->file, $content);
        try {
            $filesystem->chmod($this->file, $mode, $umask);
        } catch (IOException $e) {
            // discard chmod failure (some filesystem may not support it)
        }

        if (null !== $metadata) {
            $filesystem->dumpFile($this->getMetaFile(), serialize($metadata));
            try {
                $filesystem->chmod($this->getMetaFile(), $mode, $umask);
            } catch (IOException $e) {
                // discard chmod failure (some filesystem may not support it)
            }
        }

        if (\function_exists('opcache_invalidate') && ini_get('opcache.enable')) {
            @opcache_invalidate($this->file, true);
        }
    }

    /**
     * Gets the meta file path.
     *
     * @return string The meta file path
     */
    private function getMetaFile()
    {
        return $this->file.'.meta';
    }

    private function safelyUnserialize($file)
    {
        $e = null;
        $meta = false;
        $signalingException = new \UnexpectedValueException();
        $prevUnserializeHandler = ini_set('unserialize_callback_func', '');
        $prevErrorHandler = set_error_handler(function ($type, $msg, $file, $line, $context) use (&$prevErrorHandler, $signalingException) {
            if (E_WARNING === $type && 'Class __PHP_Incomplete_Class has no unserializer' === $msg) {
                throw $signalingException;
            }

            return $prevErrorHandler ? $prevErrorHandler($type, $msg, $file, $line, $context) : false;
        });

        try {
            $meta = unserialize(file_get_contents($file));
        } catch (\Error $e) {
        } catch (\Exception $e) {
        }
        restore_error_handler();
        ini_set('unserialize_callback_func', $prevUnserializeHandler);
        if (null !== $e && $e !== $signalingException) {
            throw $e;
        }

        return $meta;
    }
}<|MERGE_RESOLUTION|>--- conflicted
+++ resolved
@@ -82,22 +82,7 @@
             return false;
         }
 
-<<<<<<< HEAD
         $meta = $this->safelyUnserialize($metadata);
-=======
-        $e = null;
-        $meta = false;
-        $time = filemtime($this->file);
-        $signalingException = new \UnexpectedValueException();
-        $prevUnserializeHandler = ini_set('unserialize_callback_func', '');
-        $prevErrorHandler = set_error_handler(function ($type, $msg, $file, $line, $context = array()) use (&$prevErrorHandler, $signalingException) {
-            if (E_WARNING === $type && 'Class __PHP_Incomplete_Class has no unserializer' === $msg) {
-                throw $signalingException;
-            }
-
-            return $prevErrorHandler ? $prevErrorHandler($type, $msg, $file, $line, $context) : false;
-        });
->>>>>>> 770e5151
 
         if (false === $meta) {
             return false;
@@ -173,7 +158,7 @@
         $meta = false;
         $signalingException = new \UnexpectedValueException();
         $prevUnserializeHandler = ini_set('unserialize_callback_func', '');
-        $prevErrorHandler = set_error_handler(function ($type, $msg, $file, $line, $context) use (&$prevErrorHandler, $signalingException) {
+        $prevErrorHandler = set_error_handler(function ($type, $msg, $file, $line, $context = array()) use (&$prevErrorHandler, $signalingException) {
             if (E_WARNING === $type && 'Class __PHP_Incomplete_Class has no unserializer' === $msg) {
                 throw $signalingException;
             }
