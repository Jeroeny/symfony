<?php

/*
 * This file is part of the Symfony package.
 *
 * (c) Fabien Potencier <fabien@symfony.com>
 *
 * For the full copyright and license information, please view the LICENSE
 * file that was distributed with this source code.
 */

namespace Symfony\Component\Config\Loader;

/**
 * LoaderInterface is the interface implemented by all loader classes.
 *
 * @author Fabien Potencier <fabien@symfony.com>
 */
interface LoaderInterface
{
    /**
     * Loads a resource.
     *
     * @return mixed
     *
     * @throws \Exception If something went wrong
     */
<<<<<<< HEAD
    public function load(mixed $resource, string $type = null);
=======
    public function load($resource, ?string $type = null);
>>>>>>> 2a31f2dd

    /**
     * Returns whether this class supports the given resource.
     *
     * @param mixed $resource A resource
     *
     * @return bool
     */
<<<<<<< HEAD
    public function supports(mixed $resource, string $type = null);
=======
    public function supports($resource, ?string $type = null);
>>>>>>> 2a31f2dd

    /**
     * Gets the loader resolver.
     *
     * @return LoaderResolverInterface
     */
    public function getResolver();

    /**
     * Sets the loader resolver.
     *
     * @return void
     */
    public function setResolver(LoaderResolverInterface $resolver);
}<|MERGE_RESOLUTION|>--- conflicted
+++ resolved
@@ -25,11 +25,7 @@
      *
      * @throws \Exception If something went wrong
      */
-<<<<<<< HEAD
-    public function load(mixed $resource, string $type = null);
-=======
-    public function load($resource, ?string $type = null);
->>>>>>> 2a31f2dd
+    public function load(mixed $resource, ?string $type = null);
 
     /**
      * Returns whether this class supports the given resource.
@@ -38,11 +34,7 @@
      *
      * @return bool
      */
-<<<<<<< HEAD
-    public function supports(mixed $resource, string $type = null);
-=======
-    public function supports($resource, ?string $type = null);
->>>>>>> 2a31f2dd
+    public function supports(mixed $resource, ?string $type = null);
 
     /**
      * Gets the loader resolver.
