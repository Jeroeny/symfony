--- conflicted
+++ resolved
@@ -69,7 +69,6 @@
     private function getManifestPath(string $path): ?string
     {
         if (null === $this->manifestData) {
-<<<<<<< HEAD
             if (null !== $this->httpClient && ($scheme = parse_url($this->manifestPath, \PHP_URL_SCHEME)) && 0 === strpos($scheme, 'http')) {
                 try {
                     $this->manifestData = $this->httpClient->request('GET', $this->manifestPath, [
@@ -82,7 +81,7 @@
                 }
             } else {
                 if (!is_file($this->manifestPath)) {
-                    throw new RuntimeException(sprintf('Asset manifest file "%s" does not exist.', $this->manifestPath));
+                    throw new RuntimeException(sprintf('Asset manifest file "%s" does not exist. Did you forget to build the assets with npm or yarn?', $this->manifestPath));
                 }
 
                 $this->manifestData = json_decode(file_get_contents($this->manifestPath), true);
@@ -101,10 +100,6 @@
             $alternatives = $this->findAlternatives($path, $this->manifestData);
             if (\count($alternatives) > 0) {
                 $message .= sprintf(' Did you mean one of these? "%s".', implode('", "', $alternatives));
-=======
-            if (!file_exists($this->manifestPath)) {
-                throw new \RuntimeException(sprintf('Asset manifest file "%s" does not exist. Did you forget to build the assets with npm or yarn?', $this->manifestPath));
->>>>>>> c6a5cdc3
             }
 
             throw new AssetNotFoundException($message, $alternatives);
