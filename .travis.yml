language: php

sudo: false

addons:
    apt_packages:
        - parallel
        - language-pack-fr-base

<<<<<<< HEAD
cache:
    directories:
        - .phpunit
        - php-5.5.9
=======
env:
    global:
        - MIN_PHP=5.3.9
>>>>>>> 6cc5756d

matrix:
    include:
        - php: hhvm
        - php: 5.5
        - php: 5.6
<<<<<<< HEAD
        - php: 5.6
          env: deps=2.8
=======
          env: deps=high
>>>>>>> 6cc5756d
        - php: 7.0
          env: deps=low
    fast_finish: true

cache:
    directories:
        - .phpunit
        - php-$MIN_PHP

services: mongodb

before_install:
<<<<<<< HEAD
    - if [[ "$deps" = "no" ]] && [[ "$TRAVIS_PHP_VERSION" = 5.6 ]] && [[ "$TRAVIS_PULL_REQUEST" != "false" ]]; then export deps=skip; fi;
    - if [[ $deps = no && $TRAVIS_PHP_VERSION = 5.5 && ! -d php-5.5.9/sapi ]]; then wget http://museum.php.net/php5/php-5.5.9.tar.bz2; tar -xjf php-5.5.9.tar.bz2; (cd php-5.5.9; ./configure --enable-sigchild --enable-pcntl; make -j2); fi;
    - if [[ "$TRAVIS_PHP_VERSION" != "hhvm" ]]; then INI_FILE=~/.phpenv/versions/$(phpenv version-name)/etc/conf.d/travis.ini; else INI_FILE=/etc/hhvm/php.ini; fi;
    - echo "memory_limit = -1" >> $INI_FILE
    - echo "session.gc_probability = 0" >> $INI_FILE
    - if [ "$deps" != "skip" ]; then composer self-update; fi;
    - if [[ "$TRAVIS_PHP_VERSION" != "hhvm" ]]; then phpenv config-rm xdebug.ini; fi;
    - if [[ "$TRAVIS_PHP_VERSION" = 5.* ]]; then echo "extension = mongo.so" >> $INI_FILE; fi;
    - if [[ "$TRAVIS_PHP_VERSION" = 5.* ]]; then echo "extension = memcache.so" >> $INI_FILE; fi;
    - if [[ "$TRAVIS_PHP_VERSION" = 5.* ]]; then (echo yes | pecl install -f apcu-4.0.8 && echo "apc.enable_cli = 1" >> $INI_FILE) || echo "Let's continue without apcu extension"; fi;
    - if [[ "$TRAVIS_PHP_VERSION" = 5.* ]]; then pecl install -f memcached-2.1.0 || echo "Let's continue without memcached extension"; fi;
    - if [[ "$TRAVIS_PHP_VERSION" = 5.* ]] && [ "$deps" = "no" ]; then (cd src/Symfony/Component/Debug/Resources/ext && phpize && ./configure && make && echo "extension = $(pwd)/modules/symfony_debug.so" >> $INI_FILE); fi;
    - if [[ "$TRAVIS_PHP_VERSION" != "hhvm" ]]; then echo "extension = ldap.so" >> $INI_FILE; fi;
    - if [[ "$TRAVIS_PHP_VERSION" != "hhvm" ]]; then php -i; else hhvm --php -r 'print_r($_SERVER);print_r(ini_get_all());'; fi;
    - if [ "$deps" != "skip" ]; then ./phpunit install; fi;
    - export PHPUNIT="$(readlink -f ./phpunit)"

install:
    - if [ "$TRAVIS_BRANCH" = "master" ]; then export COMPOSER_ROOT_VERSION=dev-master; else export COMPOSER_ROOT_VERSION="$TRAVIS_BRANCH".x-dev; fi;
    - if [ "$deps" = "no" ]; then export SYMFONY_DEPRECATIONS_HELPER=strict; fi;
    - if [ "$deps" = "no" ]; then composer --prefer-source install; fi;
    - if [ "$deps" != "skip" ]; then COMPONENTS=$(find src/Symfony -mindepth 3 -type f -name phpunit.xml.dist -printf '%h\n'); fi;
    - if [ "$deps" != "skip" ] && [ "$deps" != "no" ]; then php .travis.php $TRAVIS_COMMIT_RANGE $TRAVIS_BRANCH $COMPONENTS; fi;
    - if [ "$deps" = "2.8" ]; then git fetch origin 2.8; git checkout -m FETCH_HEAD; export COMPOSER_ROOT_VERSION=2.8.x-dev; fi;

script:
    - if [ "$deps" = "no" ]; then echo "$COMPONENTS" | parallel --gnu '$PHPUNIT --exclude-group tty,benchmark,intl-data {}'; fi;
    - if [ "$deps" = "no" ]; then echo -e "\\nRunning tests requiring tty"; $PHPUNIT --group tty; fi;
    - if [[ $deps = no && $TRAVIS_PHP_VERSION = 5.5 ]]; then echo -e "1\\n0" | parallel --gnu 'echo -e "\\nPHP --enable-sigchild enhanced={}" && ENHANCE_SIGCHLD={} php-5.5.9/sapi/cli/php .phpunit/phpunit-4.8/phpunit --colors=always src/Symfony/Component/Process/'; fi;
    - if [ "$deps" = "high" ]; then echo "$COMPONENTS" | parallel --gnu -j10% 'cd {}; composer --prefer-source update; $PHPUNIT --exclude-group tty,benchmark,intl-data'; fi;
    - if [ "$deps" = "low" ]; then echo "$COMPONENTS" | parallel --gnu -j10% 'cd {}; composer --prefer-source --prefer-lowest --prefer-stable update; $PHPUNIT --exclude-group tty,benchmark,intl-data'; fi;
    - if [ "$deps" = "2.8" ]; then echo "$COMPONENTS" | parallel --gnu -j10% 'cd {}; composer --prefer-source update; $PHPUNIT --exclude-group tty,benchmark,intl-data,legacy'; fi;
    - if [ "$deps" = "skip" ]; then echo 'This matrix line is skipped for pull requests.'; fi;
=======
    - if [[ ! $deps && ! $TRAVIS_PHP_VERSION = ${MIN_PHP%.*} && $TRAVIS_PHP_VERSION != hhvm && $TRAVIS_PULL_REQUEST != false ]]; then deps=skip; fi;
    - if [[ ! $deps && ! -d php-$MIN_PHP/sapi ]]; then wget http://museum.php.net/php5/php-$MIN_PHP.tar.bz2 -O - | tar -xj; (cd php-$MIN_PHP; ./configure --enable-sigchild --enable-pcntl; make -j2); fi;
    - if [[ $TRAVIS_PHP_VERSION != hhvm ]]; then INI_FILE=~/.phpenv/versions/$(phpenv version-name)/etc/conf.d/travis.ini; else INI_FILE=/etc/hhvm/php.ini; fi;
    - echo memory_limit = -1 >> $INI_FILE
    - echo session.gc_probability = 0 >> $INI_FILE
    - if [[ $TRAVIS_PHP_VERSION = 5.* ]]; then echo extension = mongo.so >> $INI_FILE; fi;
    - if [[ $TRAVIS_PHP_VERSION = 5.* ]]; then echo extension = memcache.so >> $INI_FILE; fi;
    - if [[ $TRAVIS_PHP_VERSION = 5.* ]]; then (echo yes | pecl install -f apcu-4.0.10 && echo apc.enable_cli = 1 >> $INI_FILE) || echo "Let's continue without apcu extension"; fi;
    - if [[ $TRAVIS_PHP_VERSION = 5.* ]]; then pecl install -f memcached-2.1.0 || echo "Let's continue without memcached extension"; fi;
    - if [[ $TRAVIS_PHP_VERSION = 5.* && ! $deps ]]; then (cd src/Symfony/Component/Debug/Resources/ext && phpize && ./configure && make && echo extension = $(pwd)/modules/symfony_debug.so >> $INI_FILE); fi;
    - if [[ $TRAVIS_PHP_VERSION != hhvm ]]; then echo extension = ldap.so >> $INI_FILE; fi;
    - if [[ $TRAVIS_PHP_VERSION != hhvm ]]; then phpenv config-rm xdebug.ini; fi;
    - if [[ $deps != skip ]]; then composer self-update; fi;
    - if [[ $deps != skip ]]; then ./phpunit install; fi;
    - export PHPUNIT=$(readlink -f ./phpunit)

install:
    - if [[ $deps != skip ]]; then COMPONENTS=$(find src/Symfony -mindepth 3 -type f -name phpunit.xml.dist -printf '%h\n'); fi;
    - if [[ $deps != skip && $deps ]]; then php .travis.php $TRAVIS_COMMIT_RANGE $TRAVIS_BRANCH $COMPONENTS; fi;
    - if [[ $deps = high && $TRAVIS_BRANCH = master ]]; then SYMFONY_VERSION=$(git branch -r | grep -o '/[1-9].*' | tail -n 1 | sed s/.//); else SYMFONY_VERSION=$(cat composer.json | grep '^ *"dev-master". *"[1-9]' | grep -o '[0-9.]*'); fi;
    - if [[ $deps = high && $TRAVIS_BRANCH = master ]]; then git fetch origin $SYMFONY_VERSION; git checkout -m FETCH_HEAD; fi;
    - if [[ $deps = high && ${SYMFONY_VERSION%.*} != $(git show $(git branch -r | grep -FA1 /$SYMFONY_VERSION | tail -n 1):composer.json | grep '^ *"dev-master". *"[1-9]' | grep -o '[0-9]*' | head -n 1) ]]; then LEGACY=,legacy; fi;
    - export COMPOSER_ROOT_VERSION=$SYMFONY_VERSION.x-dev;
    - if [[ ! $deps ]]; then composer --prefer-source install; else export SYMFONY_DEPRECATIONS_HELPER=weak; fi;
    - if [[ $TRAVIS_PHP_VERSION != hhvm ]]; then php -i; else hhvm --php -r 'print_r($_SERVER);print_r(ini_get_all());'; fi;

script:
    - if [[ ! $deps ]]; then echo "$COMPONENTS" | parallel --gnu '$PHPUNIT --exclude-group tty,benchmark,intl-data {}'; fi;
    - if [[ ! $deps ]]; then echo -e "\\nRunning tests requiring tty"; $PHPUNIT --group tty; fi;
    - if [[ ! $deps && $TRAVIS_PHP_VERSION = ${MIN_PHP%.*} ]]; then echo -e "1\\n0" | parallel --gnu 'echo -e "\\nPHP --enable-sigchild enhanced={}" && ENHANCE_SIGCHLD={} php-$MIN_PHP/sapi/cli/php .phpunit/phpunit-4.8/phpunit --colors=always src/Symfony/Component/Process/'; fi;
    - if [[ $deps = high ]]; then echo "$COMPONENTS" | parallel --gnu -j10% 'cd {}; composer --prefer-source update; $PHPUNIT --exclude-group tty,benchmark,intl-data'$LEGACY; fi;
    - if [[ $deps = low ]]; then echo "$COMPONENTS" | parallel --gnu -j10% 'cd {}; composer --prefer-source --prefer-lowest --prefer-stable update; $PHPUNIT --exclude-group tty,benchmark,intl-data'; fi;
    - if [[ $deps = skip ]]; then echo This matrix line is skipped for pull requests.; fi;
>>>>>>> 6cc5756d
<|MERGE_RESOLUTION|>--- conflicted
+++ resolved
@@ -7,28 +7,16 @@
         - parallel
         - language-pack-fr-base
 
-<<<<<<< HEAD
-cache:
-    directories:
-        - .phpunit
-        - php-5.5.9
-=======
 env:
     global:
-        - MIN_PHP=5.3.9
->>>>>>> 6cc5756d
+        - MIN_PHP=5.5.9
 
 matrix:
     include:
         - php: hhvm
         - php: 5.5
         - php: 5.6
-<<<<<<< HEAD
-        - php: 5.6
-          env: deps=2.8
-=======
           env: deps=high
->>>>>>> 6cc5756d
         - php: 7.0
           env: deps=low
     fast_finish: true
@@ -41,41 +29,6 @@
 services: mongodb
 
 before_install:
-<<<<<<< HEAD
-    - if [[ "$deps" = "no" ]] && [[ "$TRAVIS_PHP_VERSION" = 5.6 ]] && [[ "$TRAVIS_PULL_REQUEST" != "false" ]]; then export deps=skip; fi;
-    - if [[ $deps = no && $TRAVIS_PHP_VERSION = 5.5 && ! -d php-5.5.9/sapi ]]; then wget http://museum.php.net/php5/php-5.5.9.tar.bz2; tar -xjf php-5.5.9.tar.bz2; (cd php-5.5.9; ./configure --enable-sigchild --enable-pcntl; make -j2); fi;
-    - if [[ "$TRAVIS_PHP_VERSION" != "hhvm" ]]; then INI_FILE=~/.phpenv/versions/$(phpenv version-name)/etc/conf.d/travis.ini; else INI_FILE=/etc/hhvm/php.ini; fi;
-    - echo "memory_limit = -1" >> $INI_FILE
-    - echo "session.gc_probability = 0" >> $INI_FILE
-    - if [ "$deps" != "skip" ]; then composer self-update; fi;
-    - if [[ "$TRAVIS_PHP_VERSION" != "hhvm" ]]; then phpenv config-rm xdebug.ini; fi;
-    - if [[ "$TRAVIS_PHP_VERSION" = 5.* ]]; then echo "extension = mongo.so" >> $INI_FILE; fi;
-    - if [[ "$TRAVIS_PHP_VERSION" = 5.* ]]; then echo "extension = memcache.so" >> $INI_FILE; fi;
-    - if [[ "$TRAVIS_PHP_VERSION" = 5.* ]]; then (echo yes | pecl install -f apcu-4.0.8 && echo "apc.enable_cli = 1" >> $INI_FILE) || echo "Let's continue without apcu extension"; fi;
-    - if [[ "$TRAVIS_PHP_VERSION" = 5.* ]]; then pecl install -f memcached-2.1.0 || echo "Let's continue without memcached extension"; fi;
-    - if [[ "$TRAVIS_PHP_VERSION" = 5.* ]] && [ "$deps" = "no" ]; then (cd src/Symfony/Component/Debug/Resources/ext && phpize && ./configure && make && echo "extension = $(pwd)/modules/symfony_debug.so" >> $INI_FILE); fi;
-    - if [[ "$TRAVIS_PHP_VERSION" != "hhvm" ]]; then echo "extension = ldap.so" >> $INI_FILE; fi;
-    - if [[ "$TRAVIS_PHP_VERSION" != "hhvm" ]]; then php -i; else hhvm --php -r 'print_r($_SERVER);print_r(ini_get_all());'; fi;
-    - if [ "$deps" != "skip" ]; then ./phpunit install; fi;
-    - export PHPUNIT="$(readlink -f ./phpunit)"
-
-install:
-    - if [ "$TRAVIS_BRANCH" = "master" ]; then export COMPOSER_ROOT_VERSION=dev-master; else export COMPOSER_ROOT_VERSION="$TRAVIS_BRANCH".x-dev; fi;
-    - if [ "$deps" = "no" ]; then export SYMFONY_DEPRECATIONS_HELPER=strict; fi;
-    - if [ "$deps" = "no" ]; then composer --prefer-source install; fi;
-    - if [ "$deps" != "skip" ]; then COMPONENTS=$(find src/Symfony -mindepth 3 -type f -name phpunit.xml.dist -printf '%h\n'); fi;
-    - if [ "$deps" != "skip" ] && [ "$deps" != "no" ]; then php .travis.php $TRAVIS_COMMIT_RANGE $TRAVIS_BRANCH $COMPONENTS; fi;
-    - if [ "$deps" = "2.8" ]; then git fetch origin 2.8; git checkout -m FETCH_HEAD; export COMPOSER_ROOT_VERSION=2.8.x-dev; fi;
-
-script:
-    - if [ "$deps" = "no" ]; then echo "$COMPONENTS" | parallel --gnu '$PHPUNIT --exclude-group tty,benchmark,intl-data {}'; fi;
-    - if [ "$deps" = "no" ]; then echo -e "\\nRunning tests requiring tty"; $PHPUNIT --group tty; fi;
-    - if [[ $deps = no && $TRAVIS_PHP_VERSION = 5.5 ]]; then echo -e "1\\n0" | parallel --gnu 'echo -e "\\nPHP --enable-sigchild enhanced={}" && ENHANCE_SIGCHLD={} php-5.5.9/sapi/cli/php .phpunit/phpunit-4.8/phpunit --colors=always src/Symfony/Component/Process/'; fi;
-    - if [ "$deps" = "high" ]; then echo "$COMPONENTS" | parallel --gnu -j10% 'cd {}; composer --prefer-source update; $PHPUNIT --exclude-group tty,benchmark,intl-data'; fi;
-    - if [ "$deps" = "low" ]; then echo "$COMPONENTS" | parallel --gnu -j10% 'cd {}; composer --prefer-source --prefer-lowest --prefer-stable update; $PHPUNIT --exclude-group tty,benchmark,intl-data'; fi;
-    - if [ "$deps" = "2.8" ]; then echo "$COMPONENTS" | parallel --gnu -j10% 'cd {}; composer --prefer-source update; $PHPUNIT --exclude-group tty,benchmark,intl-data,legacy'; fi;
-    - if [ "$deps" = "skip" ]; then echo 'This matrix line is skipped for pull requests.'; fi;
-=======
     - if [[ ! $deps && ! $TRAVIS_PHP_VERSION = ${MIN_PHP%.*} && $TRAVIS_PHP_VERSION != hhvm && $TRAVIS_PULL_REQUEST != false ]]; then deps=skip; fi;
     - if [[ ! $deps && ! -d php-$MIN_PHP/sapi ]]; then wget http://museum.php.net/php5/php-$MIN_PHP.tar.bz2 -O - | tar -xj; (cd php-$MIN_PHP; ./configure --enable-sigchild --enable-pcntl; make -j2); fi;
     - if [[ $TRAVIS_PHP_VERSION != hhvm ]]; then INI_FILE=~/.phpenv/versions/$(phpenv version-name)/etc/conf.d/travis.ini; else INI_FILE=/etc/hhvm/php.ini; fi;
@@ -108,5 +61,4 @@
     - if [[ ! $deps && $TRAVIS_PHP_VERSION = ${MIN_PHP%.*} ]]; then echo -e "1\\n0" | parallel --gnu 'echo -e "\\nPHP --enable-sigchild enhanced={}" && ENHANCE_SIGCHLD={} php-$MIN_PHP/sapi/cli/php .phpunit/phpunit-4.8/phpunit --colors=always src/Symfony/Component/Process/'; fi;
     - if [[ $deps = high ]]; then echo "$COMPONENTS" | parallel --gnu -j10% 'cd {}; composer --prefer-source update; $PHPUNIT --exclude-group tty,benchmark,intl-data'$LEGACY; fi;
     - if [[ $deps = low ]]; then echo "$COMPONENTS" | parallel --gnu -j10% 'cd {}; composer --prefer-source --prefer-lowest --prefer-stable update; $PHPUNIT --exclude-group tty,benchmark,intl-data'; fi;
-    - if [[ $deps = skip ]]; then echo This matrix line is skipped for pull requests.; fi;
->>>>>>> 6cc5756d
+    - if [[ $deps = skip ]]; then echo This matrix line is skipped for pull requests.; fi;