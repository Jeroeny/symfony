<?php

/*
 * This file is part of the Symfony package.
 *
 * (c) Fabien Potencier <fabien@symfony.com>
 *
 * For the full copyright and license information, please view the LICENSE
 * file that was distributed with this source code.
 */

namespace Symfony\Component\Validator\Mapping;

use Symfony\Component\Validator\Constraint;
use Symfony\Component\Validator\Constraints\Composite;
use Symfony\Component\Validator\Exception\ConstraintDefinitionException;

/**
 * Stores all metadata needed for validating a class property.
 *
 * The method of accessing the property's value must be specified by subclasses
 * by implementing the {@link newReflectionMember()} method.
 *
 * This class supports serialization and cloning.
 *
 * @author Bernhard Schussek <bschussek@gmail.com>
 *
 * @see PropertyMetadataInterface
 */
abstract class MemberMetadata extends GenericMetadata implements PropertyMetadataInterface
{
    /**
     * @internal This property is public in order to reduce the size of the
     *           class' serialized representation. Do not access it. Use
     *           {@link getClassName()} instead.
     */
    public $class;

    /**
     * @internal This property is public in order to reduce the size of the
     *           class' serialized representation. Do not access it. Use
     *           {@link getName()} instead.
     */
    public $name;

    /**
     * @internal This property is public in order to reduce the size of the
     *           class' serialized representation. Do not access it. Use
     *           {@link getPropertyName()} instead.
     */
    public $property;

    /**
     * @var \ReflectionMethod[]|\ReflectionProperty[]
     */
    private array $reflMember = [];

    /**
     * @param string $class    The name of the class this member is defined on
     * @param string $name     The name of the member
     * @param string $property The property the member belongs to
     */
    public function __construct(string $class, string $name, string $property)
    {
        $this->class = $class;
        $this->name = $name;
        $this->property = $property;
    }

    /**
     * {@inheritdoc}
     */
    public function addConstraint(Constraint $constraint)
    {
        $this->checkConstraint($constraint);

        parent::addConstraint($constraint);

        return $this;
    }

    /**
     * {@inheritdoc}
     */
    public function __sleep()
    {
        return array_merge(parent::__sleep(), [
            'class',
            'name',
            'property',
        ]);
    }

    /**
     * Returns the name of the member.
     *
     * @return string
     */
    public function getName()
    {
        return $this->name;
    }

    /**
     * {@inheritdoc}
     */
    public function getClassName()
    {
        return $this->class;
    }

    /**
     * {@inheritdoc}
     */
    public function getPropertyName()
    {
        return $this->property;
    }

    /**
     * Returns whether this member is public.
     *
     * @return bool
     */
    public function isPublic(object|string $objectOrClassName)
    {
        return $this->getReflectionMember($objectOrClassName)->isPublic();
    }

    /**
     * Returns whether this member is protected.
     *
     * @return bool
     */
    public function isProtected(object|string $objectOrClassName)
    {
        return $this->getReflectionMember($objectOrClassName)->isProtected();
    }

    /**
     * Returns whether this member is private.
     *
     * @return bool
     */
    public function isPrivate(object|string $objectOrClassName)
    {
        return $this->getReflectionMember($objectOrClassName)->isPrivate();
    }

    /**
     * Returns the reflection instance for accessing the member's value.
     *
<<<<<<< HEAD
     * @return \ReflectionMethod|\ReflectionProperty The reflection instance
=======
     * @param object|string $objectOrClassName The object or the class name
     *
     * @return \ReflectionMethod|\ReflectionProperty
>>>>>>> 09a8d4a0
     */
    public function getReflectionMember(object|string $objectOrClassName)
    {
        $className = \is_string($objectOrClassName) ? $objectOrClassName : \get_class($objectOrClassName);
        if (!isset($this->reflMember[$className])) {
            $this->reflMember[$className] = $this->newReflectionMember($objectOrClassName);
        }

        return $this->reflMember[$className];
    }

    /**
     * Creates a new reflection instance for accessing the member's value.
     *
     * Must be implemented by subclasses.
     *
<<<<<<< HEAD
     * @return \ReflectionMethod|\ReflectionProperty The reflection instance
=======
     * @param object|string $objectOrClassName The object or the class name
     *
     * @return \ReflectionMethod|\ReflectionProperty
>>>>>>> 09a8d4a0
     */
    abstract protected function newReflectionMember(object|string $objectOrClassName);

    private function checkConstraint(Constraint $constraint)
    {
        if (!\in_array(Constraint::PROPERTY_CONSTRAINT, (array) $constraint->getTargets(), true)) {
            throw new ConstraintDefinitionException(sprintf('The constraint "%s" cannot be put on properties or getters.', get_debug_type($constraint)));
        }

        if ($constraint instanceof Composite) {
            foreach ($constraint->getNestedContraints() as $nestedContraint) {
                $this->checkConstraint($nestedContraint);
            }
        }
    }
}<|MERGE_RESOLUTION|>--- conflicted
+++ resolved
@@ -150,13 +150,7 @@
     /**
      * Returns the reflection instance for accessing the member's value.
      *
-<<<<<<< HEAD
-     * @return \ReflectionMethod|\ReflectionProperty The reflection instance
-=======
-     * @param object|string $objectOrClassName The object or the class name
-     *
      * @return \ReflectionMethod|\ReflectionProperty
->>>>>>> 09a8d4a0
      */
     public function getReflectionMember(object|string $objectOrClassName)
     {
@@ -171,15 +165,7 @@
     /**
      * Creates a new reflection instance for accessing the member's value.
      *
-     * Must be implemented by subclasses.
-     *
-<<<<<<< HEAD
-     * @return \ReflectionMethod|\ReflectionProperty The reflection instance
-=======
-     * @param object|string $objectOrClassName The object or the class name
-     *
      * @return \ReflectionMethod|\ReflectionProperty
->>>>>>> 09a8d4a0
      */
     abstract protected function newReflectionMember(object|string $objectOrClassName);
 
