--- conflicted
+++ resolved
@@ -80,31 +80,9 @@
 
                 return new $storeClass($connection);
 
-<<<<<<< HEAD
-            case 0 === strpos($connection, 'mongodb'):
+            case str_starts_with($connection, 'mongodb'):
                 return new MongoDbStore($connection);
 
-            case 0 === strpos($connection, 'mssql://'):
-            case 0 === strpos($connection, 'mysql:'):
-            case 0 === strpos($connection, 'mysql2://'):
-            case 0 === strpos($connection, 'oci:'):
-            case 0 === strpos($connection, 'oci8://'):
-            case 0 === strpos($connection, 'pdo_oci://'):
-            case 0 === strpos($connection, 'pgsql:'):
-            case 0 === strpos($connection, 'postgres://'):
-            case 0 === strpos($connection, 'postgresql://'):
-            case 0 === strpos($connection, 'sqlsrv:'):
-            case 0 === strpos($connection, 'sqlite:'):
-            case 0 === strpos($connection, 'sqlite3://'):
-                return new PdoStore($connection);
-
-            case 0 === strpos($connection, 'pgsql+advisory:'):
-            case 0 === strpos($connection, 'postgres+advisory://'):
-            case 0 === strpos($connection, 'postgresql+advisory://'):
-                return new PostgreSqlStore(preg_replace('/^([^:+]+)\+advisory/', '$1', $connection));
-
-            case 0 === strpos($connection, 'zookeeper://'):
-=======
             case str_starts_with($connection, 'mssql://'):
             case str_starts_with($connection, 'mysql:'):
             case str_starts_with($connection, 'mysql2://'):
@@ -119,8 +97,12 @@
             case str_starts_with($connection, 'sqlite3://'):
                 return new PdoStore($connection);
 
+            case str_starts_with($connection, 'pgsql+advisory:'):
+            case str_starts_with($connection, 'postgres+advisory://'):
+            case str_starts_with($connection, 'postgresql+advisory://'):
+                return new PostgreSqlStore(preg_replace('/^([^:+]+)\+advisory/', '$1', $connection));
+
             case str_starts_with($connection, 'zookeeper://'):
->>>>>>> c7dc7f82
                 return new ZookeeperStore(ZookeeperStore::createConnection($connection));
 
             case 'in-memory' === $connection:
