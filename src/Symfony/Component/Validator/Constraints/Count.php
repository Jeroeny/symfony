<?php

/*
 * This file is part of the Symfony package.
 *
 * (c) Fabien Potencier <fabien@symfony.com>
 *
 * For the full copyright and license information, please view the LICENSE
 * file that was distributed with this source code.
 */

namespace Symfony\Component\Validator\Constraints;

use Symfony\Component\Validator\Constraint;
use Symfony\Component\Validator\Exception\MissingOptionsException;

/**
 * @Annotation
 * @Target({"PROPERTY", "METHOD", "ANNOTATION"})
 *
 * @author Bernhard Schussek <bschussek@gmail.com>
 */
class Count extends Constraint
{
<<<<<<< HEAD
    const TOO_FEW_ERROR = 'bef8e338-6ae5-4caf-b8e2-50e7b0579e69';
    const TOO_MANY_ERROR = '756b1212-697c-468d-a9ad-50dd783bb169';
    const NOT_DIVISIBLE_BY_ERROR = DivisibleBy::NOT_DIVISIBLE_BY;
=======
    public const TOO_FEW_ERROR = 'bef8e338-6ae5-4caf-b8e2-50e7b0579e69';
    public const TOO_MANY_ERROR = '756b1212-697c-468d-a9ad-50dd783bb169';
>>>>>>> 018415e1

    protected static $errorNames = [
        self::TOO_FEW_ERROR => 'TOO_FEW_ERROR',
        self::TOO_MANY_ERROR => 'TOO_MANY_ERROR',
        self::NOT_DIVISIBLE_BY_ERROR => 'NOT_DIVISIBLE_BY_ERROR',
    ];

    public $minMessage = 'This collection should contain {{ limit }} element or more.|This collection should contain {{ limit }} elements or more.';
    public $maxMessage = 'This collection should contain {{ limit }} element or less.|This collection should contain {{ limit }} elements or less.';
    public $exactMessage = 'This collection should contain exactly {{ limit }} element.|This collection should contain exactly {{ limit }} elements.';
    public $divisibleByMessage = 'The number of elements in this collection should be a multiple of {{ compared_value }}.';
    public $min;
    public $max;
    public $divisibleBy;

    public function __construct($options = null)
    {
        if (null !== $options && !\is_array($options)) {
            $options = [
                'min' => $options,
                'max' => $options,
            ];
        } elseif (\is_array($options) && isset($options['value']) && !isset($options['min']) && !isset($options['max'])) {
            $options['min'] = $options['max'] = $options['value'];
            unset($options['value']);
        }

        parent::__construct($options);

        if (null === $this->min && null === $this->max && null === $this->divisibleBy) {
            throw new MissingOptionsException(sprintf('Either option "min", "max" or "divisibleBy" must be given for constraint "%s".', __CLASS__), ['min', 'max', 'divisibleBy']);
        }
    }
}<|MERGE_RESOLUTION|>--- conflicted
+++ resolved
@@ -22,14 +22,9 @@
  */
 class Count extends Constraint
 {
-<<<<<<< HEAD
-    const TOO_FEW_ERROR = 'bef8e338-6ae5-4caf-b8e2-50e7b0579e69';
-    const TOO_MANY_ERROR = '756b1212-697c-468d-a9ad-50dd783bb169';
-    const NOT_DIVISIBLE_BY_ERROR = DivisibleBy::NOT_DIVISIBLE_BY;
-=======
     public const TOO_FEW_ERROR = 'bef8e338-6ae5-4caf-b8e2-50e7b0579e69';
     public const TOO_MANY_ERROR = '756b1212-697c-468d-a9ad-50dd783bb169';
->>>>>>> 018415e1
+    public const NOT_DIVISIBLE_BY_ERROR = DivisibleBy::NOT_DIVISIBLE_BY;
 
     protected static $errorNames = [
         self::TOO_FEW_ERROR => 'TOO_FEW_ERROR',
