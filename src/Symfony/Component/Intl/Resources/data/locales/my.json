--- conflicted
+++ resolved
@@ -508,18 +508,10 @@
         "sr_Cyrl_BA": "ဆားဘီးယား (စစ်ရိလစ်၊ ဘော့စနီးယားနှင့် ဟာဇီဂိုဗီနား)",
         "sr_Cyrl_ME": "ဆားဘီးယား (စစ်ရိလစ်၊ မွန်တီနိဂရိုး)",
         "sr_Cyrl_RS": "ဆားဘီးယား (စစ်ရိလစ်၊ ဆားဘီးယား)",
-<<<<<<< HEAD
-        "sr_Cyrl_XK": "ဆားဘီးယား (စစ်ရိလစ်၊ ကိုဆိုဗို)",
-=======
->>>>>>> ed04f242
         "sr_Latn": "ဆားဘီးယား (လက်တင်)",
         "sr_Latn_BA": "ဆားဘီးယား (လက်တင်၊ ဘော့စနီးယားနှင့် ဟာဇီဂိုဗီနား)",
         "sr_Latn_ME": "ဆားဘီးယား (လက်တင်၊ မွန်တီနိဂရိုး)",
         "sr_Latn_RS": "ဆားဘီးယား (လက်တင်၊ ဆားဘီးယား)",
-<<<<<<< HEAD
-        "sr_Latn_XK": "ဆားဘီးယား (လက်တင်၊ ကိုဆိုဗို)",
-=======
->>>>>>> ed04f242
         "sr_ME": "ဆားဘီးယား (မွန်တီနိဂရိုး)",
         "sr_RS": "ဆားဘီးယား (ဆားဘီးယား)",
         "sv": "ဆွီဒင်",
