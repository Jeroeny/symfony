--- conflicted
+++ resolved
@@ -28,13 +28,7 @@
  *
  * @author Fabien Potencier <fabien@symfony.com>
  *
-<<<<<<< HEAD
- * @internal
- *
  * @experimental in 5.2
-=======
- * @experimental in 5.1
->>>>>>> 651bd12d
  */
 final class TelegramTransport extends AbstractTransport
 {
