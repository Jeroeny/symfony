--- conflicted
+++ resolved
@@ -118,27 +118,7 @@
         ];
 
         yield 'named arguments: with groups option as string' => [
-<<<<<<< HEAD
             fn () => new Context(context: ['foo' => 'bar'], groups: 'a'),
-=======
-            function () { return new Context(...['context' => ['foo' => 'bar'], 'groups' => 'a']); },
-            <<<DUMP
-Symfony\Component\Serializer\Annotation\Context {
-  -context: [
-    "foo" => "bar",
-  ]
-  -normalizationContext: []
-  -denormalizationContext: []
-  -groups: [
-    "a",
-  ]
-}
-DUMP
-        ];
-
-        yield 'named arguments: with groups option as array' => [
-            function () { return new Context(...['context' => ['foo' => 'bar'], 'groups' => ['a', 'b']]); },
->>>>>>> e05d922a
             <<<DUMP
 Symfony\Component\Serializer\Attribute\Context {
   -groups: [
@@ -153,7 +133,7 @@
 DUMP
         ];
 
-        yield 'named arguemnts: with groups option as array' => [
+        yield 'named arguments: with groups option as array' => [
             fn () => new Context(context: ['foo' => 'bar'], groups: ['a', 'b']),
             <<<DUMP
 Symfony\Component\Serializer\Attribute\Context {
