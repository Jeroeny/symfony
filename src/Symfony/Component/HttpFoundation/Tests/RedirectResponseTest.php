<?php

/*
 * This file is part of the Symfony package.
 *
 * (c) Fabien Potencier <fabien@symfony.com>
 *
 * For the full copyright and license information, please view the LICENSE
 * file that was distributed with this source code.
 */

namespace Symfony\Component\HttpFoundation\Tests;

use PHPUnit\Framework\TestCase;
use Symfony\Bridge\PhpUnit\ForwardCompatTestTrait;
use Symfony\Component\HttpFoundation\RedirectResponse;

class RedirectResponseTest extends TestCase
{
    use ForwardCompatTestTrait;

    public function testGenerateMetaRedirect()
    {
        $response = new RedirectResponse('foo.bar');

        $this->assertEquals(1, preg_match(
            '#<meta http-equiv="refresh" content="\d+;url=foo\.bar" />#',
            preg_replace(['/\s+/', '/\'/'], [' ', '"'], $response->getContent())
        ));
    }

<<<<<<< HEAD
    /**
     * @expectedException \InvalidArgumentException
     * @expectedExceptionMessage Cannot redirect to an empty URL.
     */
    public function testRedirectResponseConstructorEmptyUrl()
    {
        $response = new RedirectResponse('');
=======
    public function testRedirectResponseConstructorNullUrl()
    {
        $this->expectException('InvalidArgumentException');
        $response = new RedirectResponse(null);
>>>>>>> 1b56d7f0
    }

    public function testRedirectResponseConstructorWrongStatusCode()
    {
        $this->expectException('InvalidArgumentException');
        $response = new RedirectResponse('foo.bar', 404);
    }

    public function testGenerateLocationHeader()
    {
        $response = new RedirectResponse('foo.bar');

        $this->assertTrue($response->headers->has('Location'));
        $this->assertEquals('foo.bar', $response->headers->get('Location'));
    }

    public function testGetTargetUrl()
    {
        $response = new RedirectResponse('foo.bar');

        $this->assertEquals('foo.bar', $response->getTargetUrl());
    }

    public function testSetTargetUrl()
    {
        $response = new RedirectResponse('foo.bar');
        $response->setTargetUrl('baz.beep');

        $this->assertEquals('baz.beep', $response->getTargetUrl());
    }

    public function testSetTargetUrlNull()
    {
        $this->expectException('InvalidArgumentException');
        $response = new RedirectResponse('foo.bar');
        $response->setTargetUrl(null);
    }

    public function testCreate()
    {
        $response = RedirectResponse::create('foo', 301);

        $this->assertInstanceOf('Symfony\Component\HttpFoundation\RedirectResponse', $response);
        $this->assertEquals(301, $response->getStatusCode());
    }

    public function testCacheHeaders()
    {
        $response = new RedirectResponse('foo.bar', 301);
        $this->assertFalse($response->headers->hasCacheControlDirective('no-cache'));

        $response = new RedirectResponse('foo.bar', 301, ['cache-control' => 'max-age=86400']);
        $this->assertFalse($response->headers->hasCacheControlDirective('no-cache'));
        $this->assertTrue($response->headers->hasCacheControlDirective('max-age'));

        $response = new RedirectResponse('foo.bar', 301, ['Cache-Control' => 'max-age=86400']);
        $this->assertFalse($response->headers->hasCacheControlDirective('no-cache'));
        $this->assertTrue($response->headers->hasCacheControlDirective('max-age'));

        $response = new RedirectResponse('foo.bar', 302);
        $this->assertTrue($response->headers->hasCacheControlDirective('no-cache'));
    }
}<|MERGE_RESOLUTION|>--- conflicted
+++ resolved
@@ -29,20 +29,11 @@
         ));
     }
 
-<<<<<<< HEAD
-    /**
-     * @expectedException \InvalidArgumentException
-     * @expectedExceptionMessage Cannot redirect to an empty URL.
-     */
     public function testRedirectResponseConstructorEmptyUrl()
     {
+        $this->expectException('InvalidArgumentException');
+        $this->expectExceptionMessage('Cannot redirect to an empty URL.');
         $response = new RedirectResponse('');
-=======
-    public function testRedirectResponseConstructorNullUrl()
-    {
-        $this->expectException('InvalidArgumentException');
-        $response = new RedirectResponse(null);
->>>>>>> 1b56d7f0
     }
 
     public function testRedirectResponseConstructorWrongStatusCode()
