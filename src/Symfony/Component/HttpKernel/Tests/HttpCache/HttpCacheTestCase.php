--- conflicted
+++ resolved
@@ -150,11 +150,7 @@
     }
 
     // A basic response with 200 status code and a tiny body.
-<<<<<<< HEAD
-    public function setNextResponse($statusCode = 200, array $headers = [], $body = 'Hello World', \Closure $customizer = null, EventDispatcher $eventDispatcher = null)
-=======
-    public function setNextResponse($statusCode = 200, array $headers = [], $body = 'Hello World', ?\Closure $customizer = null)
->>>>>>> 2a31f2dd
+    public function setNextResponse($statusCode = 200, array $headers = [], $body = 'Hello World', ?\Closure $customizer = null, ?EventDispatcher $eventDispatcher = null)
     {
         $this->kernel = new TestHttpKernel($body, $statusCode, $headers, $customizer, $eventDispatcher);
     }
