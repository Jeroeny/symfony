<?php

/*
 * This file is part of the Symfony package.
 *
 * (c) Fabien Potencier <fabien@symfony.com>
 *
 * For the full copyright and license information, please view the LICENSE
 * file that was distributed with this source code.
 */

namespace Symfony\Bundle\FrameworkBundle\DependencyInjection;

use Doctrine\Common\Annotations\AnnotationRegistry;
use Doctrine\Common\Annotations\Reader;
use Http\Client\HttpClient;
use phpDocumentor\Reflection\DocBlockFactoryInterface;
use phpDocumentor\Reflection\Types\ContextFactory;
use PHPStan\PhpDocParser\Parser\PhpDocParser;
use Psr\Cache\CacheItemPoolInterface;
use Psr\Container\ContainerInterface as PsrContainerInterface;
use Psr\EventDispatcher\EventDispatcherInterface as PsrEventDispatcherInterface;
use Psr\Http\Client\ClientInterface;
use Psr\Log\LoggerAwareInterface;
use Symfony\Bridge\Monolog\Processor\DebugProcessor;
use Symfony\Bridge\Twig\Extension\CsrfExtension;
use Symfony\Bundle\FrameworkBundle\Controller\AbstractController;
use Symfony\Bundle\FrameworkBundle\Routing\AnnotatedRouteControllerLoader;
use Symfony\Bundle\FrameworkBundle\Routing\RouteLoaderInterface;
use Symfony\Bundle\FullStack;
use Symfony\Bundle\MercureBundle\MercureBundle;
use Symfony\Component\Asset\PackageInterface;
use Symfony\Component\BrowserKit\AbstractBrowser;
use Symfony\Component\Cache\Adapter\AdapterInterface;
use Symfony\Component\Cache\Adapter\ArrayAdapter;
use Symfony\Component\Cache\Adapter\ChainAdapter;
use Symfony\Component\Cache\Adapter\TagAwareAdapter;
use Symfony\Component\Cache\DependencyInjection\CachePoolPass;
use Symfony\Component\Cache\Marshaller\DefaultMarshaller;
use Symfony\Component\Cache\Marshaller\MarshallerInterface;
use Symfony\Component\Cache\ResettableInterface;
use Symfony\Component\Config\Definition\ConfigurationInterface;
use Symfony\Component\Config\FileLocator;
use Symfony\Component\Config\Loader\LoaderInterface;
use Symfony\Component\Config\Resource\DirectoryResource;
use Symfony\Component\Config\ResourceCheckerInterface;
use Symfony\Component\Console\Application;
use Symfony\Component\Console\Command\Command;
use Symfony\Component\DependencyInjection\Alias;
use Symfony\Component\DependencyInjection\Argument\ServiceClosureArgument;
use Symfony\Component\DependencyInjection\ChildDefinition;
use Symfony\Component\DependencyInjection\Compiler\ServiceLocatorTagPass;
use Symfony\Component\DependencyInjection\ContainerBuilder;
use Symfony\Component\DependencyInjection\ContainerInterface;
use Symfony\Component\DependencyInjection\Definition;
use Symfony\Component\DependencyInjection\EnvVarLoaderInterface;
use Symfony\Component\DependencyInjection\EnvVarProcessorInterface;
use Symfony\Component\DependencyInjection\Exception\InvalidArgumentException;
use Symfony\Component\DependencyInjection\Exception\LogicException;
use Symfony\Component\DependencyInjection\Loader\PhpFileLoader;
use Symfony\Component\DependencyInjection\Parameter;
use Symfony\Component\DependencyInjection\Reference;
use Symfony\Component\DependencyInjection\ServiceLocator;
use Symfony\Component\Dotenv\Command\DebugCommand;
use Symfony\Component\EventDispatcher\Attribute\AsEventListener;
use Symfony\Component\EventDispatcher\EventSubscriberInterface;
use Symfony\Component\ExpressionLanguage\ExpressionLanguage;
use Symfony\Component\Finder\Finder;
use Symfony\Component\Form\ChoiceList\Factory\CachingFactoryDecorator;
use Symfony\Component\Form\Form;
use Symfony\Component\Form\FormTypeExtensionInterface;
use Symfony\Component\Form\FormTypeGuesserInterface;
use Symfony\Component\Form\FormTypeInterface;
use Symfony\Component\HttpClient\MockHttpClient;
use Symfony\Component\HttpClient\Retry\GenericRetryStrategy;
use Symfony\Component\HttpClient\RetryableHttpClient;
use Symfony\Component\HttpClient\ScopingHttpClient;
use Symfony\Component\HttpFoundation\Request;
use Symfony\Component\HttpKernel\Attribute\AsController;
use Symfony\Component\HttpKernel\CacheClearer\CacheClearerInterface;
use Symfony\Component\HttpKernel\CacheWarmer\CacheWarmerInterface;
use Symfony\Component\HttpKernel\Controller\ArgumentValueResolverInterface;
use Symfony\Component\HttpKernel\DataCollector\DataCollectorInterface;
use Symfony\Component\HttpKernel\DependencyInjection\Extension;
use Symfony\Component\Lock\LockFactory;
use Symfony\Component\Lock\PersistingStoreInterface;
use Symfony\Component\Lock\Store\StoreFactory;
use Symfony\Component\Mailer\Bridge\Amazon\Transport\SesTransportFactory;
use Symfony\Component\Mailer\Bridge\Google\Transport\GmailTransportFactory;
use Symfony\Component\Mailer\Bridge\Mailchimp\Transport\MandrillTransportFactory;
use Symfony\Component\Mailer\Bridge\Mailgun\Transport\MailgunTransportFactory;
use Symfony\Component\Mailer\Bridge\Mailjet\Transport\MailjetTransportFactory;
use Symfony\Component\Mailer\Bridge\OhMySmtp\Transport\OhMySmtpTransportFactory;
use Symfony\Component\Mailer\Bridge\Postmark\Transport\PostmarkTransportFactory;
use Symfony\Component\Mailer\Bridge\Sendgrid\Transport\SendgridTransportFactory;
use Symfony\Component\Mailer\Bridge\Sendinblue\Transport\SendinblueTransportFactory;
use Symfony\Component\Mailer\Mailer;
use Symfony\Component\Mercure\HubRegistry;
use Symfony\Component\Messenger\Attribute\AsMessageHandler;
use Symfony\Component\Messenger\Bridge\AmazonSqs\Transport\AmazonSqsTransportFactory;
use Symfony\Component\Messenger\Bridge\Amqp\Transport\AmqpTransportFactory;
use Symfony\Component\Messenger\Bridge\Beanstalkd\Transport\BeanstalkdTransportFactory;
use Symfony\Component\Messenger\Bridge\Redis\Transport\RedisTransportFactory;
use Symfony\Component\Messenger\Handler\BatchHandlerInterface;
use Symfony\Component\Messenger\Handler\MessageHandlerInterface;
use Symfony\Component\Messenger\MessageBus;
use Symfony\Component\Messenger\MessageBusInterface;
use Symfony\Component\Messenger\Middleware\RouterContextMiddleware;
use Symfony\Component\Messenger\Transport\Serialization\SerializerInterface;
use Symfony\Component\Messenger\Transport\TransportFactoryInterface;
use Symfony\Component\Messenger\Transport\TransportInterface;
use Symfony\Component\Mime\Header\Headers;
use Symfony\Component\Mime\MimeTypeGuesserInterface;
use Symfony\Component\Mime\MimeTypes;
use Symfony\Component\Notifier\Bridge\AllMySms\AllMySmsTransportFactory;
use Symfony\Component\Notifier\Bridge\AmazonSns\AmazonSnsTransportFactory;
use Symfony\Component\Notifier\Bridge\Clickatell\ClickatellTransportFactory;
use Symfony\Component\Notifier\Bridge\Discord\DiscordTransportFactory;
use Symfony\Component\Notifier\Bridge\Esendex\EsendexTransportFactory;
use Symfony\Component\Notifier\Bridge\Expo\ExpoTransportFactory;
use Symfony\Component\Notifier\Bridge\FakeChat\FakeChatTransportFactory;
use Symfony\Component\Notifier\Bridge\FakeSms\FakeSmsTransportFactory;
use Symfony\Component\Notifier\Bridge\Firebase\FirebaseTransportFactory;
use Symfony\Component\Notifier\Bridge\FreeMobile\FreeMobileTransportFactory;
use Symfony\Component\Notifier\Bridge\GatewayApi\GatewayApiTransportFactory;
use Symfony\Component\Notifier\Bridge\Gitter\GitterTransportFactory;
use Symfony\Component\Notifier\Bridge\GoogleChat\GoogleChatTransportFactory;
use Symfony\Component\Notifier\Bridge\Infobip\InfobipTransportFactory;
use Symfony\Component\Notifier\Bridge\Iqsms\IqsmsTransportFactory;
use Symfony\Component\Notifier\Bridge\LightSms\LightSmsTransportFactory;
use Symfony\Component\Notifier\Bridge\LinkedIn\LinkedInTransportFactory;
use Symfony\Component\Notifier\Bridge\Mailjet\MailjetTransportFactory as MailjetNotifierTransportFactory;
use Symfony\Component\Notifier\Bridge\Mattermost\MattermostTransportFactory;
use Symfony\Component\Notifier\Bridge\Mercure\MercureTransportFactory;
use Symfony\Component\Notifier\Bridge\MessageBird\MessageBirdTransport;
use Symfony\Component\Notifier\Bridge\MessageMedia\MessageMediaTransportFactory;
use Symfony\Component\Notifier\Bridge\MicrosoftTeams\MicrosoftTeamsTransportFactory;
use Symfony\Component\Notifier\Bridge\Mobyt\MobytTransportFactory;
use Symfony\Component\Notifier\Bridge\Octopush\OctopushTransportFactory;
use Symfony\Component\Notifier\Bridge\OneSignal\OneSignalTransportFactory;
use Symfony\Component\Notifier\Bridge\OvhCloud\OvhCloudTransportFactory;
use Symfony\Component\Notifier\Bridge\RocketChat\RocketChatTransportFactory;
use Symfony\Component\Notifier\Bridge\Sendinblue\SendinblueTransportFactory as SendinblueNotifierTransportFactory;
use Symfony\Component\Notifier\Bridge\Sinch\SinchTransportFactory;
use Symfony\Component\Notifier\Bridge\Slack\SlackTransportFactory;
use Symfony\Component\Notifier\Bridge\Sms77\Sms77TransportFactory;
use Symfony\Component\Notifier\Bridge\Smsapi\SmsapiTransportFactory;
use Symfony\Component\Notifier\Bridge\SmsBiuras\SmsBiurasTransportFactory;
use Symfony\Component\Notifier\Bridge\Smsc\SmscTransportFactory;
use Symfony\Component\Notifier\Bridge\SpotHit\SpotHitTransportFactory;
use Symfony\Component\Notifier\Bridge\Telegram\TelegramTransportFactory;
use Symfony\Component\Notifier\Bridge\Telnyx\TelnyxTransportFactory;
use Symfony\Component\Notifier\Bridge\TurboSms\TurboSmsTransport;
use Symfony\Component\Notifier\Bridge\Twilio\TwilioTransportFactory;
use Symfony\Component\Notifier\Bridge\Vonage\VonageTransportFactory;
use Symfony\Component\Notifier\Bridge\Yunpian\YunpianTransportFactory;
use Symfony\Component\Notifier\Bridge\Zulip\ZulipTransportFactory;
use Symfony\Component\Notifier\ChatterInterface;
use Symfony\Component\Notifier\Notifier;
use Symfony\Component\Notifier\Recipient\Recipient;
use Symfony\Component\Notifier\TexterInterface;
use Symfony\Component\Notifier\Transport\TransportFactoryInterface as NotifierTransportFactoryInterface;
use Symfony\Component\PropertyAccess\PropertyAccessor;
use Symfony\Component\PropertyInfo\Extractor\PhpStanExtractor;
use Symfony\Component\PropertyInfo\PropertyAccessExtractorInterface;
use Symfony\Component\PropertyInfo\PropertyDescriptionExtractorInterface;
use Symfony\Component\PropertyInfo\PropertyInfoExtractorInterface;
use Symfony\Component\PropertyInfo\PropertyInitializableExtractorInterface;
use Symfony\Component\PropertyInfo\PropertyListExtractorInterface;
use Symfony\Component\PropertyInfo\PropertyReadInfoExtractorInterface;
use Symfony\Component\PropertyInfo\PropertyTypeExtractorInterface;
use Symfony\Component\PropertyInfo\PropertyWriteInfoExtractorInterface;
use Symfony\Component\RateLimiter\LimiterInterface;
use Symfony\Component\RateLimiter\RateLimiterFactory;
use Symfony\Component\RateLimiter\Storage\CacheStorage;
use Symfony\Component\Routing\Loader\AnnotationDirectoryLoader;
use Symfony\Component\Routing\Loader\AnnotationFileLoader;
use Symfony\Component\Security\Core\Exception\AuthenticationException;
use Symfony\Component\Security\Core\Security;
use Symfony\Component\Security\Csrf\CsrfTokenManagerInterface;
use Symfony\Component\Serializer\Encoder\DecoderInterface;
use Symfony\Component\Serializer\Encoder\EncoderInterface;
use Symfony\Component\Serializer\Normalizer\DenormalizerInterface;
use Symfony\Component\Serializer\Normalizer\NormalizerInterface;
use Symfony\Component\Serializer\Normalizer\UnwrappingDenormalizer;
use Symfony\Component\Stopwatch\Stopwatch;
use Symfony\Component\String\LazyString;
use Symfony\Component\String\Slugger\SluggerInterface;
use Symfony\Component\Translation\Bridge\Crowdin\CrowdinProviderFactory;
use Symfony\Component\Translation\Bridge\Loco\LocoProviderFactory;
use Symfony\Component\Translation\Bridge\Lokalise\LokaliseProviderFactory;
use Symfony\Component\Translation\Command\XliffLintCommand as BaseXliffLintCommand;
use Symfony\Component\Translation\PseudoLocalizationTranslator;
use Symfony\Component\Translation\Translator;
use Symfony\Component\Uid\Factory\UuidFactory;
use Symfony\Component\Uid\UuidV4;
use Symfony\Component\Validator\ConstraintValidatorInterface;
use Symfony\Component\Validator\Mapping\Loader\PropertyInfoLoader;
use Symfony\Component\Validator\ObjectInitializerInterface;
use Symfony\Component\Validator\Validation;
use Symfony\Component\WebLink\HttpHeaderSerializer;
use Symfony\Component\Workflow;
use Symfony\Component\Workflow\WorkflowInterface;
use Symfony\Component\Yaml\Command\LintCommand as BaseYamlLintCommand;
use Symfony\Component\Yaml\Yaml;
use Symfony\Contracts\Cache\CacheInterface;
use Symfony\Contracts\Cache\CallbackInterface;
use Symfony\Contracts\Cache\TagAwareCacheInterface;
use Symfony\Contracts\EventDispatcher\EventDispatcherInterface;
use Symfony\Contracts\HttpClient\HttpClientInterface;
use Symfony\Contracts\Service\ResetInterface;
use Symfony\Contracts\Service\ServiceSubscriberInterface;
use Symfony\Contracts\Translation\LocaleAwareInterface;

/**
 * Process the configuration and prepare the dependency injection container with
 * parameters and services.
 */
class FrameworkExtension extends Extension
{
    private bool $formConfigEnabled = false;
    private bool $translationConfigEnabled = false;
    private bool $sessionConfigEnabled = false;
    private bool $annotationsConfigEnabled = false;
    private bool $validatorConfigEnabled = false;
    private bool $messengerConfigEnabled = false;
    private bool $mailerConfigEnabled = false;
    private bool $httpClientConfigEnabled = false;
    private bool $notifierConfigEnabled = false;
    private bool $propertyAccessConfigEnabled = false;
    private static bool $lockConfigEnabled = false;

    /**
     * Responds to the app.config configuration parameter.
     *
     * @throws LogicException
     */
    public function load(array $configs, ContainerBuilder $container)
    {
        $loader = new PhpFileLoader($container, new FileLocator(\dirname(__DIR__).'/Resources/config'));

        $loader->load('web.php');
        $loader->load('services.php');
        $loader->load('fragment_renderer.php');
        $loader->load('error_renderer.php');

        if (ContainerBuilder::willBeAvailable('psr/event-dispatcher', PsrEventDispatcherInterface::class, ['symfony/framework-bundle'])) {
            $container->setAlias(PsrEventDispatcherInterface::class, 'event_dispatcher');
        }

        $container->registerAliasForArgument('parameter_bag', PsrContainerInterface::class);

        if ($this->hasConsole()) {
            $loader->load('console.php');

            if (!class_exists(BaseXliffLintCommand::class)) {
                $container->removeDefinition('console.command.xliff_lint');
            }
            if (!class_exists(BaseYamlLintCommand::class)) {
                $container->removeDefinition('console.command.yaml_lint');
            }

            if (!class_exists(DebugCommand::class)) {
                $container->removeDefinition('console.command.dotenv_debug');
            }
        }

        // Load Cache configuration first as it is used by other components
        $loader->load('cache.php');

        $configuration = $this->getConfiguration($configs, $container);
        $config = $this->processConfiguration($configuration, $configs);

        $this->annotationsConfigEnabled = $this->isConfigEnabled($container, $config['annotations']);
        $this->translationConfigEnabled = $this->isConfigEnabled($container, $config['translator']);

        // A translator must always be registered (as support is included by
        // default in the Form and Validator component). If disabled, an identity
        // translator will be used and everything will still work as expected.
        if ($this->isConfigEnabled($container, $config['translator']) || $this->isConfigEnabled($container, $config['form']) || $this->isConfigEnabled($container, $config['validation'])) {
            if (!class_exists(Translator::class) && $this->isConfigEnabled($container, $config['translator'])) {
                throw new LogicException('Translation support cannot be enabled as the Translation component is not installed. Try running "composer require symfony/translation".');
            }

            if (class_exists(Translator::class)) {
                $loader->load('identity_translator.php');
            }
        }

        $container->getDefinition('locale_listener')->replaceArgument(3, $config['set_locale_from_accept_language']);
        $container->getDefinition('response_listener')->replaceArgument(1, $config['set_content_language_from_locale']);

        // If the slugger is used but the String component is not available, we should throw an error
        if (!ContainerBuilder::willBeAvailable('symfony/string', SluggerInterface::class, ['symfony/framework-bundle'])) {
            $container->register('slugger', 'stdClass')
                ->addError('You cannot use the "slugger" service since the String component is not installed. Try running "composer require symfony/string".');
        } else {
            if (!ContainerBuilder::willBeAvailable('symfony/translation', LocaleAwareInterface::class, ['symfony/framework-bundle'])) {
                $container->register('slugger', 'stdClass')
                    ->addError('You cannot use the "slugger" service since the Translation contracts are not installed. Try running "composer require symfony/translation".');
            }

            if (!\extension_loaded('intl') && !\defined('PHPUNIT_COMPOSER_INSTALL')) {
                trigger_deprecation('', '', 'Please install the "intl" PHP extension for best performance.');
            }
        }

        if (isset($config['secret'])) {
            $container->setParameter('kernel.secret', $config['secret']);
        }

        $container->setParameter('kernel.http_method_override', $config['http_method_override']);
        $container->setParameter('kernel.trusted_hosts', $config['trusted_hosts']);
        $container->setParameter('kernel.default_locale', $config['default_locale']);
        $container->setParameter('kernel.enabled_locales', $config['enabled_locales']);
        $container->setParameter('kernel.error_controller', $config['error_controller']);

        if (($config['trusted_proxies'] ?? false) && ($config['trusted_headers'] ?? false)) {
            $container->setParameter('kernel.trusted_proxies', $config['trusted_proxies']);
            $container->setParameter('kernel.trusted_headers', $this->resolveTrustedHeaders($config['trusted_headers']));
        }

        if (!$container->hasParameter('debug.file_link_format')) {
            $container->setParameter('debug.file_link_format', $config['ide']);
        }

        if (!empty($config['test'])) {
            $loader->load('test.php');

            if (!class_exists(AbstractBrowser::class)) {
                $container->removeDefinition('test.client');
            }
        }

        if ($this->isConfigEnabled($container, $config['request'])) {
            $this->registerRequestConfiguration($config['request'], $container, $loader);
        }

        if ($this->isConfigEnabled($container, $config['assets'])) {
            if (!class_exists(\Symfony\Component\Asset\Package::class)) {
                throw new LogicException('Asset support cannot be enabled as the Asset component is not installed. Try running "composer require symfony/asset".');
            }

            $this->registerAssetsConfiguration($config['assets'], $container, $loader);
        }

        if ($this->httpClientConfigEnabled = $this->isConfigEnabled($container, $config['http_client'])) {
            $this->registerHttpClientConfiguration($config['http_client'], $container, $loader, $config['profiler']);
        }

        if ($this->mailerConfigEnabled = $this->isConfigEnabled($container, $config['mailer'])) {
            $this->registerMailerConfiguration($config['mailer'], $container, $loader);
        }

        $propertyInfoEnabled = $this->isConfigEnabled($container, $config['property_info']);
        $this->registerHttpCacheConfiguration($config['http_cache'], $container, $config['http_method_override']);
        $this->registerEsiConfiguration($config['esi'], $container, $loader);
        $this->registerSsiConfiguration($config['ssi'], $container, $loader);
        $this->registerFragmentsConfiguration($config['fragments'], $container, $loader);
        $this->registerTranslatorConfiguration($config['translator'], $container, $loader, $config['default_locale'], $config['enabled_locales']);
        $this->registerWorkflowConfiguration($config['workflows'], $container, $loader);
        $this->registerDebugConfiguration($config['php_errors'], $container, $loader);
        $this->registerRouterConfiguration($config['router'], $container, $loader, $config['enabled_locales']);
        $this->registerAnnotationsConfiguration($config['annotations'], $container, $loader);
        $this->registerPropertyAccessConfiguration($config['property_access'], $container, $loader);
        $this->registerSecretsConfiguration($config['secrets'], $container, $loader);

        $container->getDefinition('exception_listener')->replaceArgument(3, $config['exceptions']);

        if ($this->isConfigEnabled($container, $config['serializer'])) {
            if (!class_exists(\Symfony\Component\Serializer\Serializer::class)) {
                throw new LogicException('Serializer support cannot be enabled as the Serializer component is not installed. Try running "composer require symfony/serializer-pack".');
            }

            $this->registerSerializerConfiguration($config['serializer'], $container, $loader);
        }

        if ($propertyInfoEnabled) {
            $this->registerPropertyInfoConfiguration($container, $loader);
        }

        if (self::$lockConfigEnabled = $this->isConfigEnabled($container, $config['lock'])) {
            $this->registerLockConfiguration($config['lock'], $container, $loader);
        }

        if ($this->isConfigEnabled($container, $config['rate_limiter'])) {
            if (!interface_exists(LimiterInterface::class)) {
                throw new LogicException('Rate limiter support cannot be enabled as the RateLimiter component is not installed. Try running "composer require symfony/rate-limiter".');
            }

            $this->registerRateLimiterConfiguration($config['rate_limiter'], $container, $loader);
        }

        if ($this->isConfigEnabled($container, $config['web_link'])) {
            if (!class_exists(HttpHeaderSerializer::class)) {
                throw new LogicException('WebLink support cannot be enabled as the WebLink component is not installed. Try running "composer require symfony/weblink".');
            }

            $loader->load('web_link.php');
        }

        if ($this->isConfigEnabled($container, $config['uid'])) {
            if (!class_exists(UuidFactory::class)) {
                throw new LogicException('Uid support cannot be enabled as the Uid component is not installed. Try running "composer require symfony/uid".');
            }

            $this->registerUidConfiguration($config['uid'], $container, $loader);
        }

        // register cache before session so both can share the connection services
        $this->registerCacheConfiguration($config['cache'], $container);

        if ($this->isConfigEnabled($container, $config['session'])) {
            if (!\extension_loaded('session')) {
                throw new LogicException('Session support cannot be enabled as the session extension is not installed. See https://php.net/session.installation for instructions.');
            }

            $this->sessionConfigEnabled = true;
            $this->registerSessionConfiguration($config['session'], $container, $loader);
            if (!empty($config['test'])) {
                // test listener will replace the existing session listener
                // as we are aliasing to avoid duplicated registered events
                $container->setAlias('session_listener', 'test.session.listener');
            }
        } elseif (!empty($config['test'])) {
            $container->removeDefinition('test.session.listener');
        }

        // csrf depends on session being registered
        if (null === $config['csrf_protection']['enabled']) {
            $config['csrf_protection']['enabled'] = $this->sessionConfigEnabled && !class_exists(FullStack::class) && ContainerBuilder::willBeAvailable('symfony/security-csrf', CsrfTokenManagerInterface::class, ['symfony/framework-bundle']);
        }
        $this->registerSecurityCsrfConfiguration($config['csrf_protection'], $container, $loader);

        // form depends on csrf being registered
        if ($this->isConfigEnabled($container, $config['form'])) {
            if (!class_exists(Form::class)) {
                throw new LogicException('Form support cannot be enabled as the Form component is not installed. Try running "composer require symfony/form".');
            }

            $this->formConfigEnabled = true;
            $this->registerFormConfiguration($config, $container, $loader);

            if (ContainerBuilder::willBeAvailable('symfony/validator', Validation::class, ['symfony/framework-bundle', 'symfony/form'])) {
                $config['validation']['enabled'] = true;
            } else {
                $container->setParameter('validator.translation_domain', 'validators');

                $container->removeDefinition('form.type_extension.form.validator');
                $container->removeDefinition('form.type_guesser.validator');
            }
        } else {
            $container->removeDefinition('console.command.form_debug');
        }

        // validation depends on form, annotations being registered
        $this->registerValidationConfiguration($config['validation'], $container, $loader, $propertyInfoEnabled);

        // messenger depends on validation being registered
        if ($this->messengerConfigEnabled = $this->isConfigEnabled($container, $config['messenger'])) {
            $this->registerMessengerConfiguration($config['messenger'], $container, $loader, $config['validation']);
        } else {
            $container->removeDefinition('console.command.messenger_consume_messages');
            $container->removeDefinition('console.command.messenger_debug');
            $container->removeDefinition('console.command.messenger_stop_workers');
            $container->removeDefinition('console.command.messenger_setup_transports');
            $container->removeDefinition('console.command.messenger_failed_messages_retry');
            $container->removeDefinition('console.command.messenger_failed_messages_show');
            $container->removeDefinition('console.command.messenger_failed_messages_remove');
            $container->removeDefinition('cache.messenger.restart_workers_signal');

            if ($container->hasDefinition('messenger.transport.amqp.factory') && !class_exists(AmqpTransportFactory::class)) {
                if (class_exists(\Symfony\Component\Messenger\Transport\AmqpExt\AmqpTransportFactory::class)) {
                    $container->getDefinition('messenger.transport.amqp.factory')
                        ->setClass(\Symfony\Component\Messenger\Transport\AmqpExt\AmqpTransportFactory::class)
                        ->addTag('messenger.transport_factory');
                } else {
                    $container->removeDefinition('messenger.transport.amqp.factory');
                }
            }

            if ($container->hasDefinition('messenger.transport.redis.factory') && !class_exists(RedisTransportFactory::class)) {
                if (class_exists(\Symfony\Component\Messenger\Transport\RedisExt\RedisTransportFactory::class)) {
                    $container->getDefinition('messenger.transport.redis.factory')
                        ->setClass(\Symfony\Component\Messenger\Transport\RedisExt\RedisTransportFactory::class)
                        ->addTag('messenger.transport_factory');
                } else {
                    $container->removeDefinition('messenger.transport.redis.factory');
                }
            }
        }

        // notifier depends on messenger, mailer being registered
        if ($this->notifierConfigEnabled = $this->isConfigEnabled($container, $config['notifier'])) {
            $this->registerNotifierConfiguration($config['notifier'], $container, $loader);
        }

        // profiler depends on form, validation, translation, messenger, mailer, http-client, notifier being registered
        $this->registerProfilerConfiguration($config['profiler'], $container, $loader);

        $this->addAnnotatedClassesToCompile([
            '**\\Controller\\',
            '**\\Entity\\',

            // Added explicitly so that we don't rely on the class map being dumped to make it work
            'Symfony\\Bundle\\FrameworkBundle\\Controller\\AbstractController',
        ]);

        if (ContainerBuilder::willBeAvailable('symfony/mime', MimeTypes::class, ['symfony/framework-bundle'])) {
            $loader->load('mime_type.php');
        }

        $container->registerForAutoconfiguration(PackageInterface::class)
            ->addTag('assets.package');
        $container->registerForAutoconfiguration(Command::class)
            ->addTag('console.command');
        $container->registerForAutoconfiguration(ResourceCheckerInterface::class)
            ->addTag('config_cache.resource_checker');
        $container->registerForAutoconfiguration(EnvVarLoaderInterface::class)
            ->addTag('container.env_var_loader');
        $container->registerForAutoconfiguration(EnvVarProcessorInterface::class)
            ->addTag('container.env_var_processor');
        $container->registerForAutoconfiguration(CallbackInterface::class)
            ->addTag('container.reversible');
        $container->registerForAutoconfiguration(ServiceLocator::class)
            ->addTag('container.service_locator');
        $container->registerForAutoconfiguration(ServiceSubscriberInterface::class)
            ->addTag('container.service_subscriber');
        $container->registerForAutoconfiguration(ArgumentValueResolverInterface::class)
            ->addTag('controller.argument_value_resolver');
        $container->registerForAutoconfiguration(AbstractController::class)
            ->addTag('controller.service_arguments');
        $container->registerForAutoconfiguration(DataCollectorInterface::class)
            ->addTag('data_collector');
        $container->registerForAutoconfiguration(FormTypeInterface::class)
            ->addTag('form.type');
        $container->registerForAutoconfiguration(FormTypeGuesserInterface::class)
            ->addTag('form.type_guesser');
        $container->registerForAutoconfiguration(FormTypeExtensionInterface::class)
            ->addTag('form.type_extension');
        $container->registerForAutoconfiguration(CacheClearerInterface::class)
            ->addTag('kernel.cache_clearer');
        $container->registerForAutoconfiguration(CacheWarmerInterface::class)
            ->addTag('kernel.cache_warmer');
        $container->registerForAutoconfiguration(EventDispatcherInterface::class)
            ->addTag('event_dispatcher.dispatcher');
        $container->registerForAutoconfiguration(EventSubscriberInterface::class)
            ->addTag('kernel.event_subscriber');
        $container->registerForAutoconfiguration(LocaleAwareInterface::class)
            ->addTag('kernel.locale_aware');
        $container->registerForAutoconfiguration(ResetInterface::class)
            ->addTag('kernel.reset', ['method' => 'reset']);

        if (!interface_exists(MarshallerInterface::class)) {
            $container->registerForAutoconfiguration(ResettableInterface::class)
                ->addTag('kernel.reset', ['method' => 'reset']);
        }

        $container->registerForAutoconfiguration(PropertyListExtractorInterface::class)
            ->addTag('property_info.list_extractor');
        $container->registerForAutoconfiguration(PropertyTypeExtractorInterface::class)
            ->addTag('property_info.type_extractor');
        $container->registerForAutoconfiguration(PropertyDescriptionExtractorInterface::class)
            ->addTag('property_info.description_extractor');
        $container->registerForAutoconfiguration(PropertyAccessExtractorInterface::class)
            ->addTag('property_info.access_extractor');
        $container->registerForAutoconfiguration(PropertyInitializableExtractorInterface::class)
            ->addTag('property_info.initializable_extractor');
        $container->registerForAutoconfiguration(EncoderInterface::class)
            ->addTag('serializer.encoder');
        $container->registerForAutoconfiguration(DecoderInterface::class)
            ->addTag('serializer.encoder');
        $container->registerForAutoconfiguration(NormalizerInterface::class)
            ->addTag('serializer.normalizer');
        $container->registerForAutoconfiguration(DenormalizerInterface::class)
            ->addTag('serializer.normalizer');
        $container->registerForAutoconfiguration(ConstraintValidatorInterface::class)
            ->addTag('validator.constraint_validator');
        $container->registerForAutoconfiguration(ObjectInitializerInterface::class)
            ->addTag('validator.initializer');
        $container->registerForAutoconfiguration(MessageHandlerInterface::class)
            ->addTag('messenger.message_handler');
        $container->registerForAutoconfiguration(BatchHandlerInterface::class)
            ->addTag('messenger.message_handler');
        $container->registerForAutoconfiguration(TransportFactoryInterface::class)
            ->addTag('messenger.transport_factory');
        $container->registerForAutoconfiguration(MimeTypeGuesserInterface::class)
            ->addTag('mime.mime_type_guesser');
        $container->registerForAutoconfiguration(LoggerAwareInterface::class)
            ->addMethodCall('setLogger', [new Reference('logger')]);

        $container->registerAttributeForAutoconfiguration(AsEventListener::class, static function (ChildDefinition $definition, AsEventListener $attribute, \ReflectionClass|\ReflectionMethod $reflector) {
            $tagAttributes = get_object_vars($attribute);
            if ($reflector instanceof \ReflectionMethod) {
                if (isset($tagAttributes['method'])) {
                    throw new LogicException(sprintf('AsEventListener attribute cannot declare a method on "%s::%s()".', $reflector->class, $reflector->name));
                }
                $tagAttributes['method'] = $reflector->getName();
            }
            $definition->addTag('kernel.event_listener', $tagAttributes);
        });
        $container->registerAttributeForAutoconfiguration(AsController::class, static function (ChildDefinition $definition, AsController $attribute): void {
            $definition->addTag('controller.service_arguments');
        });
        $container->registerAttributeForAutoconfiguration(AsMessageHandler::class, static function (ChildDefinition $definition, AsMessageHandler $attribute): void {
            $tagAttributes = get_object_vars($attribute);
            $tagAttributes['from_transport'] = $tagAttributes['fromTransport'];
            unset($tagAttributes['fromTransport']);

            $definition->addTag('messenger.message_handler', $tagAttributes);
        });

        if (!$container->getParameter('kernel.debug')) {
            // remove tagged iterator argument for resource checkers
            $container->getDefinition('config_cache_factory')->setArguments([]);
        }

        if (!$config['disallow_search_engine_index'] ?? false) {
            $container->removeDefinition('disallow_search_engine_index_response_listener');
        }

        $container->registerForAutoconfiguration(RouteLoaderInterface::class)
            ->addTag('routing.route_loader');

        $container->setParameter('container.behavior_describing_tags', [
            'annotations.cached_reader',
            'container.do_not_inline',
            'container.service_locator',
            'container.service_subscriber',
            'kernel.event_subscriber',
            'kernel.event_listener',
            'kernel.locale_aware',
            'kernel.reset',
        ]);
    }

    /**
     * {@inheritdoc}
     */
    public function getConfiguration(array $config, ContainerBuilder $container): ?ConfigurationInterface
    {
        return new Configuration($container->getParameter('kernel.debug'));
    }

    protected function hasConsole(): bool
    {
        return class_exists(Application::class);
    }

    private function registerFormConfiguration(array $config, ContainerBuilder $container, PhpFileLoader $loader)
    {
        $loader->load('form.php');

        if (null === $config['form']['csrf_protection']['enabled']) {
            $config['form']['csrf_protection']['enabled'] = $config['csrf_protection']['enabled'];
        }

        if ($this->isConfigEnabled($container, $config['form']['csrf_protection'])) {
            if (!$container->hasDefinition('security.csrf.token_generator')) {
                throw new \LogicException('To use form CSRF protection, "framework.csrf_protection" must be enabled.');
            }

            $loader->load('form_csrf.php');

            $container->setParameter('form.type_extension.csrf.enabled', true);
            $container->setParameter('form.type_extension.csrf.field_name', $config['form']['csrf_protection']['field_name']);
        } else {
            $container->setParameter('form.type_extension.csrf.enabled', false);
        }

        if (!ContainerBuilder::willBeAvailable('symfony/translation', Translator::class, ['symfony/framework-bundle', 'symfony/form'])) {
            $container->removeDefinition('form.type_extension.upload.validator');
        }
        if (!method_exists(CachingFactoryDecorator::class, 'reset')) {
            $container->getDefinition('form.choice_list_factory.cached')
                ->clearTag('kernel.reset')
            ;
        }
    }

    private function registerHttpCacheConfiguration(array $config, ContainerBuilder $container, bool $httpMethodOverride)
    {
        $options = $config;
        unset($options['enabled']);

        if (!$options['private_headers']) {
            unset($options['private_headers']);
        }

        $container->getDefinition('http_cache')
            ->setPublic($config['enabled'])
            ->replaceArgument(3, $options);

        if ($httpMethodOverride) {
            $container->getDefinition('http_cache')
                  ->addArgument((new Definition('void'))
                      ->setFactory([Request::class, 'enableHttpMethodParameterOverride'])
                  );
        }
    }

    private function registerEsiConfiguration(array $config, ContainerBuilder $container, PhpFileLoader $loader)
    {
        if (!$this->isConfigEnabled($container, $config)) {
            $container->removeDefinition('fragment.renderer.esi');

            return;
        }

        $loader->load('esi.php');
    }

    private function registerSsiConfiguration(array $config, ContainerBuilder $container, PhpFileLoader $loader)
    {
        if (!$this->isConfigEnabled($container, $config)) {
            $container->removeDefinition('fragment.renderer.ssi');

            return;
        }

        $loader->load('ssi.php');
    }

    private function registerFragmentsConfiguration(array $config, ContainerBuilder $container, PhpFileLoader $loader)
    {
        if (!$this->isConfigEnabled($container, $config)) {
            $container->removeDefinition('fragment.renderer.hinclude');

            return;
        }

        $container->setParameter('fragment.renderer.hinclude.global_template', $config['hinclude_default_template']);

        $loader->load('fragment_listener.php');
        $container->setParameter('fragment.path', $config['path']);
    }

    private function registerProfilerConfiguration(array $config, ContainerBuilder $container, PhpFileLoader $loader)
    {
        if (!$this->isConfigEnabled($container, $config)) {
            // this is needed for the WebProfiler to work even if the profiler is disabled
            $container->setParameter('data_collector.templates', []);

            return;
        }

        $loader->load('profiling.php');
        $loader->load('collectors.php');
        $loader->load('cache_debug.php');

        if ($this->formConfigEnabled) {
            $loader->load('form_debug.php');
        }

        if ($this->validatorConfigEnabled) {
            $loader->load('validator_debug.php');
        }

        if ($this->translationConfigEnabled) {
            $loader->load('translation_debug.php');

            $container->getDefinition('translator.data_collector')->setDecoratedService('translator');
        }

        if ($this->messengerConfigEnabled) {
            $loader->load('messenger_debug.php');
        }

        if ($this->mailerConfigEnabled) {
            $loader->load('mailer_debug.php');
        }

        if ($this->httpClientConfigEnabled) {
            $loader->load('http_client_debug.php');
        }

        if ($this->notifierConfigEnabled) {
            $loader->load('notifier_debug.php');
        }

        $container->setParameter('profiler_listener.only_exceptions', $config['only_exceptions']);
        $container->setParameter('profiler_listener.only_main_requests', $config['only_main_requests']);

        // Choose storage class based on the DSN
        [$class] = explode(':', $config['dsn'], 2);
        if ('file' !== $class) {
            throw new \LogicException(sprintf('Driver "%s" is not supported for the profiler.', $class));
        }

        $container->setParameter('profiler.storage.dsn', $config['dsn']);

        $container->getDefinition('profiler')
            ->addArgument($config['collect'])
            ->addTag('kernel.reset', ['method' => 'reset']);

        $container->getDefinition('profiler_listener')
            ->addArgument($config['collect_parameter']);
    }

    private function registerWorkflowConfiguration(array $config, ContainerBuilder $container, PhpFileLoader $loader)
    {
        if (!$config['enabled']) {
            $container->removeDefinition('console.command.workflow_dump');

            return;
        }

        if (!class_exists(Workflow\Workflow::class)) {
            throw new LogicException('Workflow support cannot be enabled as the Workflow component is not installed. Try running "composer require symfony/workflow".');
        }

        $loader->load('workflow.php');

        $registryDefinition = $container->getDefinition('workflow.registry');

        $workflows = [];

        foreach ($config['workflows'] as $name => $workflow) {
            $type = $workflow['type'];
            $workflowId = sprintf('%s.%s', $type, $name);

            // Process Metadata (workflow + places (transition is done in the "create transition" block))
            $metadataStoreDefinition = new Definition(Workflow\Metadata\InMemoryMetadataStore::class, [[], [], null]);
            if ($workflow['metadata']) {
                $metadataStoreDefinition->replaceArgument(0, $workflow['metadata']);
            }
            $placesMetadata = [];
            foreach ($workflow['places'] as $place) {
                if ($place['metadata']) {
                    $placesMetadata[$place['name']] = $place['metadata'];
                }
            }
            if ($placesMetadata) {
                $metadataStoreDefinition->replaceArgument(1, $placesMetadata);
            }

            // Create transitions
            $transitions = [];
            $guardsConfiguration = [];
            $transitionsMetadataDefinition = new Definition(\SplObjectStorage::class);
            // Global transition counter per workflow
            $transitionCounter = 0;
            foreach ($workflow['transitions'] as $transition) {
                if ('workflow' === $type) {
                    $transitionDefinition = new Definition(Workflow\Transition::class, [$transition['name'], $transition['from'], $transition['to']]);
                    $transitionDefinition->setPublic(false);
                    $transitionId = sprintf('.%s.transition.%s', $workflowId, $transitionCounter++);
                    $container->setDefinition($transitionId, $transitionDefinition);
                    $transitions[] = new Reference($transitionId);
                    if (isset($transition['guard'])) {
                        $configuration = new Definition(Workflow\EventListener\GuardExpression::class);
                        $configuration->addArgument(new Reference($transitionId));
                        $configuration->addArgument($transition['guard']);
                        $configuration->setPublic(false);
                        $eventName = sprintf('workflow.%s.guard.%s', $name, $transition['name']);
                        $guardsConfiguration[$eventName][] = $configuration;
                    }
                    if ($transition['metadata']) {
                        $transitionsMetadataDefinition->addMethodCall('attach', [
                            new Reference($transitionId),
                            $transition['metadata'],
                        ]);
                    }
                } elseif ('state_machine' === $type) {
                    foreach ($transition['from'] as $from) {
                        foreach ($transition['to'] as $to) {
                            $transitionDefinition = new Definition(Workflow\Transition::class, [$transition['name'], $from, $to]);
                            $transitionDefinition->setPublic(false);
                            $transitionId = sprintf('.%s.transition.%s', $workflowId, $transitionCounter++);
                            $container->setDefinition($transitionId, $transitionDefinition);
                            $transitions[] = new Reference($transitionId);
                            if (isset($transition['guard'])) {
                                $configuration = new Definition(Workflow\EventListener\GuardExpression::class);
                                $configuration->addArgument(new Reference($transitionId));
                                $configuration->addArgument($transition['guard']);
                                $configuration->setPublic(false);
                                $eventName = sprintf('workflow.%s.guard.%s', $name, $transition['name']);
                                $guardsConfiguration[$eventName][] = $configuration;
                            }
                            if ($transition['metadata']) {
                                $transitionsMetadataDefinition->addMethodCall('attach', [
                                    new Reference($transitionId),
                                    $transition['metadata'],
                                ]);
                            }
                        }
                    }
                }
            }
            $metadataStoreDefinition->replaceArgument(2, $transitionsMetadataDefinition);
            $container->setDefinition(sprintf('%s.metadata_store', $workflowId), $metadataStoreDefinition);

            // Create places
            $places = array_column($workflow['places'], 'name');
            $initialMarking = $workflow['initial_marking'] ?? [];

            // Create a Definition
            $definitionDefinition = new Definition(Workflow\Definition::class);
            $definitionDefinition->setPublic(false);
            $definitionDefinition->addArgument($places);
            $definitionDefinition->addArgument($transitions);
            $definitionDefinition->addArgument($initialMarking);
            $definitionDefinition->addArgument(new Reference(sprintf('%s.metadata_store', $workflowId)));

            $workflows[$workflowId] = $definitionDefinition;

            // Create MarkingStore
            if (isset($workflow['marking_store']['type'])) {
                $markingStoreDefinition = new ChildDefinition('workflow.marking_store.method');
                $markingStoreDefinition->setArguments([
                    'state_machine' === $type, // single state
                    $workflow['marking_store']['property'],
                ]);
            } elseif (isset($workflow['marking_store']['service'])) {
                $markingStoreDefinition = new Reference($workflow['marking_store']['service']);
            }

            // Create Workflow
            $workflowDefinition = new ChildDefinition(sprintf('%s.abstract', $type));
            $workflowDefinition->replaceArgument(0, new Reference(sprintf('%s.definition', $workflowId)));
            $workflowDefinition->replaceArgument(1, $markingStoreDefinition ?? null);
            $workflowDefinition->replaceArgument(3, $name);
            $workflowDefinition->replaceArgument(4, $workflow['events_to_dispatch']);

            // Store to container
            $container->setDefinition($workflowId, $workflowDefinition);
            $container->setDefinition(sprintf('%s.definition', $workflowId), $definitionDefinition);
            $container->registerAliasForArgument($workflowId, WorkflowInterface::class, $name.'.'.$type);

            // Validate Workflow
            if ('state_machine' === $workflow['type']) {
                $validator = new Workflow\Validator\StateMachineValidator();
            } else {
                $validator = new Workflow\Validator\WorkflowValidator();
            }

            $trs = array_map(function (Reference $ref) use ($container): Workflow\Transition {
                return $container->get((string) $ref);
            }, $transitions);
            $realDefinition = new Workflow\Definition($places, $trs, $initialMarking);
            $validator->validate($realDefinition, $name);

            // Add workflow to Registry
            if ($workflow['supports']) {
                foreach ($workflow['supports'] as $supportedClassName) {
                    $strategyDefinition = new Definition(Workflow\SupportStrategy\InstanceOfSupportStrategy::class, [$supportedClassName]);
                    $strategyDefinition->setPublic(false);
                    $registryDefinition->addMethodCall('addWorkflow', [new Reference($workflowId), $strategyDefinition]);
                }
            } elseif (isset($workflow['support_strategy'])) {
                $registryDefinition->addMethodCall('addWorkflow', [new Reference($workflowId), new Reference($workflow['support_strategy'])]);
            }

            // Enable the AuditTrail
            if ($workflow['audit_trail']['enabled']) {
                $listener = new Definition(Workflow\EventListener\AuditTrailListener::class);
                $listener->addTag('monolog.logger', ['channel' => 'workflow']);
                $listener->addTag('kernel.event_listener', ['event' => sprintf('workflow.%s.leave', $name), 'method' => 'onLeave']);
                $listener->addTag('kernel.event_listener', ['event' => sprintf('workflow.%s.transition', $name), 'method' => 'onTransition']);
                $listener->addTag('kernel.event_listener', ['event' => sprintf('workflow.%s.enter', $name), 'method' => 'onEnter']);
                $listener->addArgument(new Reference('logger'));
                $container->setDefinition(sprintf('.%s.listener.audit_trail', $workflowId), $listener);
            }

            // Add Guard Listener
            if ($guardsConfiguration) {
                if (!class_exists(ExpressionLanguage::class)) {
                    throw new LogicException('Cannot guard workflows as the ExpressionLanguage component is not installed. Try running "composer require symfony/expression-language".');
                }

                if (!class_exists(Security::class)) {
                    throw new LogicException('Cannot guard workflows as the Security component is not installed. Try running "composer require symfony/security-core".');
                }

                $guard = new Definition(Workflow\EventListener\GuardListener::class);

                $guard->setArguments([
                    $guardsConfiguration,
                    new Reference('workflow.security.expression_language'),
                    new Reference('security.token_storage'),
                    new Reference('security.authorization_checker'),
                    new Reference('security.authentication.trust_resolver'),
                    new Reference('security.role_hierarchy'),
                    new Reference('validator', ContainerInterface::NULL_ON_INVALID_REFERENCE),
                ]);
                foreach ($guardsConfiguration as $eventName => $config) {
                    $guard->addTag('kernel.event_listener', ['event' => $eventName, 'method' => 'onTransition']);
                }

                $container->setDefinition(sprintf('.%s.listener.guard', $workflowId), $guard);
                $container->setParameter('workflow.has_guard_listeners', true);
            }
        }

        $commandDumpDefinition = $container->getDefinition('console.command.workflow_dump');
        $commandDumpDefinition->setArgument(0, $workflows);
    }

    private function registerDebugConfiguration(array $config, ContainerBuilder $container, PhpFileLoader $loader)
    {
        $loader->load('debug_prod.php');

        if (class_exists(Stopwatch::class)) {
            $container->register('debug.stopwatch', Stopwatch::class)
                ->addArgument(true)
                ->addTag('kernel.reset', ['method' => 'reset']);
            $container->setAlias(Stopwatch::class, new Alias('debug.stopwatch', false));
        }

        $debug = $container->getParameter('kernel.debug');

        if ($debug) {
            $container->setParameter('debug.container.dump', '%kernel.build_dir%/%kernel.container_class%.xml');
        }

        if ($debug && class_exists(Stopwatch::class)) {
            $loader->load('debug.php');
        }

        $definition = $container->findDefinition('debug.debug_handlers_listener');

        if (false === $config['log']) {
            $definition->replaceArgument(1, null);
        } elseif (true !== $config['log']) {
            $definition->replaceArgument(2, $config['log']);
        }

        if (!$config['throw']) {
            $container->setParameter('debug.error_handler.throw_at', 0);
        }

        if ($debug && class_exists(DebugProcessor::class)) {
            $definition = new Definition(DebugProcessor::class);
            $definition->setPublic(false);
            $definition->addArgument(new Reference('request_stack'));
            $container->setDefinition('debug.log_processor', $definition);
        }
    }

    private function registerRouterConfiguration(array $config, ContainerBuilder $container, PhpFileLoader $loader, array $enabledLocales = [])
    {
        if (!$this->isConfigEnabled($container, $config)) {
            $container->removeDefinition('console.command.router_debug');
            $container->removeDefinition('console.command.router_match');
            $container->removeDefinition('messenger.middleware.router_context');

            return;
        }
        if (!class_exists(RouterContextMiddleware::class)) {
            $container->removeDefinition('messenger.middleware.router_context');
        }

        $loader->load('routing.php');

        if ($config['utf8']) {
            $container->getDefinition('routing.loader')->replaceArgument(1, ['utf8' => true]);
        }

        if ($enabledLocales) {
            $enabledLocales = implode('|', array_map('preg_quote', $enabledLocales));
            $container->getDefinition('routing.loader')->replaceArgument(2, ['_locale' => $enabledLocales]);
        }

        if (!ContainerBuilder::willBeAvailable('symfony/expression-language', ExpressionLanguage::class, ['symfony/framework-bundle', 'symfony/routing'])) {
            $container->removeDefinition('router.expression_language_provider');
        }

        $container->setParameter('router.resource', $config['resource']);
        $router = $container->findDefinition('router.default');
        $argument = $router->getArgument(2);
        $argument['strict_requirements'] = $config['strict_requirements'];
        if (isset($config['type'])) {
            $argument['resource_type'] = $config['type'];
        }
        $router->replaceArgument(2, $argument);

        $container->setParameter('request_listener.http_port', $config['http_port']);
        $container->setParameter('request_listener.https_port', $config['https_port']);

        if (null !== $config['default_uri']) {
            $container->getDefinition('router.request_context')
                ->replaceArgument(0, $config['default_uri']);
        }

        $container->register('routing.loader.annotation', AnnotatedRouteControllerLoader::class)
            ->setPublic(false)
            ->addTag('routing.loader', ['priority' => -10])
            ->setArguments([
                new Reference('annotation_reader', ContainerInterface::NULL_ON_INVALID_REFERENCE),
                '%kernel.environment%',
            ]);

        $container->register('routing.loader.annotation.directory', AnnotationDirectoryLoader::class)
            ->setPublic(false)
            ->addTag('routing.loader', ['priority' => -10])
            ->setArguments([
                new Reference('file_locator'),
                new Reference('routing.loader.annotation'),
            ]);

        $container->register('routing.loader.annotation.file', AnnotationFileLoader::class)
            ->setPublic(false)
            ->addTag('routing.loader', ['priority' => -10])
            ->setArguments([
                new Reference('file_locator'),
                new Reference('routing.loader.annotation'),
            ]);
    }

    private function registerSessionConfiguration(array $config, ContainerBuilder $container, PhpFileLoader $loader)
    {
        $loader->load('session.php');

        // session storage
        $container->setAlias('session.storage.factory', $config['storage_factory_id']);

        $options = ['cache_limiter' => '0'];
        foreach (['name', 'cookie_lifetime', 'cookie_path', 'cookie_domain', 'cookie_secure', 'cookie_httponly', 'cookie_samesite', 'use_cookies', 'gc_maxlifetime', 'gc_probability', 'gc_divisor', 'sid_length', 'sid_bits_per_character'] as $key) {
            if (isset($config[$key])) {
                $options[$key] = $config[$key];
            }
        }

        if ('auto' === ($options['cookie_secure'] ?? null)) {
            $container->getDefinition('session.storage.factory.native')->replaceArgument(3, true);
            $container->getDefinition('session.storage.factory.php_bridge')->replaceArgument(2, true);
        }

        $container->setParameter('session.storage.options', $options);

        // session handler (the internal callback registered with PHP session management)
        if (null === $config['handler_id']) {
            // Set the handler class to be null
            $container->getDefinition('session.storage.factory.native')->replaceArgument(1, null);
            $container->getDefinition('session.storage.factory.php_bridge')->replaceArgument(0, null);

            $container->setAlias('session.handler', 'session.handler.native_file');
        } else {
            $container->resolveEnvPlaceholders($config['handler_id'], null, $usedEnvs);

            if ($usedEnvs || preg_match('#^[a-z]++://#', $config['handler_id'])) {
                $id = '.cache_connection.'.ContainerBuilder::hash($config['handler_id']);

                $container->getDefinition('session.abstract_handler')
                    ->replaceArgument(0, $container->hasDefinition($id) ? new Reference($id) : $config['handler_id']);

                $container->setAlias('session.handler', 'session.abstract_handler');
            } else {
                $container->setAlias('session.handler', $config['handler_id']);
            }
        }

        $container->setParameter('session.save_path', $config['save_path']);

        $container->setParameter('session.metadata.update_threshold', $config['metadata_update_threshold']);
    }

    private function registerRequestConfiguration(array $config, ContainerBuilder $container, PhpFileLoader $loader)
    {
        if ($config['formats']) {
            $loader->load('request.php');

            $listener = $container->getDefinition('request.add_request_formats_listener');
            $listener->replaceArgument(0, $config['formats']);
        }
    }

    private function registerAssetsConfiguration(array $config, ContainerBuilder $container, PhpFileLoader $loader)
    {
        $loader->load('assets.php');

        if ($config['version_strategy']) {
            $defaultVersion = new Reference($config['version_strategy']);
        } else {
            $defaultVersion = $this->createVersion($container, $config['version'], $config['version_format'], $config['json_manifest_path'], '_default', $config['strict_mode']);
        }

        $defaultPackage = $this->createPackageDefinition($config['base_path'], $config['base_urls'], $defaultVersion);
        $container->setDefinition('assets._default_package', $defaultPackage);

        foreach ($config['packages'] as $name => $package) {
            if (null !== $package['version_strategy']) {
                $version = new Reference($package['version_strategy']);
            } elseif (!\array_key_exists('version', $package) && null === $package['json_manifest_path']) {
                // if neither version nor json_manifest_path are specified, use the default
                $version = $defaultVersion;
            } else {
                // let format fallback to main version_format
                $format = $package['version_format'] ?: $config['version_format'];
                $version = $package['version'] ?? null;
                $version = $this->createVersion($container, $version, $format, $package['json_manifest_path'], $name, $package['strict_mode']);
            }

            $packageDefinition = $this->createPackageDefinition($package['base_path'], $package['base_urls'], $version)
                ->addTag('assets.package', ['package' => $name]);
            $container->setDefinition('assets._package_'.$name, $packageDefinition);
            $container->registerAliasForArgument('assets._package_'.$name, PackageInterface::class, $name.'.package');
        }
    }

    /**
     * Returns a definition for an asset package.
     */
    private function createPackageDefinition(?string $basePath, array $baseUrls, Reference $version): Definition
    {
        if ($basePath && $baseUrls) {
            throw new \LogicException('An asset package cannot have base URLs and base paths.');
        }

        $package = new ChildDefinition($baseUrls ? 'assets.url_package' : 'assets.path_package');
        $package
            ->setPublic(false)
            ->replaceArgument(0, $baseUrls ?: $basePath)
            ->replaceArgument(1, $version)
        ;

        return $package;
    }

    private function createVersion(ContainerBuilder $container, ?string $version, ?string $format, ?string $jsonManifestPath, string $name, bool $strictMode): Reference
    {
        // Configuration prevents $version and $jsonManifestPath from being set
        if (null !== $version) {
            $def = new ChildDefinition('assets.static_version_strategy');
            $def
                ->replaceArgument(0, $version)
                ->replaceArgument(1, $format)
            ;
            $container->setDefinition('assets._version_'.$name, $def);

            return new Reference('assets._version_'.$name);
        }

        if (null !== $jsonManifestPath) {
            $def = new ChildDefinition('assets.json_manifest_version_strategy');
            $def->replaceArgument(0, $jsonManifestPath);
            $def->replaceArgument(2, $strictMode);
            $container->setDefinition('assets._version_'.$name, $def);

            return new Reference('assets._version_'.$name);
        }

        return new Reference('assets.empty_version_strategy');
    }

    private function registerTranslatorConfiguration(array $config, ContainerBuilder $container, LoaderInterface $loader, string $defaultLocale, array $enabledLocales)
    {
        if (!$this->isConfigEnabled($container, $config)) {
            $container->removeDefinition('console.command.translation_debug');
            $container->removeDefinition('console.command.translation_extract');
            $container->removeDefinition('console.command.translation_pull');
            $container->removeDefinition('console.command.translation_push');

            return;
        }

        $loader->load('translation.php');
        $loader->load('translation_providers.php');

        // Use the "real" translator instead of the identity default
        $container->setAlias('translator', 'translator.default')->setPublic(true);
        $container->setAlias('translator.formatter', new Alias($config['formatter'], false));
        $translator = $container->findDefinition('translator.default');
        $translator->addMethodCall('setFallbackLocales', [$config['fallbacks'] ?: [$defaultLocale]]);

        $defaultOptions = $translator->getArgument(4);
        $defaultOptions['cache_dir'] = $config['cache_dir'];
        $translator->setArgument(4, $defaultOptions);
        $translator->setArgument(5, $enabledLocales);

        $container->setParameter('translator.logging', $config['logging']);
        $container->setParameter('translator.default_path', $config['default_path']);

        // Discover translation directories
        $dirs = [];
        $transPaths = [];
        $nonExistingDirs = [];
        if (ContainerBuilder::willBeAvailable('symfony/validator', Validation::class, ['symfony/framework-bundle', 'symfony/translation'])) {
            $r = new \ReflectionClass(Validation::class);

            $dirs[] = $transPaths[] = \dirname($r->getFileName()).'/Resources/translations';
        }
        if (ContainerBuilder::willBeAvailable('symfony/form', Form::class, ['symfony/framework-bundle', 'symfony/translation'])) {
            $r = new \ReflectionClass(Form::class);

            $dirs[] = $transPaths[] = \dirname($r->getFileName()).'/Resources/translations';
        }
        if (ContainerBuilder::willBeAvailable('symfony/security-core', AuthenticationException::class, ['symfony/framework-bundle', 'symfony/translation'])) {
            $r = new \ReflectionClass(AuthenticationException::class);

            $dirs[] = $transPaths[] = \dirname($r->getFileName(), 2).'/Resources/translations';
        }
        $defaultDir = $container->getParameterBag()->resolveValue($config['default_path']);
        foreach ($container->getParameter('kernel.bundles_metadata') as $name => $bundle) {
            if ($container->fileExists($dir = $bundle['path'].'/Resources/translations') || $container->fileExists($dir = $bundle['path'].'/translations')) {
                $dirs[] = $dir;
            } else {
                $nonExistingDirs[] = $dir;
            }
        }

        foreach ($config['paths'] as $dir) {
            if ($container->fileExists($dir)) {
                $dirs[] = $transPaths[] = $dir;
            } else {
                throw new \UnexpectedValueException(sprintf('"%s" defined in translator.paths does not exist or is not a directory.', $dir));
            }
        }

        if ($container->hasDefinition('console.command.translation_debug')) {
            $container->getDefinition('console.command.translation_debug')->replaceArgument(5, $transPaths);
        }

        if ($container->hasDefinition('console.command.translation_extract')) {
            $container->getDefinition('console.command.translation_extract')->replaceArgument(6, $transPaths);
        }

        if (null === $defaultDir) {
            // allow null
        } elseif ($container->fileExists($defaultDir)) {
            $dirs[] = $defaultDir;
        } else {
            $nonExistingDirs[] = $defaultDir;
        }

        // Register translation resources
        if ($dirs) {
            $files = [];

            foreach ($dirs as $dir) {
                $finder = Finder::create()
                    ->followLinks()
                    ->files()
                    ->filter(function (\SplFileInfo $file) {
                        return 2 <= substr_count($file->getBasename(), '.') && preg_match('/\.\w+$/', $file->getBasename());
                    })
                    ->in($dir)
                    ->sortByName()
                ;
                foreach ($finder as $file) {
                    $fileNameParts = explode('.', basename($file));
                    $locale = $fileNameParts[\count($fileNameParts) - 2];
                    if (!isset($files[$locale])) {
                        $files[$locale] = [];
                    }

                    $files[$locale][] = (string) $file;
                }
            }

            $projectDir = $container->getParameter('kernel.project_dir');

            $options = array_merge(
                $translator->getArgument(4),
                [
                    'resource_files' => $files,
                    'scanned_directories' => $scannedDirectories = array_merge($dirs, $nonExistingDirs),
                    'cache_vary' => [
                        'scanned_directories' => array_map(static function (string $dir) use ($projectDir): string {
                            return str_starts_with($dir, $projectDir.'/') ? substr($dir, 1 + \strlen($projectDir)) : $dir;
                        }, $scannedDirectories),
                    ],
                ]
            );

            $translator->replaceArgument(4, $options);
        }

        if ($config['pseudo_localization']['enabled']) {
            $options = $config['pseudo_localization'];
            unset($options['enabled']);

            $container
                ->register('translator.pseudo', PseudoLocalizationTranslator::class)
                ->setDecoratedService('translator', null, -1) // Lower priority than "translator.data_collector"
                ->setArguments([
                    new Reference('translator.pseudo.inner'),
                    $options,
                ]);
        }

        $classToServices = [
            CrowdinProviderFactory::class => 'translation.provider_factory.crowdin',
            LocoProviderFactory::class => 'translation.provider_factory.loco',
            LokaliseProviderFactory::class => 'translation.provider_factory.lokalise',
        ];

        $parentPackages = ['symfony/framework-bundle', 'symfony/translation', 'symfony/http-client'];

        foreach ($classToServices as $class => $service) {
            $package = substr($service, \strlen('translation.provider_factory.'));

            if (!$container->hasDefinition('http_client') || !ContainerBuilder::willBeAvailable(sprintf('symfony/%s-translation-provider', $package), $class, $parentPackages)) {
                $container->removeDefinition($service);
            }
        }

        if (!$config['providers']) {
            return;
        }

        $locales = $enabledLocales;

        foreach ($config['providers'] as $provider) {
            if ($provider['locales']) {
                $locales += $provider['locales'];
            }
        }

        $locales = array_unique($locales);

        $container->getDefinition('console.command.translation_pull')
            ->replaceArgument(4, array_merge($transPaths, [$config['default_path']]))
            ->replaceArgument(5, $locales)
        ;

        $container->getDefinition('console.command.translation_push')
            ->replaceArgument(2, array_merge($transPaths, [$config['default_path']]))
            ->replaceArgument(3, $locales)
        ;

        $container->getDefinition('translation.provider_collection_factory')
            ->replaceArgument(1, $locales)
        ;

        $container->getDefinition('translation.provider_collection')->setArgument(0, $config['providers']);
    }

    private function registerValidationConfiguration(array $config, ContainerBuilder $container, PhpFileLoader $loader, bool $propertyInfoEnabled)
    {
        if (!$this->validatorConfigEnabled = $this->isConfigEnabled($container, $config)) {
            $container->removeDefinition('console.command.validator_debug');

            return;
        }

        if (!class_exists(Validation::class)) {
            throw new LogicException('Validation support cannot be enabled as the Validator component is not installed. Try running "composer require symfony/validator".');
        }

        if (!isset($config['email_validation_mode'])) {
            $config['email_validation_mode'] = 'loose';
        }

        $loader->load('validator.php');

        $validatorBuilder = $container->getDefinition('validator.builder');

        $container->setParameter('validator.translation_domain', $config['translation_domain']);

        $files = ['xml' => [], 'yml' => []];
        $this->registerValidatorMapping($container, $config, $files);

        if (!empty($files['xml'])) {
            $validatorBuilder->addMethodCall('addXmlMappings', [$files['xml']]);
        }

        if (!empty($files['yml'])) {
            $validatorBuilder->addMethodCall('addYamlMappings', [$files['yml']]);
        }

        $definition = $container->findDefinition('validator.email');
        $definition->replaceArgument(0, $config['email_validation_mode']);

        if (\array_key_exists('enable_annotations', $config) && $config['enable_annotations']) {
            $validatorBuilder->addMethodCall('enableAnnotationMapping', [true]);
            if ($this->annotationsConfigEnabled) {
                $validatorBuilder->addMethodCall('setDoctrineAnnotationReader', [new Reference('annotation_reader')]);
            }
        }

        if (\array_key_exists('static_method', $config) && $config['static_method']) {
            foreach ($config['static_method'] as $methodName) {
                $validatorBuilder->addMethodCall('addMethodMapping', [$methodName]);
            }
        }

        if (!$container->getParameter('kernel.debug')) {
            $validatorBuilder->addMethodCall('setMappingCache', [new Reference('validator.mapping.cache.adapter')]);
        }

        $container->setParameter('validator.auto_mapping', $config['auto_mapping']);
        if (!$propertyInfoEnabled || !class_exists(PropertyInfoLoader::class)) {
            $container->removeDefinition('validator.property_info_loader');
        }

        $container
            ->getDefinition('validator.not_compromised_password')
            ->setArgument(2, $config['not_compromised_password']['enabled'])
            ->setArgument(3, $config['not_compromised_password']['endpoint'])
        ;

        if (!class_exists(ExpressionLanguage::class)) {
            $container->removeDefinition('validator.expression_language');
        }
    }

    private function registerValidatorMapping(ContainerBuilder $container, array $config, array &$files)
    {
        $fileRecorder = function ($extension, $path) use (&$files) {
            $files['yaml' === $extension ? 'yml' : $extension][] = $path;
        };

        if (ContainerBuilder::willBeAvailable('symfony/form', Form::class, ['symfony/framework-bundle', 'symfony/validator'])) {
            $reflClass = new \ReflectionClass(Form::class);
            $fileRecorder('xml', \dirname($reflClass->getFileName()).'/Resources/config/validation.xml');
        }

        foreach ($container->getParameter('kernel.bundles_metadata') as $bundle) {
            $configDir = is_dir($bundle['path'].'/Resources/config') ? $bundle['path'].'/Resources/config' : $bundle['path'].'/config';

            if (
                $container->fileExists($file = $configDir.'/validation.yaml', false) ||
                $container->fileExists($file = $configDir.'/validation.yml', false)
            ) {
                $fileRecorder('yml', $file);
            }

            if ($container->fileExists($file = $configDir.'/validation.xml', false)) {
                $fileRecorder('xml', $file);
            }

            if ($container->fileExists($dir = $configDir.'/validation', '/^$/')) {
                $this->registerMappingFilesFromDir($dir, $fileRecorder);
            }
        }

        $projectDir = $container->getParameter('kernel.project_dir');
        if ($container->fileExists($dir = $projectDir.'/config/validator', '/^$/')) {
            $this->registerMappingFilesFromDir($dir, $fileRecorder);
        }

        $this->registerMappingFilesFromConfig($container, $config, $fileRecorder);
    }

    private function registerMappingFilesFromDir(string $dir, callable $fileRecorder)
    {
        foreach (Finder::create()->followLinks()->files()->in($dir)->name('/\.(xml|ya?ml)$/')->sortByName() as $file) {
            $fileRecorder($file->getExtension(), $file->getRealPath());
        }
    }

    private function registerMappingFilesFromConfig(ContainerBuilder $container, array $config, callable $fileRecorder)
    {
        foreach ($config['mapping']['paths'] as $path) {
            if (is_dir($path)) {
                $this->registerMappingFilesFromDir($path, $fileRecorder);
                $container->addResource(new DirectoryResource($path, '/^$/'));
            } elseif ($container->fileExists($path, false)) {
                if (!preg_match('/\.(xml|ya?ml)$/', $path, $matches)) {
                    throw new \RuntimeException(sprintf('Unsupported mapping type in "%s", supported types are XML & Yaml.', $path));
                }
                $fileRecorder($matches[1], $path);
            } else {
                throw new \RuntimeException(sprintf('Could not open file or directory "%s".', $path));
            }
        }
    }

    private function registerAnnotationsConfiguration(array $config, ContainerBuilder $container, LoaderInterface $loader)
    {
        if (!$this->annotationsConfigEnabled) {
            return;
        }

        if (!class_exists(\Doctrine\Common\Annotations\Annotation::class)) {
            throw new LogicException('Annotations cannot be enabled as the Doctrine Annotation library is not installed. Try running "composer require doctrine/annotations".');
        }

        $loader->load('annotations.php');

        if (!method_exists(AnnotationRegistry::class, 'registerUniqueLoader')) {
            $container->getDefinition('annotations.dummy_registry')
                ->setMethodCalls([['registerLoader', ['class_exists']]]);
        }

        if ('none' === $config['cache']) {
            $container->removeDefinition('annotations.cached_reader');

            return;
        }

        if ('php_array' === $config['cache']) {
            $cacheService = 'annotations.cache_adapter';

            // Enable warmer only if PHP array is used for cache
            $definition = $container->findDefinition('annotations.cache_warmer');
            $definition->addTag('kernel.cache_warmer');
        } else {
            $cacheService = 'annotations.filesystem_cache_adapter';
            $cacheDir = $container->getParameterBag()->resolveValue($config['file_cache_dir']);

            if (!is_dir($cacheDir) && false === @mkdir($cacheDir, 0777, true) && !is_dir($cacheDir)) {
                throw new \RuntimeException(sprintf('Could not create cache directory "%s".', $cacheDir));
            }

            $container
                ->getDefinition('annotations.filesystem_cache_adapter')
                ->replaceArgument(2, $cacheDir)
            ;
        }

        $container
            ->getDefinition('annotations.cached_reader')
            ->replaceArgument(2, $config['debug'])
            // reference the cache provider without using it until AddAnnotationsCachedReaderPass runs
            ->addArgument(new ServiceClosureArgument(new Reference($cacheService)))
        ;

        $container->setAlias('annotation_reader', 'annotations.cached_reader');
        $container->setAlias(Reader::class, new Alias('annotations.cached_reader', false));
        $container->removeDefinition('annotations.psr_cached_reader');
    }

    private function registerPropertyAccessConfiguration(array $config, ContainerBuilder $container, PhpFileLoader $loader)
    {
        if (!$this->propertyAccessConfigEnabled = $this->isConfigEnabled($container, $config)) {
            return;
        }

        $loader->load('property_access.php');

        $magicMethods = PropertyAccessor::DISALLOW_MAGIC_METHODS;
        $magicMethods |= $config['magic_call'] ? PropertyAccessor::MAGIC_CALL : 0;
        $magicMethods |= $config['magic_get'] ? PropertyAccessor::MAGIC_GET : 0;
        $magicMethods |= $config['magic_set'] ? PropertyAccessor::MAGIC_SET : 0;

        $throw = PropertyAccessor::DO_NOT_THROW;
        $throw |= $config['throw_exception_on_invalid_index'] ? PropertyAccessor::THROW_ON_INVALID_INDEX : 0;
        $throw |= $config['throw_exception_on_invalid_property_path'] ? PropertyAccessor::THROW_ON_INVALID_PROPERTY_PATH : 0;

        $container
            ->getDefinition('property_accessor')
            ->replaceArgument(0, $magicMethods)
            ->replaceArgument(1, $throw)
            ->replaceArgument(3, new Reference(PropertyReadInfoExtractorInterface::class, ContainerInterface::NULL_ON_INVALID_REFERENCE))
            ->replaceArgument(4, new Reference(PropertyWriteInfoExtractorInterface::class, ContainerInterface::NULL_ON_INVALID_REFERENCE))
        ;
    }

    private function registerSecretsConfiguration(array $config, ContainerBuilder $container, PhpFileLoader $loader)
    {
        if (!$this->isConfigEnabled($container, $config)) {
            $container->removeDefinition('console.command.secrets_set');
            $container->removeDefinition('console.command.secrets_list');
            $container->removeDefinition('console.command.secrets_remove');
            $container->removeDefinition('console.command.secrets_generate_key');
            $container->removeDefinition('console.command.secrets_decrypt_to_local');
            $container->removeDefinition('console.command.secrets_encrypt_from_local');

            return;
        }

        $loader->load('secrets.php');

        $container->getDefinition('secrets.vault')->replaceArgument(0, $config['vault_directory']);

        if ($config['local_dotenv_file']) {
            $container->getDefinition('secrets.local_vault')->replaceArgument(0, $config['local_dotenv_file']);
        } else {
            $container->removeDefinition('secrets.local_vault');
        }

        if ($config['decryption_env_var']) {
            if (!preg_match('/^(?:[-.\w]*+:)*+\w++$/', $config['decryption_env_var'])) {
                throw new InvalidArgumentException(sprintf('Invalid value "%s" set as "decryption_env_var": only "word" characters are allowed.', $config['decryption_env_var']));
            }

            if (ContainerBuilder::willBeAvailable('symfony/string', LazyString::class, ['symfony/framework-bundle'])) {
                $container->getDefinition('secrets.decryption_key')->replaceArgument(1, $config['decryption_env_var']);
            } else {
                $container->getDefinition('secrets.vault')->replaceArgument(1, "%env({$config['decryption_env_var']})%");
                $container->removeDefinition('secrets.decryption_key');
            }
        } else {
            $container->getDefinition('secrets.vault')->replaceArgument(1, null);
            $container->removeDefinition('secrets.decryption_key');
        }
    }

    private function registerSecurityCsrfConfiguration(array $config, ContainerBuilder $container, PhpFileLoader $loader)
    {
        if (!$this->isConfigEnabled($container, $config)) {
            return;
        }

        if (!class_exists(\Symfony\Component\Security\Csrf\CsrfToken::class)) {
            throw new LogicException('CSRF support cannot be enabled as the Security CSRF component is not installed. Try running "composer require symfony/security-csrf".');
        }

        if (!$this->sessionConfigEnabled) {
            throw new \LogicException('CSRF protection needs sessions to be enabled.');
        }

        // Enable services for CSRF protection (even without forms)
        $loader->load('security_csrf.php');

        if (!class_exists(CsrfExtension::class)) {
            $container->removeDefinition('twig.extension.security_csrf');
        }
    }

    private function registerSerializerConfiguration(array $config, ContainerBuilder $container, PhpFileLoader $loader)
    {
        $loader->load('serializer.php');
        if ($container->getParameter('kernel.debug')) {
            $container->removeDefinition('serializer.mapping.cache_class_metadata_factory');
        }

        $chainLoader = $container->getDefinition('serializer.mapping.chain_loader');

        if (!$this->propertyAccessConfigEnabled) {
            $container->removeAlias('serializer.property_accessor');
            $container->removeDefinition('serializer.normalizer.object');
        }

        if (!class_exists(Yaml::class)) {
            $container->removeDefinition('serializer.encoder.yaml');
        }

        if (!class_exists(UnwrappingDenormalizer::class) || !$this->propertyAccessConfigEnabled) {
            $container->removeDefinition('serializer.denormalizer.unwrapping');
        }

        if (!class_exists(Headers::class)) {
            $container->removeDefinition('serializer.normalizer.mime_message');
        }

        $serializerLoaders = [];
        if (isset($config['enable_annotations']) && $config['enable_annotations']) {
            $annotationLoader = new Definition(
                'Symfony\Component\Serializer\Mapping\Loader\AnnotationLoader',
                [new Reference('annotation_reader', ContainerInterface::NULL_ON_INVALID_REFERENCE)]
            );
            $annotationLoader->setPublic(false);

            $serializerLoaders[] = $annotationLoader;
        }

        $fileRecorder = function ($extension, $path) use (&$serializerLoaders) {
            $definition = new Definition(\in_array($extension, ['yaml', 'yml']) ? 'Symfony\Component\Serializer\Mapping\Loader\YamlFileLoader' : 'Symfony\Component\Serializer\Mapping\Loader\XmlFileLoader', [$path]);
            $definition->setPublic(false);
            $serializerLoaders[] = $definition;
        };

        foreach ($container->getParameter('kernel.bundles_metadata') as $bundle) {
            $configDir = is_dir($bundle['path'].'/Resources/config') ? $bundle['path'].'/Resources/config' : $bundle['path'].'/config';

            if ($container->fileExists($file = $configDir.'/serialization.xml', false)) {
                $fileRecorder('xml', $file);
            }

            if (
                $container->fileExists($file = $configDir.'/serialization.yaml', false) ||
                $container->fileExists($file = $configDir.'/serialization.yml', false)
            ) {
                $fileRecorder('yml', $file);
            }

            if ($container->fileExists($dir = $configDir.'/serialization', '/^$/')) {
                $this->registerMappingFilesFromDir($dir, $fileRecorder);
            }
        }

        $projectDir = $container->getParameter('kernel.project_dir');
        if ($container->fileExists($dir = $projectDir.'/config/serializer', '/^$/')) {
            $this->registerMappingFilesFromDir($dir, $fileRecorder);
        }

        $this->registerMappingFilesFromConfig($container, $config, $fileRecorder);

        $chainLoader->replaceArgument(0, $serializerLoaders);
        $container->getDefinition('serializer.mapping.cache_warmer')->replaceArgument(0, $serializerLoaders);

        if (isset($config['name_converter']) && $config['name_converter']) {
            $container->getDefinition('serializer.name_converter.metadata_aware')->setArgument(1, new Reference($config['name_converter']));
        }

        if (isset($config['circular_reference_handler']) && $config['circular_reference_handler']) {
            $arguments = $container->getDefinition('serializer.normalizer.object')->getArguments();
            $context = ($arguments[6] ?? []) + ['circular_reference_handler' => new Reference($config['circular_reference_handler'])];
            $container->getDefinition('serializer.normalizer.object')->setArgument(5, null);
            $container->getDefinition('serializer.normalizer.object')->setArgument(6, $context);
        }

        if ($config['max_depth_handler'] ?? false) {
            $defaultContext = $container->getDefinition('serializer.normalizer.object')->getArgument(6);
            $defaultContext += ['max_depth_handler' => new Reference($config['max_depth_handler'])];
            $container->getDefinition('serializer.normalizer.object')->replaceArgument(6, $defaultContext);
        }

        if (isset($config['default_context']) && $config['default_context']) {
            $container->setParameter('serializer.default_context', $config['default_context']);
        }
    }

    private function registerPropertyInfoConfiguration(ContainerBuilder $container, PhpFileLoader $loader)
    {
        if (!interface_exists(PropertyInfoExtractorInterface::class)) {
            throw new LogicException('PropertyInfo support cannot be enabled as the PropertyInfo component is not installed. Try running "composer require symfony/property-info".');
        }

        $loader->load('property_info.php');

        if (
            ContainerBuilder::willBeAvailable('phpstan/phpdoc-parser', PhpDocParser::class, ['symfony/framework-bundle', 'symfony/property-info'])
            && ContainerBuilder::willBeAvailable('phpdocumentor/type-resolver', ContextFactory::class, ['symfony/framework-bundle', 'symfony/property-info'])
        ) {
            $definition = $container->register('property_info.phpstan_extractor', PhpStanExtractor::class);
            $definition->addTag('property_info.type_extractor', ['priority' => -1000]);
        }

        if (ContainerBuilder::willBeAvailable('phpdocumentor/reflection-docblock', DocBlockFactoryInterface::class, ['symfony/framework-bundle', 'symfony/property-info'], true)) {
            $definition = $container->register('property_info.php_doc_extractor', 'Symfony\Component\PropertyInfo\Extractor\PhpDocExtractor');
            $definition->addTag('property_info.description_extractor', ['priority' => -1000]);
            $definition->addTag('property_info.type_extractor', ['priority' => -1001]);
        }

        if ($container->getParameter('kernel.debug')) {
            $container->removeDefinition('property_info.cache');
        }
    }

    private function registerLockConfiguration(array $config, ContainerBuilder $container, PhpFileLoader $loader)
    {
        $loader->load('lock.php');

        foreach ($config['resources'] as $resourceName => $resourceStores) {
            if (0 === \count($resourceStores)) {
                continue;
            }

            // Generate stores
            $storeDefinitions = [];
            foreach ($resourceStores as $resourceStore) {
                $storeDsn = $container->resolveEnvPlaceholders($resourceStore, null, $usedEnvs);
                $storeDefinition = new Definition(PersistingStoreInterface::class);
                $storeDefinition->setFactory([StoreFactory::class, 'createStore']);
                $storeDefinition->setArguments([$resourceStore]);

                $container->setDefinition($storeDefinitionId = '.lock.'.$resourceName.'.store.'.$container->hash($storeDsn), $storeDefinition);

                $storeDefinition = new Reference($storeDefinitionId);

                $storeDefinitions[] = $storeDefinition;
            }

            // Wrap array of stores with CombinedStore
            if (\count($storeDefinitions) > 1) {
                $combinedDefinition = new ChildDefinition('lock.store.combined.abstract');
                $combinedDefinition->replaceArgument(0, $storeDefinitions);
                $container->setDefinition($storeDefinitionId = '.lock.'.$resourceName.'.store.'.$container->hash($resourceStores), $combinedDefinition);
            }

            // Generate factories for each resource
            $factoryDefinition = new ChildDefinition('lock.factory.abstract');
            $factoryDefinition->replaceArgument(0, new Reference($storeDefinitionId));
            $container->setDefinition('lock.'.$resourceName.'.factory', $factoryDefinition);

            // provide alias for default resource
            if ('default' === $resourceName) {
                $container->setAlias('lock.factory', new Alias('lock.'.$resourceName.'.factory', false));
                $container->setAlias(LockFactory::class, new Alias('lock.factory', false));
            } else {
                $container->registerAliasForArgument('lock.'.$resourceName.'.factory', LockFactory::class, $resourceName.'.lock.factory');
            }
        }
    }

    private function registerMessengerConfiguration(array $config, ContainerBuilder $container, PhpFileLoader $loader, array $validationConfig)
    {
        if (!interface_exists(MessageBusInterface::class)) {
            throw new LogicException('Messenger support cannot be enabled as the Messenger component is not installed. Try running "composer require symfony/messenger".');
        }

        $loader->load('messenger.php');

        if (!interface_exists(DenormalizerInterface::class)) {
            $container->removeDefinition('serializer.normalizer.flatten_exception');
        }

        if (ContainerBuilder::willBeAvailable('symfony/amqp-messenger', AmqpTransportFactory::class, ['symfony/framework-bundle', 'symfony/messenger'])) {
            $container->getDefinition('messenger.transport.amqp.factory')->addTag('messenger.transport_factory');
        }

        if (ContainerBuilder::willBeAvailable('symfony/redis-messenger', RedisTransportFactory::class, ['symfony/framework-bundle', 'symfony/messenger'])) {
            $container->getDefinition('messenger.transport.redis.factory')->addTag('messenger.transport_factory');
        }

        if (ContainerBuilder::willBeAvailable('symfony/amazon-sqs-messenger', AmazonSqsTransportFactory::class, ['symfony/framework-bundle', 'symfony/messenger'])) {
            $container->getDefinition('messenger.transport.sqs.factory')->addTag('messenger.transport_factory');
        }

        if (ContainerBuilder::willBeAvailable('symfony/beanstalkd-messenger', BeanstalkdTransportFactory::class, ['symfony/framework-bundle', 'symfony/messenger'])) {
            $container->getDefinition('messenger.transport.beanstalkd.factory')->addTag('messenger.transport_factory');
        }

        if (null === $config['default_bus'] && 1 === \count($config['buses'])) {
            $config['default_bus'] = key($config['buses']);
        }

        $defaultMiddleware = [
            'before' => [
                ['id' => 'add_bus_name_stamp_middleware'],
                ['id' => 'reject_redelivered_message_middleware'],
                ['id' => 'dispatch_after_current_bus'],
                ['id' => 'failed_message_processing_middleware'],
            ],
            'after' => [
                ['id' => 'send_message'],
                ['id' => 'handle_message'],
            ],
        ];
        foreach ($config['buses'] as $busId => $bus) {
            $middleware = $bus['middleware'];

            if ($bus['default_middleware']) {
                if ('allow_no_handlers' === $bus['default_middleware']) {
                    $defaultMiddleware['after'][1]['arguments'] = [true];
                } else {
                    unset($defaultMiddleware['after'][1]['arguments']);
                }

                // argument to add_bus_name_stamp_middleware
                $defaultMiddleware['before'][0]['arguments'] = [$busId];

                $middleware = array_merge($defaultMiddleware['before'], $middleware, $defaultMiddleware['after']);
            }

            foreach ($middleware as $middlewareItem) {
                if (!$validationConfig['enabled'] && \in_array($middlewareItem['id'], ['validation', 'messenger.middleware.validation'], true)) {
                    throw new LogicException('The Validation middleware is only available when the Validator component is installed and enabled. Try running "composer require symfony/validator".');
                }
            }

            if ($container->getParameter('kernel.debug') && class_exists(Stopwatch::class)) {
                array_unshift($middleware, ['id' => 'traceable', 'arguments' => [$busId]]);
            }

            $container->setParameter($busId.'.middleware', $middleware);
            $container->register($busId, MessageBus::class)->addArgument([])->addTag('messenger.bus');

            if ($busId === $config['default_bus']) {
                $container->setAlias('messenger.default_bus', $busId)->setPublic(true);
                $container->setAlias(MessageBusInterface::class, $busId);
            } else {
                $container->registerAliasForArgument($busId, MessageBusInterface::class);
            }
        }

        if (empty($config['transports'])) {
            $container->removeDefinition('messenger.transport.symfony_serializer');
            $container->removeDefinition('messenger.transport.amqp.factory');
            $container->removeDefinition('messenger.transport.redis.factory');
            $container->removeDefinition('messenger.transport.sqs.factory');
            $container->removeDefinition('messenger.transport.beanstalkd.factory');
            $container->removeAlias(SerializerInterface::class);
        } else {
            $container->getDefinition('messenger.transport.symfony_serializer')
                ->replaceArgument(1, $config['serializer']['symfony_serializer']['format'])
                ->replaceArgument(2, $config['serializer']['symfony_serializer']['context']);
            $container->setAlias('messenger.default_serializer', $config['serializer']['default_serializer']);
        }

        $failureTransports = [];
        if ($config['failure_transport']) {
            if (!isset($config['transports'][$config['failure_transport']])) {
                throw new LogicException(sprintf('Invalid Messenger configuration: the failure transport "%s" is not a valid transport or service id.', $config['failure_transport']));
            }

            $container->setAlias('messenger.failure_transports.default', 'messenger.transport.'.$config['failure_transport']);
            $failureTransports[] = $config['failure_transport'];
        }

        $failureTransportsByName = [];
        foreach ($config['transports'] as $name => $transport) {
            if ($transport['failure_transport']) {
                $failureTransports[] = $transport['failure_transport'];
                $failureTransportsByName[$name] = $transport['failure_transport'];
            } elseif ($config['failure_transport']) {
                $failureTransportsByName[$name] = $config['failure_transport'];
            }
        }

        $senderAliases = [];
        $transportRetryReferences = [];
        foreach ($config['transports'] as $name => $transport) {
            $serializerId = $transport['serializer'] ?? 'messenger.default_serializer';
            $transportDefinition = (new Definition(TransportInterface::class))
                ->setFactory([new Reference('messenger.transport_factory'), 'createTransport'])
                ->setArguments([$transport['dsn'], $transport['options'] + ['transport_name' => $name], new Reference($serializerId)])
                ->addTag('messenger.receiver', [
                        'alias' => $name,
                        'is_failure_transport' => \in_array($name, $failureTransports),
                    ]
                )
            ;
            $container->setDefinition($transportId = 'messenger.transport.'.$name, $transportDefinition);
            $senderAliases[$name] = $transportId;

            if (null !== $transport['retry_strategy']['service']) {
                $transportRetryReferences[$name] = new Reference($transport['retry_strategy']['service']);
            } else {
                $retryServiceId = sprintf('messenger.retry.multiplier_retry_strategy.%s', $name);
                $retryDefinition = new ChildDefinition('messenger.retry.abstract_multiplier_retry_strategy');
                $retryDefinition
                    ->replaceArgument(0, $transport['retry_strategy']['max_retries'])
                    ->replaceArgument(1, $transport['retry_strategy']['delay'])
                    ->replaceArgument(2, $transport['retry_strategy']['multiplier'])
                    ->replaceArgument(3, $transport['retry_strategy']['max_delay']);
                $container->setDefinition($retryServiceId, $retryDefinition);

                $transportRetryReferences[$name] = new Reference($retryServiceId);
            }
        }

        $senderReferences = [];
        // alias => service_id
        foreach ($senderAliases as $alias => $serviceId) {
            $senderReferences[$alias] = new Reference($serviceId);
        }
        // service_id => service_id
        foreach ($senderAliases as $serviceId) {
            $senderReferences[$serviceId] = new Reference($serviceId);
        }

        foreach ($config['transports'] as $name => $transport) {
            if ($transport['failure_transport']) {
                if (!isset($senderReferences[$transport['failure_transport']])) {
                    throw new LogicException(sprintf('Invalid Messenger configuration: the failure transport "%s" is not a valid transport or service id.', $transport['failure_transport']));
                }
            }
        }

        $failureTransportReferencesByTransportName = array_map(function ($failureTransportName) use ($senderReferences) {
            return $senderReferences[$failureTransportName];
        }, $failureTransportsByName);

        $messageToSendersMapping = [];
        foreach ($config['routing'] as $message => $messageConfiguration) {
            if ('*' !== $message && !class_exists($message) && !interface_exists($message, false)) {
                throw new LogicException(sprintf('Invalid Messenger routing configuration: class or interface "%s" not found.', $message));
            }

            // make sure senderAliases contains all senders
            foreach ($messageConfiguration['senders'] as $sender) {
                if (!isset($senderReferences[$sender])) {
                    throw new LogicException(sprintf('Invalid Messenger routing configuration: the "%s" class is being routed to a sender called "%s". This is not a valid transport or service id.', $message, $sender));
                }
            }

            $messageToSendersMapping[$message] = $messageConfiguration['senders'];
        }

        $sendersServiceLocator = ServiceLocatorTagPass::register($container, $senderReferences);

        $container->getDefinition('messenger.senders_locator')
            ->replaceArgument(0, $messageToSendersMapping)
            ->replaceArgument(1, $sendersServiceLocator)
        ;

        $container->getDefinition('messenger.retry.send_failed_message_for_retry_listener')
            ->replaceArgument(0, $sendersServiceLocator)
        ;

        $container->getDefinition('messenger.retry_strategy_locator')
            ->replaceArgument(0, $transportRetryReferences);

        if (\count($failureTransports) > 0) {
            $container->getDefinition('console.command.messenger_failed_messages_retry')
                ->replaceArgument(0, $config['failure_transport']);
            $container->getDefinition('console.command.messenger_failed_messages_show')
                ->replaceArgument(0, $config['failure_transport']);
            $container->getDefinition('console.command.messenger_failed_messages_remove')
                ->replaceArgument(0, $config['failure_transport']);

            $failureTransportsByTransportNameServiceLocator = ServiceLocatorTagPass::register($container, $failureTransportReferencesByTransportName);
            $container->getDefinition('messenger.failure.send_failed_message_to_failure_transport_listener')
                ->replaceArgument(0, $failureTransportsByTransportNameServiceLocator);
        } else {
            $container->removeDefinition('messenger.failure.send_failed_message_to_failure_transport_listener');
            $container->removeDefinition('console.command.messenger_failed_messages_retry');
            $container->removeDefinition('console.command.messenger_failed_messages_show');
            $container->removeDefinition('console.command.messenger_failed_messages_remove');
        }

        if (!$container->hasDefinition('console.command.messenger_consume_messages')) {
            $container->removeDefinition('messenger.listener.reset_services');
        }
    }

    private function registerCacheConfiguration(array $config, ContainerBuilder $container)
    {
        if (!class_exists(DefaultMarshaller::class)) {
            $container->removeDefinition('cache.default_marshaller');
        }

        $version = new Parameter('container.build_id');
        $container->getDefinition('cache.adapter.apcu')->replaceArgument(2, $version);
        $container->getDefinition('cache.adapter.system')->replaceArgument(2, $version);
        $container->getDefinition('cache.adapter.filesystem')->replaceArgument(2, $config['directory']);

        if (isset($config['prefix_seed'])) {
            $container->setParameter('cache.prefix.seed', $config['prefix_seed']);
        }
        if ($container->hasParameter('cache.prefix.seed')) {
            // Inline any env vars referenced in the parameter
            $container->setParameter('cache.prefix.seed', $container->resolveEnvPlaceholders($container->getParameter('cache.prefix.seed'), true));
        }
        foreach (['psr6', 'redis', 'memcached', 'doctrine_dbal', 'pdo'] as $name) {
            if (isset($config[$name = 'default_'.$name.'_provider'])) {
                $container->setAlias('cache.'.$name, new Alias(CachePoolPass::getServiceProvider($container, $config[$name]), false));
            }
        }
        foreach (['app', 'system'] as $name) {
            $config['pools']['cache.'.$name] = [
                'adapters' => [$config[$name]],
                'public' => true,
                'tags' => false,
            ];
        }
        foreach ($config['pools'] as $name => $pool) {
            $pool['adapters'] = $pool['adapters'] ?: ['cache.app'];

            $isRedisTagAware = ['cache.adapter.redis_tag_aware'] === $pool['adapters'];
            foreach ($pool['adapters'] as $provider => $adapter) {
                if (($config['pools'][$adapter]['adapters'] ?? null) === ['cache.adapter.redis_tag_aware']) {
                    $isRedisTagAware = true;
                } elseif ($config['pools'][$adapter]['tags'] ?? false) {
                    $pool['adapters'][$provider] = $adapter = '.'.$adapter.'.inner';
                }
            }

            if (1 === \count($pool['adapters'])) {
                if (!isset($pool['provider']) && !\is_int($provider)) {
                    $pool['provider'] = $provider;
                }
                $definition = new ChildDefinition($adapter);
            } else {
                $definition = new Definition(ChainAdapter::class, [$pool['adapters'], 0]);
                $pool['reset'] = 'reset';
            }

            if ($isRedisTagAware && 'cache.app' === $name) {
                $container->setAlias('cache.app.taggable', $name);
            } elseif ($isRedisTagAware) {
                $tagAwareId = $name;
                $container->setAlias('.'.$name.'.inner', $name);
            } elseif ($pool['tags']) {
                if (true !== $pool['tags'] && ($config['pools'][$pool['tags']]['tags'] ?? false)) {
                    $pool['tags'] = '.'.$pool['tags'].'.inner';
                }
                $container->register($name, TagAwareAdapter::class)
                    ->addArgument(new Reference('.'.$name.'.inner'))
                    ->addArgument(true !== $pool['tags'] ? new Reference($pool['tags']) : null)
                    ->setPublic($pool['public'])
                ;

                if (method_exists(TagAwareAdapter::class, 'setLogger')) {
                    $container
                        ->getDefinition($name)
                        ->addMethodCall('setLogger', [new Reference('logger', ContainerInterface::IGNORE_ON_INVALID_REFERENCE)])
                        ->addTag('monolog.logger', ['channel' => 'cache']);
                }

                $pool['name'] = $tagAwareId = $name;
                $pool['public'] = false;
                $name = '.'.$name.'.inner';
            } elseif (!\in_array($name, ['cache.app', 'cache.system'], true)) {
                $tagAwareId = '.'.$name.'.taggable';
                $container->register($tagAwareId, TagAwareAdapter::class)
                    ->addArgument(new Reference($name))
                ;
            }

            if (!\in_array($name, ['cache.app', 'cache.system'], true)) {
                $container->registerAliasForArgument($tagAwareId, TagAwareCacheInterface::class, $pool['name'] ?? $name);
                $container->registerAliasForArgument($name, CacheInterface::class, $pool['name'] ?? $name);
                $container->registerAliasForArgument($name, CacheItemPoolInterface::class, $pool['name'] ?? $name);
            }

            $definition->setPublic($pool['public']);
            unset($pool['adapters'], $pool['public'], $pool['tags']);

            $definition->addTag('cache.pool', $pool);
            $container->setDefinition($name, $definition);
        }

        if (method_exists(PropertyAccessor::class, 'createCache')) {
            $propertyAccessDefinition = $container->register('cache.property_access', AdapterInterface::class);
            $propertyAccessDefinition->setPublic(false);

            if (!$container->getParameter('kernel.debug')) {
                $propertyAccessDefinition->setFactory([PropertyAccessor::class, 'createCache']);
                $propertyAccessDefinition->setArguments(['', 0, $version, new Reference('logger', ContainerInterface::IGNORE_ON_INVALID_REFERENCE)]);
                $propertyAccessDefinition->addTag('cache.pool', ['clearer' => 'cache.system_clearer']);
                $propertyAccessDefinition->addTag('monolog.logger', ['channel' => 'cache']);
            } else {
                $propertyAccessDefinition->setClass(ArrayAdapter::class);
                $propertyAccessDefinition->setArguments([0, false]);
            }
        }
    }

    private function registerHttpClientConfiguration(array $config, ContainerBuilder $container, PhpFileLoader $loader, array $profilerConfig)
    {
        $loader->load('http_client.php');

        $options = $config['default_options'] ?? [];
        $retryOptions = $options['retry_failed'] ?? ['enabled' => false];
        unset($options['retry_failed']);
        $container->getDefinition('http_client')->setArguments([$options, $config['max_host_connections'] ?? 6]);

        if (!$hasPsr18 = ContainerBuilder::willBeAvailable('psr/http-client', ClientInterface::class, ['symfony/framework-bundle', 'symfony/http-client'])) {
            $container->removeDefinition('psr18.http_client');
            $container->removeAlias(ClientInterface::class);
        }

        if (!ContainerBuilder::willBeAvailable('php-http/httplug', HttpClient::class, ['symfony/framework-bundle', 'symfony/http-client'])) {
            $container->removeDefinition(HttpClient::class);
        }

        if ($this->isConfigEnabled($container, $retryOptions)) {
            $this->registerRetryableHttpClient($retryOptions, 'http_client', $container);
        }

        $httpClientId = ($retryOptions['enabled'] ?? false) ? 'http_client.retryable.inner' : ($this->isConfigEnabled($container, $profilerConfig) ? '.debug.http_client.inner' : 'http_client');
        foreach ($config['scoped_clients'] as $name => $scopeConfig) {
            if ('http_client' === $name) {
                throw new InvalidArgumentException(sprintf('Invalid scope name: "%s" is reserved.', $name));
            }

            $scope = $scopeConfig['scope'] ?? null;
            unset($scopeConfig['scope']);
            $retryOptions = $scopeConfig['retry_failed'] ?? ['enabled' => false];
            unset($scopeConfig['retry_failed']);

            if (null === $scope) {
                $baseUri = $scopeConfig['base_uri'];
                unset($scopeConfig['base_uri']);

                $container->register($name, ScopingHttpClient::class)
                    ->setFactory([ScopingHttpClient::class, 'forBaseUri'])
                    ->setArguments([new Reference($httpClientId), $baseUri, $scopeConfig])
                    ->addTag('http_client.client')
                ;
            } else {
                $container->register($name, ScopingHttpClient::class)
                    ->setArguments([new Reference($httpClientId), [$scope => $scopeConfig], $scope])
                    ->addTag('http_client.client')
                ;
            }

            if ($this->isConfigEnabled($container, $retryOptions)) {
                $this->registerRetryableHttpClient($retryOptions, $name, $container);
            }

            $container->registerAliasForArgument($name, HttpClientInterface::class);

            if ($hasPsr18) {
                $container->setDefinition('psr18.'.$name, new ChildDefinition('psr18.http_client'))
                    ->replaceArgument(0, new Reference($name));

                $container->registerAliasForArgument('psr18.'.$name, ClientInterface::class, $name);
            }
        }

        if ($responseFactoryId = $config['mock_response_factory'] ?? null) {
            $container->register($httpClientId.'.mock_client', MockHttpClient::class)
                ->setDecoratedService($httpClientId, null, -10) // lower priority than TraceableHttpClient
                ->setArguments([new Reference($responseFactoryId)]);
        }
    }

    private function registerRetryableHttpClient(array $options, string $name, ContainerBuilder $container)
    {
        if (!class_exists(RetryableHttpClient::class)) {
            throw new LogicException('Support for retrying failed requests requires symfony/http-client 5.2 or higher, try upgrading.');
        }

        if (null !== $options['retry_strategy']) {
            $retryStrategy = new Reference($options['retry_strategy']);
        } else {
            $retryStrategy = new ChildDefinition('http_client.abstract_retry_strategy');
            $codes = [];
            foreach ($options['http_codes'] as $code => $codeOptions) {
                if ($codeOptions['methods']) {
                    $codes[$code] = $codeOptions['methods'];
                } else {
                    $codes[] = $code;
                }
            }

            $retryStrategy
                ->replaceArgument(0, $codes ?: GenericRetryStrategy::DEFAULT_RETRY_STATUS_CODES)
                ->replaceArgument(1, $options['delay'])
                ->replaceArgument(2, $options['multiplier'])
                ->replaceArgument(3, $options['max_delay'])
                ->replaceArgument(4, $options['jitter']);
            $container->setDefinition($name.'.retry_strategy', $retryStrategy);

            $retryStrategy = new Reference($name.'.retry_strategy');
        }

        $container
            ->register($name.'.retryable', RetryableHttpClient::class)
            ->setDecoratedService($name, null, 10) // higher priority than TraceableHttpClient
            ->setArguments([new Reference($name.'.retryable.inner'), $retryStrategy, $options['max_retries'], new Reference('logger')])
            ->addTag('monolog.logger', ['channel' => 'http_client']);
    }

    private function registerMailerConfiguration(array $config, ContainerBuilder $container, PhpFileLoader $loader)
    {
        if (!class_exists(Mailer::class)) {
            throw new LogicException('Mailer support cannot be enabled as the component is not installed. Try running "composer require symfony/mailer".');
        }

        $loader->load('mailer.php');
        $loader->load('mailer_transports.php');
        if (!\count($config['transports']) && null === $config['dsn']) {
            $config['dsn'] = 'smtp://null';
        }
        $transports = $config['dsn'] ? ['main' => $config['dsn']] : $config['transports'];
        $container->getDefinition('mailer.transports')->setArgument(0, $transports);
        $container->getDefinition('mailer.default_transport')->setArgument(0, current($transports));

        $mailer = $container->getDefinition('mailer.mailer');
        if (false === $messageBus = $config['message_bus']) {
            $mailer->replaceArgument(1, null);
        } else {
            $mailer->replaceArgument(1, $messageBus ? new Reference($messageBus) : new Reference('messenger.default_bus', ContainerInterface::NULL_ON_INVALID_REFERENCE));
        }

        $classToServices = [
            GmailTransportFactory::class => 'mailer.transport_factory.gmail',
            MailgunTransportFactory::class => 'mailer.transport_factory.mailgun',
            MailjetTransportFactory::class => 'mailer.transport_factory.mailjet',
            MandrillTransportFactory::class => 'mailer.transport_factory.mailchimp',
            OhMySmtpTransportFactory::class => 'mailer.transport_factory.ohmysmtp',
            PostmarkTransportFactory::class => 'mailer.transport_factory.postmark',
            SendgridTransportFactory::class => 'mailer.transport_factory.sendgrid',
            SendinblueTransportFactory::class => 'mailer.transport_factory.sendinblue',
            SesTransportFactory::class => 'mailer.transport_factory.amazon',
        ];

        foreach ($classToServices as $class => $service) {
            $package = substr($service, \strlen('mailer.transport_factory.'));

            if (!ContainerBuilder::willBeAvailable(sprintf('symfony/%s-mailer', 'gmail' === $package ? 'google' : $package), $class, ['symfony/framework-bundle', 'symfony/mailer'])) {
                $container->removeDefinition($service);
            }
        }

        $envelopeListener = $container->getDefinition('mailer.envelope_listener');
        $envelopeListener->setArgument(0, $config['envelope']['sender'] ?? null);
        $envelopeListener->setArgument(1, $config['envelope']['recipients'] ?? null);

        if ($config['headers']) {
            $headers = new Definition(Headers::class);
            foreach ($config['headers'] as $name => $data) {
                $value = $data['value'];
                if (\in_array(strtolower($name), ['from', 'to', 'cc', 'bcc', 'reply-to'])) {
                    $value = (array) $value;
                }
                $headers->addMethodCall('addHeader', [$name, $value]);
            }
            $messageListener = $container->getDefinition('mailer.message_listener');
            $messageListener->setArgument(0, $headers);
        } else {
            $container->removeDefinition('mailer.message_listener');
        }
    }

    private function registerNotifierConfiguration(array $config, ContainerBuilder $container, PhpFileLoader $loader)
    {
        if (!class_exists(Notifier::class)) {
            throw new LogicException('Notifier support cannot be enabled as the component is not installed. Try running "composer require symfony/notifier".');
        }

        $loader->load('notifier.php');
        $loader->load('notifier_transports.php');

        if ($config['chatter_transports']) {
            $container->getDefinition('chatter.transports')->setArgument(0, $config['chatter_transports']);
        } else {
            $container->removeDefinition('chatter');
            $container->removeAlias(ChatterInterface::class);
        }
        if ($config['texter_transports']) {
            $container->getDefinition('texter.transports')->setArgument(0, $config['texter_transports']);
        } else {
            $container->removeDefinition('texter');
            $container->removeAlias(TexterInterface::class);
        }

        if ($this->mailerConfigEnabled) {
            $sender = $container->getDefinition('mailer.envelope_listener')->getArgument(0);
            $container->getDefinition('notifier.channel.email')->setArgument(2, $sender);
        } else {
            $container->removeDefinition('notifier.channel.email');
        }

        if ($this->messengerConfigEnabled) {
            if ($config['notification_on_failed_messages']) {
                $container->getDefinition('notifier.failed_message_listener')->addTag('kernel.event_subscriber');
            }

            // as we have a bus, the channels don't need the transports
            $container->getDefinition('notifier.channel.chat')->setArgument(0, null);
            if ($container->hasDefinition('notifier.channel.email')) {
                $container->getDefinition('notifier.channel.email')->setArgument(0, null);
            }
            $container->getDefinition('notifier.channel.sms')->setArgument(0, null);
            $container->getDefinition('notifier.channel.push')->setArgument(0, null);
        }

        $container->getDefinition('notifier.channel_policy')->setArgument(0, $config['channel_policy']);

        $container->registerForAutoconfiguration(NotifierTransportFactoryInterface::class)
            ->addTag('chatter.transport_factory');

        $container->registerForAutoconfiguration(NotifierTransportFactoryInterface::class)
            ->addTag('texter.transport_factory');

        $classToServices = [
            AllMySmsTransportFactory::class => 'notifier.transport_factory.all-my-sms',
            AmazonSnsTransportFactory::class => 'notifier.transport_factory.amazon-sns',
            ClickatellTransportFactory::class => 'notifier.transport_factory.clickatell',
            DiscordTransportFactory::class => 'notifier.transport_factory.discord',
            EsendexTransportFactory::class => 'notifier.transport_factory.esendex',
            ExpoTransportFactory::class => 'notifier.transport_factory.expo',
            FakeChatTransportFactory::class => 'notifier.transport_factory.fake-chat',
            FakeSmsTransportFactory::class => 'notifier.transport_factory.fake-sms',
            FirebaseTransportFactory::class => 'notifier.transport_factory.firebase',
            FreeMobileTransportFactory::class => 'notifier.transport_factory.free-mobile',
            GatewayApiTransportFactory::class => 'notifier.transport_factory.gateway-api',
            GitterTransportFactory::class => 'notifier.transport_factory.gitter',
            GoogleChatTransportFactory::class => 'notifier.transport_factory.google-chat',
            InfobipTransportFactory::class => 'notifier.transport_factory.infobip',
            IqsmsTransportFactory::class => 'notifier.transport_factory.iqsms',
            LightSmsTransportFactory::class => 'notifier.transport_factory.light-sms',
            LinkedInTransportFactory::class => 'notifier.transport_factory.linked-in',
            MailjetNotifierTransportFactory::class => 'notifier.transport_factory.mailjet',
            MattermostTransportFactory::class => 'notifier.transport_factory.mattermost',
            MercureTransportFactory::class => 'notifier.transport_factory.mercure',
            MessageBirdTransport::class => 'notifier.transport_factory.message-bird',
            MessageMediaTransportFactory::class => 'notifier.transport_factory.message-media',
            MicrosoftTeamsTransportFactory::class => 'notifier.transport_factory.microsoft-teams',
            MobytTransportFactory::class => 'notifier.transport_factory.mobyt',
            OctopushTransportFactory::class => 'notifier.transport_factory.octopush',
            OneSignalTransportFactory::class => 'notifier.transport_factory.one-signal',
            OvhCloudTransportFactory::class => 'notifier.transport_factory.ovh-cloud',
            RocketChatTransportFactory::class => 'notifier.transport_factory.rocket-chat',
            SendinblueNotifierTransportFactory::class => 'notifier.transport_factory.sendinblue',
            SinchTransportFactory::class => 'notifier.transport_factory.sinch',
            SlackTransportFactory::class => 'notifier.transport_factory.slack',
            Sms77TransportFactory::class => 'notifier.transport_factory.sms77',
            SmsapiTransportFactory::class => 'notifier.transport_factory.smsapi',
            SmsBiurasTransportFactory::class => 'notifier.transport_factory.sms-biuras',
            SmscTransportFactory::class => 'notifier.transport_factory.smsc',
            SpotHitTransportFactory::class => 'notifier.transport_factory.spot-hit',
            TelegramTransportFactory::class => 'notifier.transport_factory.telegram',
            TelnyxTransportFactory::class => 'notifier.transport_factory.telnyx',
            TurboSmsTransport::class => 'notifier.transport_factory.turbo-sms',
            TwilioTransportFactory::class => 'notifier.transport_factory.twilio',
            VonageTransportFactory::class => 'notifier.transport_factory.vonage',
            YunpianTransportFactory::class => 'notifier.transport_factory.yunpian',
            ZulipTransportFactory::class => 'notifier.transport_factory.zulip',
        ];

        $parentPackages = ['symfony/framework-bundle', 'symfony/notifier'];

        foreach ($classToServices as $class => $service) {
            $package = substr($service, \strlen('notifier.transport_factory.'));

            if (!ContainerBuilder::willBeAvailable(sprintf('symfony/%s-notifier', $package), $class, $parentPackages)) {
                $container->removeDefinition($service);
            }
        }

<<<<<<< HEAD
        if (ContainerBuilder::willBeAvailable('symfony/mercure-notifier', MercureTransportFactory::class, $parentPackages) && ContainerBuilder::willBeAvailable('symfony/mercure-bundle', MercureBundle::class, $parentPackages)) {
=======
        if (ContainerBuilder::willBeAvailable('symfony/mercure-notifier', MercureTransportFactory::class, $parentPackages, true) && ContainerBuilder::willBeAvailable('symfony/mercure-bundle', MercureBundle::class, $parentPackages, true) && \in_array(MercureBundle::class, $container->getParameter('kernel.bundles'), true)) {
>>>>>>> 7d1147cc
            $container->getDefinition($classToServices[MercureTransportFactory::class])
                ->replaceArgument('$registry', new Reference(HubRegistry::class));
        } elseif (ContainerBuilder::willBeAvailable('symfony/mercure-notifier', MercureTransportFactory::class, $parentPackages)) {
            $container->removeDefinition($classToServices[MercureTransportFactory::class]);
        }

        if (ContainerBuilder::willBeAvailable('symfony/fake-chat-notifier', FakeChatTransportFactory::class, ['symfony/framework-bundle', 'symfony/notifier', 'symfony/mailer'])) {
            $container->getDefinition($classToServices[FakeChatTransportFactory::class])
                ->replaceArgument('$mailer', new Reference('mailer'))
                ->replaceArgument('$logger', new Reference('logger'));
        }

        if (ContainerBuilder::willBeAvailable('symfony/fake-sms-notifier', FakeSmsTransportFactory::class, ['symfony/framework-bundle', 'symfony/notifier', 'symfony/mailer'])) {
            $container->getDefinition($classToServices[FakeSmsTransportFactory::class])
                ->replaceArgument('$mailer', new Reference('mailer'))
                ->replaceArgument('$logger', new Reference('logger'));
        }

        if (isset($config['admin_recipients'])) {
            $notifier = $container->getDefinition('notifier');
            foreach ($config['admin_recipients'] as $i => $recipient) {
                $id = 'notifier.admin_recipient.'.$i;
                $container->setDefinition($id, new Definition(Recipient::class, [$recipient['email'], $recipient['phone']]));
                $notifier->addMethodCall('addAdminRecipient', [new Reference($id)]);
            }
        }
    }

    private function registerRateLimiterConfiguration(array $config, ContainerBuilder $container, PhpFileLoader $loader)
    {
        $loader->load('rate_limiter.php');

        foreach ($config['limiters'] as $name => $limiterConfig) {
            self::registerRateLimiter($container, $name, $limiterConfig);
        }
    }

    public static function registerRateLimiter(ContainerBuilder $container, string $name, array $limiterConfig)
    {
        // default configuration (when used by other DI extensions)
        $limiterConfig += ['lock_factory' => 'lock.factory', 'cache_pool' => 'cache.rate_limiter'];

        $limiter = $container->setDefinition($limiterId = 'limiter.'.$name, new ChildDefinition('limiter'));

        if (null !== $limiterConfig['lock_factory']) {
            if (!self::$lockConfigEnabled) {
                throw new LogicException(sprintf('Rate limiter "%s" requires the Lock component to be installed and configured.', $name));
            }

            $limiter->replaceArgument(2, new Reference($limiterConfig['lock_factory']));
        }
        unset($limiterConfig['lock_factory']);

        $storageId = $limiterConfig['storage_service'] ?? null;
        if (null === $storageId) {
            $container->register($storageId = 'limiter.storage.'.$name, CacheStorage::class)->addArgument(new Reference($limiterConfig['cache_pool']));
        }

        $limiter->replaceArgument(1, new Reference($storageId));
        unset($limiterConfig['storage_service']);
        unset($limiterConfig['cache_pool']);

        $limiterConfig['id'] = $name;
        $limiter->replaceArgument(0, $limiterConfig);

        $container->registerAliasForArgument($limiterId, RateLimiterFactory::class, $name.'.limiter');
    }

    private function registerUidConfiguration(array $config, ContainerBuilder $container, PhpFileLoader $loader)
    {
        $loader->load('uid.php');

        $container->getDefinition('uuid.factory')
            ->setArguments([
                $config['default_uuid_version'],
                $config['time_based_uuid_version'],
                $config['name_based_uuid_version'],
                UuidV4::class,
                $config['time_based_uuid_node'] ?? null,
                $config['name_based_uuid_namespace'] ?? null,
            ])
        ;

        if (isset($config['name_based_uuid_namespace'])) {
            $container->getDefinition('name_based_uuid.factory')
                ->setArguments([$config['name_based_uuid_namespace']]);
        }
    }

    private function resolveTrustedHeaders(array $headers): int
    {
        $trustedHeaders = 0;

        foreach ($headers as $h) {
            switch ($h) {
                case 'forwarded': $trustedHeaders |= Request::HEADER_FORWARDED; break;
                case 'x-forwarded-for': $trustedHeaders |= Request::HEADER_X_FORWARDED_FOR; break;
                case 'x-forwarded-host': $trustedHeaders |= Request::HEADER_X_FORWARDED_HOST; break;
                case 'x-forwarded-proto': $trustedHeaders |= Request::HEADER_X_FORWARDED_PROTO; break;
                case 'x-forwarded-port': $trustedHeaders |= Request::HEADER_X_FORWARDED_PORT; break;
                case 'x-forwarded-prefix': $trustedHeaders |= Request::HEADER_X_FORWARDED_PREFIX; break;
            }
        }

        return $trustedHeaders;
    }

    /**
     * {@inheritdoc}
     */
    public function getXsdValidationBasePath(): string|false
    {
        return \dirname(__DIR__).'/Resources/config/schema';
    }

    public function getNamespace(): string
    {
        return 'http://symfony.com/schema/dic/symfony';
    }
}<|MERGE_RESOLUTION|>--- conflicted
+++ resolved
@@ -2478,11 +2478,7 @@
             }
         }
 
-<<<<<<< HEAD
-        if (ContainerBuilder::willBeAvailable('symfony/mercure-notifier', MercureTransportFactory::class, $parentPackages) && ContainerBuilder::willBeAvailable('symfony/mercure-bundle', MercureBundle::class, $parentPackages)) {
-=======
-        if (ContainerBuilder::willBeAvailable('symfony/mercure-notifier', MercureTransportFactory::class, $parentPackages, true) && ContainerBuilder::willBeAvailable('symfony/mercure-bundle', MercureBundle::class, $parentPackages, true) && \in_array(MercureBundle::class, $container->getParameter('kernel.bundles'), true)) {
->>>>>>> 7d1147cc
+        if (ContainerBuilder::willBeAvailable('symfony/mercure-notifier', MercureTransportFactory::class, $parentPackages) && ContainerBuilder::willBeAvailable('symfony/mercure-bundle', MercureBundle::class, $parentPackages) && \in_array(MercureBundle::class, $container->getParameter('kernel.bundles'), true)) {
             $container->getDefinition($classToServices[MercureTransportFactory::class])
                 ->replaceArgument('$registry', new Reference(HubRegistry::class));
         } elseif (ContainerBuilder::willBeAvailable('symfony/mercure-notifier', MercureTransportFactory::class, $parentPackages)) {
