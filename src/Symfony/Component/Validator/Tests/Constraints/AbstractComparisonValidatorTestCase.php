--- conflicted
+++ resolved
@@ -283,14 +283,7 @@
 
     abstract public static function provideComparisonsToNullValueAtPropertyPath();
 
-<<<<<<< HEAD
-    abstract protected function createConstraint(array $options = null): Constraint;
-=======
-    /**
-     * @param array|null $options Options for the constraint
-     */
     abstract protected static function createConstraint(array $options = null): Constraint;
->>>>>>> 41ed4aa2
 
     protected function getErrorCode(): ?string
     {
