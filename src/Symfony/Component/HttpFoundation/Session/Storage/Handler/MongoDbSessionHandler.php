<?php

/*
 * This file is part of the Symfony package.
 *
 * (c) Fabien Potencier <fabien@symfony.com>
 *
 * For the full copyright and license information, please view the LICENSE
 * file that was distributed with this source code.
 */

namespace Symfony\Component\HttpFoundation\Session\Storage\Handler;

/**
 * Session handler using the mongodb/mongodb package and MongoDB driver extension.
 *
 * @author Markus Bachmann <markus.bachmann@bachi.biz>
 *
 * @see https://packagist.org/packages/mongodb/mongodb
 * @see https://php.net/mongodb
 */
class MongoDbSessionHandler extends AbstractSessionHandler
{
    private $mongo;

    /**
     * @var \MongoDB\Collection
     */
    private $collection;

    /**
     * @var array
     */
    private $options;

    /**
     * Constructor.
     *
     * List of available options:
     *  * database: The name of the database [required]
     *  * collection: The name of the collection [required]
     *  * id_field: The field name for storing the session id [default: _id]
     *  * data_field: The field name for storing the session data [default: data]
     *  * time_field: The field name for storing the timestamp [default: time]
     *  * expiry_field: The field name for storing the expiry-timestamp [default: expires_at].
     *
     * It is strongly recommended to put an index on the `expiry_field` for
     * garbage-collection. Alternatively it's possible to automatically expire
     * the sessions in the database as described below:
     *
     * A TTL collections can be used on MongoDB 2.2+ to cleanup expired sessions
     * automatically. Such an index can for example look like this:
     *
     *     db.<session-collection>.ensureIndex(
     *         { "<expiry-field>": 1 },
     *         { "expireAfterSeconds": 0 }
     *     )
     *
     * More details on: https://docs.mongodb.org/manual/tutorial/expire-data/
     *
     * If you use such an index, you can drop `gc_probability` to 0 since
     * no garbage-collection is required.
     *
     * @throws \InvalidArgumentException When "database" or "collection" not provided
     */
    public function __construct(\MongoDB\Client $mongo, array $options)
    {
<<<<<<< HEAD
=======
        if ($mongo instanceof \MongoClient || $mongo instanceof \Mongo) {
            @trigger_error(sprintf('Using %s with the legacy mongo extension is deprecated as of 3.4 and will be removed in 4.0. Use it with the mongodb/mongodb package and ext-mongodb instead.', __CLASS__), E_USER_DEPRECATED);
        }

        if (!($mongo instanceof \MongoDB\Client || $mongo instanceof \MongoClient || $mongo instanceof \Mongo)) {
            throw new \InvalidArgumentException('MongoClient or Mongo instance required.');
        }

>>>>>>> 13ea421e
        if (!isset($options['database']) || !isset($options['collection'])) {
            throw new \InvalidArgumentException('You must provide the "database" and "collection" option for MongoDBSessionHandler.');
        }

        $this->mongo = $mongo;

        $this->options = array_merge([
            'id_field' => '_id',
            'data_field' => 'data',
            'time_field' => 'time',
            'expiry_field' => 'expires_at',
        ], $options);
    }

    /**
     * @return bool
     */
    public function close()
    {
        return true;
    }

    /**
     * {@inheritdoc}
     */
    protected function doDestroy($sessionId)
    {
        $this->getCollection()->deleteOne([
            $this->options['id_field'] => $sessionId,
        ]);

        return true;
    }

    /**
     * @return bool
     */
    public function gc($maxlifetime)
    {
        $this->getCollection()->deleteMany([
            $this->options['expiry_field'] => ['$lt' => new \MongoDB\BSON\UTCDateTime()],
        ]);

        return true;
    }

    /**
     * {@inheritdoc}
     */
    protected function doWrite($sessionId, $data)
    {
        $expiry = new \MongoDB\BSON\UTCDateTime((time() + (int) ini_get('session.gc_maxlifetime')) * 1000);

        $fields = [
            $this->options['time_field'] => new \MongoDB\BSON\UTCDateTime(),
            $this->options['expiry_field'] => $expiry,
            $this->options['data_field'] => new \MongoDB\BSON\Binary($data, \MongoDB\BSON\Binary::TYPE_OLD_BINARY),
        ];

        $this->getCollection()->updateOne(
            [$this->options['id_field'] => $sessionId],
            ['$set' => $fields],
            ['upsert' => true]
        );

        return true;
    }

    /**
     * @return bool
     */
    public function updateTimestamp($sessionId, $data)
    {
        $expiry = new \MongoDB\BSON\UTCDateTime((time() + (int) ini_get('session.gc_maxlifetime')) * 1000);

        $this->getCollection()->updateOne(
            [$this->options['id_field'] => $sessionId],
            ['$set' => [
                $this->options['time_field'] => new \MongoDB\BSON\UTCDateTime(),
                $this->options['expiry_field'] => $expiry,
            ]]
        );

        return true;
    }

    /**
     * {@inheritdoc}
     */
    protected function doRead($sessionId)
    {
        $dbData = $this->getCollection()->findOne([
            $this->options['id_field'] => $sessionId,
            $this->options['expiry_field'] => ['$gte' => new \MongoDB\BSON\UTCDateTime()],
        ]);

        if (null === $dbData) {
            return '';
        }

        return $dbData[$this->options['data_field']]->getData();
    }

    private function getCollection(): \MongoDB\Collection
    {
        if (null === $this->collection) {
            $this->collection = $this->mongo->selectCollection($this->options['database'], $this->options['collection']);
        }

        return $this->collection;
    }

    /**
     * @return \MongoDB\Client
     */
    protected function getMongo()
    {
        return $this->mongo;
    }
}<|MERGE_RESOLUTION|>--- conflicted
+++ resolved
@@ -65,17 +65,6 @@
      */
     public function __construct(\MongoDB\Client $mongo, array $options)
     {
-<<<<<<< HEAD
-=======
-        if ($mongo instanceof \MongoClient || $mongo instanceof \Mongo) {
-            @trigger_error(sprintf('Using %s with the legacy mongo extension is deprecated as of 3.4 and will be removed in 4.0. Use it with the mongodb/mongodb package and ext-mongodb instead.', __CLASS__), E_USER_DEPRECATED);
-        }
-
-        if (!($mongo instanceof \MongoDB\Client || $mongo instanceof \MongoClient || $mongo instanceof \Mongo)) {
-            throw new \InvalidArgumentException('MongoClient or Mongo instance required.');
-        }
-
->>>>>>> 13ea421e
         if (!isset($options['database']) || !isset($options['collection'])) {
             throw new \InvalidArgumentException('You must provide the "database" and "collection" option for MongoDBSessionHandler.');
         }
