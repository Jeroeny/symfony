<?php

/*
 * This file is part of the Symfony package.
 *
 * (c) Fabien Potencier <fabien@symfony.com>
 *
 * For the full copyright and license information, please view the LICENSE
 * file that was distributed with this source code.
 */

namespace Symfony\Component\EventDispatcher\Tests\DependencyInjection;

use PHPUnit\Framework\TestCase;
use Symfony\Component\DependencyInjection\Argument\ServiceClosureArgument;
use Symfony\Component\DependencyInjection\ChildDefinition;
use Symfony\Component\DependencyInjection\Compiler\AttributeAutoconfigurationPass;
use Symfony\Component\DependencyInjection\Compiler\ResolveInstanceofConditionalsPass;
use Symfony\Component\DependencyInjection\ContainerBuilder;
use Symfony\Component\DependencyInjection\Exception\InvalidArgumentException;
use Symfony\Component\DependencyInjection\Reference;
use Symfony\Component\EventDispatcher\Attribute\AsEventListener;
use Symfony\Component\EventDispatcher\DependencyInjection\AddEventAliasesPass;
use Symfony\Component\EventDispatcher\DependencyInjection\RegisterListenersPass;
use Symfony\Component\EventDispatcher\EventSubscriberInterface;
use Symfony\Component\EventDispatcher\Tests\Fixtures\CustomEvent;
use Symfony\Component\EventDispatcher\Tests\Fixtures\TaggedInvokableListener;
use Symfony\Component\EventDispatcher\Tests\Fixtures\TaggedMultiListener;

class RegisterListenersPassTest extends TestCase
{
    /**
     * Tests that event subscribers not implementing EventSubscriberInterface
     * trigger an exception.
     */
    public function testEventSubscriberWithoutInterface()
    {
        $this->expectException(\InvalidArgumentException::class);
        $builder = new ContainerBuilder();
        $builder->register('event_dispatcher');
        $builder->register('my_event_subscriber', 'stdClass')
            ->addTag('kernel.event_subscriber');

        $registerListenersPass = new RegisterListenersPass();
        $registerListenersPass->process($builder);
    }

    public function testValidEventSubscriber()
    {
        $builder = new ContainerBuilder();
        $eventDispatcherDefinition = $builder->register('event_dispatcher');
        $builder->register('my_event_subscriber', 'Symfony\Component\EventDispatcher\Tests\DependencyInjection\SubscriberService')
            ->addTag('kernel.event_subscriber');

        $registerListenersPass = new RegisterListenersPass();
        $registerListenersPass->process($builder);

        $expectedCalls = [
            [
                'addListener',
                [
                    'event',
                    [new ServiceClosureArgument(new Reference('my_event_subscriber')), 'onEvent'],
                    0,
                ],
            ],
        ];
        $this->assertEquals($expectedCalls, $eventDispatcherDefinition->getMethodCalls());
    }

    public function testAliasedEventSubscriber()
    {
        $builder = new ContainerBuilder();
        $builder->setParameter('event_dispatcher.event_aliases', [AliasedEvent::class => 'aliased_event']);
        $builder->register('event_dispatcher');
        $builder->register('my_event_subscriber', AliasedSubscriber::class)
            ->addTag('kernel.event_subscriber');

        $eventAliasPass = new AddEventAliasesPass([CustomEvent::class => 'custom_event']);
        $eventAliasPass->process($builder);

        $registerListenersPass = new RegisterListenersPass();
        $registerListenersPass->process($builder);

        $expectedCalls = [
            [
                'addListener',
                [
                    'aliased_event',
                    [new ServiceClosureArgument(new Reference('my_event_subscriber')), 'onAliasedEvent'],
                    0,
                ],
            ],
            [
                'addListener',
                [
                    'custom_event',
                    [new ServiceClosureArgument(new Reference('my_event_subscriber')), 'onCustomEvent'],
                    0,
                ],
            ],
        ];
        $this->assertEquals($expectedCalls, $builder->getDefinition('event_dispatcher')->getMethodCalls());
    }

    public function testAbstractEventListener()
    {
        $this->expectException(\InvalidArgumentException::class);
        $this->expectExceptionMessage('The service "foo" tagged "kernel.event_listener" must not be abstract.');
        $container = new ContainerBuilder();
        $container->register('foo', 'stdClass')->setAbstract(true)->addTag('kernel.event_listener', []);
        $container->register('event_dispatcher', 'stdClass');

        $registerListenersPass = new RegisterListenersPass();
        $registerListenersPass->process($container);
    }

    public function testAbstractEventSubscriber()
    {
        $this->expectException(\InvalidArgumentException::class);
        $this->expectExceptionMessage('The service "foo" tagged "kernel.event_subscriber" must not be abstract.');
        $container = new ContainerBuilder();
        $container->register('foo', 'stdClass')->setAbstract(true)->addTag('kernel.event_subscriber', []);
        $container->register('event_dispatcher', 'stdClass');

        $registerListenersPass = new RegisterListenersPass();
        $registerListenersPass->process($container);
    }

    public function testEventSubscriberResolvableClassName()
    {
        $container = new ContainerBuilder();

        $container->setParameter('subscriber.class', 'Symfony\Component\EventDispatcher\Tests\DependencyInjection\SubscriberService');
        $container->register('foo', '%subscriber.class%')->addTag('kernel.event_subscriber', []);
        $container->register('event_dispatcher', 'stdClass');

        $registerListenersPass = new RegisterListenersPass();
        $registerListenersPass->process($container);

        $definition = $container->getDefinition('event_dispatcher');
        $expectedCalls = [
            [
                'addListener',
                [
                    'event',
                    [new ServiceClosureArgument(new Reference('foo')), 'onEvent'],
                    0,
                ],
            ],
        ];
        $this->assertEquals($expectedCalls, $definition->getMethodCalls());
    }

    public function testHotPathEvents()
    {
        $container = new ContainerBuilder();

        $container->register('foo', SubscriberService::class)->addTag('kernel.event_subscriber', []);
        $container->register('event_dispatcher', 'stdClass');

        (new RegisterListenersPass())->setHotPathEvents(['event'])->process($container);

        $this->assertTrue($container->getDefinition('foo')->hasTag('container.hot_path'));
    }

    public function testNoPreloadEvents()
    {
        $container = new ContainerBuilder();

        $container->register('foo', SubscriberService::class)->addTag('kernel.event_subscriber', []);
        $container->register('bar')->addTag('kernel.event_listener', ['event' => 'cold_event']);
        $container->register('baz')
            ->addTag('kernel.event_listener', ['event' => 'event'])
            ->addTag('kernel.event_listener', ['event' => 'cold_event']);
        $container->register('event_dispatcher', 'stdClass');

        (new RegisterListenersPass())
            ->setHotPathEvents(['event'])
            ->setNoPreloadEvents(['cold_event'])
            ->process($container);

        $this->assertFalse($container->getDefinition('foo')->hasTag('container.no_preload'));
        $this->assertTrue($container->getDefinition('bar')->hasTag('container.no_preload'));
        $this->assertFalse($container->getDefinition('baz')->hasTag('container.no_preload'));
    }

    public function testEventSubscriberUnresolvableClassName()
    {
        $this->expectException(\InvalidArgumentException::class);
        $this->expectExceptionMessage('You have requested a non-existent parameter "subscriber.class"');
        $container = new ContainerBuilder();
        $container->register('foo', '%subscriber.class%')->addTag('kernel.event_subscriber', []);
        $container->register('event_dispatcher', 'stdClass');

        $registerListenersPass = new RegisterListenersPass();
        $registerListenersPass->process($container);
    }

    public function testInvokableEventListener()
    {
        $container = new ContainerBuilder();
        $container->setParameter('event_dispatcher.event_aliases', [AliasedEvent::class => 'aliased_event']);

        $container->register('foo', \get_class(new class() {
            public function onFooBar()
            {
            }
        }))->addTag('kernel.event_listener', ['event' => 'foo.bar']);
        $container->register('bar', InvokableListenerService::class)->addTag('kernel.event_listener', ['event' => 'foo.bar']);
        $container->register('baz', InvokableListenerService::class)->addTag('kernel.event_listener', ['event' => 'event']);
        $container->register('zar', \get_class(new class() {
            public function onFooBarZar()
            {
            }
        }))->addTag('kernel.event_listener', ['event' => 'foo.bar_zar']);
        $container->register('event_dispatcher', \stdClass::class);

        $registerListenersPass = new RegisterListenersPass();
        $registerListenersPass->process($container);

        $definition = $container->getDefinition('event_dispatcher');
        $expectedCalls = [
            [
                'addListener',
                [
                    'foo.bar',
                    [new ServiceClosureArgument(new Reference('foo')), 'onFooBar'],
                    0,
                ],
            ],
            [
                'addListener',
                [
                    'foo.bar',
                    [new ServiceClosureArgument(new Reference('bar')), '__invoke'],
                    0,
                ],
            ],
            [
                'addListener',
                [
                    'event',
                    [new ServiceClosureArgument(new Reference('baz')), 'onEvent'],
                    0,
                ],
            ],
            [
                'addListener',
                [
                    'foo.bar_zar',
                    [new ServiceClosureArgument(new Reference('zar')), 'onFooBarZar'],
                    0,
                ],
            ],
        ];
        $this->assertEquals($expectedCalls, $definition->getMethodCalls());
    }

<<<<<<< HEAD
=======
    public function testItThrowsAnExceptionIfTagIsMissingMethodAndClassHasNoValidMethod()
    {
        $this->expectException(InvalidArgumentException::class);
        $this->expectExceptionMessage('None of the "onFooBar" or "__invoke" methods exist for the service "foo". Please define the "method" attribute on "kernel.event_listener" tags.');

        $container = new ContainerBuilder();

        $container->register('foo', \stdClass::class)->addTag('kernel.event_listener', ['event' => 'foo.bar']);
        $container->register('event_dispatcher', \stdClass::class);

        $registerListenersPass = new RegisterListenersPass();
        $registerListenersPass->process($container);
    }

    /**
     * @requires PHP 8
     */
>>>>>>> 39d95e27
    public function testTaggedInvokableEventListener()
    {
        $container = new ContainerBuilder();
        $container->registerAttributeForAutoconfiguration(AsEventListener::class, static function (ChildDefinition $definition, AsEventListener $attribute): void {
            $definition->addTag('kernel.event_listener', get_object_vars($attribute));
        });
        $container->register('foo', TaggedInvokableListener::class)->setAutoconfigured(true);
        $container->register('event_dispatcher', \stdClass::class);

        (new AttributeAutoconfigurationPass())->process($container);
        (new ResolveInstanceofConditionalsPass())->process($container);
        (new RegisterListenersPass())->process($container);

        $definition = $container->getDefinition('event_dispatcher');
        $expectedCalls = [
            [
                'addListener',
                [
                    CustomEvent::class,
                    [new ServiceClosureArgument(new Reference('foo')), '__invoke'],
                    0,
                ],
            ],
        ];
        $this->assertEquals($expectedCalls, $definition->getMethodCalls());
    }

    public function testTaggedMultiEventListener()
    {
        $container = new ContainerBuilder();
        $container->registerAttributeForAutoconfiguration(AsEventListener::class,
            static function (ChildDefinition $definition, AsEventListener $attribute, \ReflectionClass|\ReflectionMethod $reflector): void {
                $tagAttributes = get_object_vars($attribute);
                if ($reflector instanceof \ReflectionMethod) {
                    $tagAttributes['method'] = $reflector->getName();
                }
                $definition->addTag('kernel.event_listener', $tagAttributes);
            }
        );

        $container->register('foo', TaggedMultiListener::class)->setAutoconfigured(true);
        $container->register('event_dispatcher', \stdClass::class);

        (new AttributeAutoconfigurationPass())->process($container);
        (new ResolveInstanceofConditionalsPass())->process($container);
        (new RegisterListenersPass())->process($container);

        $definition = $container->getDefinition('event_dispatcher');
        $expectedCalls = [
            [
                'addListener',
                [
                    CustomEvent::class,
                    [new ServiceClosureArgument(new Reference('foo')), 'onCustomEvent'],
                    0,
                ],
            ],
            [
                'addListener',
                [
                    'foo',
                    [new ServiceClosureArgument(new Reference('foo')), 'onFoo'],
                    42,
                ],
            ],
            [
                'addListener',
                [
                    'bar',
                    [new ServiceClosureArgument(new Reference('foo')), 'onBarEvent'],
                    0,
                ],
            ],
            [
                'addListener',
                [
                    'baz',
                    [new ServiceClosureArgument(new Reference('foo')), 'onBazEvent'],
                    0,
                ],
            ],
        ];
        $this->assertEquals($expectedCalls, $definition->getMethodCalls());
    }

    public function testAliasedEventListener()
    {
        $container = new ContainerBuilder();
        $eventAliases = [AliasedEvent::class => 'aliased_event'];
        $container->setParameter('event_dispatcher.event_aliases', $eventAliases);
        $container->register('foo', InvokableListenerService::class)->addTag('kernel.event_listener', ['event' => AliasedEvent::class, 'method' => 'onEvent']);
        $container->register('bar', InvokableListenerService::class)->addTag('kernel.event_listener', ['event' => CustomEvent::class, 'method' => 'onEvent']);
        $container->register('event_dispatcher');

        $customEventAlias = [CustomEvent::class => 'custom_event'];
        $eventAliasPass = new AddEventAliasesPass($customEventAlias);
        $eventAliasPass->process($container);

        $registerListenersPass = new RegisterListenersPass();
        $registerListenersPass->process($container);

        $this->assertTrue($container->hasParameter('event_dispatcher.event_aliases'));
        $this->assertSame(array_merge($eventAliases, $customEventAlias), $container->getParameter('event_dispatcher.event_aliases'));

        $definition = $container->getDefinition('event_dispatcher');
        $expectedCalls = [
            [
                'addListener',
                [
                    'aliased_event',
                    [new ServiceClosureArgument(new Reference('foo')), 'onEvent'],
                    0,
                ],
            ],
            [
                'addListener',
                [
                    'custom_event',
                    [new ServiceClosureArgument(new Reference('bar')), 'onEvent'],
                    0,
                ],
            ],
        ];
        $this->assertEquals($expectedCalls, $definition->getMethodCalls());
    }

    public function testOmitEventNameOnTypedListener()
    {
        $container = new ContainerBuilder();
        $container->setParameter('event_dispatcher.event_aliases', [AliasedEvent::class => 'aliased_event']);
        $container->register('foo', TypedListener::class)->addTag('kernel.event_listener', ['method' => 'onEvent']);
        $container->register('bar', TypedListener::class)->addTag('kernel.event_listener');
        $container->register('event_dispatcher');

        $registerListenersPass = new RegisterListenersPass();
        $registerListenersPass->process($container);

        $definition = $container->getDefinition('event_dispatcher');
        $expectedCalls = [
            [
                'addListener',
                [
                    CustomEvent::class,
                    [new ServiceClosureArgument(new Reference('foo')), 'onEvent'],
                    0,
                ],
            ],
            [
                'addListener',
                [
                    'aliased_event',
                    [new ServiceClosureArgument(new Reference('bar')), '__invoke'],
                    0,
                ],
            ],
        ];
        $this->assertEquals($expectedCalls, $definition->getMethodCalls());
    }

    public function testOmitEventNameOnUntypedListener()
    {
        $container = new ContainerBuilder();
        $container->register('foo', InvokableListenerService::class)->addTag('kernel.event_listener', ['method' => 'onEvent']);
        $container->register('event_dispatcher');

        $this->expectException(InvalidArgumentException::class);
        $this->expectExceptionMessage('Service "foo" must define the "event" attribute on "kernel.event_listener" tags.');

        $registerListenersPass = new RegisterListenersPass();
        $registerListenersPass->process($container);
    }

    public function testOmitEventNameAndMethodOnUntypedListener()
    {
        $container = new ContainerBuilder();
        $container->register('foo', InvokableListenerService::class)->addTag('kernel.event_listener');
        $container->register('event_dispatcher');

        $this->expectException(InvalidArgumentException::class);
        $this->expectExceptionMessage('Service "foo" must define the "event" attribute on "kernel.event_listener" tags.');

        $registerListenersPass = new RegisterListenersPass();
        $registerListenersPass->process($container);
    }

    public function testOmitEventNameAndMethodOnGenericListener()
    {
        $container = new ContainerBuilder();
        $container->register('foo', GenericListener::class)->addTag('kernel.event_listener');
        $container->register('event_dispatcher');

        $this->expectException(InvalidArgumentException::class);
        $this->expectExceptionMessage('Service "foo" must define the "event" attribute on "kernel.event_listener" tags.');

        $registerListenersPass = new RegisterListenersPass();
        $registerListenersPass->process($container);
    }

    public function testOmitEventNameOnSubscriber()
    {
        $container = new ContainerBuilder();
        $container->register('subscriber', IncompleteSubscriber::class)
            ->addTag('kernel.event_subscriber')
            ->addTag('kernel.event_listener')
            ->addTag('kernel.event_listener', ['event' => 'bar', 'method' => 'onBar'])
        ;
        $container->register('event_dispatcher');

        $registerListenersPass = new RegisterListenersPass();
        $registerListenersPass->process($container);

        $definition = $container->getDefinition('event_dispatcher');
        $expectedCalls = [
            [
                'addListener',
                [
                    'bar',
                    [new ServiceClosureArgument(new Reference('subscriber')), 'onBar'],
                    0,
                ],
            ],
            [
                'addListener',
                [
                    'foo',
                    [new ServiceClosureArgument(new Reference('subscriber')), 'onFoo'],
                    0,
                ],
            ],
        ];
        $this->assertEquals($expectedCalls, $definition->getMethodCalls());
    }
}

class SubscriberService implements EventSubscriberInterface
{
    public static function getSubscribedEvents(): array
    {
        return [
            'event' => 'onEvent',
        ];
    }
}

class InvokableListenerService
{
    public function __invoke()
    {
    }

    public function onEvent()
    {
    }
}

final class AliasedSubscriber implements EventSubscriberInterface
{
    public static function getSubscribedEvents(): array
    {
        return [
            AliasedEvent::class => 'onAliasedEvent',
            CustomEvent::class => 'onCustomEvent',
        ];
    }
}

final class AliasedEvent
{
}

final class TypedListener
{
    public function __invoke(AliasedEvent $event): void
    {
    }

    public function onEvent(CustomEvent $event): void
    {
    }
}

final class GenericListener
{
    public function __invoke(object $event): void
    {
    }
}

final class IncompleteSubscriber implements EventSubscriberInterface
{
    public static function getSubscribedEvents(): array
    {
        return [
            'foo' => 'onFoo',
        ];
    }

    public function onFoo(): void
    {
    }

    public function onBar(): void
    {
    }

    public function __invoke(CustomEvent $event): void
    {
    }
}<|MERGE_RESOLUTION|>--- conflicted
+++ resolved
@@ -257,8 +257,6 @@
         $this->assertEquals($expectedCalls, $definition->getMethodCalls());
     }
 
-<<<<<<< HEAD
-=======
     public function testItThrowsAnExceptionIfTagIsMissingMethodAndClassHasNoValidMethod()
     {
         $this->expectException(InvalidArgumentException::class);
@@ -273,10 +271,6 @@
         $registerListenersPass->process($container);
     }
 
-    /**
-     * @requires PHP 8
-     */
->>>>>>> 39d95e27
     public function testTaggedInvokableEventListener()
     {
         $container = new ContainerBuilder();
