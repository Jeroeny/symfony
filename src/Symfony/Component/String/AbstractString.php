--- conflicted
+++ resolved
@@ -556,17 +556,10 @@
 
     abstract public function trimEnd(string $chars = " \t\n\r\0\x0B\x0C\u{A0}\u{FEFF}"): static;
 
-<<<<<<< HEAD
-    abstract public function trimStart(string $chars = " \t\n\r\0\x0B\x0C\u{A0}\u{FEFF}"): static;
-
-    public function truncate(int $length, string $ellipsis = '', bool $cut = true): static
-=======
     /**
      * @param string|string[] $prefix
-     *
-     * @return static
-     */
-    public function trimPrefix($prefix): self
+     */
+    public function trimPrefix($prefix): static
     {
         if (\is_array($prefix) || $prefix instanceof \Traversable) {
             foreach ($prefix as $s) {
@@ -595,17 +588,12 @@
         return $str;
     }
 
-    /**
-     * @return static
-     */
-    abstract public function trimStart(string $chars = " \t\n\r\0\x0B\x0C\u{A0}\u{FEFF}"): self;
+    abstract public function trimStart(string $chars = " \t\n\r\0\x0B\x0C\u{A0}\u{FEFF}"): static;
 
     /**
      * @param string|string[] $suffix
-     *
-     * @return static
-     */
-    public function trimSuffix($suffix): self
+     */
+    public function trimSuffix($suffix): static
     {
         if (\is_array($suffix) || $suffix instanceof \Traversable) {
             foreach ($suffix as $s) {
@@ -634,11 +622,7 @@
         return $str;
     }
 
-    /**
-     * @return static
-     */
-    public function truncate(int $length, string $ellipsis = '', bool $cut = true): self
->>>>>>> 7a7240f0
+    public function truncate(int $length, string $ellipsis = '', bool $cut = true): static
     {
         $stringLength = $this->length();
 
