--- conflicted
+++ resolved
@@ -68,14 +68,7 @@
      */
     private array $transliterators = [];
 
-<<<<<<< HEAD
-    public function __construct(string $defaultLocale = null, array|\Closure $symbolsMap = null)
-=======
-    /**
-     * @param array|\Closure|null $symbolsMap
-     */
-    public function __construct(?string $defaultLocale = null, $symbolsMap = null)
->>>>>>> 2a31f2dd
+    public function __construct(?string $defaultLocale = null, array|\Closure|null $symbolsMap = null)
     {
         $this->defaultLocale = $defaultLocale;
         $this->symbolsMap = $symbolsMap ?? $this->symbolsMap;
@@ -99,7 +92,6 @@
      *                           false will disable emoji,
      *                           and a string to use a specific locale
      */
-<<<<<<< HEAD
     public function withEmoji(bool|string $emoji = true): static
     {
         if (false !== $emoji && !class_exists(EmojiTransliterator::class)) {
@@ -112,10 +104,7 @@
         return $new;
     }
 
-    public function slug(string $string, string $separator = '-', string $locale = null): AbstractUnicodeString
-=======
     public function slug(string $string, string $separator = '-', ?string $locale = null): AbstractUnicodeString
->>>>>>> 2a31f2dd
     {
         $locale ??= $this->defaultLocale;
 
