--- conflicted
+++ resolved
@@ -388,12 +388,8 @@
             array(
                 new TypedReference(A::class, A::class),
                 new Reference('foo'),
-<<<<<<< HEAD
                 new TypedReference(Dunglas::class, Dunglas::class),
-=======
-                new TypedReference(Dunglas::class, Dunglas::class, MultipleArguments::class),
                 array('bar'),
->>>>>>> 594925a9
             ),
             $definition->getArguments()
         );
