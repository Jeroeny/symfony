<?php

/*
 * This file is part of the Symfony package.
 *
 * (c) Fabien Potencier <fabien@symfony.com>
 *
 * For the full copyright and license information, please view the LICENSE
 * file that was distributed with this source code.
 */

namespace Symfony\Component\Serializer\Annotation;

class_exists(\Symfony\Component\Serializer\Attribute\SerializedPath::class);

<<<<<<< HEAD
/**
 * @author Tobias Bönner <tobi@boenner.family>
 */
#[\Attribute(\Attribute::TARGET_METHOD | \Attribute::TARGET_PROPERTY)]
final class SerializedPath
{
    private PropertyPath $serializedPath;

    public function __construct(string $serializedPath)
    {
        try {
            $this->serializedPath = new PropertyPath($serializedPath);
        } catch (InvalidPropertyPathException $pathException) {
            throw new InvalidArgumentException(sprintf('Parameter given to "%s" must be a valid property path.', self::class));
        }
    }

    public function getSerializedPath(): PropertyPath
=======
if (false) {
    #[\Attribute(\Attribute::TARGET_METHOD | \Attribute::TARGET_PROPERTY)]
    final class SerializedPath
>>>>>>> 61023a73
    {
    }
}<|MERGE_RESOLUTION|>--- conflicted
+++ resolved
@@ -13,30 +13,9 @@
 
 class_exists(\Symfony\Component\Serializer\Attribute\SerializedPath::class);
 
-<<<<<<< HEAD
-/**
- * @author Tobias Bönner <tobi@boenner.family>
- */
-#[\Attribute(\Attribute::TARGET_METHOD | \Attribute::TARGET_PROPERTY)]
-final class SerializedPath
-{
-    private PropertyPath $serializedPath;
-
-    public function __construct(string $serializedPath)
-    {
-        try {
-            $this->serializedPath = new PropertyPath($serializedPath);
-        } catch (InvalidPropertyPathException $pathException) {
-            throw new InvalidArgumentException(sprintf('Parameter given to "%s" must be a valid property path.', self::class));
-        }
-    }
-
-    public function getSerializedPath(): PropertyPath
-=======
 if (false) {
     #[\Attribute(\Attribute::TARGET_METHOD | \Attribute::TARGET_PROPERTY)]
     final class SerializedPath
->>>>>>> 61023a73
     {
     }
 }