<?php

/*
 * This file is part of the Symfony package.
 *
 * (c) Fabien Potencier <fabien@symfony.com>
 *
 * For the full copyright and license information, please view the LICENSE
 * file that was distributed with this source code.
 */

namespace Symfony\Component\Validator\Violation;

use Symfony\Component\Validator\Constraint;
use Symfony\Component\Validator\ConstraintViolation;
use Symfony\Component\Validator\ConstraintViolationList;
use Symfony\Component\Validator\Util\PropertyPath;
use Symfony\Contracts\Translation\TranslatorInterface;

/**
 * Default implementation of {@link ConstraintViolationBuilderInterface}.
 *
 * @author Bernhard Schussek <bschussek@gmail.com>
 *
 * @internal since version 2.5. Code against ConstraintViolationBuilderInterface instead.
 */
class ConstraintViolationBuilder implements ConstraintViolationBuilderInterface
{
    private ConstraintViolationList $violations;
    private string|\Stringable $message;
    private array $parameters;
    private mixed $root;
    private mixed $invalidValue;
    private string $propertyPath;
    private TranslatorInterface $translator;
    private string|false|null $translationDomain;
    private ?int $plural = null;
    private ?Constraint $constraint;
    private ?string $code = null;
    private mixed $cause = null;

<<<<<<< HEAD
    public function __construct(ConstraintViolationList $violations, ?Constraint $constraint, string|\Stringable $message, array $parameters, mixed $root, ?string $propertyPath, mixed $invalidValue, TranslatorInterface $translator, string|false $translationDomain = null)
=======
    public function __construct(ConstraintViolationList $violations, ?Constraint $constraint, string|\Stringable $message, array $parameters, mixed $root, ?string $propertyPath, mixed $invalidValue, TranslatorInterface $translator, string|false|null $translationDomain = null)
>>>>>>> a44829e2
    {
        $this->violations = $violations;
        $this->message = $message;
        $this->parameters = $parameters;
        $this->root = $root;
        $this->propertyPath = $propertyPath ?? '';
        $this->invalidValue = $invalidValue;
        $this->translator = $translator;
        $this->translationDomain = $translationDomain;
        $this->constraint = $constraint;
    }

    public function atPath(string $path): static
    {
        $this->propertyPath = PropertyPath::append($this->propertyPath, $path);

        return $this;
    }

    public function setParameter(string $key, string $value): static
    {
        $this->parameters[$key] = $value;

        return $this;
    }

    public function setParameters(array $parameters): static
    {
        $this->parameters = $parameters;

        return $this;
    }

    public function setTranslationDomain(string $translationDomain): static
    {
        $this->translationDomain = $translationDomain;

        return $this;
    }

    /**
     * @return $this
     */
    public function disableTranslation(): static
    {
        $this->translationDomain = false;

        return $this;
    }

    public function setInvalidValue(mixed $invalidValue): static
    {
        $this->invalidValue = $invalidValue;

        return $this;
    }

    public function setPlural(int $number): static
    {
        $this->plural = $number;

        return $this;
    }

    public function setCode(?string $code): static
    {
        $this->code = $code;

        return $this;
    }

    public function setCause(mixed $cause): static
    {
        $this->cause = $cause;

        return $this;
    }

    public function addViolation(): void
    {
        $parameters = null === $this->plural ? $this->parameters : (['%count%' => $this->plural] + $this->parameters);
        if (false === $this->translationDomain) {
            $translatedMessage = strtr($this->message, $parameters);
        } else {
            $translatedMessage = $this->translator->trans(
                $this->message,
                $parameters,
                $this->translationDomain
            );
        }

        $this->violations->add(new ConstraintViolation(
            $translatedMessage,
            $this->message,
            $this->parameters,
            $this->root,
            $this->propertyPath,
            $this->invalidValue,
            $this->plural,
            $this->code,
            $this->constraint,
            $this->cause
        ));
    }
}<|MERGE_RESOLUTION|>--- conflicted
+++ resolved
@@ -39,11 +39,7 @@
     private ?string $code = null;
     private mixed $cause = null;
 
-<<<<<<< HEAD
-    public function __construct(ConstraintViolationList $violations, ?Constraint $constraint, string|\Stringable $message, array $parameters, mixed $root, ?string $propertyPath, mixed $invalidValue, TranslatorInterface $translator, string|false $translationDomain = null)
-=======
     public function __construct(ConstraintViolationList $violations, ?Constraint $constraint, string|\Stringable $message, array $parameters, mixed $root, ?string $propertyPath, mixed $invalidValue, TranslatorInterface $translator, string|false|null $translationDomain = null)
->>>>>>> a44829e2
     {
         $this->violations = $violations;
         $this->message = $message;
