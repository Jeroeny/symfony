--- conflicted
+++ resolved
@@ -33,18 +33,12 @@
      *                                                  formats not supported by Request::getMimeTypes() should be given as mime types
      * @param bool|callable                     $debug  The debugging mode as a boolean or a callable that should return it
      */
-<<<<<<< HEAD
     public function __construct(
         private SerializerInterface $serializer,
         string|callable $format,
-        ErrorRendererInterface $fallbackErrorRenderer = null,
+        ?ErrorRendererInterface $fallbackErrorRenderer = null,
         bool|callable $debug = false,
     ) {
-=======
-    public function __construct(SerializerInterface $serializer, string|callable $format, ?ErrorRendererInterface $fallbackErrorRenderer = null, bool|callable $debug = false)
-    {
-        $this->serializer = $serializer;
->>>>>>> 6cd40eaa
         $this->format = \is_string($format) ? $format : $format(...);
         $this->fallbackErrorRenderer = $fallbackErrorRenderer ?? new HtmlErrorRenderer();
         $this->debug = \is_bool($debug) ? $debug : $debug(...);
