--- conflicted
+++ resolved
@@ -38,17 +38,10 @@
     public $message = 'This value is not a valid time.';
 
     public function __construct(
-<<<<<<< HEAD
-        array $options = null,
-        string $message = null,
-        array $groups = null,
-        mixed $payload = null
-=======
         ?array $options = null,
         ?string $message = null,
         ?array $groups = null,
-        $payload = null
->>>>>>> 2a31f2dd
+        mixed $payload = null
     ) {
         parent::__construct($options, $groups, $payload);
 
