<?php

/*
 * This file is part of the Symfony package.
 *
 * (c) Fabien Potencier <fabien@symfony.com>
 *
 * For the full copyright and license information, please view the LICENSE
 * file that was distributed with this source code.
 */

namespace Symfony\Contracts\Service\Test;

class_alias(ServiceLocatorTestCase::class, ServiceLocatorTest::class);

<<<<<<< HEAD
abstract class ServiceLocatorTest extends TestCase
{
    protected function getServiceLocator(array $factories): ContainerInterface
=======
if (false) {
    /**
     * @deprecated since PHPUnit 9.6
     */
    class ServiceLocatorTest
>>>>>>> 638703dd
    {
    }
}<|MERGE_RESOLUTION|>--- conflicted
+++ resolved
@@ -13,17 +13,11 @@
 
 class_alias(ServiceLocatorTestCase::class, ServiceLocatorTest::class);
 
-<<<<<<< HEAD
-abstract class ServiceLocatorTest extends TestCase
-{
-    protected function getServiceLocator(array $factories): ContainerInterface
-=======
 if (false) {
     /**
      * @deprecated since PHPUnit 9.6
      */
     class ServiceLocatorTest
->>>>>>> 638703dd
     {
     }
 }