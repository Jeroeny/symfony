<?php

/*
 * This file is part of the Symfony package.
 *
 * (c) Fabien Potencier <fabien@symfony.com>
 *
 * For the full copyright and license information, please view the LICENSE
 * file that was distributed with this source code.
 */

namespace Symfony\Component\Lock\Store;

use Doctrine\DBAL\Connection;
use Doctrine\DBAL\DBALException;
use Doctrine\DBAL\Driver\Result;
use Doctrine\DBAL\DriverManager;
use Doctrine\DBAL\Schema\Schema;
use Symfony\Component\Lock\Exception\InvalidArgumentException;
use Symfony\Component\Lock\Exception\InvalidTtlException;
use Symfony\Component\Lock\Exception\LockConflictedException;
use Symfony\Component\Lock\Key;
use Symfony\Component\Lock\PersistingStoreInterface;

/**
 * PdoStore is a PersistingStoreInterface implementation using a PDO connection.
 *
 * Lock metadata are stored in a table. You can use createTable() to initialize
 * a correctly defined table.

 * CAUTION: This store relies on all client and server nodes to have
 * synchronized clocks for lock expiry to occur at the correct time.
 * To ensure locks don't expire prematurely; the TTLs should be set with enough
 * extra time to account for any clock drift between nodes.
 *
 * @author Jérémy Derussé <jeremy@derusse.com>
 */
class PdoStore implements PersistingStoreInterface
{
    use ExpiringStoreTrait;

    private $conn;
    private $dsn;
    private $driver;
    private $table = 'lock_keys';
    private $idCol = 'key_id';
    private $tokenCol = 'key_token';
    private $expirationCol = 'key_expiration';
    private $username = '';
    private $password = '';
    private $connectionOptions = [];
    private $gcProbability;
    private $initialTtl;

    /**
     * You can either pass an existing database connection as PDO instance or
     * a Doctrine DBAL Connection or a DSN string that will be used to
     * lazy-connect to the database when the lock is actually used.
     *
     * List of available options:
     *  * db_table: The name of the table [default: lock_keys]
     *  * db_id_col: The column where to store the lock key [default: key_id]
     *  * db_token_col: The column where to store the lock token [default: key_token]
     *  * db_expiration_col: The column where to store the expiration [default: key_expiration]
     *  * db_username: The username when lazy-connect [default: '']
     *  * db_password: The password when lazy-connect [default: '']
     *  * db_connection_options: An array of driver-specific connection options [default: []]
     *
     * @param \PDO|Connection|string $connOrDsn     A \PDO or Connection instance or DSN string or null
     * @param array                  $options       An associative array of options
     * @param float                  $gcProbability Probability expressed as floating number between 0 and 1 to clean old locks
     * @param int                    $initialTtl    The expiration delay of locks in seconds
     *
     * @throws InvalidArgumentException When first argument is not PDO nor Connection nor string
     * @throws InvalidArgumentException When PDO error mode is not PDO::ERRMODE_EXCEPTION
     * @throws InvalidArgumentException When namespace contains invalid characters
     * @throws InvalidArgumentException When the initial ttl is not valid
     */
    public function __construct($connOrDsn, array $options = [], float $gcProbability = 0.01, int $initialTtl = 300)
    {
        if ($gcProbability < 0 || $gcProbability > 1) {
            throw new InvalidArgumentException(sprintf('"%s" requires gcProbability between 0 and 1, "%f" given.', __METHOD__, $gcProbability));
        }
        if ($initialTtl < 1) {
            throw new InvalidTtlException(sprintf('"%s()" expects a strictly positive TTL, "%d" given.', __METHOD__, $initialTtl));
        }

        if ($connOrDsn instanceof \PDO) {
            if (\PDO::ERRMODE_EXCEPTION !== $connOrDsn->getAttribute(\PDO::ATTR_ERRMODE)) {
                throw new InvalidArgumentException(sprintf('"%s" requires PDO error mode attribute be set to throw Exceptions (i.e. $pdo->setAttribute(PDO::ATTR_ERRMODE, PDO::ERRMODE_EXCEPTION)).', __METHOD__));
            }

            $this->conn = $connOrDsn;
        } elseif ($connOrDsn instanceof Connection) {
            $this->conn = $connOrDsn;
        } elseif (\is_string($connOrDsn)) {
            $this->dsn = $connOrDsn;
        } else {
            throw new InvalidArgumentException(sprintf('"%s" requires PDO or Doctrine\DBAL\Connection instance or DSN string as first argument, "%s" given.', __CLASS__, get_debug_type($connOrDsn)));
        }

        $this->table = $options['db_table'] ?? $this->table;
        $this->idCol = $options['db_id_col'] ?? $this->idCol;
        $this->tokenCol = $options['db_token_col'] ?? $this->tokenCol;
        $this->expirationCol = $options['db_expiration_col'] ?? $this->expirationCol;
        $this->username = $options['db_username'] ?? $this->username;
        $this->password = $options['db_password'] ?? $this->password;
        $this->connectionOptions = $options['db_connection_options'] ?? $this->connectionOptions;

        $this->gcProbability = $gcProbability;
        $this->initialTtl = $initialTtl;
    }

    /**
     * {@inheritdoc}
     */
    public function save(Key $key)
    {
        $key->reduceLifetime($this->initialTtl);

        $sql = "INSERT INTO $this->table ($this->idCol, $this->tokenCol, $this->expirationCol) VALUES (:id, :token, {$this->getCurrentTimestampStatement()} + $this->initialTtl)";
        $stmt = $this->getConnection()->prepare($sql);

        $stmt->bindValue(':id', $this->getHashedKey($key));
        $stmt->bindValue(':token', $this->getUniqueToken($key));

        try {
            $stmt->execute();
        } catch (DBALException $e) {
            // the lock is already acquired. It could be us. Let's try to put off.
            $this->putOffExpiration($key, $this->initialTtl);
        } catch (\PDOException $e) {
            // the lock is already acquired. It could be us. Let's try to put off.
            $this->putOffExpiration($key, $this->initialTtl);
        }

        if ($this->gcProbability > 0 && (1.0 === $this->gcProbability || (random_int(0, \PHP_INT_MAX) / \PHP_INT_MAX) <= $this->gcProbability)) {
            $this->prune();
        }

        $this->checkNotExpired($key);
    }

    /**
     * {@inheritdoc}
     */
<<<<<<< HEAD
    public function putOffExpiration(Key $key, float $ttl)
=======
    public function waitAndSave(Key $key)
    {
        @trigger_error(sprintf('%s() is deprecated since Symfony 4.4 and will be removed in Symfony 5.0.', __METHOD__), \E_USER_DEPRECATED);
        throw new NotSupportedException(sprintf('The store "%s" does not supports blocking locks.', __METHOD__));
    }

    /**
     * {@inheritdoc}
     */
    public function putOffExpiration(Key $key, $ttl)
>>>>>>> 6c2a1c9a
    {
        if ($ttl < 1) {
            throw new InvalidTtlException(sprintf('"%s()" expects a TTL greater or equals to 1 second. Got "%s".', __METHOD__, $ttl));
        }

        $key->reduceLifetime($ttl);

        $sql = "UPDATE $this->table SET $this->expirationCol = {$this->getCurrentTimestampStatement()} + $ttl, $this->tokenCol = :token1 WHERE $this->idCol = :id AND ($this->tokenCol = :token2 OR $this->expirationCol <= {$this->getCurrentTimestampStatement()})";
        $stmt = $this->getConnection()->prepare($sql);

        $uniqueToken = $this->getUniqueToken($key);
        $stmt->bindValue(':id', $this->getHashedKey($key));
        $stmt->bindValue(':token1', $uniqueToken);
        $stmt->bindValue(':token2', $uniqueToken);
        $result = $stmt->execute();

        // If this method is called twice in the same second, the row wouldn't be updated. We have to call exists to know if we are the owner
        if (!($result instanceof Result ? $result : $stmt)->rowCount() && !$this->exists($key)) {
            throw new LockConflictedException();
        }

        $this->checkNotExpired($key);
    }

    /**
     * {@inheritdoc}
     */
    public function delete(Key $key)
    {
        $sql = "DELETE FROM $this->table WHERE $this->idCol = :id AND $this->tokenCol = :token";
        $stmt = $this->getConnection()->prepare($sql);

        $stmt->bindValue(':id', $this->getHashedKey($key));
        $stmt->bindValue(':token', $this->getUniqueToken($key));
        $stmt->execute();
    }

    /**
     * {@inheritdoc}
     */
    public function exists(Key $key)
    {
        $sql = "SELECT 1 FROM $this->table WHERE $this->idCol = :id AND $this->tokenCol = :token AND $this->expirationCol > {$this->getCurrentTimestampStatement()}";
        $stmt = $this->getConnection()->prepare($sql);

        $stmt->bindValue(':id', $this->getHashedKey($key));
        $stmt->bindValue(':token', $this->getUniqueToken($key));
        $result = $stmt->execute();

        return (bool) ($result instanceof Result ? $result->fetchOne() : $stmt->fetchColumn());
    }

    /**
     * Returns a hashed version of the key.
     */
    private function getHashedKey(Key $key): string
    {
        return hash('sha256', (string) $key);
    }

    private function getUniqueToken(Key $key): string
    {
        if (!$key->hasState(__CLASS__)) {
            $token = base64_encode(random_bytes(32));
            $key->setState(__CLASS__, $token);
        }

        return $key->getState(__CLASS__);
    }

    /**
     * @return \PDO|Connection
     */
    private function getConnection(): object
    {
        if (null === $this->conn) {
            if (strpos($this->dsn, '://')) {
                if (!class_exists(DriverManager::class)) {
                    throw new InvalidArgumentException(sprintf('Failed to parse the DSN "%s". Try running "composer require doctrine/dbal".', $this->dsn));
                }
                $this->conn = DriverManager::getConnection(['url' => $this->dsn]);
            } else {
                $this->conn = new \PDO($this->dsn, $this->username, $this->password, $this->connectionOptions);
                $this->conn->setAttribute(\PDO::ATTR_ERRMODE, \PDO::ERRMODE_EXCEPTION);
            }
        }

        return $this->conn;
    }

    /**
     * Creates the table to store lock keys which can be called once for setup.
     *
     * @throws \PDOException    When the table already exists
     * @throws DBALException    When the table already exists
     * @throws \DomainException When an unsupported PDO driver is used
     */
    public function createTable(): void
    {
        // connect if we are not yet
        $conn = $this->getConnection();
        $driver = $this->getDriver();

        if ($conn instanceof Connection) {
            $schema = new Schema();
            $this->addTableToSchema($schema);

            foreach ($schema->toSql($conn->getDatabasePlatform()) as $sql) {
                if (method_exists($conn, 'executeStatement')) {
                    $conn->executeStatement($sql);
                } else {
                    $conn->exec($sql);
                }
            }

            return;
        }

        switch ($driver) {
            case 'mysql':
                $sql = "CREATE TABLE $this->table ($this->idCol VARCHAR(64) NOT NULL PRIMARY KEY, $this->tokenCol VARCHAR(44) NOT NULL, $this->expirationCol INTEGER UNSIGNED NOT NULL) COLLATE utf8_bin, ENGINE = InnoDB";
                break;
            case 'sqlite':
                $sql = "CREATE TABLE $this->table ($this->idCol TEXT NOT NULL PRIMARY KEY, $this->tokenCol TEXT NOT NULL, $this->expirationCol INTEGER)";
                break;
            case 'pgsql':
                $sql = "CREATE TABLE $this->table ($this->idCol VARCHAR(64) NOT NULL PRIMARY KEY, $this->tokenCol VARCHAR(64) NOT NULL, $this->expirationCol INTEGER)";
                break;
            case 'oci':
                $sql = "CREATE TABLE $this->table ($this->idCol VARCHAR2(64) NOT NULL PRIMARY KEY, $this->tokenCol VARCHAR2(64) NOT NULL, $this->expirationCol INTEGER)";
                break;
            case 'sqlsrv':
                $sql = "CREATE TABLE $this->table ($this->idCol VARCHAR(64) NOT NULL PRIMARY KEY, $this->tokenCol VARCHAR(64) NOT NULL, $this->expirationCol INTEGER)";
                break;
            default:
                throw new \DomainException(sprintf('Creating the lock table is currently not implemented for PDO driver "%s".', $driver));
        }

        if (method_exists($conn, 'executeStatement')) {
            $conn->executeStatement($sql);
        } else {
            $conn->exec($sql);
        }
    }

    /**
     * Adds the Table to the Schema if it doesn't exist.
     */
    public function configureSchema(Schema $schema): void
    {
        if (!$this->getConnection() instanceof Connection) {
            throw new \BadMethodCallException(sprintf('"%s::%s()" is only supported when using a doctrine/dbal Connection.', __CLASS__, __METHOD__));
        }

        if ($schema->hasTable($this->table)) {
            return;
        }

        $this->addTableToSchema($schema);
    }

    /**
     * Cleans up the table by removing all expired locks.
     */
    private function prune(): void
    {
        $sql = "DELETE FROM $this->table WHERE $this->expirationCol <= {$this->getCurrentTimestampStatement()}";

        $conn = $this->getConnection();
        if (method_exists($conn, 'executeStatement')) {
            $conn->executeStatement($sql);
        } else {
            $conn->exec($sql);
        }
    }

    private function getDriver(): string
    {
        if (null !== $this->driver) {
            return $this->driver;
        }

        $con = $this->getConnection();
        if ($con instanceof \PDO) {
            $this->driver = $con->getAttribute(\PDO::ATTR_DRIVER_NAME);
        } else {
            $driver = $con->getDriver();

            switch (true) {
                case $driver instanceof \Doctrine\DBAL\Driver\Mysqli\Driver:
                    throw new \LogicException(sprintf('The adapter "%s" does not support the mysqli driver, use pdo_mysql instead.', static::class));
                case $driver instanceof \Doctrine\DBAL\Driver\AbstractMySQLDriver:
                    $this->driver = 'mysql';
                    break;
                case $driver instanceof \Doctrine\DBAL\Driver\PDOSqlite\Driver:
                case $driver instanceof \Doctrine\DBAL\Driver\PDO\SQLite\Driver:
                    $this->driver = 'sqlite';
                    break;
                case $driver instanceof \Doctrine\DBAL\Driver\PDOPgSql\Driver:
                case $driver instanceof \Doctrine\DBAL\Driver\PDO\PgSQL\Driver:
                    $this->driver = 'pgsql';
                    break;
                case $driver instanceof \Doctrine\DBAL\Driver\OCI8\Driver:
                case $driver instanceof \Doctrine\DBAL\Driver\PDOOracle\Driver:
                case $driver instanceof \Doctrine\DBAL\Driver\PDO\OCI\Driver:
                    $this->driver = 'oci';
                    break;
                case $driver instanceof \Doctrine\DBAL\Driver\SQLSrv\Driver:
                case $driver instanceof \Doctrine\DBAL\Driver\PDOSqlsrv\Driver:
                case $driver instanceof \Doctrine\DBAL\Driver\PDO\SQLSrv\Driver:
                    $this->driver = 'sqlsrv';
                    break;
                default:
                    $this->driver = \get_class($driver);
                    break;
            }
        }

        return $this->driver;
    }

    /**
     * Provides a SQL function to get the current timestamp regarding the current connection's driver.
     */
    private function getCurrentTimestampStatement(): string
    {
        switch ($this->getDriver()) {
            case 'mysql':
                return 'UNIX_TIMESTAMP()';
            case 'sqlite':
                return 'strftime(\'%s\',\'now\')';
            case 'pgsql':
                return 'CAST(EXTRACT(epoch FROM NOW()) AS INT)';
            case 'oci':
                return '(SYSDATE - TO_DATE(\'19700101\',\'yyyymmdd\'))*86400 - TO_NUMBER(SUBSTR(TZ_OFFSET(sessiontimezone), 1, 3))*3600';
            case 'sqlsrv':
                return 'DATEDIFF(s, \'1970-01-01\', GETUTCDATE())';
            default:
                return time();
        }
    }

    private function addTableToSchema(Schema $schema): void
    {
        $table = $schema->createTable($this->table);
        $table->addColumn($this->idCol, 'string', ['length' => 64]);
        $table->addColumn($this->tokenCol, 'string', ['length' => 44]);
        $table->addColumn($this->expirationCol, 'integer', ['unsigned' => true]);
        $table->setPrimaryKey([$this->idCol]);
    }
}<|MERGE_RESOLUTION|>--- conflicted
+++ resolved
@@ -144,20 +144,7 @@
     /**
      * {@inheritdoc}
      */
-<<<<<<< HEAD
     public function putOffExpiration(Key $key, float $ttl)
-=======
-    public function waitAndSave(Key $key)
-    {
-        @trigger_error(sprintf('%s() is deprecated since Symfony 4.4 and will be removed in Symfony 5.0.', __METHOD__), \E_USER_DEPRECATED);
-        throw new NotSupportedException(sprintf('The store "%s" does not supports blocking locks.', __METHOD__));
-    }
-
-    /**
-     * {@inheritdoc}
-     */
-    public function putOffExpiration(Key $key, $ttl)
->>>>>>> 6c2a1c9a
     {
         if ($ttl < 1) {
             throw new InvalidTtlException(sprintf('"%s()" expects a TTL greater or equals to 1 second. Got "%s".', __METHOD__, $ttl));
