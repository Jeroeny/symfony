--- conflicted
+++ resolved
@@ -34,11 +34,7 @@
     /**
      * @return string
      */
-<<<<<<< HEAD
-    public function dump(ConfigurationInterface $configuration, string $namespace = null)
-=======
     public function dump(ConfigurationInterface $configuration, ?string $namespace = null)
->>>>>>> a44829e2
     {
         return $this->dumpNode($configuration->getConfigTreeBuilder()->buildTree(), $namespace);
     }
@@ -46,11 +42,7 @@
     /**
      * @return string
      */
-<<<<<<< HEAD
-    public function dumpNode(NodeInterface $node, string $namespace = null)
-=======
     public function dumpNode(NodeInterface $node, ?string $namespace = null)
->>>>>>> a44829e2
     {
         $this->reference = '';
         $this->writeNode($node, 0, true, $namespace);
@@ -60,11 +52,7 @@
         return $ref;
     }
 
-<<<<<<< HEAD
-    private function writeNode(NodeInterface $node, int $depth = 0, bool $root = false, string $namespace = null): void
-=======
     private function writeNode(NodeInterface $node, int $depth = 0, bool $root = false, ?string $namespace = null): void
->>>>>>> a44829e2
     {
         $rootName = ($root ? 'config' : $node->getName());
         $rootNamespace = ($namespace ?: ($root ? 'http://example.org/schema/dic/'.$node->getName() : null));
