--- conflicted
+++ resolved
@@ -15,10 +15,6 @@
     ],
     "minimum-stability": "dev",
     "require": {
-<<<<<<< HEAD
-        "php": ">=8.2",
-=======
->>>>>>> 0a6504ac
         "symfony/filesystem": "^6.4|^7.0",
         "symfony/finder": "^6.4|^7.0",
         "symfony/var-exporter": "^6.4|^7.0",
