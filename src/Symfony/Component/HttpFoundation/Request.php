<?php

/*
 * This file is part of the Symfony package.
 *
 * (c) Fabien Potencier <fabien@symfony.com>
 *
 * For the full copyright and license information, please view the LICENSE
 * file that was distributed with this source code.
 */

namespace Symfony\Component\HttpFoundation;

use Symfony\Component\HttpFoundation\Exception\ConflictingHeadersException;
use Symfony\Component\HttpFoundation\Exception\SuspiciousOperationException;
use Symfony\Component\HttpFoundation\Session\SessionInterface;

// Help opcache.preload discover always-needed symbols
class_exists(AcceptHeader::class);
class_exists(FileBag::class);
class_exists(HeaderBag::class);
class_exists(HeaderUtils::class);
class_exists(InputBag::class);
class_exists(ParameterBag::class);
class_exists(ServerBag::class);

/**
 * Request represents an HTTP request.
 *
 * The methods dealing with URL accept / return a raw path (% encoded):
 *   * getBasePath
 *   * getBaseUrl
 *   * getPathInfo
 *   * getRequestUri
 *   * getUri
 *   * getUriForPath
 *
 * @author Fabien Potencier <fabien@symfony.com>
 */
class Request
{
    const HEADER_FORWARDED = 0b00001; // When using RFC 7239
    const HEADER_X_FORWARDED_FOR = 0b00010;
    const HEADER_X_FORWARDED_HOST = 0b00100;
    const HEADER_X_FORWARDED_PROTO = 0b01000;
    const HEADER_X_FORWARDED_PORT = 0b10000;
    const HEADER_X_FORWARDED_ALL = 0b11110; // All "X-Forwarded-*" headers
    const HEADER_X_FORWARDED_AWS_ELB = 0b11010; // AWS ELB doesn't send X-Forwarded-Host

    const METHOD_HEAD = 'HEAD';
    const METHOD_GET = 'GET';
    const METHOD_POST = 'POST';
    const METHOD_PUT = 'PUT';
    const METHOD_PATCH = 'PATCH';
    const METHOD_DELETE = 'DELETE';
    const METHOD_PURGE = 'PURGE';
    const METHOD_OPTIONS = 'OPTIONS';
    const METHOD_TRACE = 'TRACE';
    const METHOD_CONNECT = 'CONNECT';

    /**
     * @var string[]
     */
    protected static $trustedProxies = [];

    /**
     * @var string[]
     */
    protected static $trustedHostPatterns = [];

    /**
     * @var string[]
     */
    protected static $trustedHosts = [];

    protected static $httpMethodParameterOverride = false;

    /**
     * Custom parameters.
     *
     * @var ParameterBag
     */
    public $attributes;

    /**
     * Request body parameters ($_POST).
     *
     * @var InputBag|ParameterBag
     */
    public $request;

    /**
     * Query string parameters ($_GET).
     *
     * @var InputBag
     */
    public $query;

    /**
     * Server and execution environment parameters ($_SERVER).
     *
     * @var ServerBag
     */
    public $server;

    /**
     * Uploaded files ($_FILES).
     *
     * @var FileBag
     */
    public $files;

    /**
     * Cookies ($_COOKIE).
     *
     * @var InputBag
     */
    public $cookies;

    /**
     * Headers (taken from the $_SERVER).
     *
     * @var HeaderBag
     */
    public $headers;

    /**
     * @var string|resource|false|null
     */
    protected $content;

    /**
     * @var array
     */
    protected $languages;

    /**
     * @var array
     */
    protected $charsets;

    /**
     * @var array
     */
    protected $encodings;

    /**
     * @var array
     */
    protected $acceptableContentTypes;

    /**
     * @var string
     */
    protected $pathInfo;

    /**
     * @var string
     */
    protected $requestUri;

    /**
     * @var string
     */
    protected $baseUrl;

    /**
     * @var string
     */
    protected $basePath;

    /**
     * @var string
     */
    protected $method;

    /**
     * @var string
     */
    protected $format;

    /**
     * @var SessionInterface
     */
    protected $session;

    /**
     * @var string
     */
    protected $locale;

    /**
     * @var string
     */
    protected $defaultLocale = 'en';

    /**
     * @var array
     */
    protected static $formats;

    protected static $requestFactory;

    /**
     * @var string|null
     */
    private $preferredFormat;
    private $isHostValid = true;
    private $isForwardedValid = true;

    /**
     * @var bool|null
     */
    private $isSafeContentPreferred;

    private static $trustedHeaderSet = -1;

    private static $forwardedParams = [
        self::HEADER_X_FORWARDED_FOR => 'for',
        self::HEADER_X_FORWARDED_HOST => 'host',
        self::HEADER_X_FORWARDED_PROTO => 'proto',
        self::HEADER_X_FORWARDED_PORT => 'host',
    ];

    /**
     * Names for headers that can be trusted when
     * using trusted proxies.
     *
     * The FORWARDED header is the standard as of rfc7239.
     *
     * The other headers are non-standard, but widely used
     * by popular reverse proxies (like Apache mod_proxy or Amazon EC2).
     */
    private static $trustedHeaders = [
        self::HEADER_FORWARDED => 'FORWARDED',
        self::HEADER_X_FORWARDED_FOR => 'X_FORWARDED_FOR',
        self::HEADER_X_FORWARDED_HOST => 'X_FORWARDED_HOST',
        self::HEADER_X_FORWARDED_PROTO => 'X_FORWARDED_PROTO',
        self::HEADER_X_FORWARDED_PORT => 'X_FORWARDED_PORT',
    ];

    /**
     * @param array                $query      The GET parameters
     * @param array                $request    The POST parameters
     * @param array                $attributes The request attributes (parameters parsed from the PATH_INFO, ...)
     * @param array                $cookies    The COOKIE parameters
     * @param array                $files      The FILES parameters
     * @param array                $server     The SERVER parameters
     * @param string|resource|null $content    The raw body data
     */
    public function __construct(array $query = [], array $request = [], array $attributes = [], array $cookies = [], array $files = [], array $server = [], $content = null)
    {
        $this->initialize($query, $request, $attributes, $cookies, $files, $server, $content);
    }

    /**
     * Sets the parameters for this request.
     *
     * This method also re-initializes all properties.
     *
     * @param array                $query      The GET parameters
     * @param array                $request    The POST parameters
     * @param array                $attributes The request attributes (parameters parsed from the PATH_INFO, ...)
     * @param array                $cookies    The COOKIE parameters
     * @param array                $files      The FILES parameters
     * @param array                $server     The SERVER parameters
     * @param string|resource|null $content    The raw body data
     */
    public function initialize(array $query = [], array $request = [], array $attributes = [], array $cookies = [], array $files = [], array $server = [], $content = null)
    {
        $this->request = new ParameterBag($request);
        $this->query = new InputBag($query);
        $this->attributes = new ParameterBag($attributes);
        $this->cookies = new InputBag($cookies);
        $this->files = new FileBag($files);
        $this->server = new ServerBag($server);
        $this->headers = new HeaderBag($this->server->getHeaders());

        $this->content = $content;
        $this->languages = null;
        $this->charsets = null;
        $this->encodings = null;
        $this->acceptableContentTypes = null;
        $this->pathInfo = null;
        $this->requestUri = null;
        $this->baseUrl = null;
        $this->basePath = null;
        $this->method = null;
        $this->format = null;
    }

    /**
     * Creates a new request with values from PHP's super globals.
     *
     * @return static
     */
    public static function createFromGlobals()
    {
        $request = self::createRequestFromFactory($_GET, $_POST, [], $_COOKIE, $_FILES, $_SERVER);

        if ($_POST) {
            $request->request = new InputBag($_POST);
        } elseif (0 === strpos($request->headers->get('CONTENT_TYPE'), 'application/x-www-form-urlencoded')
            && \in_array(strtoupper($request->server->get('REQUEST_METHOD', 'GET')), ['PUT', 'DELETE', 'PATCH'])
        ) {
            parse_str($request->getContent(), $data);
            $request->request = new InputBag($data);
        }

        return $request;
    }

    /**
     * Creates a Request based on a given URI and configuration.
     *
     * The information contained in the URI always take precedence
     * over the other information (server and parameters).
     *
     * @param string               $uri        The URI
     * @param string               $method     The HTTP method
     * @param array                $parameters The query (GET) or request (POST) parameters
     * @param array                $cookies    The request cookies ($_COOKIE)
     * @param array                $files      The request files ($_FILES)
     * @param array                $server     The server parameters ($_SERVER)
     * @param string|resource|null $content    The raw body data
     *
     * @return static
     */
    public static function create(string $uri, string $method = 'GET', array $parameters = [], array $cookies = [], array $files = [], array $server = [], $content = null)
    {
        $server = array_replace([
            'SERVER_NAME' => 'localhost',
            'SERVER_PORT' => 80,
            'HTTP_HOST' => 'localhost',
            'HTTP_USER_AGENT' => 'Symfony',
            'HTTP_ACCEPT' => 'text/html,application/xhtml+xml,application/xml;q=0.9,*/*;q=0.8',
            'HTTP_ACCEPT_LANGUAGE' => 'en-us,en;q=0.5',
            'HTTP_ACCEPT_CHARSET' => 'ISO-8859-1,utf-8;q=0.7,*;q=0.7',
            'REMOTE_ADDR' => '127.0.0.1',
            'SCRIPT_NAME' => '',
            'SCRIPT_FILENAME' => '',
            'SERVER_PROTOCOL' => 'HTTP/1.1',
            'REQUEST_TIME' => time(),
        ], $server);

        $server['PATH_INFO'] = '';
        $server['REQUEST_METHOD'] = strtoupper($method);

        $components = parse_url($uri);
        if (isset($components['host'])) {
            $server['SERVER_NAME'] = $components['host'];
            $server['HTTP_HOST'] = $components['host'];
        }

        if (isset($components['scheme'])) {
            if ('https' === $components['scheme']) {
                $server['HTTPS'] = 'on';
                $server['SERVER_PORT'] = 443;
            } else {
                unset($server['HTTPS']);
                $server['SERVER_PORT'] = 80;
            }
        }

        if (isset($components['port'])) {
            $server['SERVER_PORT'] = $components['port'];
            $server['HTTP_HOST'] .= ':'.$components['port'];
        }

        if (isset($components['user'])) {
            $server['PHP_AUTH_USER'] = $components['user'];
        }

        if (isset($components['pass'])) {
            $server['PHP_AUTH_PW'] = $components['pass'];
        }

        if (!isset($components['path'])) {
            $components['path'] = '/';
        }

        switch (strtoupper($method)) {
            case 'POST':
            case 'PUT':
            case 'DELETE':
                if (!isset($server['CONTENT_TYPE'])) {
                    $server['CONTENT_TYPE'] = 'application/x-www-form-urlencoded';
                }
                // no break
            case 'PATCH':
                $request = $parameters;
                $query = [];
                break;
            default:
                $request = [];
                $query = $parameters;
                break;
        }

        $queryString = '';
        if (isset($components['query'])) {
            parse_str(html_entity_decode($components['query']), $qs);

            if ($query) {
                $query = array_replace($qs, $query);
                $queryString = http_build_query($query, '', '&');
            } else {
                $query = $qs;
                $queryString = $components['query'];
            }
        } elseif ($query) {
            $queryString = http_build_query($query, '', '&');
        }

        $server['REQUEST_URI'] = $components['path'].('' !== $queryString ? '?'.$queryString : '');
        $server['QUERY_STRING'] = $queryString;

        return self::createRequestFromFactory($query, $request, [], $cookies, $files, $server, $content);
    }

    /**
     * Sets a callable able to create a Request instance.
     *
     * This is mainly useful when you need to override the Request class
     * to keep BC with an existing system. It should not be used for any
     * other purpose.
     */
    public static function setFactory(?callable $callable)
    {
        self::$requestFactory = $callable;
    }

    /**
     * Clones a request and overrides some of its parameters.
     *
     * @param array $query      The GET parameters
     * @param array $request    The POST parameters
     * @param array $attributes The request attributes (parameters parsed from the PATH_INFO, ...)
     * @param array $cookies    The COOKIE parameters
     * @param array $files      The FILES parameters
     * @param array $server     The SERVER parameters
     *
     * @return static
     */
    public function duplicate(array $query = null, array $request = null, array $attributes = null, array $cookies = null, array $files = null, array $server = null)
    {
        $dup = clone $this;
        if (null !== $query) {
            $dup->query = new InputBag($query);
        }
        if (null !== $request) {
            $dup->request = new ParameterBag($request);
        }
        if (null !== $attributes) {
            $dup->attributes = new ParameterBag($attributes);
        }
        if (null !== $cookies) {
            $dup->cookies = new InputBag($cookies);
        }
        if (null !== $files) {
            $dup->files = new FileBag($files);
        }
        if (null !== $server) {
            $dup->server = new ServerBag($server);
            $dup->headers = new HeaderBag($dup->server->getHeaders());
        }
        $dup->languages = null;
        $dup->charsets = null;
        $dup->encodings = null;
        $dup->acceptableContentTypes = null;
        $dup->pathInfo = null;
        $dup->requestUri = null;
        $dup->baseUrl = null;
        $dup->basePath = null;
        $dup->method = null;
        $dup->format = null;

        if (!$dup->get('_format') && $this->get('_format')) {
            $dup->attributes->set('_format', $this->get('_format'));
        }

        if (!$dup->getRequestFormat(null)) {
            $dup->setRequestFormat($this->getRequestFormat(null));
        }

        return $dup;
    }

    /**
     * Clones the current request.
     *
     * Note that the session is not cloned as duplicated requests
     * are most of the time sub-requests of the main one.
     */
    public function __clone()
    {
        $this->query = clone $this->query;
        $this->request = clone $this->request;
        $this->attributes = clone $this->attributes;
        $this->cookies = clone $this->cookies;
        $this->files = clone $this->files;
        $this->server = clone $this->server;
        $this->headers = clone $this->headers;
    }

    /**
     * Returns the request as a string.
     *
     * @return string The request
     */
    public function __toString()
    {
        try {
            $content = $this->getContent();
        } catch (\LogicException $e) {
            if (\PHP_VERSION_ID >= 70400) {
                throw $e;
            }

            return trigger_error($e, \E_USER_ERROR);
        }

        $cookieHeader = '';
        $cookies = [];

        foreach ($this->cookies as $k => $v) {
            $cookies[] = $k.'='.$v;
        }

        if (!empty($cookies)) {
            $cookieHeader = 'Cookie: '.implode('; ', $cookies)."\r\n";
        }

        return
            sprintf('%s %s %s', $this->getMethod(), $this->getRequestUri(), $this->server->get('SERVER_PROTOCOL'))."\r\n".
            $this->headers.
            $cookieHeader."\r\n".
            $content;
    }

    /**
     * Overrides the PHP global variables according to this request instance.
     *
     * It overrides $_GET, $_POST, $_REQUEST, $_SERVER, $_COOKIE.
     * $_FILES is never overridden, see rfc1867
     */
    public function overrideGlobals()
    {
        $this->server->set('QUERY_STRING', static::normalizeQueryString(http_build_query($this->query->all(), '', '&')));

        $_GET = $this->query->all();
        $_POST = $this->request->all();
        $_SERVER = $this->server->all();
        $_COOKIE = $this->cookies->all();

        foreach ($this->headers->all() as $key => $value) {
            $key = strtoupper(str_replace('-', '_', $key));
            if (\in_array($key, ['CONTENT_TYPE', 'CONTENT_LENGTH', 'CONTENT_MD5'], true)) {
                $_SERVER[$key] = implode(', ', $value);
            } else {
                $_SERVER['HTTP_'.$key] = implode(', ', $value);
            }
        }

        $request = ['g' => $_GET, 'p' => $_POST, 'c' => $_COOKIE];

        $requestOrder = ini_get('request_order') ?: ini_get('variables_order');
        $requestOrder = preg_replace('#[^cgp]#', '', strtolower($requestOrder)) ?: 'gp';

        $_REQUEST = [[]];

        foreach (str_split($requestOrder) as $order) {
            $_REQUEST[] = $request[$order];
        }

        $_REQUEST = array_merge(...$_REQUEST);
    }

    /**
     * Sets a list of trusted proxies.
     *
     * You should only list the reverse proxies that you manage directly.
     *
     * @param array $proxies          A list of trusted proxies, the string 'REMOTE_ADDR' will be replaced with $_SERVER['REMOTE_ADDR']
     * @param int   $trustedHeaderSet A bit field of Request::HEADER_*, to set which headers to trust from your proxies
     *
     * @throws \InvalidArgumentException When $trustedHeaderSet is invalid
     */
    public static function setTrustedProxies(array $proxies, int $trustedHeaderSet)
    {
        self::$trustedProxies = array_reduce($proxies, function ($proxies, $proxy) {
            if ('REMOTE_ADDR' !== $proxy) {
                $proxies[] = $proxy;
            } elseif (isset($_SERVER['REMOTE_ADDR'])) {
                $proxies[] = $_SERVER['REMOTE_ADDR'];
            }

            return $proxies;
        }, []);
        self::$trustedHeaderSet = $trustedHeaderSet;
    }

    /**
     * Gets the list of trusted proxies.
     *
     * @return array An array of trusted proxies
     */
    public static function getTrustedProxies()
    {
        return self::$trustedProxies;
    }

    /**
     * Gets the set of trusted headers from trusted proxies.
     *
     * @return int A bit field of Request::HEADER_* that defines which headers are trusted from your proxies
     */
    public static function getTrustedHeaderSet()
    {
        return self::$trustedHeaderSet;
    }

    /**
     * Sets a list of trusted host patterns.
     *
     * You should only list the hosts you manage using regexs.
     *
     * @param array $hostPatterns A list of trusted host patterns
     */
    public static function setTrustedHosts(array $hostPatterns)
    {
        self::$trustedHostPatterns = array_map(function ($hostPattern) {
            return sprintf('{%s}i', $hostPattern);
        }, $hostPatterns);
        // we need to reset trusted hosts on trusted host patterns change
        self::$trustedHosts = [];
    }

    /**
     * Gets the list of trusted host patterns.
     *
     * @return array An array of trusted host patterns
     */
    public static function getTrustedHosts()
    {
        return self::$trustedHostPatterns;
    }

    /**
     * Normalizes a query string.
     *
     * It builds a normalized query string, where keys/value pairs are alphabetized,
     * have consistent escaping and unneeded delimiters are removed.
     *
     * @return string A normalized query string for the Request
     */
    public static function normalizeQueryString(?string $qs)
    {
        if ('' === ($qs ?? '')) {
            return '';
        }

        parse_str($qs, $qs);
        ksort($qs);

        return http_build_query($qs, '', '&', \PHP_QUERY_RFC3986);
    }

    /**
     * Enables support for the _method request parameter to determine the intended HTTP method.
     *
     * Be warned that enabling this feature might lead to CSRF issues in your code.
     * Check that you are using CSRF tokens when required.
     * If the HTTP method parameter override is enabled, an html-form with method "POST" can be altered
     * and used to send a "PUT" or "DELETE" request via the _method request parameter.
     * If these methods are not protected against CSRF, this presents a possible vulnerability.
     *
     * The HTTP method can only be overridden when the real HTTP method is POST.
     */
    public static function enableHttpMethodParameterOverride()
    {
        self::$httpMethodParameterOverride = true;
    }

    /**
     * Checks whether support for the _method request parameter is enabled.
     *
     * @return bool True when the _method request parameter is enabled, false otherwise
     */
    public static function getHttpMethodParameterOverride()
    {
        return self::$httpMethodParameterOverride;
    }

    /**
     * Gets a "parameter" value from any bag.
     *
     * This method is mainly useful for libraries that want to provide some flexibility. If you don't need the
     * flexibility in controllers, it is better to explicitly get request parameters from the appropriate
     * public property instead (attributes, query, request).
     *
     * Order of precedence: PATH (routing placeholders or custom attributes), GET, BODY
     *
     * @param mixed $default The default value if the parameter key does not exist
     *
     * @return mixed
     */
    public function get(string $key, $default = null)
    {
        if ($this !== $result = $this->attributes->get($key, $this)) {
            return $result;
        }

        if ($this->query->has($key)) {
            return $this->query->all()[$key];
        }

        if ($this->request->has($key)) {
            return $this->request->all()[$key];
        }

        return $default;
    }

    /**
     * Gets the Session.
     *
     * @return SessionInterface The session
     */
    public function getSession()
    {
        $session = $this->session;
        if (!$session instanceof SessionInterface && null !== $session) {
            $this->setSession($session = $session());
        }

        if (null === $session) {
<<<<<<< HEAD
            throw new \BadMethodCallException('Session has not been set.');
=======
            @trigger_error(sprintf('Calling "%s()" when no session has been set is deprecated since Symfony 4.1 and will throw an exception in 5.0. Use "hasSession()" instead.', __METHOD__), \E_USER_DEPRECATED);
            // throw new \BadMethodCallException('Session has not been set.');
>>>>>>> 6c2a1c9a
        }

        return $session;
    }

    /**
     * Whether the request contains a Session which was started in one of the
     * previous requests.
     *
     * @return bool
     */
    public function hasPreviousSession()
    {
        // the check for $this->session avoids malicious users trying to fake a session cookie with proper name
        return $this->hasSession() && $this->cookies->has($this->getSession()->getName());
    }

    /**
     * Whether the request contains a Session object.
     *
     * This method does not give any information about the state of the session object,
     * like whether the session is started or not. It is just a way to check if this Request
     * is associated with a Session instance.
     *
     * @return bool true when the Request contains a Session object, false otherwise
     */
    public function hasSession()
    {
        return null !== $this->session;
    }

    public function setSession(SessionInterface $session)
    {
        $this->session = $session;
    }

    /**
     * @internal
     */
    public function setSessionFactory(callable $factory)
    {
        $this->session = $factory;
    }

    /**
     * Returns the client IP addresses.
     *
     * In the returned array the most trusted IP address is first, and the
     * least trusted one last. The "real" client IP address is the last one,
     * but this is also the least trusted one. Trusted proxies are stripped.
     *
     * Use this method carefully; you should use getClientIp() instead.
     *
     * @return array The client IP addresses
     *
     * @see getClientIp()
     */
    public function getClientIps()
    {
        $ip = $this->server->get('REMOTE_ADDR');

        if (!$this->isFromTrustedProxy()) {
            return [$ip];
        }

        return $this->getTrustedValues(self::HEADER_X_FORWARDED_FOR, $ip) ?: [$ip];
    }

    /**
     * Returns the client IP address.
     *
     * This method can read the client IP address from the "X-Forwarded-For" header
     * when trusted proxies were set via "setTrustedProxies()". The "X-Forwarded-For"
     * header value is a comma+space separated list of IP addresses, the left-most
     * being the original client, and each successive proxy that passed the request
     * adding the IP address where it received the request from.
     *
     * If your reverse proxy uses a different header name than "X-Forwarded-For",
     * ("Client-Ip" for instance), configure it via the $trustedHeaderSet
     * argument of the Request::setTrustedProxies() method instead.
     *
     * @return string|null The client IP address
     *
     * @see getClientIps()
     * @see https://wikipedia.org/wiki/X-Forwarded-For
     */
    public function getClientIp()
    {
        $ipAddresses = $this->getClientIps();

        return $ipAddresses[0];
    }

    /**
     * Returns current script name.
     *
     * @return string
     */
    public function getScriptName()
    {
        return $this->server->get('SCRIPT_NAME', $this->server->get('ORIG_SCRIPT_NAME', ''));
    }

    /**
     * Returns the path being requested relative to the executed script.
     *
     * The path info always starts with a /.
     *
     * Suppose this request is instantiated from /mysite on localhost:
     *
     *  * http://localhost/mysite              returns an empty string
     *  * http://localhost/mysite/about        returns '/about'
     *  * http://localhost/mysite/enco%20ded   returns '/enco%20ded'
     *  * http://localhost/mysite/about?var=1  returns '/about'
     *
     * @return string The raw path (i.e. not urldecoded)
     */
    public function getPathInfo()
    {
        if (null === $this->pathInfo) {
            $this->pathInfo = $this->preparePathInfo();
        }

        return $this->pathInfo;
    }

    /**
     * Returns the root path from which this request is executed.
     *
     * Suppose that an index.php file instantiates this request object:
     *
     *  * http://localhost/index.php         returns an empty string
     *  * http://localhost/index.php/page    returns an empty string
     *  * http://localhost/web/index.php     returns '/web'
     *  * http://localhost/we%20b/index.php  returns '/we%20b'
     *
     * @return string The raw path (i.e. not urldecoded)
     */
    public function getBasePath()
    {
        if (null === $this->basePath) {
            $this->basePath = $this->prepareBasePath();
        }

        return $this->basePath;
    }

    /**
     * Returns the root URL from which this request is executed.
     *
     * The base URL never ends with a /.
     *
     * This is similar to getBasePath(), except that it also includes the
     * script filename (e.g. index.php) if one exists.
     *
     * @return string The raw URL (i.e. not urldecoded)
     */
    public function getBaseUrl()
    {
        if (null === $this->baseUrl) {
            $this->baseUrl = $this->prepareBaseUrl();
        }

        return $this->baseUrl;
    }

    /**
     * Gets the request's scheme.
     *
     * @return string
     */
    public function getScheme()
    {
        return $this->isSecure() ? 'https' : 'http';
    }

    /**
     * Returns the port on which the request is made.
     *
     * This method can read the client port from the "X-Forwarded-Port" header
     * when trusted proxies were set via "setTrustedProxies()".
     *
     * The "X-Forwarded-Port" header must contain the client port.
     *
     * @return int|string can be a string if fetched from the server bag
     */
    public function getPort()
    {
        if ($this->isFromTrustedProxy() && $host = $this->getTrustedValues(self::HEADER_X_FORWARDED_PORT)) {
            $host = $host[0];
        } elseif ($this->isFromTrustedProxy() && $host = $this->getTrustedValues(self::HEADER_X_FORWARDED_HOST)) {
            $host = $host[0];
        } elseif (!$host = $this->headers->get('HOST')) {
            return $this->server->get('SERVER_PORT');
        }

        if ('[' === $host[0]) {
            $pos = strpos($host, ':', strrpos($host, ']'));
        } else {
            $pos = strrpos($host, ':');
        }

        if (false !== $pos && $port = substr($host, $pos + 1)) {
            return (int) $port;
        }

        return 'https' === $this->getScheme() ? 443 : 80;
    }

    /**
     * Returns the user.
     *
     * @return string|null
     */
    public function getUser()
    {
        return $this->headers->get('PHP_AUTH_USER');
    }

    /**
     * Returns the password.
     *
     * @return string|null
     */
    public function getPassword()
    {
        return $this->headers->get('PHP_AUTH_PW');
    }

    /**
     * Gets the user info.
     *
     * @return string A user name and, optionally, scheme-specific information about how to gain authorization to access the server
     */
    public function getUserInfo()
    {
        $userinfo = $this->getUser();

        $pass = $this->getPassword();
        if ('' != $pass) {
            $userinfo .= ":$pass";
        }

        return $userinfo;
    }

    /**
     * Returns the HTTP host being requested.
     *
     * The port name will be appended to the host if it's non-standard.
     *
     * @return string
     */
    public function getHttpHost()
    {
        $scheme = $this->getScheme();
        $port = $this->getPort();

        if (('http' == $scheme && 80 == $port) || ('https' == $scheme && 443 == $port)) {
            return $this->getHost();
        }

        return $this->getHost().':'.$port;
    }

    /**
     * Returns the requested URI (path and query string).
     *
     * @return string The raw URI (i.e. not URI decoded)
     */
    public function getRequestUri()
    {
        if (null === $this->requestUri) {
            $this->requestUri = $this->prepareRequestUri();
        }

        return $this->requestUri;
    }

    /**
     * Gets the scheme and HTTP host.
     *
     * If the URL was called with basic authentication, the user
     * and the password are not added to the generated string.
     *
     * @return string The scheme and HTTP host
     */
    public function getSchemeAndHttpHost()
    {
        return $this->getScheme().'://'.$this->getHttpHost();
    }

    /**
     * Generates a normalized URI (URL) for the Request.
     *
     * @return string A normalized URI (URL) for the Request
     *
     * @see getQueryString()
     */
    public function getUri()
    {
        if (null !== $qs = $this->getQueryString()) {
            $qs = '?'.$qs;
        }

        return $this->getSchemeAndHttpHost().$this->getBaseUrl().$this->getPathInfo().$qs;
    }

    /**
     * Generates a normalized URI for the given path.
     *
     * @param string $path A path to use instead of the current one
     *
     * @return string The normalized URI for the path
     */
    public function getUriForPath(string $path)
    {
        return $this->getSchemeAndHttpHost().$this->getBaseUrl().$path;
    }

    /**
     * Returns the path as relative reference from the current Request path.
     *
     * Only the URIs path component (no schema, host etc.) is relevant and must be given.
     * Both paths must be absolute and not contain relative parts.
     * Relative URLs from one resource to another are useful when generating self-contained downloadable document archives.
     * Furthermore, they can be used to reduce the link size in documents.
     *
     * Example target paths, given a base path of "/a/b/c/d":
     * - "/a/b/c/d"     -> ""
     * - "/a/b/c/"      -> "./"
     * - "/a/b/"        -> "../"
     * - "/a/b/c/other" -> "other"
     * - "/a/x/y"       -> "../../x/y"
     *
     * @return string The relative target path
     */
    public function getRelativeUriForPath(string $path)
    {
        // be sure that we are dealing with an absolute path
        if (!isset($path[0]) || '/' !== $path[0]) {
            return $path;
        }

        if ($path === $basePath = $this->getPathInfo()) {
            return '';
        }

        $sourceDirs = explode('/', isset($basePath[0]) && '/' === $basePath[0] ? substr($basePath, 1) : $basePath);
        $targetDirs = explode('/', substr($path, 1));
        array_pop($sourceDirs);
        $targetFile = array_pop($targetDirs);

        foreach ($sourceDirs as $i => $dir) {
            if (isset($targetDirs[$i]) && $dir === $targetDirs[$i]) {
                unset($sourceDirs[$i], $targetDirs[$i]);
            } else {
                break;
            }
        }

        $targetDirs[] = $targetFile;
        $path = str_repeat('../', \count($sourceDirs)).implode('/', $targetDirs);

        // A reference to the same base directory or an empty subdirectory must be prefixed with "./".
        // This also applies to a segment with a colon character (e.g., "file:colon") that cannot be used
        // as the first segment of a relative-path reference, as it would be mistaken for a scheme name
        // (see https://tools.ietf.org/html/rfc3986#section-4.2).
        return !isset($path[0]) || '/' === $path[0]
            || false !== ($colonPos = strpos($path, ':')) && ($colonPos < ($slashPos = strpos($path, '/')) || false === $slashPos)
            ? "./$path" : $path;
    }

    /**
     * Generates the normalized query string for the Request.
     *
     * It builds a normalized query string, where keys/value pairs are alphabetized
     * and have consistent escaping.
     *
     * @return string|null A normalized query string for the Request
     */
    public function getQueryString()
    {
        $qs = static::normalizeQueryString($this->server->get('QUERY_STRING'));

        return '' === $qs ? null : $qs;
    }

    /**
     * Checks whether the request is secure or not.
     *
     * This method can read the client protocol from the "X-Forwarded-Proto" header
     * when trusted proxies were set via "setTrustedProxies()".
     *
     * The "X-Forwarded-Proto" header must contain the protocol: "https" or "http".
     *
     * @return bool
     */
    public function isSecure()
    {
        if ($this->isFromTrustedProxy() && $proto = $this->getTrustedValues(self::HEADER_X_FORWARDED_PROTO)) {
            return \in_array(strtolower($proto[0]), ['https', 'on', 'ssl', '1'], true);
        }

        $https = $this->server->get('HTTPS');

        return !empty($https) && 'off' !== strtolower($https);
    }

    /**
     * Returns the host name.
     *
     * This method can read the client host name from the "X-Forwarded-Host" header
     * when trusted proxies were set via "setTrustedProxies()".
     *
     * The "X-Forwarded-Host" header must contain the client host name.
     *
     * @return string
     *
     * @throws SuspiciousOperationException when the host name is invalid or not trusted
     */
    public function getHost()
    {
        if ($this->isFromTrustedProxy() && $host = $this->getTrustedValues(self::HEADER_X_FORWARDED_HOST)) {
            $host = $host[0];
        } elseif (!$host = $this->headers->get('HOST')) {
            if (!$host = $this->server->get('SERVER_NAME')) {
                $host = $this->server->get('SERVER_ADDR', '');
            }
        }

        // trim and remove port number from host
        // host is lowercase as per RFC 952/2181
        $host = strtolower(preg_replace('/:\d+$/', '', trim($host)));

        // as the host can come from the user (HTTP_HOST and depending on the configuration, SERVER_NAME too can come from the user)
        // check that it does not contain forbidden characters (see RFC 952 and RFC 2181)
        // use preg_replace() instead of preg_match() to prevent DoS attacks with long host names
        if ($host && '' !== preg_replace('/(?:^\[)?[a-zA-Z0-9-:\]_]+\.?/', '', $host)) {
            if (!$this->isHostValid) {
                return '';
            }
            $this->isHostValid = false;

            throw new SuspiciousOperationException(sprintf('Invalid Host "%s".', $host));
        }

        if (\count(self::$trustedHostPatterns) > 0) {
            // to avoid host header injection attacks, you should provide a list of trusted host patterns

            if (\in_array($host, self::$trustedHosts)) {
                return $host;
            }

            foreach (self::$trustedHostPatterns as $pattern) {
                if (preg_match($pattern, $host)) {
                    self::$trustedHosts[] = $host;

                    return $host;
                }
            }

            if (!$this->isHostValid) {
                return '';
            }
            $this->isHostValid = false;

            throw new SuspiciousOperationException(sprintf('Untrusted Host "%s".', $host));
        }

        return $host;
    }

    /**
     * Sets the request method.
     */
    public function setMethod(string $method)
    {
        $this->method = null;
        $this->server->set('REQUEST_METHOD', $method);
    }

    /**
     * Gets the request "intended" method.
     *
     * If the X-HTTP-Method-Override header is set, and if the method is a POST,
     * then it is used to determine the "real" intended HTTP method.
     *
     * The _method request parameter can also be used to determine the HTTP method,
     * but only if enableHttpMethodParameterOverride() has been called.
     *
     * The method is always an uppercased string.
     *
     * @return string The request method
     *
     * @see getRealMethod()
     */
    public function getMethod()
    {
        if (null !== $this->method) {
            return $this->method;
        }

        $this->method = strtoupper($this->server->get('REQUEST_METHOD', 'GET'));

        if ('POST' !== $this->method) {
            return $this->method;
        }

        $method = $this->headers->get('X-HTTP-METHOD-OVERRIDE');

        if (!$method && self::$httpMethodParameterOverride) {
            $method = $this->request->get('_method', $this->query->get('_method', 'POST'));
        }

        if (!\is_string($method)) {
            return $this->method;
        }

        $method = strtoupper($method);

        if (\in_array($method, ['GET', 'HEAD', 'POST', 'PUT', 'DELETE', 'CONNECT', 'OPTIONS', 'PATCH', 'PURGE', 'TRACE'], true)) {
            return $this->method = $method;
        }

        if (!preg_match('/^[A-Z]++$/D', $method)) {
            throw new SuspiciousOperationException(sprintf('Invalid method override "%s".', $method));
        }

        return $this->method = $method;
    }

    /**
     * Gets the "real" request method.
     *
     * @return string The request method
     *
     * @see getMethod()
     */
    public function getRealMethod()
    {
        return strtoupper($this->server->get('REQUEST_METHOD', 'GET'));
    }

    /**
     * Gets the mime type associated with the format.
     *
     * @return string|null The associated mime type (null if not found)
     */
    public function getMimeType(string $format)
    {
        if (null === static::$formats) {
            static::initializeFormats();
        }

        return isset(static::$formats[$format]) ? static::$formats[$format][0] : null;
    }

    /**
     * Gets the mime types associated with the format.
     *
     * @return array The associated mime types
     */
    public static function getMimeTypes(string $format)
    {
        if (null === static::$formats) {
            static::initializeFormats();
        }

        return isset(static::$formats[$format]) ? static::$formats[$format] : [];
    }

    /**
     * Gets the format associated with the mime type.
     *
     * @return string|null The format (null if not found)
     */
    public function getFormat(?string $mimeType)
    {
        $canonicalMimeType = null;
        if (false !== $pos = strpos($mimeType, ';')) {
            $canonicalMimeType = trim(substr($mimeType, 0, $pos));
        }

        if (null === static::$formats) {
            static::initializeFormats();
        }

        foreach (static::$formats as $format => $mimeTypes) {
            if (\in_array($mimeType, (array) $mimeTypes)) {
                return $format;
            }
            if (null !== $canonicalMimeType && \in_array($canonicalMimeType, (array) $mimeTypes)) {
                return $format;
            }
        }

        return null;
    }

    /**
     * Associates a format with mime types.
     *
     * @param string|array $mimeTypes The associated mime types (the preferred one must be the first as it will be used as the content type)
     */
    public function setFormat(?string $format, $mimeTypes)
    {
        if (null === static::$formats) {
            static::initializeFormats();
        }

        static::$formats[$format] = \is_array($mimeTypes) ? $mimeTypes : [$mimeTypes];
    }

    /**
     * Gets the request format.
     *
     * Here is the process to determine the format:
     *
     *  * format defined by the user (with setRequestFormat())
     *  * _format request attribute
     *  * $default
     *
     * @see getPreferredFormat
     *
     * @return string|null The request format
     */
    public function getRequestFormat(?string $default = 'html')
    {
        if (null === $this->format) {
            $this->format = $this->attributes->get('_format');
        }

        return null === $this->format ? $default : $this->format;
    }

    /**
     * Sets the request format.
     */
    public function setRequestFormat(?string $format)
    {
        $this->format = $format;
    }

    /**
     * Gets the format associated with the request.
     *
     * @return string|null The format (null if no content type is present)
     */
    public function getContentType()
    {
        return $this->getFormat($this->headers->get('CONTENT_TYPE'));
    }

    /**
     * Sets the default locale.
     */
    public function setDefaultLocale(string $locale)
    {
        $this->defaultLocale = $locale;

        if (null === $this->locale) {
            $this->setPhpDefaultLocale($locale);
        }
    }

    /**
     * Get the default locale.
     *
     * @return string
     */
    public function getDefaultLocale()
    {
        return $this->defaultLocale;
    }

    /**
     * Sets the locale.
     */
    public function setLocale(string $locale)
    {
        $this->setPhpDefaultLocale($this->locale = $locale);
    }

    /**
     * Get the locale.
     *
     * @return string
     */
    public function getLocale()
    {
        return null === $this->locale ? $this->defaultLocale : $this->locale;
    }

    /**
     * Checks if the request method is of specified type.
     *
     * @param string $method Uppercase request method (GET, POST etc)
     *
     * @return bool
     */
    public function isMethod(string $method)
    {
        return $this->getMethod() === strtoupper($method);
    }

    /**
     * Checks whether or not the method is safe.
     *
     * @see https://tools.ietf.org/html/rfc7231#section-4.2.1
     *
     * @return bool
     */
    public function isMethodSafe()
    {
<<<<<<< HEAD
=======
        if (\func_num_args() > 0) {
            @trigger_error(sprintf('Passing arguments to "%s()" has been deprecated since Symfony 4.4; use "%s::isMethodCacheable()" to check if the method is cacheable instead.', __METHOD__, __CLASS__), \E_USER_DEPRECATED);
        }

>>>>>>> 6c2a1c9a
        return \in_array($this->getMethod(), ['GET', 'HEAD', 'OPTIONS', 'TRACE']);
    }

    /**
     * Checks whether or not the method is idempotent.
     *
     * @return bool
     */
    public function isMethodIdempotent()
    {
        return \in_array($this->getMethod(), ['HEAD', 'GET', 'PUT', 'DELETE', 'TRACE', 'OPTIONS', 'PURGE']);
    }

    /**
     * Checks whether the method is cacheable or not.
     *
     * @see https://tools.ietf.org/html/rfc7231#section-4.2.3
     *
     * @return bool True for GET and HEAD, false otherwise
     */
    public function isMethodCacheable()
    {
        return \in_array($this->getMethod(), ['GET', 'HEAD']);
    }

    /**
     * Returns the protocol version.
     *
     * If the application is behind a proxy, the protocol version used in the
     * requests between the client and the proxy and between the proxy and the
     * server might be different. This returns the former (from the "Via" header)
     * if the proxy is trusted (see "setTrustedProxies()"), otherwise it returns
     * the latter (from the "SERVER_PROTOCOL" server parameter).
     *
     * @return string
     */
    public function getProtocolVersion()
    {
        if ($this->isFromTrustedProxy()) {
            preg_match('~^(HTTP/)?([1-9]\.[0-9]) ~', $this->headers->get('Via'), $matches);

            if ($matches) {
                return 'HTTP/'.$matches[2];
            }
        }

        return $this->server->get('SERVER_PROTOCOL');
    }

    /**
     * Returns the request body content.
     *
     * @param bool $asResource If true, a resource will be returned
     *
     * @return string|resource The request body content or a resource to read the body stream
     *
     * @throws \LogicException
     */
    public function getContent(bool $asResource = false)
    {
        $currentContentIsResource = \is_resource($this->content);

        if (true === $asResource) {
            if ($currentContentIsResource) {
                rewind($this->content);

                return $this->content;
            }

            // Content passed in parameter (test)
            if (\is_string($this->content)) {
                $resource = fopen('php://temp', 'r+');
                fwrite($resource, $this->content);
                rewind($resource);

                return $resource;
            }

            $this->content = false;

            return fopen('php://input', 'rb');
        }

        if ($currentContentIsResource) {
            rewind($this->content);

            return stream_get_contents($this->content);
        }

        if (null === $this->content || false === $this->content) {
            $this->content = file_get_contents('php://input');
        }

        return $this->content;
    }

    /**
     * Gets the Etags.
     *
     * @return array The entity tags
     */
    public function getETags()
    {
        return preg_split('/\s*,\s*/', $this->headers->get('if_none_match'), null, \PREG_SPLIT_NO_EMPTY);
    }

    /**
     * @return bool
     */
    public function isNoCache()
    {
        return $this->headers->hasCacheControlDirective('no-cache') || 'no-cache' == $this->headers->get('Pragma');
    }

    /**
     * Gets the preferred format for the response by inspecting, in the following order:
     *   * the request format set using setRequestFormat;
     *   * the values of the Accept HTTP header.
     *
     * Note that if you use this method, you should send the "Vary: Accept" header
     * in the response to prevent any issues with intermediary HTTP caches.
     */
    public function getPreferredFormat(?string $default = 'html'): ?string
    {
        if (null !== $this->preferredFormat || null !== $this->preferredFormat = $this->getRequestFormat(null)) {
            return $this->preferredFormat;
        }

        foreach ($this->getAcceptableContentTypes() as $mimeType) {
            if ($this->preferredFormat = $this->getFormat($mimeType)) {
                return $this->preferredFormat;
            }
        }

        return $default;
    }

    /**
     * Returns the preferred language.
     *
     * @param string[] $locales An array of ordered available locales
     *
     * @return string|null The preferred locale
     */
    public function getPreferredLanguage(array $locales = null)
    {
        $preferredLanguages = $this->getLanguages();

        if (empty($locales)) {
            return isset($preferredLanguages[0]) ? $preferredLanguages[0] : null;
        }

        if (!$preferredLanguages) {
            return $locales[0];
        }

        $extendedPreferredLanguages = [];
        foreach ($preferredLanguages as $language) {
            $extendedPreferredLanguages[] = $language;
            if (false !== $position = strpos($language, '_')) {
                $superLanguage = substr($language, 0, $position);
                if (!\in_array($superLanguage, $preferredLanguages)) {
                    $extendedPreferredLanguages[] = $superLanguage;
                }
            }
        }

        $preferredLanguages = array_values(array_intersect($extendedPreferredLanguages, $locales));

        return isset($preferredLanguages[0]) ? $preferredLanguages[0] : $locales[0];
    }

    /**
     * Gets a list of languages acceptable by the client browser.
     *
     * @return array Languages ordered in the user browser preferences
     */
    public function getLanguages()
    {
        if (null !== $this->languages) {
            return $this->languages;
        }

        $languages = AcceptHeader::fromString($this->headers->get('Accept-Language'))->all();
        $this->languages = [];
        foreach ($languages as $lang => $acceptHeaderItem) {
            if (false !== strpos($lang, '-')) {
                $codes = explode('-', $lang);
                if ('i' === $codes[0]) {
                    // Language not listed in ISO 639 that are not variants
                    // of any listed language, which can be registered with the
                    // i-prefix, such as i-cherokee
                    if (\count($codes) > 1) {
                        $lang = $codes[1];
                    }
                } else {
                    for ($i = 0, $max = \count($codes); $i < $max; ++$i) {
                        if (0 === $i) {
                            $lang = strtolower($codes[0]);
                        } else {
                            $lang .= '_'.strtoupper($codes[$i]);
                        }
                    }
                }
            }

            $this->languages[] = $lang;
        }

        return $this->languages;
    }

    /**
     * Gets a list of charsets acceptable by the client browser.
     *
     * @return array List of charsets in preferable order
     */
    public function getCharsets()
    {
        if (null !== $this->charsets) {
            return $this->charsets;
        }

        return $this->charsets = array_keys(AcceptHeader::fromString($this->headers->get('Accept-Charset'))->all());
    }

    /**
     * Gets a list of encodings acceptable by the client browser.
     *
     * @return array List of encodings in preferable order
     */
    public function getEncodings()
    {
        if (null !== $this->encodings) {
            return $this->encodings;
        }

        return $this->encodings = array_keys(AcceptHeader::fromString($this->headers->get('Accept-Encoding'))->all());
    }

    /**
     * Gets a list of content types acceptable by the client browser.
     *
     * @return array List of content types in preferable order
     */
    public function getAcceptableContentTypes()
    {
        if (null !== $this->acceptableContentTypes) {
            return $this->acceptableContentTypes;
        }

        return $this->acceptableContentTypes = array_keys(AcceptHeader::fromString($this->headers->get('Accept'))->all());
    }

    /**
     * Returns true if the request is a XMLHttpRequest.
     *
     * It works if your JavaScript library sets an X-Requested-With HTTP header.
     * It is known to work with common JavaScript frameworks:
     *
     * @see https://wikipedia.org/wiki/List_of_Ajax_frameworks#JavaScript
     *
     * @return bool true if the request is an XMLHttpRequest, false otherwise
     */
    public function isXmlHttpRequest()
    {
        return 'XMLHttpRequest' == $this->headers->get('X-Requested-With');
    }

    /**
     * Checks whether the client browser prefers safe content or not according to RFC8674.
     *
     * @see https://tools.ietf.org/html/rfc8674
     */
    public function preferSafeContent(): bool
    {
        if (null !== $this->isSafeContentPreferred) {
            return $this->isSafeContentPreferred;
        }

        if (!$this->isSecure()) {
            // see https://tools.ietf.org/html/rfc8674#section-3
            $this->isSafeContentPreferred = false;

            return $this->isSafeContentPreferred;
        }

        $this->isSafeContentPreferred = AcceptHeader::fromString($this->headers->get('Prefer'))->has('safe');

        return $this->isSafeContentPreferred;
    }

    /*
     * The following methods are derived from code of the Zend Framework (1.10dev - 2010-01-24)
     *
     * Code subject to the new BSD license (https://framework.zend.com/license).
     *
     * Copyright (c) 2005-2010 Zend Technologies USA Inc. (https://www.zend.com/)
     */

    protected function prepareRequestUri()
    {
        $requestUri = '';

        if ('1' == $this->server->get('IIS_WasUrlRewritten') && '' != $this->server->get('UNENCODED_URL')) {
            // IIS7 with URL Rewrite: make sure we get the unencoded URL (double slash problem)
            $requestUri = $this->server->get('UNENCODED_URL');
            $this->server->remove('UNENCODED_URL');
            $this->server->remove('IIS_WasUrlRewritten');
        } elseif ($this->server->has('REQUEST_URI')) {
            $requestUri = $this->server->get('REQUEST_URI');

            if ('' !== $requestUri && '/' === $requestUri[0]) {
                // To only use path and query remove the fragment.
                if (false !== $pos = strpos($requestUri, '#')) {
                    $requestUri = substr($requestUri, 0, $pos);
                }
            } else {
                // HTTP proxy reqs setup request URI with scheme and host [and port] + the URL path,
                // only use URL path.
                $uriComponents = parse_url($requestUri);

                if (isset($uriComponents['path'])) {
                    $requestUri = $uriComponents['path'];
                }

                if (isset($uriComponents['query'])) {
                    $requestUri .= '?'.$uriComponents['query'];
                }
            }
        } elseif ($this->server->has('ORIG_PATH_INFO')) {
            // IIS 5.0, PHP as CGI
            $requestUri = $this->server->get('ORIG_PATH_INFO');
            if ('' != $this->server->get('QUERY_STRING')) {
                $requestUri .= '?'.$this->server->get('QUERY_STRING');
            }
            $this->server->remove('ORIG_PATH_INFO');
        }

        // normalize the request URI to ease creating sub-requests from this request
        $this->server->set('REQUEST_URI', $requestUri);

        return $requestUri;
    }

    /**
     * Prepares the base URL.
     *
     * @return string
     */
    protected function prepareBaseUrl()
    {
        $filename = basename($this->server->get('SCRIPT_FILENAME'));

        if (basename($this->server->get('SCRIPT_NAME')) === $filename) {
            $baseUrl = $this->server->get('SCRIPT_NAME');
        } elseif (basename($this->server->get('PHP_SELF')) === $filename) {
            $baseUrl = $this->server->get('PHP_SELF');
        } elseif (basename($this->server->get('ORIG_SCRIPT_NAME')) === $filename) {
            $baseUrl = $this->server->get('ORIG_SCRIPT_NAME'); // 1and1 shared hosting compatibility
        } else {
            // Backtrack up the script_filename to find the portion matching
            // php_self
            $path = $this->server->get('PHP_SELF', '');
            $file = $this->server->get('SCRIPT_FILENAME', '');
            $segs = explode('/', trim($file, '/'));
            $segs = array_reverse($segs);
            $index = 0;
            $last = \count($segs);
            $baseUrl = '';
            do {
                $seg = $segs[$index];
                $baseUrl = '/'.$seg.$baseUrl;
                ++$index;
            } while ($last > $index && (false !== $pos = strpos($path, $baseUrl)) && 0 != $pos);
        }

        // Does the baseUrl have anything in common with the request_uri?
        $requestUri = $this->getRequestUri();
        if ('' !== $requestUri && '/' !== $requestUri[0]) {
            $requestUri = '/'.$requestUri;
        }

        if ($baseUrl && null !== $prefix = $this->getUrlencodedPrefix($requestUri, $baseUrl)) {
            // full $baseUrl matches
            return $prefix;
        }

        if ($baseUrl && null !== $prefix = $this->getUrlencodedPrefix($requestUri, rtrim(\dirname($baseUrl), '/'.\DIRECTORY_SEPARATOR).'/')) {
            // directory portion of $baseUrl matches
            return rtrim($prefix, '/'.\DIRECTORY_SEPARATOR);
        }

        $truncatedRequestUri = $requestUri;
        if (false !== $pos = strpos($requestUri, '?')) {
            $truncatedRequestUri = substr($requestUri, 0, $pos);
        }

        $basename = basename($baseUrl);
        if (empty($basename) || !strpos(rawurldecode($truncatedRequestUri), $basename)) {
            // no match whatsoever; set it blank
            return '';
        }

        // If using mod_rewrite or ISAPI_Rewrite strip the script filename
        // out of baseUrl. $pos !== 0 makes sure it is not matching a value
        // from PATH_INFO or QUERY_STRING
        if (\strlen($requestUri) >= \strlen($baseUrl) && (false !== $pos = strpos($requestUri, $baseUrl)) && 0 !== $pos) {
            $baseUrl = substr($requestUri, 0, $pos + \strlen($baseUrl));
        }

        return rtrim($baseUrl, '/'.\DIRECTORY_SEPARATOR);
    }

    /**
     * Prepares the base path.
     *
     * @return string base path
     */
    protected function prepareBasePath()
    {
        $baseUrl = $this->getBaseUrl();
        if (empty($baseUrl)) {
            return '';
        }

        $filename = basename($this->server->get('SCRIPT_FILENAME'));
        if (basename($baseUrl) === $filename) {
            $basePath = \dirname($baseUrl);
        } else {
            $basePath = $baseUrl;
        }

        if ('\\' === \DIRECTORY_SEPARATOR) {
            $basePath = str_replace('\\', '/', $basePath);
        }

        return rtrim($basePath, '/');
    }

    /**
     * Prepares the path info.
     *
     * @return string path info
     */
    protected function preparePathInfo()
    {
        if (null === ($requestUri = $this->getRequestUri())) {
            return '/';
        }

        // Remove the query string from REQUEST_URI
        if (false !== $pos = strpos($requestUri, '?')) {
            $requestUri = substr($requestUri, 0, $pos);
        }
        if ('' !== $requestUri && '/' !== $requestUri[0]) {
            $requestUri = '/'.$requestUri;
        }

        if (null === ($baseUrl = $this->getBaseUrl())) {
            return $requestUri;
        }

        $pathInfo = substr($requestUri, \strlen($baseUrl));
        if (false === $pathInfo || '' === $pathInfo) {
            // If substr() returns false then PATH_INFO is set to an empty string
            return '/';
        }

        return (string) $pathInfo;
    }

    /**
     * Initializes HTTP request formats.
     */
    protected static function initializeFormats()
    {
        static::$formats = [
            'html' => ['text/html', 'application/xhtml+xml'],
            'txt' => ['text/plain'],
            'js' => ['application/javascript', 'application/x-javascript', 'text/javascript'],
            'css' => ['text/css'],
            'json' => ['application/json', 'application/x-json'],
            'jsonld' => ['application/ld+json'],
            'xml' => ['text/xml', 'application/xml', 'application/x-xml'],
            'rdf' => ['application/rdf+xml'],
            'atom' => ['application/atom+xml'],
            'rss' => ['application/rss+xml'],
            'form' => ['application/x-www-form-urlencoded'],
        ];
    }

    private function setPhpDefaultLocale(string $locale): void
    {
        // if either the class Locale doesn't exist, or an exception is thrown when
        // setting the default locale, the intl module is not installed, and
        // the call can be ignored:
        try {
            if (class_exists('Locale', false)) {
                \Locale::setDefault($locale);
            }
        } catch (\Exception $e) {
        }
    }

    /**
     * Returns the prefix as encoded in the string when the string starts with
     * the given prefix, null otherwise.
     */
    private function getUrlencodedPrefix(string $string, string $prefix): ?string
    {
        if (0 !== strpos(rawurldecode($string), $prefix)) {
            return null;
        }

        $len = \strlen($prefix);

        if (preg_match(sprintf('#^(%%[[:xdigit:]]{2}|.){%d}#', $len), $string, $match)) {
            return $match[0];
        }

        return null;
    }

    private static function createRequestFromFactory(array $query = [], array $request = [], array $attributes = [], array $cookies = [], array $files = [], array $server = [], $content = null): self
    {
        if (self::$requestFactory) {
            $request = (self::$requestFactory)($query, $request, $attributes, $cookies, $files, $server, $content);

            if (!$request instanceof self) {
                throw new \LogicException('The Request factory must return an instance of Symfony\Component\HttpFoundation\Request.');
            }

            return $request;
        }

        return new static($query, $request, $attributes, $cookies, $files, $server, $content);
    }

    /**
     * Indicates whether this request originated from a trusted proxy.
     *
     * This can be useful to determine whether or not to trust the
     * contents of a proxy-specific header.
     *
     * @return bool true if the request came from a trusted proxy, false otherwise
     */
    public function isFromTrustedProxy()
    {
        return self::$trustedProxies && IpUtils::checkIp($this->server->get('REMOTE_ADDR'), self::$trustedProxies);
    }

    private function getTrustedValues(int $type, string $ip = null): array
    {
        $clientValues = [];
        $forwardedValues = [];

        if ((self::$trustedHeaderSet & $type) && $this->headers->has(self::$trustedHeaders[$type])) {
            foreach (explode(',', $this->headers->get(self::$trustedHeaders[$type])) as $v) {
                $clientValues[] = (self::HEADER_X_FORWARDED_PORT === $type ? '0.0.0.0:' : '').trim($v);
            }
        }

        if ((self::$trustedHeaderSet & self::HEADER_FORWARDED) && $this->headers->has(self::$trustedHeaders[self::HEADER_FORWARDED])) {
            $forwarded = $this->headers->get(self::$trustedHeaders[self::HEADER_FORWARDED]);
            $parts = HeaderUtils::split($forwarded, ',;=');
            $forwardedValues = [];
            $param = self::$forwardedParams[$type];
            foreach ($parts as $subParts) {
                if (null === $v = HeaderUtils::combine($subParts)[$param] ?? null) {
                    continue;
                }
                if (self::HEADER_X_FORWARDED_PORT === $type) {
                    if (']' === substr($v, -1) || false === $v = strrchr($v, ':')) {
                        $v = $this->isSecure() ? ':443' : ':80';
                    }
                    $v = '0.0.0.0'.$v;
                }
                $forwardedValues[] = $v;
            }
        }

        if (null !== $ip) {
            $clientValues = $this->normalizeAndFilterClientIps($clientValues, $ip);
            $forwardedValues = $this->normalizeAndFilterClientIps($forwardedValues, $ip);
        }

        if ($forwardedValues === $clientValues || !$clientValues) {
            return $forwardedValues;
        }

        if (!$forwardedValues) {
            return $clientValues;
        }

        if (!$this->isForwardedValid) {
            return null !== $ip ? ['0.0.0.0', $ip] : [];
        }
        $this->isForwardedValid = false;

        throw new ConflictingHeadersException(sprintf('The request has both a trusted "%s" header and a trusted "%s" header, conflicting with each other. You should either configure your proxy to remove one of them, or configure your project to distrust the offending one.', self::$trustedHeaders[self::HEADER_FORWARDED], self::$trustedHeaders[$type]));
    }

    private function normalizeAndFilterClientIps(array $clientIps, string $ip): array
    {
        if (!$clientIps) {
            return [];
        }
        $clientIps[] = $ip; // Complete the IP chain with the IP the request actually came from
        $firstTrustedIp = null;

        foreach ($clientIps as $key => $clientIp) {
            if (strpos($clientIp, '.')) {
                // Strip :port from IPv4 addresses. This is allowed in Forwarded
                // and may occur in X-Forwarded-For.
                $i = strpos($clientIp, ':');
                if ($i) {
                    $clientIps[$key] = $clientIp = substr($clientIp, 0, $i);
                }
            } elseif (0 === strpos($clientIp, '[')) {
                // Strip brackets and :port from IPv6 addresses.
                $i = strpos($clientIp, ']', 1);
                $clientIps[$key] = $clientIp = substr($clientIp, 1, $i - 1);
            }

            if (!filter_var($clientIp, \FILTER_VALIDATE_IP)) {
                unset($clientIps[$key]);

                continue;
            }

            if (IpUtils::checkIp($clientIp, self::$trustedProxies)) {
                unset($clientIps[$key]);

                // Fallback to this when the client IP falls into the range of trusted proxies
                if (null === $firstTrustedIp) {
                    $firstTrustedIp = $clientIp;
                }
            }
        }

        // Now the IP chain contains only untrusted proxies and the client IP
        return $clientIps ? array_reverse($clientIps) : [$firstTrustedIp];
    }
}<|MERGE_RESOLUTION|>--- conflicted
+++ resolved
@@ -735,12 +735,7 @@
         }
 
         if (null === $session) {
-<<<<<<< HEAD
             throw new \BadMethodCallException('Session has not been set.');
-=======
-            @trigger_error(sprintf('Calling "%s()" when no session has been set is deprecated since Symfony 4.1 and will throw an exception in 5.0. Use "hasSession()" instead.', __METHOD__), \E_USER_DEPRECATED);
-            // throw new \BadMethodCallException('Session has not been set.');
->>>>>>> 6c2a1c9a
         }
 
         return $session;
@@ -1456,13 +1451,6 @@
      */
     public function isMethodSafe()
     {
-<<<<<<< HEAD
-=======
-        if (\func_num_args() > 0) {
-            @trigger_error(sprintf('Passing arguments to "%s()" has been deprecated since Symfony 4.4; use "%s::isMethodCacheable()" to check if the method is cacheable instead.', __METHOD__, __CLASS__), \E_USER_DEPRECATED);
-        }
-
->>>>>>> 6c2a1c9a
         return \in_array($this->getMethod(), ['GET', 'HEAD', 'OPTIONS', 'TRACE']);
     }
 
