<?php

/*
 * This file is part of the Symfony package.
 *
 * (c) Fabien Potencier <fabien@symfony.com>
 *
 * For the full copyright and license information, please view the LICENSE
 * file that was distributed with this source code.
 */

namespace Symfony\Component\Filesystem\Tests;

/**
 * Test class for Filesystem.
 */
class FilesystemTest extends FilesystemTestCase
{
    public function testCopyCreatesNewFile()
    {
        $sourceFilePath = $this->workspace.DIRECTORY_SEPARATOR.'copy_source_file';
        $targetFilePath = $this->workspace.DIRECTORY_SEPARATOR.'copy_target_file';

        file_put_contents($sourceFilePath, 'SOURCE FILE');

        $this->filesystem->copy($sourceFilePath, $targetFilePath);

        $this->assertFileExists($targetFilePath);
        $this->assertStringEqualsFile($targetFilePath, 'SOURCE FILE');
    }

    /**
     * @expectedException \Symfony\Component\Filesystem\Exception\IOException
     */
    public function testCopyFails()
    {
        $sourceFilePath = $this->workspace.DIRECTORY_SEPARATOR.'copy_source_file';
        $targetFilePath = $this->workspace.DIRECTORY_SEPARATOR.'copy_target_file';

        $this->filesystem->copy($sourceFilePath, $targetFilePath);
    }

    /**
     * @expectedException \Symfony\Component\Filesystem\Exception\IOException
     */
    public function testCopyUnreadableFileFails()
    {
        // skip test on Windows; PHP can't easily set file as unreadable on Windows
        if ('\\' === DIRECTORY_SEPARATOR) {
            $this->markTestSkipped('This test cannot run on Windows.');
        }

        $sourceFilePath = $this->workspace.DIRECTORY_SEPARATOR.'copy_source_file';
        $targetFilePath = $this->workspace.DIRECTORY_SEPARATOR.'copy_target_file';

        file_put_contents($sourceFilePath, 'SOURCE FILE');

        // make sure target cannot be read
        $this->filesystem->chmod($sourceFilePath, 0222);

        $this->filesystem->copy($sourceFilePath, $targetFilePath);
    }

    public function testCopyOverridesExistingFileIfModified()
    {
        $sourceFilePath = $this->workspace.DIRECTORY_SEPARATOR.'copy_source_file';
        $targetFilePath = $this->workspace.DIRECTORY_SEPARATOR.'copy_target_file';

        file_put_contents($sourceFilePath, 'SOURCE FILE');
        file_put_contents($targetFilePath, 'TARGET FILE');
        touch($targetFilePath, time() - 1000);

        $this->filesystem->copy($sourceFilePath, $targetFilePath);

        $this->assertFileExists($targetFilePath);
        $this->assertStringEqualsFile($targetFilePath, 'SOURCE FILE');
    }

    public function testCopyDoesNotOverrideExistingFileByDefault()
    {
        $sourceFilePath = $this->workspace.DIRECTORY_SEPARATOR.'copy_source_file';
        $targetFilePath = $this->workspace.DIRECTORY_SEPARATOR.'copy_target_file';

        file_put_contents($sourceFilePath, 'SOURCE FILE');
        file_put_contents($targetFilePath, 'TARGET FILE');

        // make sure both files have the same modification time
        $modificationTime = time() - 1000;
        touch($sourceFilePath, $modificationTime);
        touch($targetFilePath, $modificationTime);

        $this->filesystem->copy($sourceFilePath, $targetFilePath);

        $this->assertFileExists($targetFilePath);
        $this->assertStringEqualsFile($targetFilePath, 'TARGET FILE');
    }

    public function testCopyOverridesExistingFileIfForced()
    {
        $sourceFilePath = $this->workspace.DIRECTORY_SEPARATOR.'copy_source_file';
        $targetFilePath = $this->workspace.DIRECTORY_SEPARATOR.'copy_target_file';

        file_put_contents($sourceFilePath, 'SOURCE FILE');
        file_put_contents($targetFilePath, 'TARGET FILE');

        // make sure both files have the same modification time
        $modificationTime = time() - 1000;
        touch($sourceFilePath, $modificationTime);
        touch($targetFilePath, $modificationTime);

        $this->filesystem->copy($sourceFilePath, $targetFilePath, true);

        $this->assertFileExists($targetFilePath);
        $this->assertStringEqualsFile($targetFilePath, 'SOURCE FILE');
    }

    /**
     * @expectedException \Symfony\Component\Filesystem\Exception\IOException
     */
    public function testCopyWithOverrideWithReadOnlyTargetFails()
    {
        // skip test on Windows; PHP can't easily set file as unwritable on Windows
        if ('\\' === DIRECTORY_SEPARATOR) {
            $this->markTestSkipped('This test cannot run on Windows.');
        }

        $sourceFilePath = $this->workspace.DIRECTORY_SEPARATOR.'copy_source_file';
        $targetFilePath = $this->workspace.DIRECTORY_SEPARATOR.'copy_target_file';

        file_put_contents($sourceFilePath, 'SOURCE FILE');
        file_put_contents($targetFilePath, 'TARGET FILE');

        // make sure both files have the same modification time
        $modificationTime = time() - 1000;
        touch($sourceFilePath, $modificationTime);
        touch($targetFilePath, $modificationTime);

        // make sure target is read-only
        $this->filesystem->chmod($targetFilePath, 0444);

        $this->filesystem->copy($sourceFilePath, $targetFilePath, true);
    }

    public function testCopyCreatesTargetDirectoryIfItDoesNotExist()
    {
        $sourceFilePath = $this->workspace.DIRECTORY_SEPARATOR.'copy_source_file';
        $targetFileDirectory = $this->workspace.DIRECTORY_SEPARATOR.'directory';
        $targetFilePath = $targetFileDirectory.DIRECTORY_SEPARATOR.'copy_target_file';

        file_put_contents($sourceFilePath, 'SOURCE FILE');

        $this->filesystem->copy($sourceFilePath, $targetFilePath);

        $this->assertTrue(is_dir($targetFileDirectory));
        $this->assertFileExists($targetFilePath);
        $this->assertStringEqualsFile($targetFilePath, 'SOURCE FILE');
    }

    /**
     * @group network
     */
    public function testCopyForOriginUrlsAndExistingLocalFileDefaultsToCopy()
    {
        $sourceFilePath = 'http://symfony.com/images/common/logo/logo_symfony_header.png';
        $targetFilePath = $this->workspace.DIRECTORY_SEPARATOR.'copy_target_file';

        file_put_contents($targetFilePath, 'TARGET FILE');

        $this->filesystem->copy($sourceFilePath, $targetFilePath, false);

        $this->assertFileExists($targetFilePath);
        $this->assertEquals(file_get_contents($sourceFilePath), file_get_contents($targetFilePath));
    }

    public function testMkdirCreatesDirectoriesRecursively()
    {
        $directory = $this->workspace
            .DIRECTORY_SEPARATOR.'directory'
            .DIRECTORY_SEPARATOR.'sub_directory';

        $this->filesystem->mkdir($directory);

        $this->assertTrue(is_dir($directory));
    }

    public function testMkdirCreatesDirectoriesFromArray()
    {
        $basePath = $this->workspace.DIRECTORY_SEPARATOR;
        $directories = array(
            $basePath.'1', $basePath.'2', $basePath.'3',
        );

        $this->filesystem->mkdir($directories);

        $this->assertTrue(is_dir($basePath.'1'));
        $this->assertTrue(is_dir($basePath.'2'));
        $this->assertTrue(is_dir($basePath.'3'));
    }

    public function testMkdirCreatesDirectoriesFromTraversableObject()
    {
        $basePath = $this->workspace.DIRECTORY_SEPARATOR;
        $directories = new \ArrayObject(array(
            $basePath.'1', $basePath.'2', $basePath.'3',
        ));

        $this->filesystem->mkdir($directories);

        $this->assertTrue(is_dir($basePath.'1'));
        $this->assertTrue(is_dir($basePath.'2'));
        $this->assertTrue(is_dir($basePath.'3'));
    }

    /**
     * @expectedException \Symfony\Component\Filesystem\Exception\IOException
     */
    public function testMkdirCreatesDirectoriesFails()
    {
        $basePath = $this->workspace.DIRECTORY_SEPARATOR;
        $dir = $basePath.'2';

        file_put_contents($dir, '');

        $this->filesystem->mkdir($dir);
    }

    public function testTouchCreatesEmptyFile()
    {
        $file = $this->workspace.DIRECTORY_SEPARATOR.'1';

        $this->filesystem->touch($file);

        $this->assertFileExists($file);
    }

    /**
     * @expectedException \Symfony\Component\Filesystem\Exception\IOException
     */
    public function testTouchFails()
    {
        $file = $this->workspace.DIRECTORY_SEPARATOR.'1'.DIRECTORY_SEPARATOR.'2';

        $this->filesystem->touch($file);
    }

    public function testTouchCreatesEmptyFilesFromArray()
    {
        $basePath = $this->workspace.DIRECTORY_SEPARATOR;
        $files = array(
            $basePath.'1', $basePath.'2', $basePath.'3',
        );

        $this->filesystem->touch($files);

        $this->assertFileExists($basePath.'1');
        $this->assertFileExists($basePath.'2');
        $this->assertFileExists($basePath.'3');
    }

    public function testTouchCreatesEmptyFilesFromTraversableObject()
    {
        $basePath = $this->workspace.DIRECTORY_SEPARATOR;
        $files = new \ArrayObject(array(
            $basePath.'1', $basePath.'2', $basePath.'3',
        ));

        $this->filesystem->touch($files);

        $this->assertFileExists($basePath.'1');
        $this->assertFileExists($basePath.'2');
        $this->assertFileExists($basePath.'3');
    }

    public function testRemoveCleansFilesAndDirectoriesIteratively()
    {
        $basePath = $this->workspace.DIRECTORY_SEPARATOR.'directory'.DIRECTORY_SEPARATOR;

        mkdir($basePath);
        mkdir($basePath.'dir');
        touch($basePath.'file');

        $this->filesystem->remove($basePath);

        $this->assertFileNotExists($basePath);
    }

    public function testRemoveCleansArrayOfFilesAndDirectories()
    {
        $basePath = $this->workspace.DIRECTORY_SEPARATOR;

        mkdir($basePath.'dir');
        touch($basePath.'file');

        $files = array(
            $basePath.'dir', $basePath.'file',
        );

        $this->filesystem->remove($files);

        $this->assertFileNotExists($basePath.'dir');
        $this->assertFileNotExists($basePath.'file');
    }

    public function testRemoveCleansTraversableObjectOfFilesAndDirectories()
    {
        $basePath = $this->workspace.DIRECTORY_SEPARATOR;

        mkdir($basePath.'dir');
        touch($basePath.'file');

        $files = new \ArrayObject(array(
            $basePath.'dir', $basePath.'file',
        ));

        $this->filesystem->remove($files);

        $this->assertFileNotExists($basePath.'dir');
        $this->assertFileNotExists($basePath.'file');
    }

    public function testRemoveIgnoresNonExistingFiles()
    {
        $basePath = $this->workspace.DIRECTORY_SEPARATOR;

        mkdir($basePath.'dir');

        $files = array(
            $basePath.'dir', $basePath.'file',
        );

        $this->filesystem->remove($files);

        $this->assertFileNotExists($basePath.'dir');
    }

    public function testRemoveCleansInvalidLinks()
    {
        $this->markAsSkippedIfSymlinkIsMissing();

        $basePath = $this->workspace.DIRECTORY_SEPARATOR.'directory'.DIRECTORY_SEPARATOR;

        mkdir($basePath);
        mkdir($basePath.'dir');
        // create symlink to nonexistent file
        @symlink($basePath.'file', $basePath.'file-link');

        // create symlink to dir using trailing forward slash
        $this->filesystem->symlink($basePath.'dir/', $basePath.'dir-link');
        $this->assertTrue(is_dir($basePath.'dir-link'));

        // create symlink to nonexistent dir
        rmdir($basePath.'dir');
        $this->assertFalse('\\' === DIRECTORY_SEPARATOR ? @readlink($basePath.'dir-link') : is_dir($basePath.'dir-link'));

        $this->filesystem->remove($basePath);

        $this->assertFileNotExists($basePath);
    }

    public function testFilesExists()
    {
        $basePath = $this->workspace.DIRECTORY_SEPARATOR.'directory'.DIRECTORY_SEPARATOR;

        mkdir($basePath);
        touch($basePath.'file1');
        mkdir($basePath.'folder');

        $this->assertTrue($this->filesystem->exists($basePath.'file1'));
        $this->assertTrue($this->filesystem->exists($basePath.'folder'));
    }

    /**
     * @expectedException \Symfony\Component\Filesystem\Exception\IOException
     */
    public function testFilesExistsFails()
    {
        if ('\\' !== DIRECTORY_SEPARATOR) {
            $this->markTestSkipped('Long file names are an issue on Windows');
        }
        $basePath = $this->workspace.'\\directory\\';
        $maxPathLength = PHP_MAXPATHLEN - 2;

        $oldPath = getcwd();
        mkdir($basePath);
        chdir($basePath);
        $file = str_repeat('T', $maxPathLength - \strlen($basePath) + 1);
        $path = $basePath.$file;
        exec('TYPE NUL >>'.$file); // equivalent of touch, we can not use the php touch() here because it suffers from the same limitation
        $this->longPathNamesWindows[] = $path; // save this so we can clean up later
        chdir($oldPath);
        $this->filesystem->exists($path);
    }

    public function testFilesExistsTraversableObjectOfFilesAndDirectories()
    {
        $basePath = $this->workspace.DIRECTORY_SEPARATOR;

        mkdir($basePath.'dir');
        touch($basePath.'file');

        $files = new \ArrayObject(array(
            $basePath.'dir', $basePath.'file',
        ));

        $this->assertTrue($this->filesystem->exists($files));
    }

    public function testFilesNotExistsTraversableObjectOfFilesAndDirectories()
    {
        $basePath = $this->workspace.DIRECTORY_SEPARATOR;

        mkdir($basePath.'dir');
        touch($basePath.'file');
        touch($basePath.'file2');

        $files = new \ArrayObject(array(
            $basePath.'dir', $basePath.'file', $basePath.'file2',
        ));

        unlink($basePath.'file');

        $this->assertFalse($this->filesystem->exists($files));
    }

    public function testInvalidFileNotExists()
    {
        $basePath = $this->workspace.DIRECTORY_SEPARATOR.'directory'.DIRECTORY_SEPARATOR;

        $this->assertFalse($this->filesystem->exists($basePath.time()));
    }

    public function testChmodChangesFileMode()
    {
        $this->markAsSkippedIfChmodIsMissing();

        $dir = $this->workspace.DIRECTORY_SEPARATOR.'dir';
        mkdir($dir);
        $file = $dir.DIRECTORY_SEPARATOR.'file';
        touch($file);

        $this->filesystem->chmod($file, 0400);
        $this->filesystem->chmod($dir, 0753);

        $this->assertFilePermissions(753, $dir);
        $this->assertFilePermissions(400, $file);
    }

    public function testChmodWithWrongModLeavesPreviousPermissionsUntouched()
    {
        $this->markAsSkippedIfChmodIsMissing();

<<<<<<< HEAD
=======
        if (\defined('HHVM_VERSION')) {
            $this->markTestSkipped('chmod() changes permissions even when passing invalid modes on HHVM');
        }

>>>>>>> f5939a83
        $dir = $this->workspace.DIRECTORY_SEPARATOR.'file';
        touch($dir);

        $permissions = fileperms($dir);

        $this->filesystem->chmod($dir, 'Wrongmode');

        $this->assertSame($permissions, fileperms($dir));
    }

    public function testChmodRecursive()
    {
        $this->markAsSkippedIfChmodIsMissing();

        $dir = $this->workspace.DIRECTORY_SEPARATOR.'dir';
        mkdir($dir);
        $file = $dir.DIRECTORY_SEPARATOR.'file';
        touch($file);

        $this->filesystem->chmod($file, 0400, 0000, true);
        $this->filesystem->chmod($dir, 0753, 0000, true);

        $this->assertFilePermissions(753, $dir);
        $this->assertFilePermissions(753, $file);
    }

    public function testChmodAppliesUmask()
    {
        $this->markAsSkippedIfChmodIsMissing();

        $file = $this->workspace.DIRECTORY_SEPARATOR.'file';
        touch($file);

        $this->filesystem->chmod($file, 0770, 0022);
        $this->assertFilePermissions(750, $file);
    }

    public function testChmodChangesModeOfArrayOfFiles()
    {
        $this->markAsSkippedIfChmodIsMissing();

        $directory = $this->workspace.DIRECTORY_SEPARATOR.'directory';
        $file = $this->workspace.DIRECTORY_SEPARATOR.'file';
        $files = array($directory, $file);

        mkdir($directory);
        touch($file);

        $this->filesystem->chmod($files, 0753);

        $this->assertFilePermissions(753, $file);
        $this->assertFilePermissions(753, $directory);
    }

    public function testChmodChangesModeOfTraversableFileObject()
    {
        $this->markAsSkippedIfChmodIsMissing();

        $directory = $this->workspace.DIRECTORY_SEPARATOR.'directory';
        $file = $this->workspace.DIRECTORY_SEPARATOR.'file';
        $files = new \ArrayObject(array($directory, $file));

        mkdir($directory);
        touch($file);

        $this->filesystem->chmod($files, 0753);

        $this->assertFilePermissions(753, $file);
        $this->assertFilePermissions(753, $directory);
    }

    public function testChmodChangesZeroModeOnSubdirectoriesOnRecursive()
    {
        $this->markAsSkippedIfChmodIsMissing();

        $directory = $this->workspace.DIRECTORY_SEPARATOR.'directory';
        $subdirectory = $directory.DIRECTORY_SEPARATOR.'subdirectory';

        mkdir($directory);
        mkdir($subdirectory);
        chmod($subdirectory, 0000);

        $this->filesystem->chmod($directory, 0753, 0000, true);

        $this->assertFilePermissions(753, $subdirectory);
    }

    public function testChown()
    {
        $this->markAsSkippedIfPosixIsMissing();

        $dir = $this->workspace.DIRECTORY_SEPARATOR.'dir';
        mkdir($dir);

        $owner = $this->getFileOwner($dir);
        $this->filesystem->chown($dir, $owner);

        $this->assertSame($owner, $this->getFileOwner($dir));
    }

    public function testChownRecursive()
    {
        $this->markAsSkippedIfPosixIsMissing();

        $dir = $this->workspace.DIRECTORY_SEPARATOR.'dir';
        mkdir($dir);
        $file = $dir.DIRECTORY_SEPARATOR.'file';
        touch($file);

        $owner = $this->getFileOwner($dir);
        $this->filesystem->chown($dir, $owner, true);

        $this->assertSame($owner, $this->getFileOwner($file));
    }

    public function testChownSymlink()
    {
        $this->markAsSkippedIfSymlinkIsMissing();

        $file = $this->workspace.DIRECTORY_SEPARATOR.'file';
        $link = $this->workspace.DIRECTORY_SEPARATOR.'link';

        touch($file);

        $this->filesystem->symlink($file, $link);

        $owner = $this->getFileOwner($link);
        $this->filesystem->chown($link, $owner);

        $this->assertSame($owner, $this->getFileOwner($link));
    }

    public function testChownLink()
    {
        $this->markAsSkippedIfLinkIsMissing();

        $file = $this->workspace.DIRECTORY_SEPARATOR.'file';
        $link = $this->workspace.DIRECTORY_SEPARATOR.'link';

        touch($file);

        $this->filesystem->hardlink($file, $link);

        $owner = $this->getFileOwner($link);
        $this->filesystem->chown($link, $owner);

        $this->assertSame($owner, $this->getFileOwner($link));
    }

    /**
     * @expectedException \Symfony\Component\Filesystem\Exception\IOException
     */
    public function testChownSymlinkFails()
    {
        $this->markAsSkippedIfSymlinkIsMissing();

        $file = $this->workspace.DIRECTORY_SEPARATOR.'file';
        $link = $this->workspace.DIRECTORY_SEPARATOR.'link';

        touch($file);

        $this->filesystem->symlink($file, $link);

        $this->filesystem->chown($link, 'user'.time().mt_rand(1000, 9999));
    }

    /**
     * @expectedException \Symfony\Component\Filesystem\Exception\IOException
     */
    public function testChownLinkFails()
    {
        $this->markAsSkippedIfLinkIsMissing();

        $file = $this->workspace.DIRECTORY_SEPARATOR.'file';
        $link = $this->workspace.DIRECTORY_SEPARATOR.'link';

        touch($file);

        $this->filesystem->hardlink($file, $link);

        $this->filesystem->chown($link, 'user'.time().mt_rand(1000, 9999));
    }

    /**
     * @expectedException \Symfony\Component\Filesystem\Exception\IOException
     */
    public function testChownFail()
    {
        $this->markAsSkippedIfPosixIsMissing();

        $dir = $this->workspace.DIRECTORY_SEPARATOR.'dir';
        mkdir($dir);

        $this->filesystem->chown($dir, 'user'.time().mt_rand(1000, 9999));
    }

    public function testChgrp()
    {
        $this->markAsSkippedIfPosixIsMissing();

        $dir = $this->workspace.DIRECTORY_SEPARATOR.'dir';
        mkdir($dir);

        $group = $this->getFileGroup($dir);
        $this->filesystem->chgrp($dir, $group);

        $this->assertSame($group, $this->getFileGroup($dir));
    }

    public function testChgrpRecursive()
    {
        $this->markAsSkippedIfPosixIsMissing();

        $dir = $this->workspace.DIRECTORY_SEPARATOR.'dir';
        mkdir($dir);
        $file = $dir.DIRECTORY_SEPARATOR.'file';
        touch($file);

        $group = $this->getFileGroup($dir);
        $this->filesystem->chgrp($dir, $group, true);

        $this->assertSame($group, $this->getFileGroup($file));
    }

    public function testChgrpSymlink()
    {
        $this->markAsSkippedIfSymlinkIsMissing();

        $file = $this->workspace.DIRECTORY_SEPARATOR.'file';
        $link = $this->workspace.DIRECTORY_SEPARATOR.'link';

        touch($file);

        $this->filesystem->symlink($file, $link);

        $group = $this->getFileGroup($link);
        $this->filesystem->chgrp($link, $group);

        $this->assertSame($group, $this->getFileGroup($link));
    }

    public function testChgrpLink()
    {
        $this->markAsSkippedIfLinkIsMissing();

        $file = $this->workspace.DIRECTORY_SEPARATOR.'file';
        $link = $this->workspace.DIRECTORY_SEPARATOR.'link';

        touch($file);

        $this->filesystem->hardlink($file, $link);

        $group = $this->getFileGroup($link);
        $this->filesystem->chgrp($link, $group);

        $this->assertSame($group, $this->getFileGroup($link));
    }

    /**
     * @expectedException \Symfony\Component\Filesystem\Exception\IOException
     */
    public function testChgrpSymlinkFails()
    {
        $this->markAsSkippedIfSymlinkIsMissing();

        $file = $this->workspace.DIRECTORY_SEPARATOR.'file';
        $link = $this->workspace.DIRECTORY_SEPARATOR.'link';

        touch($file);

        $this->filesystem->symlink($file, $link);

        $this->filesystem->chgrp($link, 'user'.time().mt_rand(1000, 9999));
    }

    /**
     * @expectedException \Symfony\Component\Filesystem\Exception\IOException
     */
    public function testChgrpLinkFails()
    {
        $this->markAsSkippedIfLinkIsMissing();

        $file = $this->workspace.DIRECTORY_SEPARATOR.'file';
        $link = $this->workspace.DIRECTORY_SEPARATOR.'link';

        touch($file);

        $this->filesystem->hardlink($file, $link);

        $this->filesystem->chgrp($link, 'user'.time().mt_rand(1000, 9999));
    }

    /**
     * @expectedException \Symfony\Component\Filesystem\Exception\IOException
     */
    public function testChgrpFail()
    {
        $this->markAsSkippedIfPosixIsMissing();

        $dir = $this->workspace.DIRECTORY_SEPARATOR.'dir';
        mkdir($dir);

        $this->filesystem->chgrp($dir, 'user'.time().mt_rand(1000, 9999));
    }

    public function testRename()
    {
        $file = $this->workspace.DIRECTORY_SEPARATOR.'file';
        $newPath = $this->workspace.DIRECTORY_SEPARATOR.'new_file';
        touch($file);

        $this->filesystem->rename($file, $newPath);

        $this->assertFileNotExists($file);
        $this->assertFileExists($newPath);
    }

    /**
     * @expectedException \Symfony\Component\Filesystem\Exception\IOException
     */
    public function testRenameThrowsExceptionIfTargetAlreadyExists()
    {
        $file = $this->workspace.DIRECTORY_SEPARATOR.'file';
        $newPath = $this->workspace.DIRECTORY_SEPARATOR.'new_file';

        touch($file);
        touch($newPath);

        $this->filesystem->rename($file, $newPath);
    }

    public function testRenameOverwritesTheTargetIfItAlreadyExists()
    {
        $file = $this->workspace.DIRECTORY_SEPARATOR.'file';
        $newPath = $this->workspace.DIRECTORY_SEPARATOR.'new_file';

        touch($file);
        touch($newPath);

        $this->filesystem->rename($file, $newPath, true);

        $this->assertFileNotExists($file);
        $this->assertFileExists($newPath);
    }

    /**
     * @expectedException \Symfony\Component\Filesystem\Exception\IOException
     */
    public function testRenameThrowsExceptionOnError()
    {
        $file = $this->workspace.DIRECTORY_SEPARATOR.uniqid('fs_test_', true);
        $newPath = $this->workspace.DIRECTORY_SEPARATOR.'new_file';

        $this->filesystem->rename($file, $newPath);
    }

    public function testSymlink()
    {
        if ('\\' === DIRECTORY_SEPARATOR) {
            $this->markTestSkipped('Windows does not support creating "broken" symlinks');
        }

        $file = $this->workspace.DIRECTORY_SEPARATOR.'file';
        $link = $this->workspace.DIRECTORY_SEPARATOR.'link';

        // $file does not exists right now: creating "broken" links is a wanted feature
        $this->filesystem->symlink($file, $link);

        $this->assertTrue(is_link($link));

        // Create the linked file AFTER creating the link
        touch($file);

        $this->assertEquals($file, readlink($link));
    }

    /**
     * @depends testSymlink
     */
    public function testRemoveSymlink()
    {
        $this->markAsSkippedIfSymlinkIsMissing();

        $link = $this->workspace.DIRECTORY_SEPARATOR.'link';

        $this->filesystem->remove($link);

        $this->assertFalse(is_link($link));
        $this->assertFalse(is_file($link));
        $this->assertFalse(is_dir($link));
    }

    public function testSymlinkIsOverwrittenIfPointsToDifferentTarget()
    {
        $this->markAsSkippedIfSymlinkIsMissing();

        $file = $this->workspace.DIRECTORY_SEPARATOR.'file';
        $link = $this->workspace.DIRECTORY_SEPARATOR.'link';

        touch($file);
        symlink($this->workspace, $link);

        $this->filesystem->symlink($file, $link);

        $this->assertTrue(is_link($link));
        $this->assertEquals($file, readlink($link));
    }

    public function testSymlinkIsNotOverwrittenIfAlreadyCreated()
    {
        $this->markAsSkippedIfSymlinkIsMissing();

        $file = $this->workspace.DIRECTORY_SEPARATOR.'file';
        $link = $this->workspace.DIRECTORY_SEPARATOR.'link';

        touch($file);
        symlink($file, $link);

        $this->filesystem->symlink($file, $link);

        $this->assertTrue(is_link($link));
        $this->assertEquals($file, readlink($link));
    }

    public function testSymlinkCreatesTargetDirectoryIfItDoesNotExist()
    {
        $this->markAsSkippedIfSymlinkIsMissing();

        $file = $this->workspace.DIRECTORY_SEPARATOR.'file';
        $link1 = $this->workspace.DIRECTORY_SEPARATOR.'dir'.DIRECTORY_SEPARATOR.'link';
        $link2 = $this->workspace.DIRECTORY_SEPARATOR.'dir'.DIRECTORY_SEPARATOR.'subdir'.DIRECTORY_SEPARATOR.'link';

        touch($file);

        $this->filesystem->symlink($file, $link1);
        $this->filesystem->symlink($file, $link2);

        $this->assertTrue(is_link($link1));
        $this->assertEquals($file, readlink($link1));
        $this->assertTrue(is_link($link2));
        $this->assertEquals($file, readlink($link2));
    }

    public function testLink()
    {
        $this->markAsSkippedIfLinkIsMissing();

        $file = $this->workspace.DIRECTORY_SEPARATOR.'file';
        $link = $this->workspace.DIRECTORY_SEPARATOR.'link';

        touch($file);
        $this->filesystem->hardlink($file, $link);

        $this->assertTrue(is_file($link));
        $this->assertEquals(fileinode($file), fileinode($link));
    }

    /**
     * @depends testLink
     */
    public function testRemoveLink()
    {
        $this->markAsSkippedIfLinkIsMissing();

        $link = $this->workspace.DIRECTORY_SEPARATOR.'link';

        $this->filesystem->remove($link);

        $this->assertTrue(!is_file($link));
    }

    public function testLinkIsOverwrittenIfPointsToDifferentTarget()
    {
        $this->markAsSkippedIfLinkIsMissing();

        $file = $this->workspace.DIRECTORY_SEPARATOR.'file';
        $file2 = $this->workspace.DIRECTORY_SEPARATOR.'file2';
        $link = $this->workspace.DIRECTORY_SEPARATOR.'link';

        touch($file);
        touch($file2);
        link($file2, $link);

        $this->filesystem->hardlink($file, $link);

        $this->assertTrue(is_file($link));
        $this->assertEquals(fileinode($file), fileinode($link));
    }

    public function testLinkIsNotOverwrittenIfAlreadyCreated()
    {
        $this->markAsSkippedIfLinkIsMissing();

        $file = $this->workspace.DIRECTORY_SEPARATOR.'file';
        $link = $this->workspace.DIRECTORY_SEPARATOR.'link';

        touch($file);
        link($file, $link);

        $this->filesystem->hardlink($file, $link);

        $this->assertTrue(is_file($link));
        $this->assertEquals(fileinode($file), fileinode($link));
    }

    public function testLinkWithSeveralTargets()
    {
        $this->markAsSkippedIfLinkIsMissing();

        $file = $this->workspace.DIRECTORY_SEPARATOR.'file';
        $link1 = $this->workspace.DIRECTORY_SEPARATOR.'link';
        $link2 = $this->workspace.DIRECTORY_SEPARATOR.'link2';

        touch($file);

        $this->filesystem->hardlink($file, array($link1, $link2));

        $this->assertTrue(is_file($link1));
        $this->assertEquals(fileinode($file), fileinode($link1));
        $this->assertTrue(is_file($link2));
        $this->assertEquals(fileinode($file), fileinode($link2));
    }

    public function testLinkWithSameTarget()
    {
        $this->markAsSkippedIfLinkIsMissing();

        $file = $this->workspace.DIRECTORY_SEPARATOR.'file';
        $link = $this->workspace.DIRECTORY_SEPARATOR.'link';

        touch($file);

        // practically same as testLinkIsNotOverwrittenIfAlreadyCreated
        $this->filesystem->hardlink($file, array($link, $link));

        $this->assertTrue(is_file($link));
        $this->assertEquals(fileinode($file), fileinode($link));
    }

    public function testReadRelativeLink()
    {
        $this->markAsSkippedIfSymlinkIsMissing();

        if ('\\' === DIRECTORY_SEPARATOR) {
            $this->markTestSkipped('Relative symbolic links are not supported on Windows');
        }

        $file = $this->workspace.'/file';
        $link1 = $this->workspace.'/dir/link';
        $link2 = $this->workspace.'/dir/link2';
        touch($file);

        $this->filesystem->symlink('../file', $link1);
        $this->filesystem->symlink('link', $link2);

        $this->assertEquals($this->normalize('../file'), $this->filesystem->readlink($link1));
        $this->assertEquals('link', $this->filesystem->readlink($link2));
        $this->assertEquals($file, $this->filesystem->readlink($link1, true));
        $this->assertEquals($file, $this->filesystem->readlink($link2, true));
        $this->assertEquals($file, $this->filesystem->readlink($file, true));
    }

    public function testReadAbsoluteLink()
    {
        $this->markAsSkippedIfSymlinkIsMissing();

        $file = $this->normalize($this->workspace.'/file');
        $link1 = $this->normalize($this->workspace.'/dir/link');
        $link2 = $this->normalize($this->workspace.'/dir/link2');
        touch($file);

        $this->filesystem->symlink($file, $link1);
        $this->filesystem->symlink($link1, $link2);

        $this->assertEquals($file, $this->filesystem->readlink($link1));
        $this->assertEquals($link1, $this->filesystem->readlink($link2));
        $this->assertEquals($file, $this->filesystem->readlink($link1, true));
        $this->assertEquals($file, $this->filesystem->readlink($link2, true));
        $this->assertEquals($file, $this->filesystem->readlink($file, true));
    }

    public function testReadBrokenLink()
    {
        $this->markAsSkippedIfSymlinkIsMissing();

        if ('\\' === DIRECTORY_SEPARATOR) {
            $this->markTestSkipped('Windows does not support creating "broken" symlinks');
        }

        $file = $this->workspace.'/file';
        $link = $this->workspace.'/link';

        $this->filesystem->symlink($file, $link);

        $this->assertEquals($file, $this->filesystem->readlink($link));
        $this->assertNull($this->filesystem->readlink($link, true));

        touch($file);
        $this->assertEquals($file, $this->filesystem->readlink($link, true));
    }

    public function testReadLinkDefaultPathDoesNotExist()
    {
        $this->assertNull($this->filesystem->readlink($this->normalize($this->workspace.'/invalid')));
    }

    public function testReadLinkDefaultPathNotLink()
    {
        $file = $this->normalize($this->workspace.'/file');
        touch($file);

        $this->assertNull($this->filesystem->readlink($file));
    }

    public function testReadLinkCanonicalizePath()
    {
        $this->markAsSkippedIfSymlinkIsMissing();

        $file = $this->normalize($this->workspace.'/file');
        mkdir($this->normalize($this->workspace.'/dir'));
        touch($file);

        $this->assertEquals($file, $this->filesystem->readlink($this->normalize($this->workspace.'/dir/../file'), true));
    }

    public function testReadLinkCanonicalizedPathDoesNotExist()
    {
        $this->assertNull($this->filesystem->readlink($this->normalize($this->workspace.'invalid'), true));
    }

    /**
     * @dataProvider providePathsForMakePathRelative
     */
    public function testMakePathRelative($endPath, $startPath, $expectedPath)
    {
        $path = $this->filesystem->makePathRelative($endPath, $startPath);

        $this->assertEquals($expectedPath, $path);
    }

    public function providePathsForMakePathRelative()
    {
        $paths = array(
            array('/var/lib/symfony/src/Symfony/', '/var/lib/symfony/src/Symfony/Component', '../'),
            array('/var/lib/symfony/src/Symfony/', '/var/lib/symfony/src/Symfony/Component/', '../'),
            array('/var/lib/symfony/src/Symfony', '/var/lib/symfony/src/Symfony/Component', '../'),
            array('/var/lib/symfony/src/Symfony', '/var/lib/symfony/src/Symfony/Component/', '../'),
            array('/usr/lib/symfony/', '/var/lib/symfony/src/Symfony/Component', '../../../../../../usr/lib/symfony/'),
            array('/var/lib/symfony/src/Symfony/', '/var/lib/symfony/', 'src/Symfony/'),
            array('/aa/bb', '/aa/bb', './'),
            array('/aa/bb', '/aa/bb/', './'),
            array('/aa/bb/', '/aa/bb', './'),
            array('/aa/bb/', '/aa/bb/', './'),
            array('/aa/bb/cc', '/aa/bb/cc/dd', '../'),
            array('/aa/bb/cc', '/aa/bb/cc/dd/', '../'),
            array('/aa/bb/cc/', '/aa/bb/cc/dd', '../'),
            array('/aa/bb/cc/', '/aa/bb/cc/dd/', '../'),
            array('/aa/bb/cc', '/aa', 'bb/cc/'),
            array('/aa/bb/cc', '/aa/', 'bb/cc/'),
            array('/aa/bb/cc/', '/aa', 'bb/cc/'),
            array('/aa/bb/cc/', '/aa/', 'bb/cc/'),
            array('/a/aab/bb', '/a/aa', '../aab/bb/'),
            array('/a/aab/bb', '/a/aa/', '../aab/bb/'),
            array('/a/aab/bb/', '/a/aa', '../aab/bb/'),
            array('/a/aab/bb/', '/a/aa/', '../aab/bb/'),
            array('/a/aab/bb/', '/', 'a/aab/bb/'),
            array('/a/aab/bb/', '/b/aab', '../../a/aab/bb/'),
            array('/aab/bb', '/aa', '../aab/bb/'),
            array('/aab', '/aa', '../aab/'),
            array('/aa/bb/cc', '/aa/dd/..', 'bb/cc/'),
            array('/aa/../bb/cc', '/aa/dd/..', '../bb/cc/'),
            array('/aa/bb/../../cc', '/aa/../dd/..', 'cc/'),
            array('/../aa/bb/cc', '/aa/dd/..', 'bb/cc/'),
            array('/../../aa/../bb/cc', '/aa/dd/..', '../bb/cc/'),
            array('C:/aa/bb/cc', 'C:/aa/dd/..', 'bb/cc/'),
            array('c:/aa/../bb/cc', 'c:/aa/dd/..', '../bb/cc/'),
            array('C:/aa/bb/../../cc', 'C:/aa/../dd/..', 'cc/'),
            array('C:/../aa/bb/cc', 'C:/aa/dd/..', 'bb/cc/'),
            array('C:/../../aa/../bb/cc', 'C:/aa/dd/..', '../bb/cc/'),
        );

        if ('\\' === DIRECTORY_SEPARATOR) {
            $paths[] = array('c:\var\lib/symfony/src/Symfony/', 'c:/var/lib/symfony/', 'src/Symfony/');
        }

        return $paths;
    }

    /**
     * @expectedException \Symfony\Component\Filesystem\Exception\InvalidArgumentException
     * @expectedExceptionMessage The start path "var/lib/symfony/src/Symfony/Component" is not absolute.
     */
    public function testMakePathRelativeWithRelativeStartPath()
    {
        $this->assertSame('../../../', $this->filesystem->makePathRelative('/var/lib/symfony/', 'var/lib/symfony/src/Symfony/Component'));
    }

    /**
     * @expectedException \Symfony\Component\Filesystem\Exception\InvalidArgumentException
     * @expectedExceptionMessage The end path "var/lib/symfony/" is not absolute.
     */
    public function testMakePathRelativeWithRelativeEndPath()
    {
        $this->assertSame('../../../', $this->filesystem->makePathRelative('var/lib/symfony/', '/var/lib/symfony/src/Symfony/Component'));
    }

    public function testMirrorCopiesFilesAndDirectoriesRecursively()
    {
        $sourcePath = $this->workspace.DIRECTORY_SEPARATOR.'source'.DIRECTORY_SEPARATOR;
        $directory = $sourcePath.'directory'.DIRECTORY_SEPARATOR;
        $file1 = $directory.'file1';
        $file2 = $sourcePath.'file2';

        mkdir($sourcePath);
        mkdir($directory);
        file_put_contents($file1, 'FILE1');
        file_put_contents($file2, 'FILE2');

        $targetPath = $this->workspace.DIRECTORY_SEPARATOR.'target'.DIRECTORY_SEPARATOR;

        $this->filesystem->mirror($sourcePath, $targetPath);

        $this->assertTrue(is_dir($targetPath));
        $this->assertTrue(is_dir($targetPath.'directory'));
        $this->assertFileEquals($file1, $targetPath.'directory'.DIRECTORY_SEPARATOR.'file1');
        $this->assertFileEquals($file2, $targetPath.'file2');

        $this->filesystem->remove($file1);

        $this->filesystem->mirror($sourcePath, $targetPath, null, array('delete' => false));
        $this->assertTrue($this->filesystem->exists($targetPath.'directory'.DIRECTORY_SEPARATOR.'file1'));

        $this->filesystem->mirror($sourcePath, $targetPath, null, array('delete' => true));
        $this->assertFalse($this->filesystem->exists($targetPath.'directory'.DIRECTORY_SEPARATOR.'file1'));

        file_put_contents($file1, 'FILE1');

        $this->filesystem->mirror($sourcePath, $targetPath, null, array('delete' => true));
        $this->assertTrue($this->filesystem->exists($targetPath.'directory'.DIRECTORY_SEPARATOR.'file1'));

        $this->filesystem->remove($directory);
        $this->filesystem->mirror($sourcePath, $targetPath, null, array('delete' => true));
        $this->assertFalse($this->filesystem->exists($targetPath.'directory'));
        $this->assertFalse($this->filesystem->exists($targetPath.'directory'.DIRECTORY_SEPARATOR.'file1'));
    }

    public function testMirrorCreatesEmptyDirectory()
    {
        $sourcePath = $this->workspace.DIRECTORY_SEPARATOR.'source'.DIRECTORY_SEPARATOR;

        mkdir($sourcePath);

        $targetPath = $this->workspace.DIRECTORY_SEPARATOR.'target'.DIRECTORY_SEPARATOR;

        $this->filesystem->mirror($sourcePath, $targetPath);

        $this->assertTrue(is_dir($targetPath));

        $this->filesystem->remove($sourcePath);
    }

    public function testMirrorCopiesLinks()
    {
        $this->markAsSkippedIfSymlinkIsMissing();

        $sourcePath = $this->workspace.DIRECTORY_SEPARATOR.'source'.DIRECTORY_SEPARATOR;

        mkdir($sourcePath);
        file_put_contents($sourcePath.'file1', 'FILE1');
        symlink($sourcePath.'file1', $sourcePath.'link1');

        $targetPath = $this->workspace.DIRECTORY_SEPARATOR.'target'.DIRECTORY_SEPARATOR;

        $this->filesystem->mirror($sourcePath, $targetPath);

        $this->assertTrue(is_dir($targetPath));
        $this->assertFileEquals($sourcePath.'file1', $targetPath.'link1');
        $this->assertTrue(is_link($targetPath.DIRECTORY_SEPARATOR.'link1'));
    }

    public function testMirrorCopiesLinkedDirectoryContents()
    {
        $this->markAsSkippedIfSymlinkIsMissing(true);

        $sourcePath = $this->workspace.DIRECTORY_SEPARATOR.'source'.DIRECTORY_SEPARATOR;

        mkdir($sourcePath.'nested/', 0777, true);
        file_put_contents($sourcePath.'/nested/file1.txt', 'FILE1');
        // Note: We symlink directory, not file
        symlink($sourcePath.'nested', $sourcePath.'link1');

        $targetPath = $this->workspace.DIRECTORY_SEPARATOR.'target'.DIRECTORY_SEPARATOR;

        $this->filesystem->mirror($sourcePath, $targetPath);

        $this->assertTrue(is_dir($targetPath));
        $this->assertFileEquals($sourcePath.'/nested/file1.txt', $targetPath.'link1/file1.txt');
        $this->assertTrue(is_link($targetPath.DIRECTORY_SEPARATOR.'link1'));
    }

    public function testMirrorCopiesRelativeLinkedContents()
    {
        $this->markAsSkippedIfSymlinkIsMissing(true);

        $sourcePath = $this->workspace.DIRECTORY_SEPARATOR.'source'.DIRECTORY_SEPARATOR;
        $oldPath = getcwd();

        mkdir($sourcePath.'nested/', 0777, true);
        file_put_contents($sourcePath.'/nested/file1.txt', 'FILE1');
        // Note: Create relative symlink
        chdir($sourcePath);
        symlink('nested', 'link1');

        chdir($oldPath);

        $targetPath = $this->workspace.DIRECTORY_SEPARATOR.'target'.DIRECTORY_SEPARATOR;

        $this->filesystem->mirror($sourcePath, $targetPath);

        $this->assertTrue(is_dir($targetPath));
        $this->assertFileEquals($sourcePath.'/nested/file1.txt', $targetPath.'link1/file1.txt');
        $this->assertTrue(is_link($targetPath.DIRECTORY_SEPARATOR.'link1'));
        $this->assertEquals('\\' === DIRECTORY_SEPARATOR ? realpath($sourcePath.'\nested') : 'nested', readlink($targetPath.DIRECTORY_SEPARATOR.'link1'));
    }

    public function testMirrorContentsWithSameNameAsSourceOrTargetWithoutDeleteOption()
    {
        $sourcePath = $this->workspace.DIRECTORY_SEPARATOR.'source'.DIRECTORY_SEPARATOR;

        mkdir($sourcePath);
        touch($sourcePath.'source');
        touch($sourcePath.'target');

        $targetPath = $this->workspace.DIRECTORY_SEPARATOR.'target'.DIRECTORY_SEPARATOR;

        $oldPath = getcwd();
        chdir($this->workspace);

        $this->filesystem->mirror('source', $targetPath);

        chdir($oldPath);

        $this->assertTrue(is_dir($targetPath));
        $this->assertFileExists($targetPath.'source');
        $this->assertFileExists($targetPath.'target');
    }

    public function testMirrorContentsWithSameNameAsSourceOrTargetWithDeleteOption()
    {
        $sourcePath = $this->workspace.DIRECTORY_SEPARATOR.'source'.DIRECTORY_SEPARATOR;

        mkdir($sourcePath);
        touch($sourcePath.'source');

        $targetPath = $this->workspace.DIRECTORY_SEPARATOR.'target'.DIRECTORY_SEPARATOR;

        mkdir($targetPath);
        touch($targetPath.'source');
        touch($targetPath.'target');

        $oldPath = getcwd();
        chdir($this->workspace);

        $this->filesystem->mirror('source', 'target', null, array('delete' => true));

        chdir($oldPath);

        $this->assertTrue(is_dir($targetPath));
        $this->assertFileExists($targetPath.'source');
        $this->assertFileNotExists($targetPath.'target');
    }

    /**
     * @dataProvider providePathsForIsAbsolutePath
     */
    public function testIsAbsolutePath($path, $expectedResult)
    {
        $result = $this->filesystem->isAbsolutePath($path);

        $this->assertEquals($expectedResult, $result);
    }

    public function providePathsForIsAbsolutePath()
    {
        return array(
            array('/var/lib', true),
            array('c:\\\\var\\lib', true),
            array('\\var\\lib', true),
            array('var/lib', false),
            array('../var/lib', false),
            array('', false),
            array(null, false),
        );
    }

    public function testTempnam()
    {
        $dirname = $this->workspace;

        $filename = $this->filesystem->tempnam($dirname, 'foo');

        $this->assertFileExists($filename);
    }

    public function testTempnamWithFileScheme()
    {
        $scheme = 'file://';
        $dirname = $scheme.$this->workspace;

        $filename = $this->filesystem->tempnam($dirname, 'foo');

        $this->assertStringStartsWith($scheme, $filename);
        $this->assertFileExists($filename);
    }

    public function testTempnamWithMockScheme()
    {
        stream_wrapper_register('mock', 'Symfony\Component\Filesystem\Tests\Fixtures\MockStream\MockStream');

        $scheme = 'mock://';
        $dirname = $scheme.$this->workspace;

        $filename = $this->filesystem->tempnam($dirname, 'foo');

        $this->assertStringStartsWith($scheme, $filename);
        $this->assertFileExists($filename);
    }

    /**
     * @expectedException \Symfony\Component\Filesystem\Exception\IOException
     */
    public function testTempnamWithZlibSchemeFails()
    {
        $scheme = 'compress.zlib://';
        $dirname = $scheme.$this->workspace;

        // The compress.zlib:// stream does not support mode x: creates the file, errors "failed to open stream: operation failed" and returns false
        $this->filesystem->tempnam($dirname, 'bar');
    }

    public function testTempnamWithPHPTempSchemeFails()
    {
        $scheme = 'php://temp';
        $dirname = $scheme;

        $filename = $this->filesystem->tempnam($dirname, 'bar');

        $this->assertStringStartsWith($scheme, $filename);

        // The php://temp stream deletes the file after close
        $this->assertFileNotExists($filename);
    }

    /**
     * @expectedException \Symfony\Component\Filesystem\Exception\IOException
     */
    public function testTempnamWithPharSchemeFails()
    {
        // Skip test if Phar disabled phar.readonly must be 0 in php.ini
        if (!\Phar::canWrite()) {
            $this->markTestSkipped('This test cannot run when phar.readonly is 1.');
        }

        $scheme = 'phar://';
        $dirname = $scheme.$this->workspace;
        $pharname = 'foo.phar';

        new \Phar($this->workspace.'/'.$pharname, 0, $pharname);
        // The phar:// stream does not support mode x: fails to create file, errors "failed to open stream: phar error: "$filename" is not a file in phar "$pharname"" and returns false
        $this->filesystem->tempnam($dirname, $pharname.'/bar');
    }

    /**
     * @expectedException \Symfony\Component\Filesystem\Exception\IOException
     */
    public function testTempnamWithHTTPSchemeFails()
    {
        $scheme = 'http://';
        $dirname = $scheme.$this->workspace;

        // The http:// scheme is read-only
        $this->filesystem->tempnam($dirname, 'bar');
    }

    public function testTempnamOnUnwritableFallsBackToSysTmp()
    {
        $scheme = 'file://';
        $dirname = $scheme.$this->workspace.DIRECTORY_SEPARATOR.'does_not_exist';

        $filename = $this->filesystem->tempnam($dirname, 'bar');
        $realTempDir = realpath(sys_get_temp_dir());
        $this->assertStringStartsWith(rtrim($scheme.$realTempDir, DIRECTORY_SEPARATOR), $filename);
        $this->assertFileExists($filename);

        // Tear down
        @unlink($filename);
    }

    public function testDumpFile()
    {
        $filename = $this->workspace.DIRECTORY_SEPARATOR.'foo'.DIRECTORY_SEPARATOR.'baz.txt';

        // skip mode check on Windows
        if ('\\' !== DIRECTORY_SEPARATOR) {
            $oldMask = umask(0002);
        }

        $this->filesystem->dumpFile($filename, 'bar');
        $this->assertFileExists($filename);
        $this->assertStringEqualsFile($filename, 'bar');

        // skip mode check on Windows
        if ('\\' !== DIRECTORY_SEPARATOR) {
            $this->assertFilePermissions(664, $filename);
            umask($oldMask);
        }
    }

    public function testDumpFileOverwritesAnExistingFile()
    {
        $filename = $this->workspace.DIRECTORY_SEPARATOR.'foo.txt';
        file_put_contents($filename, 'FOO BAR');

        $this->filesystem->dumpFile($filename, 'bar');

        $this->assertFileExists($filename);
        $this->assertStringEqualsFile($filename, 'bar');
    }

    public function testDumpFileWithFileScheme()
    {
<<<<<<< HEAD
=======
        if (\defined('HHVM_VERSION')) {
            $this->markTestSkipped('HHVM does not handle the file:// scheme correctly');
        }

>>>>>>> f5939a83
        $scheme = 'file://';
        $filename = $scheme.$this->workspace.DIRECTORY_SEPARATOR.'foo'.DIRECTORY_SEPARATOR.'baz.txt';

        $this->filesystem->dumpFile($filename, 'bar');

        $this->assertFileExists($filename);
        $this->assertStringEqualsFile($filename, 'bar');
    }

    public function testDumpFileWithZlibScheme()
    {
        $scheme = 'compress.zlib://';
        $filename = $this->workspace.DIRECTORY_SEPARATOR.'foo'.DIRECTORY_SEPARATOR.'baz.txt';

        $this->filesystem->dumpFile($filename, 'bar');

        // Zlib stat uses file:// wrapper so remove scheme
        $this->assertFileExists(str_replace($scheme, '', $filename));
        $this->assertStringEqualsFile($filename, 'bar');
    }

    public function testAppendToFile()
    {
        $filename = $this->workspace.DIRECTORY_SEPARATOR.'foo'.DIRECTORY_SEPARATOR.'bar.txt';

        // skip mode check on Windows
        if ('\\' !== DIRECTORY_SEPARATOR) {
            $oldMask = umask(0002);
        }

        $this->filesystem->dumpFile($filename, 'foo');

        $this->filesystem->appendToFile($filename, 'bar');

        $this->assertFileExists($filename);
        $this->assertStringEqualsFile($filename, 'foobar');

        // skip mode check on Windows
        if ('\\' !== DIRECTORY_SEPARATOR) {
            $this->assertFilePermissions(664, $filename);
            umask($oldMask);
        }
    }

    public function testAppendToFileWithScheme()
    {
<<<<<<< HEAD
=======
        if (\defined('HHVM_VERSION')) {
            $this->markTestSkipped('HHVM does not handle the file:// scheme correctly');
        }

>>>>>>> f5939a83
        $scheme = 'file://';
        $filename = $scheme.$this->workspace.DIRECTORY_SEPARATOR.'foo'.DIRECTORY_SEPARATOR.'baz.txt';
        $this->filesystem->dumpFile($filename, 'foo');

        $this->filesystem->appendToFile($filename, 'bar');

        $this->assertFileExists($filename);
        $this->assertStringEqualsFile($filename, 'foobar');
    }

    public function testAppendToFileWithZlibScheme()
    {
        $scheme = 'compress.zlib://';
        $filename = $this->workspace.DIRECTORY_SEPARATOR.'foo'.DIRECTORY_SEPARATOR.'baz.txt';
        $this->filesystem->dumpFile($filename, 'foo');

        // Zlib stat uses file:// wrapper so remove it
        $this->assertStringEqualsFile(str_replace($scheme, '', $filename), 'foo');

        $this->filesystem->appendToFile($filename, 'bar');

        $this->assertFileExists($filename);
        $this->assertStringEqualsFile($filename, 'foobar');
    }

    public function testAppendToFileCreateTheFileIfNotExists()
    {
        $filename = $this->workspace.DIRECTORY_SEPARATOR.'foo'.DIRECTORY_SEPARATOR.'bar.txt';

        // skip mode check on Windows
        if ('\\' !== DIRECTORY_SEPARATOR) {
            $oldMask = umask(0002);
        }

        $this->filesystem->appendToFile($filename, 'bar');

        // skip mode check on Windows
        if ('\\' !== DIRECTORY_SEPARATOR) {
            $this->assertFilePermissions(664, $filename);
            umask($oldMask);
        }

        $this->assertFileExists($filename);
        $this->assertStringEqualsFile($filename, 'bar');
    }

    public function testDumpKeepsExistingPermissionsWhenOverwritingAnExistingFile()
    {
        $this->markAsSkippedIfChmodIsMissing();

        $filename = $this->workspace.DIRECTORY_SEPARATOR.'foo.txt';
        file_put_contents($filename, 'FOO BAR');
        chmod($filename, 0745);

        $this->filesystem->dumpFile($filename, 'bar', null);

        $this->assertFilePermissions(745, $filename);
    }

    public function testCopyShouldKeepExecutionPermission()
    {
        $this->markAsSkippedIfChmodIsMissing();

        $sourceFilePath = $this->workspace.DIRECTORY_SEPARATOR.'copy_source_file';
        $targetFilePath = $this->workspace.DIRECTORY_SEPARATOR.'copy_target_file';

        file_put_contents($sourceFilePath, 'SOURCE FILE');
        chmod($sourceFilePath, 0745);

        $this->filesystem->copy($sourceFilePath, $targetFilePath);

        $this->assertFilePermissions(767, $targetFilePath);
    }

    /**
     * Normalize the given path (transform each blackslash into a real directory separator).
     */
    private function normalize(string $path): string
    {
        return str_replace('/', DIRECTORY_SEPARATOR, $path);
    }
}<|MERGE_RESOLUTION|>--- conflicted
+++ resolved
@@ -449,13 +449,6 @@
     {
         $this->markAsSkippedIfChmodIsMissing();
 
-<<<<<<< HEAD
-=======
-        if (\defined('HHVM_VERSION')) {
-            $this->markTestSkipped('chmod() changes permissions even when passing invalid modes on HHVM');
-        }
-
->>>>>>> f5939a83
         $dir = $this->workspace.DIRECTORY_SEPARATOR.'file';
         touch($dir);
 
@@ -1487,13 +1480,6 @@
 
     public function testDumpFileWithFileScheme()
     {
-<<<<<<< HEAD
-=======
-        if (\defined('HHVM_VERSION')) {
-            $this->markTestSkipped('HHVM does not handle the file:// scheme correctly');
-        }
-
->>>>>>> f5939a83
         $scheme = 'file://';
         $filename = $scheme.$this->workspace.DIRECTORY_SEPARATOR.'foo'.DIRECTORY_SEPARATOR.'baz.txt';
 
@@ -1540,13 +1526,6 @@
 
     public function testAppendToFileWithScheme()
     {
-<<<<<<< HEAD
-=======
-        if (\defined('HHVM_VERSION')) {
-            $this->markTestSkipped('HHVM does not handle the file:// scheme correctly');
-        }
-
->>>>>>> f5939a83
         $scheme = 'file://';
         $filename = $scheme.$this->workspace.DIRECTORY_SEPARATOR.'foo'.DIRECTORY_SEPARATOR.'baz.txt';
         $this->filesystem->dumpFile($filename, 'foo');
