--- conflicted
+++ resolved
@@ -19,14 +19,7 @@
  */
 abstract class AbstractChoiceLoader implements ChoiceLoaderInterface
 {
-<<<<<<< HEAD
-    /**
-     * The loaded choice list.
-     */
-    private ArrayChoiceList $choiceList;
-=======
     private ?iterable $choices;
->>>>>>> 45fd1892
 
     /**
      * @final
