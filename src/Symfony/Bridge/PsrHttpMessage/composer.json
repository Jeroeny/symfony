{
    "name": "symfony/psr-http-message-bridge",
    "type": "symfony-bridge",
    "description": "PSR HTTP message bridge",
    "keywords": ["http", "psr-7", "psr-17", "http-message"],
    "homepage": "http://symfony.com",
    "license": "MIT",
    "authors": [
        {
            "name": "Fabien Potencier",
            "email": "fabien@symfony.com"
        },
        {
            "name": "Symfony Community",
            "homepage": "http://symfony.com/contributors"
        }
    ],
    "require": {
        "php": ">=8.2",
        "psr/http-message": "^1.0|^2.0",
        "symfony/http-foundation": "^6.4|^7.0"
    },
    "require-dev": {
        "symfony/browser-kit": "^6.4|^7.0",
        "symfony/config": "^6.4|^7.0",
        "symfony/event-dispatcher": "^6.4|^7.0",
        "symfony/framework-bundle": "^6.4|^7.0",
        "symfony/http-kernel": "^6.4|^7.0",
        "nyholm/psr7": "^1.1",
        "php-http/discovery": "^1.15",
        "psr/log": "^1.1.4|^2|^3"
    },
    "conflict": {
<<<<<<< HEAD
        "symfony/http-kernel": "<6.4"
=======
        "php-http/discovery": "<1.15",
        "symfony/http-kernel": "<6.2"
>>>>>>> 31c10bfc
    },
    "config": {
        "allow-plugins": {
            "php-http/discovery": false
        }
    },
    "autoload": {
        "psr-4": { "Symfony\\Bridge\\PsrHttpMessage\\": "" },
        "exclude-from-classmap": [
            "/Tests/"
        ]
    },
    "minimum-stability": "dev"
}<|MERGE_RESOLUTION|>--- conflicted
+++ resolved
@@ -31,12 +31,8 @@
         "psr/log": "^1.1.4|^2|^3"
     },
     "conflict": {
-<<<<<<< HEAD
+        "php-http/discovery": "<1.15",
         "symfony/http-kernel": "<6.4"
-=======
-        "php-http/discovery": "<1.15",
-        "symfony/http-kernel": "<6.2"
->>>>>>> 31c10bfc
     },
     "config": {
         "allow-plugins": {
