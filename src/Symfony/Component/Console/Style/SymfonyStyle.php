<?php

/*
 * This file is part of the Symfony package.
 *
 * (c) Fabien Potencier <fabien@symfony.com>
 *
 * For the full copyright and license information, please view the LICENSE
 * file that was distributed with this source code.
 */

namespace Symfony\Component\Console\Style;

use Symfony\Component\Console\Exception\InvalidArgumentException;
use Symfony\Component\Console\Exception\RuntimeException;
use Symfony\Component\Console\Formatter\OutputFormatter;
use Symfony\Component\Console\Helper\Helper;
use Symfony\Component\Console\Helper\OutputWrapper;
use Symfony\Component\Console\Helper\ProgressBar;
use Symfony\Component\Console\Helper\SymfonyQuestionHelper;
use Symfony\Component\Console\Helper\Table;
use Symfony\Component\Console\Helper\TableCell;
use Symfony\Component\Console\Helper\TableSeparator;
use Symfony\Component\Console\Input\InputInterface;
use Symfony\Component\Console\Output\ConsoleOutputInterface;
use Symfony\Component\Console\Output\ConsoleSectionOutput;
use Symfony\Component\Console\Output\OutputInterface;
use Symfony\Component\Console\Output\TrimmedBufferOutput;
use Symfony\Component\Console\Question\ChoiceQuestion;
use Symfony\Component\Console\Question\ConfirmationQuestion;
use Symfony\Component\Console\Question\Question;
use Symfony\Component\Console\Terminal;

/**
 * Output decorator helpers for the Symfony Style Guide.
 *
 * @author Kevin Bond <kevinbond@gmail.com>
 */
class SymfonyStyle extends OutputStyle
{
    public const MAX_LINE_LENGTH = 120;

    private InputInterface $input;
    private OutputInterface $output;
    private SymfonyQuestionHelper $questionHelper;
    private ProgressBar $progressBar;
    private int $lineLength;
    private TrimmedBufferOutput $bufferedOutput;

    public function __construct(InputInterface $input, OutputInterface $output)
    {
        $this->input = $input;
        $this->bufferedOutput = new TrimmedBufferOutput(\DIRECTORY_SEPARATOR === '\\' ? 4 : 2, $output->getVerbosity(), false, clone $output->getFormatter());
        // Windows cmd wraps lines as soon as the terminal width is reached, whether there are following chars or not.
        $width = (new Terminal())->getWidth() ?: self::MAX_LINE_LENGTH;
        $this->lineLength = min($width - (int) (\DIRECTORY_SEPARATOR === '\\'), self::MAX_LINE_LENGTH);

        parent::__construct($this->output = $output);
    }

    /**
     * Formats a message as a block of text.
     */
<<<<<<< HEAD
    public function block(string|array $messages, string $type = null, string $style = null, string $prefix = ' ', bool $padding = false, bool $escape = true): void
=======
    public function block(string|array $messages, ?string $type = null, ?string $style = null, string $prefix = ' ', bool $padding = false, bool $escape = true)
>>>>>>> 115fb5be
    {
        $messages = \is_array($messages) ? array_values($messages) : [$messages];

        $this->autoPrependBlock();
        $this->writeln($this->createBlock($messages, $type, $style, $prefix, $padding, $escape));
        $this->newLine();
    }

    public function title(string $message): void
    {
        $this->autoPrependBlock();
        $this->writeln([
            sprintf('<comment>%s</>', OutputFormatter::escapeTrailingBackslash($message)),
            sprintf('<comment>%s</>', str_repeat('=', Helper::width(Helper::removeDecoration($this->getFormatter(), $message)))),
        ]);
        $this->newLine();
    }

    public function section(string $message): void
    {
        $this->autoPrependBlock();
        $this->writeln([
            sprintf('<comment>%s</>', OutputFormatter::escapeTrailingBackslash($message)),
            sprintf('<comment>%s</>', str_repeat('-', Helper::width(Helper::removeDecoration($this->getFormatter(), $message)))),
        ]);
        $this->newLine();
    }

    public function listing(array $elements): void
    {
        $this->autoPrependText();
        $elements = array_map(fn ($element) => sprintf(' * %s', $element), $elements);

        $this->writeln($elements);
        $this->newLine();
    }

    public function text(string|array $message): void
    {
        $this->autoPrependText();

        $messages = \is_array($message) ? array_values($message) : [$message];
        foreach ($messages as $message) {
            $this->writeln(sprintf(' %s', $message));
        }
    }

    /**
     * Formats a command comment.
     */
    public function comment(string|array $message): void
    {
        $this->block($message, null, null, '<fg=default;bg=default> // </>', false, false);
    }

    public function success(string|array $message): void
    {
        $this->block($message, 'OK', 'fg=black;bg=green', ' ', true);
    }

    public function error(string|array $message): void
    {
        $this->block($message, 'ERROR', 'fg=white;bg=red', ' ', true);
    }

    public function warning(string|array $message): void
    {
        $this->block($message, 'WARNING', 'fg=black;bg=yellow', ' ', true);
    }

    public function note(string|array $message): void
    {
        $this->block($message, 'NOTE', 'fg=yellow', ' ! ');
    }

    /**
     * Formats an info message.
     */
    public function info(string|array $message): void
    {
        $this->block($message, 'INFO', 'fg=green', ' ', true);
    }

    public function caution(string|array $message): void
    {
        $this->block($message, 'CAUTION', 'fg=white;bg=red', ' ! ', true);
    }

    public function table(array $headers, array $rows): void
    {
        $this->createTable()
            ->setHeaders($headers)
            ->setRows($rows)
            ->render()
        ;

        $this->newLine();
    }

    /**
     * Formats a horizontal table.
     */
    public function horizontalTable(array $headers, array $rows): void
    {
        $this->createTable()
            ->setHorizontal(true)
            ->setHeaders($headers)
            ->setRows($rows)
            ->render()
        ;

        $this->newLine();
    }

    /**
     * Formats a list of key/value horizontally.
     *
     * Each row can be one of:
     * * 'A title'
     * * ['key' => 'value']
     * * new TableSeparator()
     */
    public function definitionList(string|array|TableSeparator ...$list): void
    {
        $headers = [];
        $row = [];
        foreach ($list as $value) {
            if ($value instanceof TableSeparator) {
                $headers[] = $value;
                $row[] = $value;
                continue;
            }
            if (\is_string($value)) {
                $headers[] = new TableCell($value, ['colspan' => 2]);
                $row[] = null;
                continue;
            }
            if (!\is_array($value)) {
                throw new InvalidArgumentException('Value should be an array, string, or an instance of TableSeparator.');
            }
            $headers[] = key($value);
            $row[] = current($value);
        }

        $this->horizontalTable($headers, [$row]);
    }

    public function ask(string $question, ?string $default = null, ?callable $validator = null): mixed
    {
        $question = new Question($question, $default);
        $question->setValidator($validator);

        return $this->askQuestion($question);
    }

    public function askHidden(string $question, ?callable $validator = null): mixed
    {
        $question = new Question($question);

        $question->setHidden(true);
        $question->setValidator($validator);

        return $this->askQuestion($question);
    }

    public function confirm(string $question, bool $default = true): bool
    {
        return $this->askQuestion(new ConfirmationQuestion($question, $default));
    }

    public function choice(string $question, array $choices, mixed $default = null, bool $multiSelect = false): mixed
    {
        if (null !== $default) {
            $values = array_flip($choices);
            $default = $values[$default] ?? $default;
        }

        $questionChoice = new ChoiceQuestion($question, $choices, $default);
        $questionChoice->setMultiselect($multiSelect);

        return $this->askQuestion($questionChoice);
    }

    public function progressStart(int $max = 0): void
    {
        $this->progressBar = $this->createProgressBar($max);
        $this->progressBar->start();
    }

    public function progressAdvance(int $step = 1): void
    {
        $this->getProgressBar()->advance($step);
    }

    public function progressFinish(): void
    {
        $this->getProgressBar()->finish();
        $this->newLine(2);
        unset($this->progressBar);
    }

    public function createProgressBar(int $max = 0): ProgressBar
    {
        $progressBar = parent::createProgressBar($max);

        if ('\\' !== \DIRECTORY_SEPARATOR || 'Hyper' === getenv('TERM_PROGRAM')) {
            $progressBar->setEmptyBarCharacter('░'); // light shade character \u2591
            $progressBar->setProgressCharacter('');
            $progressBar->setBarCharacter('▓'); // dark shade character \u2593
        }

        return $progressBar;
    }

    /**
     * @see ProgressBar::iterate()
     *
     * @template TKey
     * @template TValue
     *
     * @param iterable<TKey, TValue> $iterable
     * @param int|null               $max      Number of steps to complete the bar (0 if indeterminate), if null it will be inferred from $iterable
     *
     * @return iterable<TKey, TValue>
     */
    public function progressIterate(iterable $iterable, ?int $max = null): iterable
    {
        yield from $this->createProgressBar()->iterate($iterable, $max);

        $this->newLine(2);
    }

    public function askQuestion(Question $question): mixed
    {
        if ($this->input->isInteractive()) {
            $this->autoPrependBlock();
        }

        $this->questionHelper ??= new SymfonyQuestionHelper();

        $answer = $this->questionHelper->ask($this->input, $this, $question);

        if ($this->input->isInteractive()) {
            if ($this->output instanceof ConsoleSectionOutput) {
                // add the new line of the `return` to submit the input to ConsoleSectionOutput, because ConsoleSectionOutput is holding all it's lines.
                // this is relevant when a `ConsoleSectionOutput::clear` is called.
                $this->output->addNewLineOfInputSubmit();
            }
            $this->newLine();
            $this->bufferedOutput->write("\n");
        }

        return $answer;
    }

    public function writeln(string|iterable $messages, int $type = self::OUTPUT_NORMAL): void
    {
        if (!is_iterable($messages)) {
            $messages = [$messages];
        }

        foreach ($messages as $message) {
            parent::writeln($message, $type);
            $this->writeBuffer($message, true, $type);
        }
    }

    public function write(string|iterable $messages, bool $newline = false, int $type = self::OUTPUT_NORMAL): void
    {
        if (!is_iterable($messages)) {
            $messages = [$messages];
        }

        foreach ($messages as $message) {
            parent::write($message, $newline, $type);
            $this->writeBuffer($message, $newline, $type);
        }
    }

    public function newLine(int $count = 1): void
    {
        parent::newLine($count);
        $this->bufferedOutput->write(str_repeat("\n", $count));
    }

    /**
     * Returns a new instance which makes use of stderr if available.
     */
    public function getErrorStyle(): self
    {
        return new self($this->input, $this->getErrorOutput());
    }

    public function createTable(): Table
    {
        $output = $this->output instanceof ConsoleOutputInterface ? $this->output->section() : $this->output;
        $style = clone Table::getStyleDefinition('symfony-style-guide');
        $style->setCellHeaderFormat('<info>%s</info>');

        return (new Table($output))->setStyle($style);
    }

    private function getProgressBar(): ProgressBar
    {
        return $this->progressBar
            ?? throw new RuntimeException('The ProgressBar is not started.');
    }

    private function autoPrependBlock(): void
    {
        $chars = substr(str_replace(\PHP_EOL, "\n", $this->bufferedOutput->fetch()), -2);

        if (!isset($chars[0])) {
            $this->newLine(); // empty history, so we should start with a new line.

            return;
        }
        // Prepend new line for each non LF chars (This means no blank line was output before)
        $this->newLine(2 - substr_count($chars, "\n"));
    }

    private function autoPrependText(): void
    {
        $fetched = $this->bufferedOutput->fetch();
        // Prepend new line if last char isn't EOL:
        if ($fetched && !str_ends_with($fetched, "\n")) {
            $this->newLine();
        }
    }

    private function writeBuffer(string $message, bool $newLine, int $type): void
    {
        // We need to know if the last chars are PHP_EOL
        $this->bufferedOutput->write($message, $newLine, $type);
    }

    private function createBlock(iterable $messages, ?string $type = null, ?string $style = null, string $prefix = ' ', bool $padding = false, bool $escape = false): array
    {
        $indentLength = 0;
        $prefixLength = Helper::width(Helper::removeDecoration($this->getFormatter(), $prefix));
        $lines = [];

        if (null !== $type) {
            $type = sprintf('[%s] ', $type);
            $indentLength = Helper::width($type);
            $lineIndentation = str_repeat(' ', $indentLength);
        }

        // wrap and add newlines for each element
        $outputWrapper = new OutputWrapper();
        foreach ($messages as $key => $message) {
            if ($escape) {
                $message = OutputFormatter::escape($message);
            }

            $lines = array_merge(
                $lines,
                explode(\PHP_EOL, $outputWrapper->wrap(
                    $message,
                    $this->lineLength - $prefixLength - $indentLength,
                    \PHP_EOL
                ))
            );

            if (\count($messages) > 1 && $key < \count($messages) - 1) {
                $lines[] = '';
            }
        }

        $firstLineIndex = 0;
        if ($padding && $this->isDecorated()) {
            $firstLineIndex = 1;
            array_unshift($lines, '');
            $lines[] = '';
        }

        foreach ($lines as $i => &$line) {
            if (null !== $type) {
                $line = $firstLineIndex === $i ? $type.$line : $lineIndentation.$line;
            }

            $line = $prefix.$line;
            $line .= str_repeat(' ', max($this->lineLength - Helper::width(Helper::removeDecoration($this->getFormatter(), $line)), 0));

            if ($style) {
                $line = sprintf('<%s>%s</>', $style, $line);
            }
        }

        return $lines;
    }
}<|MERGE_RESOLUTION|>--- conflicted
+++ resolved
@@ -61,11 +61,7 @@
     /**
      * Formats a message as a block of text.
      */
-<<<<<<< HEAD
-    public function block(string|array $messages, string $type = null, string $style = null, string $prefix = ' ', bool $padding = false, bool $escape = true): void
-=======
-    public function block(string|array $messages, ?string $type = null, ?string $style = null, string $prefix = ' ', bool $padding = false, bool $escape = true)
->>>>>>> 115fb5be
+    public function block(string|array $messages, ?string $type = null, ?string $style = null, string $prefix = ' ', bool $padding = false, bool $escape = true): void
     {
         $messages = \is_array($messages) ? array_values($messages) : [$messages];
 
